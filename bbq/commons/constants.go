/*
 * Cadence - The resource-oriented smart contract programming language
 *
 * Copyright Flow Foundation
 *
 * Licensed under the Apache License, Version 2.0 (the "License");
 * you may not use this file except in compliance with the License.
 * You may obtain a copy of the License at
 *
 *   http://www.apache.org/licenses/LICENSE-2.0
 *
 * Unless required by applicable law or agreed to in writing, software
 * distributed under the License is distributed on an "AS IS" BASIS,
 * WITHOUT WARRANTIES OR CONDITIONS OF ANY KIND, either express or implied.
 * See the License for the specific language governing permissions and
 * limitations under the License.
 */

package commons

const (
	InitFunctionName                = "init"
	ExecuteFunctionName             = "execute"
	TransactionWrapperCompositeName = "transaction"
	TransactionExecuteFunctionName  = "transaction.execute"
	TransactionPrepareFunctionName  = "transaction.prepare"
	LogFunctionName                 = "log"
	AssertFunctionName              = "assert"
	PanicFunctionName               = "panic"
	GetAccountFunctionName          = "getAccount"

	// Names used by generated constructs

	ProgramInitFunctionName         = "$_init_"
	TransactionGeneratedParamPrefix = "$_param_"

	// Type qualifiers for built-in member functions

<<<<<<< HEAD
	TypeQualifierArray      = "$Array"
	TypeQualifierDictionary = "$Dictionary"
	TypeQualifierFunction   = "$Function"
=======
	TypeQualifierArrayConstantSized = "$ArrayConstantSized"
	TypeQualifierArrayVariableSized = "$ArrayVariableSized"
	TypeQualifierDictionary         = "$Dictionary"
	TypeQualifierFunction           = "$Function"
>>>>>>> 8a6e18d3
)<|MERGE_RESOLUTION|>--- conflicted
+++ resolved
@@ -36,14 +36,8 @@
 
 	// Type qualifiers for built-in member functions
 
-<<<<<<< HEAD
-	TypeQualifierArray      = "$Array"
-	TypeQualifierDictionary = "$Dictionary"
-	TypeQualifierFunction   = "$Function"
-=======
 	TypeQualifierArrayConstantSized = "$ArrayConstantSized"
 	TypeQualifierArrayVariableSized = "$ArrayVariableSized"
 	TypeQualifierDictionary         = "$Dictionary"
 	TypeQualifierFunction           = "$Function"
->>>>>>> 8a6e18d3
 )