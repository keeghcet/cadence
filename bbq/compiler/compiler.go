/*
 * Cadence - The resource-oriented smart contract programming language
 *
 * Copyright Flow Foundation
 *
 * Licensed under the Apache License, Version 2.0 (the "License");
 * you may not use this file except in compliance with the License.
 * You may obtain a copy of the License at
 *
 *   http://www.apache.org/licenses/LICENSE-2.0
 *
 * Unless required by applicable law or agreed to in writing, software
 * distributed under the License is distributed on an "AS IS" BASIS,
 * WITHOUT WARRANTIES OR CONDITIONS OF ANY KIND, either express or implied.
 * See the License for the specific language governing permissions and
 * limitations under the License.
 */

package compiler

import (
	"math"
	"math/big"

	"github.com/onflow/cadence/ast"
	"github.com/onflow/cadence/bbq"
	"github.com/onflow/cadence/bbq/commons"
	"github.com/onflow/cadence/bbq/constant"
	"github.com/onflow/cadence/bbq/opcode"
	"github.com/onflow/cadence/common"
	"github.com/onflow/cadence/errors"
	"github.com/onflow/cadence/fixedpoint"
	"github.com/onflow/cadence/interpreter"
	"github.com/onflow/cadence/sema"
)

type Compiler[E, T any] struct {
	Program              *ast.Program
	DesugaredElaboration *DesugaredElaboration
	Config               *Config
	location             common.Location

	currentFunction *function[E]

	compositeTypeStack *Stack[sema.CompositeKindedType]

	functions           []*function[E]
	globalVariables     []*globalVariable[E]
	constants           []*Constant
	Globals             map[string]*Global
	importedGlobals     map[string]*Global
	usedImportedGlobals []*Global
	controlFlows        []controlFlow
	currentControlFlow  *controlFlow
	returns             []returns
	currentReturn       *returns

	types         []sema.Type
	compiledTypes []T

	// postConditionsIndices keeps track of where the post conditions start (i.e: index of the statement in the block),
	// for each function.
	// This mapping is populated by/during the desugar/rewrite: When the post conditions gets added
	// to the end of the function block, it keeps track of the index where it was added to.
	// Then the compiler uses these indices to patch the jumps for return statements.
	postConditionsIndices map[*ast.FunctionBlock]int

	// inheritedConditionParamBindings keeps a mapping between the parameter names
	// of an interface-function and the parameter names of its-implementation,
	// for each inherited condition.
	inheritedConditionParamBindings       map[ast.Statement]map[string]string
	currentInheritedConditionParamBinding map[string]string

	// postConditionsIndex is the statement-index of the post-conditions for the current function.
	postConditionsIndex int

	lastChangedPosition bbq.Position
	currentPosition     bbq.Position

	// Cache alike for compiledTypes and constants in the pool.
	typesInPool     map[sema.TypeID]uint16
	constantsInPool map[constantsCacheKey]*Constant

	// TODO: initialize
	memoryGauge common.MemoryGauge

	codeGen CodeGen[E]
	typeGen TypeGen[T]
}

type constantsCacheKey struct {
	data string
	kind constant.Kind
}

var _ ast.DeclarationVisitor[struct{}] = &Compiler[any, any]{}
var _ ast.StatementVisitor[struct{}] = &Compiler[any, any]{}
var _ ast.ExpressionVisitor[struct{}] = &Compiler[any, any]{}

func NewBytecodeCompiler(
	program *interpreter.Program,
	location common.Location,
	config *Config,
) *Compiler[byte, []byte] {
	return newCompiler(
		program,
		location,
		config,
		&ByteCodeGen{},
		&EncodedTypeGen{},
	)
}

func NewInstructionCompiler(
	program *interpreter.Program,
	location common.Location,
) *Compiler[opcode.Instruction, bbq.StaticType] {
	return NewInstructionCompilerWithConfig(
		program,
		location,
		&Config{},
	)
}

func NewInstructionCompilerWithConfig(
	program *interpreter.Program,
	location common.Location,
	config *Config,
) *Compiler[opcode.Instruction, bbq.StaticType] {
	return newCompiler(
		program,
		location,
		config,
		&InstructionCodeGen{},
		&DecodedTypeGen{},
	)
}

func newCompiler[E, T any](
	program *interpreter.Program,
	location common.Location,
	config *Config,
	codeGen CodeGen[E],
	typeGen TypeGen[T],
) *Compiler[E, T] {

	var globals map[string]*Global
	if config.BuiltinGlobalsProvider != nil {
		globals = config.BuiltinGlobalsProvider()
	} else {
		globals = NativeFunctions()
	}

	return &Compiler[E, T]{
		Program:              program.Program,
		DesugaredElaboration: NewDesugaredElaboration(program.Elaboration),
		Config:               config,
		location:             location,
		Globals:              make(map[string]*Global),
		importedGlobals:      globals,
		typesInPool:          make(map[sema.TypeID]uint16),
		constantsInPool:      make(map[constantsCacheKey]*Constant),
		compositeTypeStack: &Stack[sema.CompositeKindedType]{
			elements: make([]sema.CompositeKindedType, 0),
		},
		codeGen:             codeGen,
		typeGen:             typeGen,
		postConditionsIndex: -1,
	}
}

func (c *Compiler[_, _]) findGlobal(name string) *Global {
	global, ok := c.Globals[name]
	if ok {
		return global
	}

	// If failed to find, then try with type-qualified name.
	// This is because contract functions/type-constructors can be accessed without the contract name.
	// e.g: SomeContract.Foo() == Foo(), within `SomeContract`.
	if !c.compositeTypeStack.isEmpty() {
		enclosingContract := c.compositeTypeStack.bottom()
		typeQualifiedName := commons.TypeQualifiedName(enclosingContract, name)
		global, ok = c.Globals[typeQualifiedName]
		if ok {
			return global
		}
	}

	importedGlobal, ok := c.importedGlobals[name]
	if !ok {
		panic(errors.NewUnexpectedError("cannot find global declaration '%s'", name))
	}

	// Add the 'importedGlobal' to 'globals' when they are used for the first time.
	// This way, the 'globals' would eventually have only the used imports.
	// This is important since global indexes rely on this.
	//
	// If a global is found in imported globals, that means the index is not set.
	// So set an index and add it to the 'globals'.
	count := len(c.Globals)
	if count >= math.MaxUint16 {
		panic(errors.NewUnexpectedError("invalid global declaration '%s'", name))
	}
	importedGlobal.Index = uint16(count)
	c.Globals[name] = importedGlobal

	// Also add it to the usedImportedGlobals.
	// This is later used to export the imports, which is eventually used by the linker.
	// Linker will link the imports in the same order as they are added here.
	// i.e: same order as their indexes (preceded by globals defined in the current program).
	// e.g: [global1, global2, ... [importedGlobal1, importedGlobal2, ...]].
	// Earlier we already reserved the indexes for the globals defined in the current program.
	// (`reserveGlobalVars`)

	c.usedImportedGlobals = append(c.usedImportedGlobals, importedGlobal)

	return importedGlobal
}

func (c *Compiler[_, _]) addGlobal(name string) *Global {
	count := len(c.Globals)
	if count >= math.MaxUint16 {
		panic(errors.NewDefaultUserError("invalid global declaration"))
	}
	global := &Global{
		Index: uint16(count),
	}
	c.Globals[name] = global
	return global
}

func (c *Compiler[_, _]) addImportedGlobal(location common.Location, name string) *Global {
	global, exists := c.importedGlobals[name]
	if !exists {
		// Index is not set here. It is set only if this imported global is used.
		global = &Global{
			Location: location,
			Name:     name,
		}
		c.importedGlobals[name] = global
	}

	return global
}

func (c *Compiler[E, T]) addFunction(
	name string,
	qualifiedName string,
	parameterCount uint16,
	functionType *sema.FunctionType,
) *function[E] {
	function := c.newFunction(
		name,
		qualifiedName,
		parameterCount,
		functionType,
	)
	c.functions = append(c.functions, function)
	return function
}

func (c *Compiler[E, T]) addGlobalVariableWithGetter(
	name string,
	functionType *sema.FunctionType,
) *globalVariable[E] {
	function := c.newFunction(
		name,
		name,
		0,
		functionType,
	)

	globalVariable := &globalVariable[E]{
		Name:   name,
		Getter: function,
	}

	c.globalVariables = append(c.globalVariables, globalVariable)

	return globalVariable
}

func (c *Compiler[E, T]) addGlobalVariable(
	name string,
) *globalVariable[E] {
	globalVariable := &globalVariable[E]{
		Name: name,
	}

	c.globalVariables = append(c.globalVariables, globalVariable)

	return globalVariable
}

func (c *Compiler[E, T]) newFunction(
	name string,
	qualifiedName string,
	parameterCount uint16,
	functionType *sema.FunctionType,
) *function[E] {
	functionTypeIndex := c.getOrAddType(functionType)

	function := newFunction[E](
		c.currentFunction,
		name,
		qualifiedName,
		parameterCount,
		functionTypeIndex,
	)
	return function
}

func (c *Compiler[E, T]) targetFunction(function *function[E]) {
	c.currentFunction = function

	var code *[]E
	if function != nil {
		code = &function.code
	}
	c.codeGen.SetTarget(code)
}

func (c *Compiler[_, _]) addConstant(kind constant.Kind, data []byte) *Constant {
	count := len(c.constants)
	if count >= math.MaxUint16 {
		panic(errors.NewDefaultUserError("invalid constant declaration"))
	}

	// Optimization: Reuse the constant if it is already added to the constant pool.
	cacheKey := constantsCacheKey{
		data: string(data),
		kind: kind,
	}
	if constant, ok := c.constantsInPool[cacheKey]; ok {
		return constant
	}

	constant := &Constant{
		index: uint16(count),
		kind:  kind,
		data:  data[:],
	}
	c.constants = append(c.constants, constant)
	c.constantsInPool[cacheKey] = constant
	return constant
}

func (c *Compiler[_, _]) emitGetConstant(constant *Constant) {
	c.emit(opcode.InstructionGetConstant{
		Constant: constant.index,
	})
}

func (c *Compiler[_, _]) emitStringConst(str string) {
	c.emitGetConstant(c.addStringConst(str))
}

func (c *Compiler[_, _]) addStringConst(str string) *Constant {
	return c.addConstant(constant.String, []byte(str))
}

func (c *Compiler[_, _]) emitCharacterConst(str string) {
	c.emitGetConstant(c.addCharacterConst(str))
}

func (c *Compiler[_, _]) addCharacterConst(str string) *Constant {
	return c.addConstant(constant.Character, []byte(str))
}

func (c *Compiler[_, _]) emitIntConst(i int64) {
	c.emitGetConstant(c.addIntConst(i))
}

func (c *Compiler[_, _]) addIntConst(i int64) *Constant {
	// NOTE: also adjust VisitIntegerExpression!
	data := interpreter.NewUnmeteredIntValueFromInt64(i).ToBigEndianBytes()
	return c.addConstant(constant.Int, data)
}

func (c *Compiler[_, _]) emitJump(target int) int {
	if target >= math.MaxUint16 {
		panic(errors.NewDefaultUserError("invalid jump"))
	}
	offset := c.codeGen.Offset()
	c.emit(opcode.InstructionJump{Target: uint16(target)})
	return offset
}

func (c *Compiler[_, _]) emitUndefinedJump() int {
	offset := c.codeGen.Offset()
	c.emit(opcode.InstructionJump{Target: math.MaxUint16})
	return offset
}

func (c *Compiler[_, _]) emitUndefinedJumpIfFalse() int {
	offset := c.codeGen.Offset()
	c.emit(opcode.InstructionJumpIfFalse{Target: math.MaxUint16})
	return offset
}

func (c *Compiler[_, _]) emitUndefinedJumpIfTrue() int {
	offset := c.codeGen.Offset()
	c.emit(opcode.InstructionJumpIfTrue{Target: math.MaxUint16})
	return offset
}

func (c *Compiler[_, _]) emitUndefinedJumpIfNil() int {
	offset := c.codeGen.Offset()
	c.emit(opcode.InstructionJumpIfNil{Target: math.MaxUint16})
	return offset
}

func (c *Compiler[_, _]) patchJump(opcodeOffset int) {
	count := c.codeGen.Offset()
	if count == 0 {
		panic(errors.NewUnreachableError())
	}
	if count >= math.MaxUint16 {
		panic(errors.NewDefaultUserError("invalid jump"))
	}
	c.codeGen.PatchJump(opcodeOffset, uint16(count))
}

func (c *Compiler[_, _]) patchJumps(offsets []int) {
	for _, offset := range offsets {
		c.patchJump(offset)
	}
}

func (c *Compiler[_, _]) pushControlFlow(start int) {
	index := len(c.controlFlows)
	c.controlFlows = append(c.controlFlows, controlFlow{start: start})
	c.currentControlFlow = &c.controlFlows[index]
}

func (c *Compiler[_, _]) popControlFlow() {
	lastIndex := len(c.controlFlows) - 1
	l := c.controlFlows[lastIndex]
	c.controlFlows[lastIndex] = controlFlow{}
	c.controlFlows = c.controlFlows[:lastIndex]

	c.patchJumps(l.breaks)

	var previousControlFlow *controlFlow
	if lastIndex > 0 {
		previousControlFlow = &c.controlFlows[lastIndex-1]
	}
	c.currentControlFlow = previousControlFlow
}

func (c *Compiler[_, _]) pushReturns() {
	index := len(c.returns)
	c.returns = append(c.returns, returns{})
	c.currentReturn = &c.returns[index]
}

func (c *Compiler[_, _]) popReturns() {
	lastIndex := len(c.returns) - 1
	c.returns[lastIndex] = returns{}
	c.returns = c.returns[:lastIndex]

	var previousReturns *returns
	if lastIndex > 0 {
		previousReturns = &c.returns[lastIndex-1]
	}
	c.currentReturn = previousReturns
}

func (c *Compiler[_, _]) compileDeclaration(declaration ast.Declaration) {
	c.compileWithPositionInfo(
		declaration,
		func() {
			ast.AcceptDeclaration[struct{}](declaration, c)
		},
	)
}

func (c *Compiler[_, _]) compileStatement(statement ast.Statement) {
	c.compileWithPositionInfo(
		statement,
		func() {
			ast.AcceptStatement[struct{}](statement, c)
		},
	)
}

func (c *Compiler[_, _]) compileExpression(expression ast.Expression) {
	c.compileWithPositionInfo(
		expression,
		func() {
			ast.AcceptExpression[struct{}](expression, c)
		},
	)
}

func (c *Compiler[_, _]) compileWithPositionInfo(
	hasPosition ast.HasPosition,
	compile func(),
) {
	prevCurrentPosition := c.currentPosition
	c.currentPosition = bbq.Position{
		StartPos: hasPosition.StartPosition(),
		EndPos:   hasPosition.EndPosition(c.memoryGauge),
	}

	defer func() {
		c.currentPosition = prevCurrentPosition
	}()

	compile()
}

func (c *Compiler[E, T]) Compile() *bbq.Program[E, T] {

	// Desugar the program before compiling.
	desugar := NewDesugar(
		c.memoryGauge,
		c.Config,
		c.Program,
		c.DesugaredElaboration,
		c.location,
	)

	desugaredProgram := desugar.Run()

	c.Program = desugaredProgram.program
	c.postConditionsIndices = desugaredProgram.postConditionIndices
	c.inheritedConditionParamBindings = desugaredProgram.inheritedConditionParamBinding

	for _, declaration := range c.Program.ImportDeclarations() {
		c.compileDeclaration(declaration)
	}

	contracts := c.exportContracts()

	compositeDeclarations := c.Program.CompositeDeclarations()
	variableDeclarations := c.Program.VariableDeclarations()
	functionDeclarations := c.Program.FunctionDeclarations()
	interfaceDeclarations := c.Program.InterfaceDeclarations()

	// Reserve globals for functions/types before visiting their implementations.
	c.reserveGlobals(
		contracts,
		variableDeclarations,
		functionDeclarations,
		compositeDeclarations,
		interfaceDeclarations,
	)

	// Compile declarations
	for _, declaration := range variableDeclarations {
		c.compileDeclaration(declaration)
	}
	for _, declaration := range functionDeclarations {
		c.compileDeclaration(declaration)
	}
	for _, declaration := range compositeDeclarations {
		c.compileDeclaration(declaration)
	}
	for _, declaration := range interfaceDeclarations {
		c.compileDeclaration(declaration)
	}

	functions := c.ExportFunctions()
	constants := c.exportConstants()
	types := c.exportTypes()
	imports := c.exportImports()
	variables := c.exportGlobalVariables()

	return &bbq.Program[E, T]{
		Functions: functions,
		Constants: constants,
		Types:     types,
		Imports:   imports,
		Contracts: contracts,
		Variables: variables,
	}
}

func (c *Compiler[_, _]) reserveGlobals(
	contract []*bbq.Contract,
	variableDecls []*ast.VariableDeclaration,
	functionDecls []*ast.FunctionDeclaration,
	compositeDecls []*ast.CompositeDeclaration,
	interfaceDecls []*ast.InterfaceDeclaration,
) {
	// Reserve globals for the contract values before everything.
	// Contract values must be always start at the zero-th index.
	for _, contract := range contract {
		c.addGlobal(contract.Name)
	}

	c.reserveGlobalVars(
		nil,
		variableDecls,
		nil,
		functionDecls,
		compositeDecls,
		interfaceDecls,
	)
}

func (c *Compiler[_, _]) reserveGlobalVars(
	enclosingType sema.CompositeKindedType,
	variableDecls []*ast.VariableDeclaration,
	specialFunctionDecls []*ast.SpecialFunctionDeclaration,
	functionDecls []*ast.FunctionDeclaration,
	compositeDecls []*ast.CompositeDeclaration,
	interfaceDecls []*ast.InterfaceDeclaration,
) {
	for _, declaration := range variableDecls {
		variableName := declaration.Identifier.Identifier
		c.addGlobal(variableName)
	}

	for _, declaration := range specialFunctionDecls {
		switch declaration.Kind {
		case common.DeclarationKindDestructorLegacy,
			common.DeclarationKindPrepare:
			// Important: All special functions visited within `VisitSpecialFunctionDeclaration`
			// must be also visited here. And must be visited only them. e.g: Don't visit inits.
			funcName := commons.TypeQualifiedName(enclosingType, declaration.FunctionDeclaration.Identifier.Identifier)
			c.addGlobal(funcName)
		}
	}

	// Add natively provided methods as globals.
	// Only do it for user-defined types (i.e: `compositeTypeName` is not empty).
	if enclosingType != nil {
		for _, boundFunction := range commonBuiltinTypeBoundFunctions {
			funcName := commons.TypeQualifiedName(enclosingType, boundFunction.name)
			c.addGlobal(funcName)
		}
	}

	for _, declaration := range functionDecls {
		funcName := commons.TypeQualifiedName(enclosingType, declaration.Identifier.Identifier)
		c.addGlobal(funcName)
	}

	for _, declaration := range compositeDecls {
		compositeType := c.DesugaredElaboration.CompositeDeclarationType(declaration)

		// Members of event types are skipped from compiling (see `VisitCompositeDeclaration`).
		// Hence also skip from reserving global variables for them.
		if compositeType.Kind == common.CompositeKindEvent {
			continue
		}

		// For composite types other than contracts, global variables
		// reserved by the type-name will be used for the init method.
		// For contracts, global variables reserved by the type-name
		// will be used for the contract value (already reserved before getting here).
		// Hence, reserve a separate global var for contract inits.
		if declaration.CompositeKind == common.CompositeKindContract {
			qualifiedName := commons.TypeQualifiedName(compositeType, commons.InitFunctionName)
			c.addGlobal(qualifiedName)
		} else {
			// Reserve a global-var for the value-constructor.
			constructorName := commons.TypeQualifier(compositeType)
			c.addGlobal(constructorName)
		}

		// Define globals for functions before visiting function bodies.

		members := declaration.Members

		c.reserveGlobalVars(
			compositeType,
			nil,
			members.SpecialFunctions(),
			members.Functions(),
			members.Composites(),
			members.Interfaces(),
		)
	}

	for _, declaration := range interfaceDecls {
		// Don't need a global-var for the value-constructor for interfaces

		members := declaration.Members
		interfaceType := c.DesugaredElaboration.InterfaceDeclarationType(declaration)

		c.reserveGlobalVars(
			interfaceType,
			nil,
			members.SpecialFunctions(),
			members.Functions(),
			members.Composites(),
			members.Interfaces(),
		)
	}
}

func (c *Compiler[_, _]) exportConstants() []constant.Constant {
	var constants []constant.Constant

	count := len(c.constants)
	if count > 0 {
		constants = make([]constant.Constant, 0, count)
		for _, c := range c.constants {
			constants = append(
				constants,
				constant.Constant{
					Data: c.data,
					Kind: c.kind,
				},
			)
		}
	}

	return constants
}

func (c *Compiler[_, T]) exportTypes() []T {
	return c.compiledTypes
}

func (c *Compiler[_, _]) exportImports() []bbq.Import {
	var exportedImports []bbq.Import

	count := len(c.usedImportedGlobals)
	if count > 0 {
		exportedImports = make([]bbq.Import, 0, count)
		for _, importedGlobal := range c.usedImportedGlobals {
			bbqImport := bbq.Import{
				Location: importedGlobal.Location,
				Name:     importedGlobal.Name,
			}
			exportedImports = append(exportedImports, bbqImport)
		}
	}

	return exportedImports
}

func (c *Compiler[E, _]) ExportFunctions() []bbq.Function[E] {
	var functions []bbq.Function[E]

	count := len(c.functions)
	if count > 0 {
		functions = make([]bbq.Function[E], 0, count)
		for _, function := range c.functions {
			functions = append(
				functions,
				c.newBBQFunction(function),
			)
		}
	}
	return functions
}

func (c *Compiler[E, _]) newBBQFunction(function *function[E]) bbq.Function[E] {
	return bbq.Function[E]{
		Name:           function.name,
		QualifiedName:  function.qualifiedName,
		Code:           function.code,
		LocalCount:     function.localCount,
		ParameterCount: function.parameterCount,
		TypeIndex:      function.typeIndex,
		LineNumbers:    function.lineNumbers,
	}
}

func (c *Compiler[E, _]) exportGlobalVariables() []bbq.Variable[E] {
	var globalVariables []bbq.Variable[E]

	count := len(c.globalVariables)
	if count > 0 {
		globalVariables = make([]bbq.Variable[E], 0, count)

		for _, variable := range c.globalVariables {
			var getter *bbq.Function[E]

			// Some globals variables may not have inlined initial values.
			// e.g: Transaction parameters are converted global variables,
			// where the values are being set in the transaction initializer.
			if variable.Getter != nil {
				function := c.newBBQFunction(variable.Getter)
				getter = &function
			}

			variable := bbq.Variable[E]{
				Name:   variable.Name,
				Getter: getter,
			}

			globalVariables = append(globalVariables, variable)
		}
	}

	return globalVariables
}

func (c *Compiler[_, _]) exportContracts() []*bbq.Contract {
	contracts := make([]*bbq.Contract, 0)
	compositeDeclarations := c.Program.CompositeDeclarations()

	for _, declaration := range compositeDeclarations {
		if declaration.Kind() != common.CompositeKindContract {
			continue
		}

		contractType := c.DesugaredElaboration.CompositeDeclarationType(declaration)
		location := contractType.GetLocation()
		name := contractType.GetIdentifier()

		var addressBytes []byte
		addressLocation, ok := location.(common.AddressLocation)
		if ok {
			addressBytes = addressLocation.Address.Bytes()
		}

		contracts = append(
			contracts,
			&bbq.Contract{
				Name:    name,
				Address: addressBytes,
			},
		)
	}

	return contracts
}

func (c *Compiler[_, _]) compileBlock(
	block *ast.Block,
	enclosingDeclKind common.DeclarationKind,
	returnType sema.Type,
) {
	locals := c.currentFunction.locals
	locals.PushNewWithCurrent()
	defer locals.Pop()

	if c.shouldPatchReturns(enclosingDeclKind) {
		c.pushReturns()
		defer c.popReturns()

		for index, statement := range block.Statements {
			// Once the post conditions are reached, patch all the previous return statements
			// to jump to the current index (i.e: update them to jump to the post conditions).
			if index == c.postConditionsIndex {
				c.patchJumps(c.currentReturn.returns)
			}
			c.compileStatement(statement)
		}
	} else {
		for _, statement := range block.Statements {
			c.compileStatement(statement)
		}
	}

	// Add returns for functions.
	// Initializers don't return anything explicitly. So do not add a return for initializers.
	// However, initializer has an implicit return for the constructed value.
	// For that, the `compileInitializer` function is adding a return (with `self` value).

	switch enclosingDeclKind {
	case common.DeclarationKindFunction:
		if c.hasPostConditions() {
			// If there are post-conditions, then the compilation of `return` statements
			// doesn't emit return instructions (they just jump to the post conditions).
			// So a return MUST be emitted here.

			local := c.currentFunction.findLocal(tempResultVariableName)
			if local == nil {
				c.emit(opcode.InstructionReturn{})
			} else {
				c.emitGetLocal(local.index)
				c.emitTransferAndReturnValue(returnType)
			}
		} else if needsSyntheticReturn(block.Statements) {
			// If there are no post conditions,
			// and if there is no return statement at the end,
			// then emit an empty return.
			c.emit(opcode.InstructionReturn{})
		}
	}
}

func needsSyntheticReturn(statements []ast.Statement) bool {
	length := len(statements)
	if length == 0 {
		return true
	}

	lastStatement := statements[length-1]
	_, isReturn := lastStatement.(*ast.ReturnStatement)
	return !isReturn
}

// shouldPatchReturns determines whether to patch the return-statements emitted so far.
// Return statements should only be patched at the function-block level,
// but not inside nested blocks.
func (c *Compiler[_, _]) shouldPatchReturns(enclosingDeclKind common.DeclarationKind) bool {
	// Functions (regular functions and initializers) can have post conditions.
	switch enclosingDeclKind {
	case common.DeclarationKindFunction, common.DeclarationKindInitializer:
		return c.hasPostConditions()
	default:
		return false
	}
}

func (c *Compiler[_, _]) compileFunctionBlock(
	functionBlock *ast.FunctionBlock,
	functionDeclKind common.DeclarationKind,
	returnType sema.Type,
) {
	if functionBlock == nil {
		return
	}

	// Function conditions must have been desugared to statements.
	// So there shouldn't be any condition at this point.
	if functionBlock.PreConditions != nil ||
		functionBlock.PostConditions != nil {
		panic(errors.NewUnreachableError())
	}

	prevPostConditionIndex := c.postConditionsIndex
	index, ok := c.postConditionsIndices[functionBlock]
	if ok {
		c.postConditionsIndex = index
	} else {
		c.postConditionsIndex = -1
	}
	defer func() {
		c.postConditionsIndex = prevPostConditionIndex
	}()

	c.compileBlock(
		functionBlock.Block,
		functionDeclKind,
		returnType,
	)
}

func (c *Compiler[_, _]) VisitReturnStatement(statement *ast.ReturnStatement) (_ struct{}) {
	expression := statement.Expression

	// There can be five different variations of return values:
	//  (1) Return with a value
	//	    (1.a) With post conditions
	//	        (1.a.i) Return value is non-empty -> Store the value in temp-var and jump to post conditions
	//	        (1.a.ii) Return value is void -> Drop and jump to post conditions
	//	    (1.b) No post conditions -> Return in-place
	//	(2) Empty return
	//	    (2.a) With post conditions -> Jump to post conditions
	//	    (2.b) No post conditions -> Return in-place
	//
	// In summary, if there are post conditions,this will jump to the post conditions.
	// Then, the `compileBlock` function is responsible for adding the actual return,
	// after compiling the rest of the statements (post conditions).

	if expression != nil {
		// TODO: copy
		c.compileExpression(expression)

		if c.hasPostConditions() {
			tempResultVar := c.currentFunction.findLocal(tempResultVariableName)

			if tempResultVar != nil {
				// (1.a.i)
				// Assign the return value to the temp-result variable.
				c.emitSetLocal(tempResultVar.index)
			} else {
				// (1.a.ii)
				// If there is no temp-result variable, that means the return type is void.
				// So just drop the void-value.
				c.emit(opcode.InstructionDrop{})
			}

			// And jump to the start of the post conditions.
			offset := c.emitUndefinedJump()
			c.currentReturn.appendReturn(offset)
		} else {
			// (1.b)
			// If there are no post conditions, return then-and-there.
			returnTypes := c.DesugaredElaboration.ReturnStatementTypes(statement)
			c.emitTransferAndReturnValue(returnTypes.ReturnType)
		}
	} else {
		if c.hasPostConditions() {
			// (2.a)
			// If there are post conditions, jump to the start of the post conditions.
			offset := c.emitUndefinedJump()
			c.currentReturn.appendReturn(offset)
		} else {
			// (2.b)
			// If there are no post conditions, return then-and-there.
			c.emit(opcode.InstructionReturn{})
		}
	}

	return
}

func (c *Compiler[_, _]) emitGetLocal(localIndex uint16) {
	c.emit(opcode.InstructionGetLocal{
		Local: localIndex,
	})
}

func (c *Compiler[_, _]) emitSetLocal(localIndex uint16) {
	c.emit(opcode.InstructionSetLocal{
		Local: localIndex,
	})
}

func (c *Compiler[_, _]) hasPostConditions() bool {
	return c.postConditionsIndex >= 0
}

func (c *Compiler[_, _]) VisitBreakStatement(_ *ast.BreakStatement) (_ struct{}) {
	offset := c.emitUndefinedJump()
	c.currentControlFlow.appendBreak(offset)
	return
}

func (c *Compiler[_, _]) VisitContinueStatement(_ *ast.ContinueStatement) (_ struct{}) {
	start := c.currentControlFlow.start
	if start <= 0 {
		panic(errors.NewUnreachableError())
	}
	c.emitJump(start)
	return
}

func (c *Compiler[_, _]) VisitIfStatement(statement *ast.IfStatement) (_ struct{}) {
	// If-statements can be coming from inherited conditions.
	// If so, use the corresponding elaboration.
	c.compilePotentiallyInheritedCode(statement, func() {
		var (
			elseJump            int
			additionalThenScope bool
		)

		switch test := statement.Test.(type) {
		case ast.Expression:
			c.compileExpression(test)
			elseJump = c.emitUndefinedJumpIfFalse()

		case *ast.VariableDeclaration:
			// TODO: second value

			// Compile the value expression *before* declaring the variable
			c.compileExpression(test.Value)

			tempIndex := c.currentFunction.generateLocalIndex()
			c.emitSetLocal(tempIndex)

			// Test: check if the optional is nil,
			// and jump to the else branch if it is
			c.emitGetLocal(tempIndex)
			elseJump = c.emitUndefinedJumpIfNil()

			// Then branch: unwrap the optional and declare the variable
			c.emitGetLocal(tempIndex)
			c.emit(opcode.InstructionUnwrap{})
			varDeclTypes := c.DesugaredElaboration.VariableDeclarationTypes(test)
			c.emitTransfer(varDeclTypes.TargetType)

			// Declare the variable *after* unwrapping the optional,
			// in a new scope
			c.currentFunction.locals.PushNewWithCurrent()
			additionalThenScope = true
			name := test.Identifier.Identifier
			c.emitDeclareLocal(name)

		default:
			panic(errors.NewUnreachableError())
		}

		c.compileBlock(
			statement.Then,
			common.DeclarationKindUnknown,
			nil,
		)

		if additionalThenScope {
			c.currentFunction.locals.Pop()
		}

		elseBlock := statement.Else
		if elseBlock != nil {
			thenJump := c.emitUndefinedJump()
			c.patchJump(elseJump)
			c.compileBlock(
				elseBlock,
				common.DeclarationKindUnknown,
				nil,
			)
			c.patchJump(thenJump)
		} else {
			c.patchJump(elseJump)
		}
	})
	return
}

func (c *Compiler[_, _]) VisitWhileStatement(statement *ast.WhileStatement) (_ struct{}) {
	testOffset := c.codeGen.Offset()

	c.pushControlFlow(testOffset)
	defer c.popControlFlow()

	c.compileExpression(statement.Test)
	endJump := c.emitUndefinedJumpIfFalse()

	// Compile the body
	c.compileBlock(
		statement.Block,
		common.DeclarationKindUnknown,
		nil,
	)
	// Repeat, jump back to the test
	c.emitJump(testOffset)

	// Patch the failed test to jump here
	c.patchJump(endJump)

	return
}

func (c *Compiler[_, _]) VisitForStatement(statement *ast.ForStatement) (_ struct{}) {
	// Evaluate the expression
	c.compileExpression(statement.Value)

	// Get an iterator to the resulting value, and store it in a local index.
	c.emit(opcode.InstructionIterator{})
	iteratorLocalIndex := c.currentFunction.generateLocalIndex()
	c.emit(opcode.InstructionSetLocal{
		Local: iteratorLocalIndex,
	})

	// Initialize 'index' variable, if needed.
	index := statement.Index
	indexNeeded := index != nil
	var indexLocalVar *local

	if indexNeeded {
		// `var <index> = -1`
		// Start with -1 and then increment at the start of the loop,
		// so that we don't have to deal with early exists of the loop.
		c.emitIntConst(-1)
		indexLocalVar = c.emitDeclareLocal(index.Identifier)
	}

	testOffset := c.codeGen.Offset()
	c.pushControlFlow(testOffset)
	defer c.popControlFlow()

	// Loop test: Get the iterator and call `hasNext()`.
	c.emitGetLocal(iteratorLocalIndex)
	c.emit(opcode.InstructionIteratorHasNext{})

	endJump := c.emitUndefinedJumpIfFalse()

	// Loop Body.

	// Increment the index if needed.
	// This is done as the first thing inside the loop, so that we don't need to
	// worry about loop-control statements (e.g: continue, return, break) in the body.
	if indexNeeded {
		// <index> = <index> + 1
		c.emitGetLocal(indexLocalVar.index)
		c.emitIntConst(1)
		c.emit(opcode.InstructionAdd{})
		c.emitSetLocal(indexLocalVar.index)
	}

	// Get the iterator and call `next()` (value for arrays, key for dictionaries, etc.)
	c.emitGetLocal(iteratorLocalIndex)
	c.emit(opcode.InstructionIteratorNext{})

	forStmtTypes := c.DesugaredElaboration.ForStatementType(statement)
	loopVarType := forStmtTypes.ValueVariableType
	_, isResultReference := sema.MaybeReferenceType(loopVarType)

	if isResultReference {
		index := c.getOrAddType(loopVarType)
		c.emit(opcode.InstructionNewRef{
			Type:       index,
			IsImplicit: true,
		})

		// If a reference is taken to the value, then do not transfer.
	} else {
		c.emitTransfer(loopVarType)
	}

	// Store it (next entry) in a local var.
	// `<entry> = iterator.next()`
	c.emitDeclareLocal(statement.Identifier.Identifier)

	// Compile the for-loop body.
	c.compileBlock(
		statement.Block,
		common.DeclarationKindUnknown,
		nil,
	)

	// Jump back to the loop test. i.e: `hasNext()`
	c.emitJump(testOffset)

	c.patchJump(endJump)
	return
}

func (c *Compiler[_, _]) VisitEmitStatement(statement *ast.EmitStatement) (_ struct{}) {
	// Emit statements can be coming from inherited conditions.
	// If so, use the corresponding elaboration.
	c.compilePotentiallyInheritedCode(
		statement,
		func() {
			invocationExpression := statement.InvocationExpression
			arguments := invocationExpression.Arguments
			invocationTypes := c.DesugaredElaboration.InvocationExpressionTypes(invocationExpression)
			c.compileArguments(arguments, invocationTypes)

			argCount := len(arguments)
			if argCount >= math.MaxUint16 {
				panic(errors.NewDefaultUserError("invalid argument count"))
			}

			eventType := c.DesugaredElaboration.EmitStatementEventType(statement)
			typeIndex := c.getOrAddType(eventType)

			c.emit(opcode.InstructionEmitEvent{
				Type:     typeIndex,
				ArgCount: uint16(argCount),
			})
		},
	)

	return
}

func (c *Compiler[_, _]) VisitSwitchStatement(statement *ast.SwitchStatement) (_ struct{}) {
	c.compileExpression(statement.Expression)
	localIndex := c.currentFunction.generateLocalIndex()
	c.emitSetLocal(localIndex)

	// Pass an invalid start offset to pushControlFlow to indicate that this is a switch statement,
	// which does not allow jumps to the start (i.e., no continue statements).
	c.pushControlFlow(-1)
	defer c.popControlFlow()

	previousJump := -1

	for _, switchCase := range statement.Cases {
		if previousJump >= 0 {
			c.patchJump(previousJump)
			previousJump = -1
		}

		isDefault := switchCase.Expression == nil
		if !isDefault {
			c.emitGetLocal(localIndex)
			c.compileExpression(switchCase.Expression)
			c.emit(opcode.InstructionEqual{})
			previousJump = c.emitUndefinedJumpIfFalse()
		}

		for _, caseStatement := range switchCase.Statements {
			c.compileStatement(caseStatement)
		}

		if !isDefault {
			breakOffset := c.emitUndefinedJump()
			c.currentControlFlow.appendBreak(breakOffset)
		}
	}

	if previousJump >= 0 {
		c.patchJump(previousJump)
	}

	return
}

func (c *Compiler[_, _]) VisitVariableDeclaration(declaration *ast.VariableDeclaration) (_ struct{}) {

	variableName := declaration.Identifier.Identifier

	isGlobalVar := c.currentFunction == nil
	if isGlobalVar {
		c.compileGlobalVariable(declaration, variableName)
		return
	}

	// Some variable declarations can be coming from inherited before-statements.
	// If so, use the corresponding elaboration.
	c.compilePotentiallyInheritedCode(declaration, func() {

		// TODO: second value

		name := declaration.Identifier.Identifier
		// TODO: This can be nil only for synthetic-result variable
		//   Any better way to handle this?
		if declaration.Value == nil {
			c.currentFunction.declareLocal(name)
		} else {
			// Compile the value expression *before* declaring the variable
			c.compileExpression(declaration.Value)

			varDeclTypes := c.DesugaredElaboration.VariableDeclarationTypes(declaration)
			c.emitTransfer(varDeclTypes.TargetType)

			// Declare the variable *after* compiling the value expression
			c.emitDeclareLocal(name)
		}
	})

	return
}

func (c *Compiler[_, _]) compileGlobalVariable(declaration *ast.VariableDeclaration, variableName string) {
	if declaration.Value == nil {
		c.addGlobalVariable(variableName)
		return
	}

	varDeclTypes := c.DesugaredElaboration.VariableDeclarationTypes(declaration)

	variableGetterFunctionType := sema.NewSimpleFunctionType(
		sema.FunctionPurityImpure,
		nil,
		sema.NewTypeAnnotation(varDeclTypes.TargetType),
	)

	globalVariable := c.addGlobalVariableWithGetter(
		variableName,
		variableGetterFunctionType,
	)

	func() {
		previousFunction := c.currentFunction
		c.targetFunction(globalVariable.Getter)
		defer c.targetFunction(previousFunction)

		// No parameters

		// Compile function body
		c.compileExpression(declaration.Value)
		c.emitTransferAndReturnValue(varDeclTypes.TargetType)
	}()
}

func (c *Compiler[_, _]) emitTransferAndReturnValue(returnType sema.Type) {
	c.emitTransfer(returnType)
	c.emit(opcode.InstructionReturnValue{})
}

func (c *Compiler[_, _]) emitDeclareLocal(name string) *local {
	local := c.currentFunction.declareLocal(name)
	c.emitSetLocal(local.index)
	return local
}

func (c *Compiler[_, _]) VisitAssignmentStatement(statement *ast.AssignmentStatement) (_ struct{}) {

	switch target := statement.Target.(type) {
	case *ast.IdentifierExpression:
		c.compileExpression(statement.Value)
		assignmentTypes := c.DesugaredElaboration.AssignmentStatementTypes(statement)
		c.emitTransfer(assignmentTypes.TargetType)

		c.emitVariableStore(target.Identifier.Identifier)

	case *ast.MemberExpression:
		c.compileExpression(target.Expression)

		c.compileExpression(statement.Value)
		assignmentTypes := c.DesugaredElaboration.AssignmentStatementTypes(statement)
		c.emitTransfer(assignmentTypes.TargetType)

		constant := c.addStringConst(target.Identifier.Identifier)
		c.emit(opcode.InstructionSetField{
			FieldName: constant.index,
		})

	case *ast.IndexExpression:
		c.compileExpression(target.TargetExpression)
		c.compileExpression(target.IndexingExpression)

		c.compileExpression(statement.Value)
		assignmentTypes := c.DesugaredElaboration.AssignmentStatementTypes(statement)
		c.emitTransfer(assignmentTypes.TargetType)

		c.emit(opcode.InstructionSetIndex{})

	default:
		// TODO:
		panic(errors.NewUnreachableError())
	}
	return
}

func (c *Compiler[_, _]) VisitSwapStatement(_ *ast.SwapStatement) (_ struct{}) {
	// TODO
	panic(errors.NewUnreachableError())
}

func (c *Compiler[_, _]) VisitExpressionStatement(statement *ast.ExpressionStatement) (_ struct{}) {
	c.compileExpression(statement.Expression)

	switch statement.Expression.(type) {
	case *ast.DestroyExpression:
		// Do nothing. Destroy operation will not produce any result.
	default:
		// Otherwise, drop the expression evaluation result.
		c.emit(opcode.InstructionDrop{})
	}

	return
}

func (c *Compiler[_, _]) VisitVoidExpression(_ *ast.VoidExpression) (_ struct{}) {
	//TODO
	panic(errors.NewUnreachableError())
}

func (c *Compiler[_, _]) VisitBoolExpression(expression *ast.BoolExpression) (_ struct{}) {
	if expression.Value {
		c.emit(opcode.InstructionTrue{})
	} else {
		c.emit(opcode.InstructionFalse{})
	}
	return
}

func (c *Compiler[_, _]) VisitNilExpression(_ *ast.NilExpression) (_ struct{}) {
	c.emit(opcode.InstructionNil{})
	return
}

func (c *Compiler[_, _]) VisitIntegerExpression(expression *ast.IntegerExpression) (_ struct{}) {
	integerType := c.DesugaredElaboration.IntegerExpressionType(expression)
	constantKind := constant.FromSemaType(integerType)

	value := expression.Value
	var data []byte

	switch constantKind {
	case constant.Int:
		// NOTE: also adjust addIntConst!
		data = interpreter.NewUnmeteredIntValueFromBigInt(value).ToBigEndianBytes()

	case constant.Int8:
		data = interpreter.NewUnmeteredInt8Value(int8(value.Int64())).ToBigEndianBytes()

	case constant.Int16:
		data = interpreter.NewUnmeteredInt16Value(int16(value.Int64())).ToBigEndianBytes()

	case constant.Int32:
		data = interpreter.NewUnmeteredInt32Value(int32(value.Int64())).ToBigEndianBytes()

	case constant.Int64:
		data = interpreter.NewUnmeteredInt64Value(value.Int64()).ToBigEndianBytes()

	case constant.Int128:
		data = interpreter.NewUnmeteredInt128ValueFromBigInt(value).ToBigEndianBytes()

	case constant.Int256:
		data = interpreter.NewUnmeteredInt256ValueFromBigInt(value).ToBigEndianBytes()

	case constant.UInt:
		data = interpreter.NewUnmeteredUIntValueFromBigInt(value).ToBigEndianBytes()

	case constant.UInt8:
		data = interpreter.NewUnmeteredUInt8Value(uint8(value.Uint64())).ToBigEndianBytes()

	case constant.UInt16:
		data = interpreter.NewUnmeteredUInt16Value(uint16(value.Uint64())).ToBigEndianBytes()

	case constant.UInt32:
		data = interpreter.NewUnmeteredUInt32Value(uint32(value.Uint64())).ToBigEndianBytes()

	case constant.UInt64:
		data = interpreter.NewUnmeteredUInt64Value(value.Uint64()).ToBigEndianBytes()

	case constant.UInt128:
		data = interpreter.NewUnmeteredUInt128ValueFromBigInt(value).ToBigEndianBytes()

	case constant.UInt256:
		data = interpreter.NewUnmeteredUInt256ValueFromBigInt(value).ToBigEndianBytes()

	case constant.Word8:
		data = interpreter.NewUnmeteredWord8Value(uint8(value.Uint64())).ToBigEndianBytes()

	case constant.Word16:
		data = interpreter.NewUnmeteredWord16Value(uint16(value.Uint64())).ToBigEndianBytes()

	case constant.Word32:
		data = interpreter.NewUnmeteredWord32Value(uint32(value.Uint64())).ToBigEndianBytes()

	case constant.Word64:
		data = interpreter.NewUnmeteredWord64Value(value.Uint64()).ToBigEndianBytes()

	case constant.Word128:
		data = interpreter.NewUnmeteredWord128ValueFromBigInt(value).ToBigEndianBytes()

	case constant.Word256:
		data = interpreter.NewUnmeteredWord256ValueFromBigInt(value).ToBigEndianBytes()

	case constant.Address:
		data = value.Bytes()

	default:
		panic(errors.NewUnexpectedError(
			"unsupported integer type %s / constant kind %s",
			integerType,
			constantKind,
		))
	}

	c.emitGetConstant(c.addConstant(constantKind, data))

	return
}

func (c *Compiler[_, _]) VisitFixedPointExpression(expression *ast.FixedPointExpression) (_ struct{}) {
	// TODO: adjust once/if we support more fixed point types

	fixedPointSubType := c.DesugaredElaboration.FixedPointExpressionType(expression)

	value := fixedpoint.ConvertToFixedPointBigInt(
		expression.Negative,
		expression.UnsignedInteger,
		expression.Fractional,
		expression.Scale,
		sema.Fix64Scale,
	)

	var constant *Constant

	switch fixedPointSubType {
	case sema.Fix64Type, sema.SignedFixedPointType:
		constant = c.addFix64Constant(value)

	case sema.UFix64Type:
		constant = c.addUFix64Constant(value)

	case sema.FixedPointType:
		if expression.Negative {
			constant = c.addFix64Constant(value)
		} else {
			constant = c.addUFix64Constant(value)
		}
	default:
		panic(errors.NewUnreachableError())
	}

	c.emitGetConstant(constant)

	return
}

func (c *Compiler[_, _]) addUFix64Constant(value *big.Int) *Constant {
	data := interpreter.NewUnmeteredUFix64Value(value.Uint64()).ToBigEndianBytes()
	return c.addConstant(constant.UFix64, data)
}

func (c *Compiler[_, _]) addFix64Constant(value *big.Int) *Constant {
	data := interpreter.NewUnmeteredFix64Value(value.Int64()).ToBigEndianBytes()
	return c.addConstant(constant.Fix64, data)
}

func (c *Compiler[_, _]) VisitArrayExpression(array *ast.ArrayExpression) (_ struct{}) {
	arrayTypes := c.DesugaredElaboration.ArrayExpressionTypes(array)

	typeIndex := c.getOrAddType(arrayTypes.ArrayType)

	size := len(array.Values)
	if size >= math.MaxUint16 {
		panic(errors.NewDefaultUserError("invalid array expression"))
	}

	elementExpectedType := arrayTypes.ArrayType.ElementType(false)

	for _, expression := range array.Values {
		c.compileExpression(expression)
		c.emitTransfer(elementExpectedType)
	}

	c.emit(
		opcode.InstructionNewArray{
			Type:       typeIndex,
			Size:       uint16(size),
			IsResource: arrayTypes.ArrayType.IsResourceType(),
		},
	)

	return
}

func (c *Compiler[_, _]) VisitDictionaryExpression(dictionary *ast.DictionaryExpression) (_ struct{}) {
	dictionaryTypes := c.DesugaredElaboration.DictionaryExpressionTypes(dictionary)

	dictionaryType := dictionaryTypes.DictionaryType

	typeIndex := c.getOrAddType(dictionaryType)

	size := len(dictionary.Entries)
	if size >= math.MaxUint16 {
		panic(errors.NewDefaultUserError("invalid dictionary expression"))
	}

	for _, entry := range dictionary.Entries {
		c.compileExpression(entry.Key)
		c.emitTransfer(dictionaryType.KeyType)
		c.compileExpression(entry.Value)
		c.emitTransfer(dictionaryType.ValueType)
	}

	c.emit(
		opcode.InstructionNewDictionary{
			Type:       typeIndex,
			Size:       uint16(size),
			IsResource: dictionaryType.IsResourceType(),
		},
	)

	return
}

func (c *Compiler[_, _]) VisitIdentifierExpression(expression *ast.IdentifierExpression) (_ struct{}) {
	c.emitVariableLoad(expression.Identifier.Identifier)
	return
}

func (c *Compiler[_, _]) emitVariableLoad(name string) {

	if c.currentInheritedConditionParamBinding != nil {
		// If the current compiling code is an inherited code, then bind
		// the inherited parameter names to the implementation's parameter names.
		mappedName, ok := c.currentInheritedConditionParamBinding[name]
		if ok {
			name = mappedName
		}
	}

	local := c.currentFunction.findLocal(name)
	if local != nil {
		c.emitGetLocal(local.index)
		return
	}

	upvalueIndex, ok := c.currentFunction.findOrAddUpvalue(name)
	if ok {
		c.emit(opcode.InstructionGetUpvalue{
			Upvalue: upvalueIndex,
		})
		return
	}

	global := c.findGlobal(name)
	c.emit(opcode.InstructionGetGlobal{
		Global: global.Index,
	})
}

func (c *Compiler[_, _]) emitVariableStore(name string) {
	local := c.currentFunction.findLocal(name)
	if local != nil {
		c.emitSetLocal(local.index)
		return
	}

	upvalueIndex, ok := c.currentFunction.findOrAddUpvalue(name)
	if ok {
		c.emit(opcode.InstructionSetUpvalue{
			Upvalue: upvalueIndex,
		})
		return
	}

	global := c.findGlobal(name)
	c.emit(opcode.InstructionSetGlobal{
		Global: global.Index,
	})
}

func (c *Compiler[_, _]) VisitInvocationExpression(expression *ast.InvocationExpression) (_ struct{}) {
	// TODO: copy

	invocationTypes := c.DesugaredElaboration.InvocationExpressionTypes(expression)

	argumentCount := len(expression.Arguments)
	if argumentCount >= math.MaxUint16 {
		panic(errors.NewDefaultUserError("invalid number of arguments"))
	}

	invokedExpr := expression.InvokedExpression

	if memberExpression, isMemberExpr := expression.InvokedExpression.(*ast.MemberExpression); isMemberExpr {
		memberInfo, ok := c.DesugaredElaboration.MemberExpressionMemberAccessInfo(memberExpression)
		if !ok {
			panic(errors.NewUnreachableError())
		}

		// If the member is a method or a constructor (i.e: not a field), compile it as a method-invocation.
		// Otherwise, compile it as a normal function invocation.
		if memberInfo.Member.DeclarationKind != common.DeclarationKindField {
			c.compileMethodInvocation(
				expression,
				memberInfo,
				memberExpression,
				invocationTypes,
				argumentCount,
			)
			return
		}
	}

	// For all other expressions, get/lookup the function and invoke it.
	// For example, if the function is static function, it will load the function value from the globals.
	// If the function is a result of executing another expression (e.g: result of another function call),
	// then it will get the function-pointer value from the stack.

	// Load function value
	c.compileExpression(invokedExpr)

	// Compile arguments
	c.compileArguments(expression.Arguments, invocationTypes)

	typeArgs := c.loadTypeArguments(invocationTypes)
	c.emit(opcode.InstructionInvoke{
		TypeArgs: typeArgs,
		ArgCount: uint16(argumentCount),
	})

	return
}

func (c *Compiler[_, _]) compileMethodInvocation(
	expression *ast.InvocationExpression,
	memberInfo sema.MemberAccessInfo,
	invokedExpr *ast.MemberExpression,
	invocationTypes sema.InvocationExpressionTypes,
	argumentCount int,
) {
	var funcName string

	invocationType := memberInfo.Member.TypeAnnotation.Type.(*sema.FunctionType)
	if invocationType.IsConstructor {
		funcName = commons.TypeQualifiedName(
			memberInfo.AccessedType,
			invokedExpr.Identifier.Identifier,
		)

		// Calling a type constructor must be invoked statically. e.g: `SomeContract.Foo()`.

		// Load function value
		c.emitVariableLoad(funcName)

		// Compile arguments
		c.compileArguments(expression.Arguments, invocationTypes)

		typeArgs := c.loadTypeArguments(invocationTypes)

		c.emit(opcode.InstructionInvoke{
			TypeArgs: typeArgs,
			ArgCount: uint16(argumentCount),
		})
		return
	}

	isOptional := memberInfo.IsOptional

	typeArgs := c.loadTypeArguments(invocationTypes)

	// Invocations into the interface code, such as default functions and inherited conditions,
	// that were synthetically added at the desugar phase, must be static calls.
	isInterfaceInheritedFuncCall := c.DesugaredElaboration.IsInterfaceMethodStaticCall(expression)

	argsCountWithReceiver := uint16(argumentCount) + 1

	// Any invocation on restricted-types must be dynamic
	if !isInterfaceInheritedFuncCall && isDynamicMethodInvocation(memberInfo.AccessedType) {
		funcName = invokedExpr.Identifier.Identifier
		if len(funcName) >= math.MaxUint16 {
			panic(errors.NewDefaultUserError("invalid function name"))
		}

		c.withOptionalChainingOptimized(
			invokedExpr.Expression,
			isOptional,
			func() {
				// withOptionalChainingOptimized already load the receiver onto the stack.

				// Compile arguments
				c.compileArguments(expression.Arguments, invocationTypes)

				funcNameConst := c.addStringConst(funcName)
				c.emit(
					opcode.InstructionInvokeMethodDynamic{
						Name:     funcNameConst.index,
						TypeArgs: typeArgs,
						ArgCount: argsCountWithReceiver,
					},
				)
			},
		)

		return
	}

	// If the function is accessed via optional-chaining,
	// then the target type is the inner type of the optional.
	accessedType := memberInfo.AccessedType
	if isOptional {
		accessedType = sema.UnwrapOptionalType(accessedType)
	}

	// Load function value.
	funcName = commons.TypeQualifiedName(
		accessedType,
		invokedExpr.Identifier.Identifier,
	)

	// An invocation can be either a method of a value (e.g: `"someString".Concat("otherString")`),
	// or a function on a "type function" (e.g: `String.join(["someString", "otherString"], separator: ", ")`),
	// where `String` is a function.
	if accessedFunctionType, ok := accessedType.(*sema.FunctionType); ok &&
		accessedFunctionType.TypeFunctionType != nil {

		// Compile as static-function call.
		// No receiver is loaded.
		c.emitVariableLoad(funcName)
		c.compileArguments(expression.Arguments, invocationTypes)
		c.emit(opcode.InstructionInvoke{
			TypeArgs: typeArgs,
			ArgCount: uint16(argumentCount),
		})
	} else {
		c.withOptionalChaining(
			invokedExpr.Expression,
			isOptional,
			func(receiverIndex uint16) {
				// Compile as object-method call.

				// Function must be loaded only if the receiver is non-nil.
				c.emitVariableLoad(funcName)

				// The receiver is loaded first.
				// So 'self' is always the zero-th argument.
				c.emitGetLocal(receiverIndex)

				// Compile arguments
				c.compileArguments(expression.Arguments, invocationTypes)

				c.emit(opcode.InstructionInvokeMethodStatic{
					TypeArgs: typeArgs,
					ArgCount: argsCountWithReceiver,
				})
			},
		)
	}
}

<<<<<<< HEAD
// withOptionalChaining compiles the `ifNotNil` procedure with optional chaining.
func (c *Compiler[_, _]) withOptionalChaining(
	targetExpression ast.Expression,
	isOptional bool,
	ifNotNil func(targetIndex uint16),
) {

	c.compileExpression(targetExpression)

	tempIndex := c.currentFunction.generateLocalIndex()
	c.emitSetLocal(tempIndex)

	var nilJump int
	if isOptional {
		// If the target is nil, jump to the instruction where nil is returned.
		nilJump = c.emitOptionalChainingNilJump(tempIndex)
		c.emitSetLocal(tempIndex)
	}

	ifNotNil(tempIndex)

	c.patchOptionalChainingNilJump(isOptional, nilJump)
}

// withOptionalChainingOptimized compiles the `ifNotNil` procedure with optional chaining.
// IMPORTANT: This function expects the `ifNotNil` procedure to assume the target expression
// is already loaded on to the stack.
// This is an optimization to avoid redundant store-to/load-from local indexes.
// If the `ifNotNil` procedure need to load other values before the target is loaded,
// then use the withOptionalChaining counterpart method.
func (c *Compiler[_, _]) withOptionalChainingOptimized(
	targetExpression ast.Expression,
	isOptional bool,
	ifNotNil func(),
=======
func (c *Compiler[_, _]) compileMethodInvocationArguments(
	invokedExpr *ast.MemberExpression,
	arguments ast.Arguments,
	memberInfo sema.MemberAccessInfo,
	invocationTypes sema.InvocationExpressionTypes,
>>>>>>> 98d3f179
) {

	c.compileExpression(targetExpression)

	var nilJump int
	if isOptional {
		tempIndex := c.currentFunction.generateLocalIndex()
		c.emitSetLocal(tempIndex)
		nilJump = c.emitOptionalChainingNilJump(tempIndex)
	}

	ifNotNil()

	c.patchOptionalChainingNilJump(isOptional, nilJump)
}

func (c *Compiler[_, _]) emitOptionalChainingNilJump(tempIndex uint16) int {
	// If the value is nil, return nil.
	// If the receiver is nil, jump to the instruction where nil is returned.
	c.emitGetLocal(tempIndex)
	nilJump := c.emitUndefinedJumpIfNil()

	// Otherwise unwrap.
	c.emitGetLocal(tempIndex)
	c.emit(opcode.InstructionUnwrap{})
	return nilJump
}

func (c *Compiler[_, _]) patchOptionalChainingNilJump(isOptional bool, nilJump int) {
	if !isOptional {
		return
	}

	// TODO: Need to wrap the result back with an optional, if `memberAccessInfo.IsOptional`
	// Jump to the end to skip the nil returning instructions.
	jumpToEnd := c.emitUndefinedJump()

	c.patchJump(nilJump)
	c.emit(opcode.InstructionNil{})

	c.patchJump(jumpToEnd)
}

func isFunctionOnType(accessedType sema.Type) bool {
	funcType, ok := accessedType.(*sema.FunctionType)
	return ok && funcType.IsConstructor
}

func isDynamicMethodInvocation(accessedType sema.Type) bool {
	switch typ := accessedType.(type) {
	case *sema.ReferenceType:
		return isDynamicMethodInvocation(typ.Type)
	case *sema.IntersectionType:
		return true

		// TODO: Optional type?

	case *sema.InterfaceType:
		return true
	default:
		return false
	}
}

func (c *Compiler[_, _]) compileArguments(arguments ast.Arguments, invocationTypes sema.InvocationExpressionTypes) {
	for index, argument := range arguments {
		c.compileExpression(argument.Expression)
		c.emitTransfer(invocationTypes.ParameterTypes[index])
	}

	// TODO: Is this needed?
	//// Load empty values for optional parameters, if they are not provided.
	//for i := len(expression.Arguments); i < invocationTypes.ParamCount; i++ {
	//	c.emit(opcode.Empty)
	//}
}

func (c *Compiler[_, _]) loadTypeArguments(invocationTypes sema.InvocationExpressionTypes) []uint16 {
	typeArguments := invocationTypes.TypeArguments
	typeArgsCount := typeArguments.Len()
	if typeArgsCount >= math.MaxUint16 {
		panic(errors.NewDefaultUserError("invalid number of type arguments: %d", typeArgsCount))
	}

	var typeArgs []uint16
	if typeArgsCount > 0 {
		typeArgs = make([]uint16, 0, typeArgsCount)

		typeArguments.Foreach(func(key *sema.TypeParameter, typeParam sema.Type) {
			typeArgs = append(typeArgs, c.getOrAddType(typeParam))
		})
	}

	return typeArgs
}

func (c *Compiler[_, _]) VisitMemberExpression(expression *ast.MemberExpression) (_ struct{}) {
	memberAccessInfo, ok := c.DesugaredElaboration.MemberExpressionMemberAccessInfo(expression)
	if !ok {
		panic(errors.NewUnreachableError())
	}

	constant := c.addStringConst(expression.Identifier.Identifier)

	c.withOptionalChainingOptimized(
		expression.Expression,
		memberAccessInfo.IsOptional,
		func() {
			// withOptionalChainingOptimized evaluates the target expression
			// and leave the value on stack.
			// i.e: the target/parent is already loaded.

			// TODO: remove member if `isNestedResourceMove`
			//  See `Interpreter.memberExpressionGetterSetter` for the reference implementation.
			c.emit(opcode.InstructionGetField{
				FieldName: constant.index,
			})

			// Return a reference, if the member is accessed via a reference.
			// This is pre-computed at the checker.
			if memberAccessInfo.ReturnReference {
				index := c.getOrAddType(memberAccessInfo.ResultingType)
				c.emit(opcode.InstructionNewRef{
					Type:       index,
					IsImplicit: true,
				})
			}
		},
	)

	return
}

func (c *Compiler[_, _]) VisitIndexExpression(expression *ast.IndexExpression) (_ struct{}) {
	c.compileExpression(expression.TargetExpression)
	c.compileExpression(expression.IndexingExpression)
	c.emit(opcode.InstructionGetIndex{})

	indexExpressionTypes, ok := c.DesugaredElaboration.IndexExpressionTypes(expression)
	if !ok {
		panic(errors.NewUnreachableError())
	}

	// Return a reference, if the element is accessed via a reference.
	// This is pre-computed at the checker.
	if indexExpressionTypes.ReturnReference {
		index := c.getOrAddType(indexExpressionTypes.ResultType)
		c.emit(opcode.InstructionNewRef{
			Type:       index,
			IsImplicit: true,
		})
	}

	return
}

func (c *Compiler[_, _]) VisitConditionalExpression(expression *ast.ConditionalExpression) (_ struct{}) {
	// Test
	c.compileExpression(expression.Test)
	elseJump := c.emitUndefinedJumpIfFalse()

	// Then branch
	c.compileExpression(expression.Then)
	thenJump := c.emitUndefinedJump()

	// Else branch
	c.patchJump(elseJump)
	c.compileExpression(expression.Else)

	c.patchJump(thenJump)

	return
}

func (c *Compiler[_, _]) VisitUnaryExpression(expression *ast.UnaryExpression) (_ struct{}) {
	c.compileExpression(expression.Expression)

	switch expression.Operation {
	case ast.OperationNegate:
		c.emit(opcode.InstructionNot{})

	case ast.OperationMinus:
		c.emit(opcode.InstructionNegate{})

	case ast.OperationMul:
		c.emit(opcode.InstructionDeref{})

	case ast.OperationMove:
		// Transfer to the target type.
		targetType := c.DesugaredElaboration.MoveExpressionTypes(expression)
		typeIndex := c.getOrAddType(targetType)
		c.codeGen.Emit(opcode.InstructionTransfer{
			Type: typeIndex,
		})

	default:
		panic(errors.NewUnreachableError())
	}

	return
}

func (c *Compiler[_, _]) VisitBinaryExpression(expression *ast.BinaryExpression) (_ struct{}) {
	c.compileExpression(expression.Left)
	// TODO: add support for other types

	switch expression.Operation {
	case ast.OperationNilCoalesce:
		// Duplicate the value for the nil equality check.
		c.emit(opcode.InstructionDup{})
		elseJump := c.emitUndefinedJumpIfNil()

		// Then branch
		c.emit(opcode.InstructionUnwrap{})
		thenJump := c.emitUndefinedJump()

		// Else branch
		c.patchJump(elseJump)
		// Drop the duplicated condition result,
		// as it is not needed for the 'else' path.
		c.emit(opcode.InstructionDrop{})
		c.compileExpression(expression.Right)

		// End
		c.patchJump(thenJump)

	case ast.OperationOr:
		// TODO: optimize chains of ors / ands

		leftTrueJump := c.emitUndefinedJumpIfTrue()

		c.compileExpression(expression.Right)
		rightFalseJump := c.emitUndefinedJumpIfFalse()

		// Left or right is true
		c.patchJump(leftTrueJump)
		c.emit(opcode.InstructionTrue{})
		trueJump := c.emitUndefinedJump()

		// Left and right are false
		c.patchJump(rightFalseJump)
		c.emit(opcode.InstructionFalse{})

		c.patchJump(trueJump)

	case ast.OperationAnd:
		// TODO: optimize chains of ors / ands

		leftFalseJump := c.emitUndefinedJumpIfFalse()

		c.compileExpression(expression.Right)
		rightFalseJump := c.emitUndefinedJumpIfFalse()

		// Left and right are true
		c.emit(opcode.InstructionTrue{})
		trueJump := c.emitUndefinedJump()

		// Left or right is false
		c.patchJump(leftFalseJump)
		c.patchJump(rightFalseJump)
		c.emit(opcode.InstructionFalse{})

		c.patchJump(trueJump)

	default:
		c.compileExpression(expression.Right)

		switch expression.Operation {
		case ast.OperationPlus:
			c.emit(opcode.InstructionAdd{})
		case ast.OperationMinus:
			c.emit(opcode.InstructionSubtract{})
		case ast.OperationMul:
			c.emit(opcode.InstructionMultiply{})
		case ast.OperationDiv:
			c.emit(opcode.InstructionDivide{})
		case ast.OperationMod:
			c.emit(opcode.InstructionMod{})

		case ast.OperationBitwiseOr:
			c.emit(opcode.InstructionBitwiseOr{})
		case ast.OperationBitwiseAnd:
			c.emit(opcode.InstructionBitwiseAnd{})
		case ast.OperationBitwiseXor:
			c.emit(opcode.InstructionBitwiseXor{})
		case ast.OperationBitwiseLeftShift:
			c.emit(opcode.InstructionBitwiseLeftShift{})
		case ast.OperationBitwiseRightShift:
			c.emit(opcode.InstructionBitwiseRightShift{})

		case ast.OperationEqual:
			c.emit(opcode.InstructionEqual{})
		case ast.OperationNotEqual:
			c.emit(opcode.InstructionNotEqual{})

		case ast.OperationLess:
			c.emit(opcode.InstructionLess{})
		case ast.OperationLessEqual:
			c.emit(opcode.InstructionLessOrEqual{})
		case ast.OperationGreater:
			c.emit(opcode.InstructionGreater{})
		case ast.OperationGreaterEqual:
			c.emit(opcode.InstructionGreaterOrEqual{})
		default:
			panic(errors.NewUnreachableError())
		}
	}

	return
}

func (c *Compiler[_, _]) VisitFunctionExpression(expression *ast.FunctionExpression) (_ struct{}) {
	// TODO: desugar function expressions

	functionIndex := len(c.functions)

	if functionIndex >= math.MaxUint16 {
		panic(errors.NewDefaultUserError("invalid function index"))
	}

	parameterCount := 0
	parameterList := expression.ParameterList
	if parameterList != nil {
		parameterCount = len(parameterList.Parameters)
	}

	if parameterCount > math.MaxUint16 {
		panic(errors.NewDefaultUserError("invalid parameter count"))
	}

	functionType := c.DesugaredElaboration.FunctionExpressionFunctionType(expression)

	function := c.addFunction(
		"",
		"",
		uint16(parameterCount),
		functionType,
	)

	func() {
		previousFunction := c.currentFunction
		c.targetFunction(function)
		defer c.targetFunction(previousFunction)

		c.declareParameters(parameterList, false)
		c.compileFunctionBlock(
			expression.FunctionBlock,
			common.DeclarationKindUnknown,
			functionType.ReturnTypeAnnotation.Type,
		)
	}()

	c.emitNewClosure(uint16(functionIndex), function)

	return
}

func (c *Compiler[_, _]) VisitStringExpression(expression *ast.StringExpression) (_ struct{}) {
	stringType := c.DesugaredElaboration.StringExpressionType(expression)

	switch stringType {
	case sema.CharacterType:
		c.emitCharacterConst(expression.Value)
	case sema.StringType:
		c.emitStringConst(expression.Value)
	default:
		panic(errors.NewUnreachableError())
	}

	return
}

func (c *Compiler[_, _]) VisitStringTemplateExpression(_ *ast.StringTemplateExpression) (_ struct{}) {
	// TODO
	panic(errors.NewUnreachableError())
}

func (c *Compiler[_, _]) VisitCastingExpression(expression *ast.CastingExpression) (_ struct{}) {
	c.compileExpression(expression.Expression)

	castingTypes := c.DesugaredElaboration.CastingExpressionTypes(expression)
	index := c.getOrAddType(castingTypes.TargetType)

	var castInstruction opcode.Instruction
	switch expression.Operation {
	case ast.OperationCast:
		castInstruction = opcode.InstructionSimpleCast{
			Type: index,
		}
	case ast.OperationFailableCast:
		castInstruction = opcode.InstructionFailableCast{
			Type: index,
		}
	case ast.OperationForceCast:
		castInstruction = opcode.InstructionForceCast{
			Type: index,
		}
	default:
		panic(errors.NewUnreachableError())
	}

	c.emit(castInstruction)
	return
}

func (c *Compiler[_, _]) VisitCreateExpression(expression *ast.CreateExpression) (_ struct{}) {
	c.compileExpression(expression.InvocationExpression)
	return
}

func (c *Compiler[_, _]) VisitDestroyExpression(expression *ast.DestroyExpression) (_ struct{}) {
	c.compileExpression(expression.Expression)
	c.emit(opcode.InstructionDestroy{})
	return
}

func (c *Compiler[_, _]) VisitReferenceExpression(expression *ast.ReferenceExpression) (_ struct{}) {
	c.compileExpression(expression.Expression)
	borrowType := c.DesugaredElaboration.ReferenceExpressionBorrowType(expression)
	typeIndex := c.getOrAddType(borrowType)
	c.emit(opcode.InstructionNewRef{
		Type: typeIndex,
	})
	return
}

func (c *Compiler[_, _]) VisitForceExpression(expression *ast.ForceExpression) (_ struct{}) {
	c.compileExpression(expression.Expression)
	c.emit(opcode.InstructionUnwrap{})
	return
}

func (c *Compiler[_, _]) VisitPathExpression(expression *ast.PathExpression) (_ struct{}) {
	domain := common.PathDomainFromIdentifier(expression.Domain.Identifier)
	identifier := expression.Identifier.Identifier
	if len(identifier) >= math.MaxUint16 {
		panic(errors.NewDefaultUserError("invalid identifier"))
	}

	identifierConst := c.addStringConst(identifier)
	identifierIndex := identifierConst.index

	c.emit(
		opcode.InstructionNewPath{
			Domain:     domain,
			Identifier: identifierIndex,
		},
	)

	return
}

func (c *Compiler[_, _]) VisitSpecialFunctionDeclaration(declaration *ast.SpecialFunctionDeclaration) (_ struct{}) {
	kind := declaration.DeclarationKind()
	switch kind {
	case common.DeclarationKindInitializer:
		c.compileInitializer(declaration)
	case common.DeclarationKindDestructorLegacy, common.DeclarationKindPrepare:
		c.compileDeclaration(declaration.FunctionDeclaration)
	default:
		// TODO: support other special functions
		panic(errors.NewUnreachableError())
	}
	return
}

func (c *Compiler[_, _]) compileInitializer(declaration *ast.SpecialFunctionDeclaration) {
	enclosingType := c.compositeTypeStack.top()
	kind := enclosingType.GetCompositeKind()

	typeName := commons.TypeQualifier(enclosingType)

	var functionName string
	if kind == common.CompositeKindContract {
		// For contracts, add the initializer as `init()`.
		// A global variable with the same name as contract is separately added.
		// The VM will load the contract and assign to that global variable during imports resolution.
		identifier := declaration.DeclarationIdentifier().Identifier
		functionName = commons.QualifiedName(typeName, identifier)
	} else {
		// Use the type name as the function name for initializer.
		// So `x = Foo()` would directly call the init method.
		functionName = typeName
	}

	parameterCount := 0
	parameterList := declaration.FunctionDeclaration.ParameterList
	if parameterList != nil {
		parameterCount = len(parameterList.Parameters)
	}

	if parameterCount >= math.MaxUint16 {
		panic(errors.NewDefaultUserError("invalid parameter count"))
	}

	functionType := c.DesugaredElaboration.FunctionDeclarationFunctionType(declaration.FunctionDeclaration)

	function := c.addFunction(
		functionName,
		functionName,
		uint16(parameterCount),
		functionType,
	)

	previousFunction := c.currentFunction
	c.targetFunction(function)
	defer c.targetFunction(previousFunction)

	c.declareParameters(parameterList, false)

	// Declare `self`
	self := c.currentFunction.declareLocal(sema.SelfIdentifier)

	// Initialize an empty struct and assign to `self`.
	// i.e: `self = New()`

	// Write composite kind
	// TODO: Maybe get/include this from static-type. Then no need to provide separately.

	typeIndex := c.getOrAddType(enclosingType)

	c.emit(
		opcode.InstructionNew{
			Kind: kind,
			Type: typeIndex,
		},
	)

	if kind == common.CompositeKindContract {
		// During contract init, update the global variable with the newly initialized contract value.
		// So accessing the contract through the global variable while initializing itself, would work.
		// i.e:
		// contract Foo {
		//     init() {
		//        Foo.something()  // <-- accessing `Foo` while initializing `Foo`
		//     }
		// }

		// Duplicate the top of stack and store it in both global variable and in `self`
		c.emit(opcode.InstructionDup{})
		global := c.findGlobal(typeName)

		c.emit(opcode.InstructionSetGlobal{
			Global: global.Index,
		})
	}

	c.emitSetLocal(self.index)

	// emit for the statements in `init()` body.
	c.compileFunctionBlock(
		declaration.FunctionDeclaration.FunctionBlock,
		declaration.Kind,

		// The return type of the initializer is the type itself.
		enclosingType,
	)

	// Constructor should return the created the struct. i.e: return `self`
	c.emitGetLocal(self.index)

	// No need to transfer, since the type is same as the constructed value, for initializers.
	c.emit(opcode.InstructionReturnValue{})
}

func (c *Compiler[E, _]) VisitFunctionDeclaration(declaration *ast.FunctionDeclaration, _ bool) (_ struct{}) {
	previousFunction := c.currentFunction

	var (
		parameterCount int
		isObjectMethod bool
		functionName   string
	)

	paramList := declaration.ParameterList
	if paramList != nil {
		parameterCount = len(paramList.Parameters)
	}

	identifier := declaration.Identifier.Identifier

	var innerFunctionLocal *local

	if previousFunction == nil {
		// Global function or method
		isObjectMethod = !c.compositeTypeStack.isEmpty()

		var enclosingType sema.Type
		if isObjectMethod {
			enclosingType = c.compositeTypeStack.top()

			// Declare a receiver if this is an object method.
			parameterCount++
		}

		functionName = commons.TypeQualifiedName(enclosingType, identifier)

	} else {
		innerFunctionLocal = c.currentFunction.declareLocal(identifier)
	}

	if parameterCount >= math.MaxUint16 {
		panic(errors.NewDefaultUserError("invalid parameter count"))
	}

	functionIndex := len(c.functions)

	if functionIndex >= math.MaxUint16 {
		panic(errors.NewDefaultUserError("invalid function index"))
	}

	functionType := c.DesugaredElaboration.FunctionDeclarationFunctionType(declaration)

	function := c.addFunction(
		functionName,
		functionName,
		uint16(parameterCount),
		functionType,
	)

	func() {
		c.targetFunction(function)
		defer c.targetFunction(previousFunction)

		c.declareParameters(declaration.ParameterList, isObjectMethod)

		c.compileFunctionBlock(
			declaration.FunctionBlock,
			declaration.DeclarationKind(),
			functionType.ReturnTypeAnnotation.Type,
		)
	}()

	if previousFunction != nil {
		// Inner function

		c.emitNewClosure(uint16(functionIndex), function)

		c.emitSetLocal(innerFunctionLocal.index)
	}

	return
}

func (c *Compiler[_, _]) VisitCompositeDeclaration(declaration *ast.CompositeDeclaration) (_ struct{}) {
	compositeType := c.DesugaredElaboration.CompositeDeclarationType(declaration)

	// Event declarations have no members
	if compositeType.Kind == common.CompositeKindEvent {
		return
	}

	c.compositeTypeStack.push(compositeType)
	defer func() {
		c.compositeTypeStack.pop()
	}()

	// Compile members
	hasInit := false
	for _, specialFunc := range declaration.Members.SpecialFunctions() {
		if specialFunc.Kind == common.DeclarationKindInitializer {
			hasInit = true
		}
		c.compileDeclaration(specialFunc)
	}

	// If the initializer is not declared, generate an empty initializer.
	if !hasInit {
		c.generateEmptyInit()
	}

	// Visit members.
	c.compileCompositeMembers(compositeType, declaration.Members)

	return
}

func (c *Compiler[_, _]) compileCompositeMembers(
	compositeKindedType sema.CompositeKindedType,
	members *ast.Members,
) {

	// Important: Must be visited in the same order as the globals were reserved in `reserveGlobalVars`.

	// Add the methods that are provided natively.
	c.addBuiltinMethods(compositeKindedType)

	for _, function := range members.Functions() {
		c.compileDeclaration(function)
	}
	for _, nestedType := range members.Composites() {
		c.compileDeclaration(nestedType)
	}
	for _, nestedType := range members.Interfaces() {
		c.compileDeclaration(nestedType)
	}
}

func (c *Compiler[_, _]) VisitInterfaceDeclaration(declaration *ast.InterfaceDeclaration) (_ struct{}) {
	interfaceType := c.DesugaredElaboration.InterfaceDeclarationType(declaration)
	c.compositeTypeStack.push(interfaceType)
	defer func() {
		c.compositeTypeStack.pop()
	}()

	// Visit members.
	c.compileCompositeMembers(interfaceType, declaration.Members)

	return
}

func (c *Compiler[_, _]) addBuiltinMethods(typ sema.Type) {
	for _, boundFunction := range commonBuiltinTypeBoundFunctions {
		name := boundFunction.name
		qualifiedName := commons.TypeQualifiedName(typ, name)
		c.addFunction(
			name,
			qualifiedName,
			uint16(len(boundFunction.typ.Parameters)+1),
			boundFunction.typ,
		)
	}
}

func (c *Compiler[_, _]) VisitFieldDeclaration(_ *ast.FieldDeclaration) (_ struct{}) {
	// TODO
	panic(errors.NewUnreachableError())
}

func (c *Compiler[_, _]) VisitPragmaDeclaration(_ *ast.PragmaDeclaration) (_ struct{}) {
	// TODO
	panic(errors.NewUnreachableError())
}

func (c *Compiler[_, _]) VisitImportDeclaration(declaration *ast.ImportDeclaration) (_ struct{}) {
	resolvedLocations, err := commons.ResolveLocation(
		c.Config.LocationHandler,
		declaration.Identifiers,
		declaration.Location,
	)
	if err != nil {
		panic(err)
	}

	for _, location := range resolvedLocations {
		c.addGlobalsFromImportedProgram(location.Location)
	}

	return
}

func (c *Compiler[_, _]) addGlobalsFromImportedProgram(location common.Location) {
	// Built-in location has no program.
	if location == nil {
		return
	}

	importedProgram := c.Config.ImportHandler(location)

	// Add a global variable for the imported contract value.
	contracts := importedProgram.Contracts
	for _, contract := range contracts {
		c.addImportedGlobal(location, contract.Name)
	}

	for _, function := range importedProgram.Functions {
		name := function.QualifiedName

		//// TODO: Skip the contract initializer.
		//// It should never be able to invoked within the code.
		//if isContract && name == commons.InitFunctionName {
		//	continue
		//}

		// TODO: Filter-in only public functions
		c.addImportedGlobal(location, name)
	}

	// Recursively add transitive imports.
	for _, impt := range importedProgram.Imports {
		c.addGlobalsFromImportedProgram(impt.Location)
	}
}

func (c *Compiler[_, _]) VisitTransactionDeclaration(_ *ast.TransactionDeclaration) (_ struct{}) {
	// TODO
	panic(errors.NewUnreachableError())
}

func (c *Compiler[_, _]) VisitEnumCaseDeclaration(_ *ast.EnumCaseDeclaration) (_ struct{}) {
	// TODO
	panic(errors.NewUnreachableError())
}

func (c *Compiler[_, _]) VisitAttachmentDeclaration(_ *ast.AttachmentDeclaration) (_ struct{}) {
	// TODO
	panic(errors.NewUnreachableError())
}

func (c *Compiler[_, _]) VisitEntitlementDeclaration(_ *ast.EntitlementDeclaration) (_ struct{}) {
	// TODO
	panic(errors.NewUnreachableError())
}

func (c *Compiler[_, _]) VisitEntitlementMappingDeclaration(_ *ast.EntitlementMappingDeclaration) (_ struct{}) {
	// TODO
	panic(errors.NewUnreachableError())
}

func (c *Compiler[_, _]) VisitRemoveStatement(_ *ast.RemoveStatement) (_ struct{}) {
	// TODO
	panic(errors.NewUnreachableError())
}

func (c *Compiler[_, _]) VisitAttachExpression(_ *ast.AttachExpression) (_ struct{}) {
	// TODO
	panic(errors.NewUnreachableError())
}

func (c *Compiler[_, _]) emitTransfer(targetType sema.Type) {

	//lastInstruction := c.codeGen.LastInstruction()

	// TODO: Revisit the below logic: last instruction may not always be the
	//  actually executed last instruction, in case where branching is present.
	//  e.g: conditional-expression (var a: Int? = condition ? 123 : nil)
	//  Here last instruction can be `123` constant-load, depending on the execution.

	// Optimization: We can omit the transfer in some cases
	//switch lastInstruction := lastInstruction.(type) {
	//case opcode.InstructionGetConstant:
	//	// If the last instruction is a constant load of the same type,
	//	// then the transfer is not needed.
	//	targetConstantKind := constant.FromSemaType(targetType)
	//	constantIndex := lastInstruction.Constant
	//	c := c.constants[constantIndex]
	//	if c.kind == targetConstantKind {
	//		return
	//	}
	//
	//case opcode.InstructionNewPath:
	//	// If the last instruction is a path creation of the same type,
	//	// then the transfer is not needed.
	//	switch lastInstruction.Domain {
	//	case common.PathDomainPublic:
	//		if targetType == sema.PublicPathType {
	//			return
	//		}
	//
	//	case common.PathDomainStorage:
	//		if targetType == sema.StoragePathType {
	//			return
	//		}
	//	}
	//
	//case opcode.InstructionNewClosure:
	//	// If the last instruction is a closure creation of the same type,
	//	// then the transfer is not needed.
	//	function := c.functions[lastInstruction.Function]
	//	functionSourceType := c.types[function.typeIndex].(*sema.FunctionType)
	//	if functionTargetType, ok := targetType.(*sema.FunctionType); ok {
	//		if functionSourceType.Equal(functionTargetType) {
	//			return
	//		}
	//	}
	//
	//case opcode.InstructionNil:
	//	// If the last instruction is a nil load,
	//	// then the transfer is not needed.
	//	return
	//}

	typeIndex := c.getOrAddType(targetType)
	c.emit(opcode.InstructionTransfer{
		Type: typeIndex,
	})
}

func (c *Compiler[_, T]) getOrAddType(ty sema.Type) uint16 {
	typeID := ty.ID()

	// Optimization: Re-use types in the pool.
	index, ok := c.typesInPool[typeID]

	if !ok {
		staticType := interpreter.ConvertSemaToStaticType(c.memoryGauge, ty)
		data := c.typeGen.CompileType(staticType)
		index = c.addCompiledType(ty, data)
		c.typesInPool[typeID] = index
	}

	return index
}

func (c *Compiler[_, T]) addCompiledType(ty sema.Type, data T) uint16 {
	count := len(c.compiledTypes)
	if count >= math.MaxUint16 {
		panic(errors.NewDefaultUserError("invalid type declaration"))
	}

	c.compiledTypes = append(c.compiledTypes, data)
	c.types = append(c.types, ty)
	return uint16(count)
}

func (c *Compiler[E, T]) declareParameters(paramList *ast.ParameterList, declareReceiver bool) {
	if declareReceiver {
		// Declare receiver as `self`.
		// Receiver is always at the zero-th index of params.
		c.currentFunction.declareLocal(sema.SelfIdentifier)
	}

	if paramList != nil {
		for _, parameter := range paramList.Parameters {
			parameterName := parameter.Identifier.Identifier
			c.currentFunction.declareLocal(parameterName)
		}
	}
}

func (c *Compiler[_, _]) generateEmptyInit() {
	c.DesugaredElaboration.SetFunctionDeclarationFunctionType(
		emptyInitializer.FunctionDeclaration,
		emptyInitializerFuncType,
	)
	c.VisitSpecialFunctionDeclaration(emptyInitializer)
}

func (c *Compiler[_, _]) compilePotentiallyInheritedCode(statement ast.Statement, f func()) {
	stmtElaboration, ok := c.DesugaredElaboration.conditionsElaborations[statement]
	if ok {
		prevElaboration := c.DesugaredElaboration
		c.DesugaredElaboration = stmtElaboration

		preIsInheritedCode := c.currentInheritedConditionParamBinding
		c.currentInheritedConditionParamBinding = c.inheritedConditionParamBindings[statement]

		defer func() {
			c.DesugaredElaboration = prevElaboration
			c.currentInheritedConditionParamBinding = preIsInheritedCode
		}()
	}
	f()
}

func (c *Compiler[E, _]) emitNewClosure(functionIndex uint16, function *function[E]) {
	c.emit(opcode.InstructionNewClosure{
		Function: functionIndex,
		Upvalues: function.upvalues,
	})
}

func (c *Compiler[E, _]) emit(instruction opcode.Instruction) {
	// Get the index of the instruction to be emitted.
	// This is the offset before emitting the current instruction.
	instructionIndex := c.codeGen.Offset()

	c.codeGen.Emit(instruction)

	// If the line number info changed since the last recorded position info,
	// Then add the current instruction's position info.
	if c.lastChangedPosition != c.currentPosition {
		c.currentFunction.lineNumbers.AddPositionInfo(
			uint16(instructionIndex),
			c.currentPosition,
		)
		c.lastChangedPosition = c.currentPosition
	}
}<|MERGE_RESOLUTION|>--- conflicted
+++ resolved
@@ -1862,7 +1862,6 @@
 	}
 }
 
-<<<<<<< HEAD
 // withOptionalChaining compiles the `ifNotNil` procedure with optional chaining.
 func (c *Compiler[_, _]) withOptionalChaining(
 	targetExpression ast.Expression,
@@ -1897,13 +1896,6 @@
 	targetExpression ast.Expression,
 	isOptional bool,
 	ifNotNil func(),
-=======
-func (c *Compiler[_, _]) compileMethodInvocationArguments(
-	invokedExpr *ast.MemberExpression,
-	arguments ast.Arguments,
-	memberInfo sema.MemberAccessInfo,
-	invocationTypes sema.InvocationExpressionTypes,
->>>>>>> 98d3f179
 ) {
 
 	c.compileExpression(targetExpression)
@@ -1945,11 +1937,6 @@
 	c.emit(opcode.InstructionNil{})
 
 	c.patchJump(jumpToEnd)
-}
-
-func isFunctionOnType(accessedType sema.Type) bool {
-	funcType, ok := accessedType.(*sema.FunctionType)
-	return ok && funcType.IsConstructor
 }
 
 func isDynamicMethodInvocation(accessedType sema.Type) bool {
