/*
 * Cadence - The resource-oriented smart contract programming language
 *
 * Copyright Flow Foundation
 *
 * Licensed under the Apache License, Version 2.0 (the "License");
 * you may not use this file except in compliance with the License.
 * You may obtain a copy of the License at
 *
 *   http://www.apache.org/licenses/LICENSE-2.0
 *
 * Unless required by applicable law or agreed to in writing, software
 * distributed under the License is distributed on an "AS IS" BASIS,
 * WITHOUT WARRANTIES OR CONDITIONS OF ANY KIND, either express or implied.
 * See the License for the specific language governing permissions and
 * limitations under the License.
 */

package compiler_test

import (
	"fmt"
	"testing"

	"github.com/stretchr/testify/assert"
	"github.com/stretchr/testify/require"

	"github.com/onflow/cadence/activations"
	"github.com/onflow/cadence/ast"
	"github.com/onflow/cadence/bbq"
	"github.com/onflow/cadence/bbq/commons"
	"github.com/onflow/cadence/bbq/compiler"
	"github.com/onflow/cadence/bbq/constant"
	"github.com/onflow/cadence/bbq/opcode"
	. "github.com/onflow/cadence/bbq/test_utils"
	"github.com/onflow/cadence/common"
	"github.com/onflow/cadence/interpreter"
	"github.com/onflow/cadence/sema"
	"github.com/onflow/cadence/stdlib"
	. "github.com/onflow/cadence/test_utils/common_utils"
	. "github.com/onflow/cadence/test_utils/sema_utils"
)

func TestCompileRecursionFib(t *testing.T) {

	t.Parallel()

	checker, err := ParseAndCheck(t, `
      fun fib(_ n: Int): Int {
          if n < 2 {
             return n
          }
          return fib(n - 1) + fib(n - 2)
      }
    `)
	require.NoError(t, err)

	comp := compiler.NewInstructionCompiler(
		interpreter.ProgramFromChecker(checker),
		checker.Location,
	)
	program := comp.Compile()

	functions := program.Functions
	require.Len(t, functions, 1)

	const (
		// functionTypeIndex is the index of the function type, which is the first type
		functionTypeIndex = iota //nolint:unused
		// intTypeIndex is the index of the Int type, which is the second type
		intTypeIndex
	)

	assert.Equal(t,
		[]opcode.Instruction{
			// if n < 2
			opcode.InstructionStatement{},
			opcode.InstructionGetLocal{Local: 0},
			opcode.InstructionGetConstant{Constant: 0},
			opcode.InstructionLess{},
			opcode.InstructionJumpIfFalse{Target: 9},
			// then return n
			opcode.InstructionStatement{},
			opcode.InstructionGetLocal{Local: 0},
			opcode.InstructionTransferAndConvert{Type: 1},
			opcode.InstructionReturnValue{},

			// return ...
			opcode.InstructionStatement{},
			// fib(n - 1)
			opcode.InstructionGetGlobal{Global: 0},
			opcode.InstructionGetLocal{Local: 0},
			opcode.InstructionGetConstant{Constant: 1},
			opcode.InstructionSubtract{},
			opcode.InstructionTransferAndConvert{Type: intTypeIndex},
			opcode.InstructionInvoke{ArgCount: 1},
			// fib(n - 2)
			opcode.InstructionGetGlobal{Global: 0},
			opcode.InstructionGetLocal{Local: 0},
			opcode.InstructionGetConstant{Constant: 0},
			opcode.InstructionSubtract{},
			opcode.InstructionTransferAndConvert{Type: intTypeIndex},
			opcode.InstructionInvoke{ArgCount: 1},
			opcode.InstructionAdd{},
			// return
			opcode.InstructionTransferAndConvert{Type: 1},
			opcode.InstructionReturnValue{},
		},
		functions[0].Code,
	)

	assert.Equal(t,
		[]constant.Constant{
			{
				Data: []byte{0x2},
				Kind: constant.Int,
			},
			{
				Data: []byte{0x1},
				Kind: constant.Int,
			},
		},
		program.Constants,
	)

	assert.Equal(t,
		[]bbq.StaticType{
			interpreter.FunctionStaticType{
				Type: sema.NewSimpleFunctionType(
					sema.FunctionPurityImpure,
					[]sema.Parameter{
						{
							Label:          sema.ArgumentLabelNotRequired,
							Identifier:     "n",
							TypeAnnotation: sema.IntTypeAnnotation,
						},
					},
					sema.IntTypeAnnotation,
				),
			},
			interpreter.PrimitiveStaticTypeInt,
		},
		program.Types,
	)
}

func TestCompileImperativeFib(t *testing.T) {

	t.Parallel()

	checker, err := ParseAndCheck(t, `
      fun fib(_ n: Int): Int {
          var fib1 = 1
          var fib2 = 1
          var fibonacci = fib1
          var i = 2
          while i < n {
              fibonacci = fib1 + fib2
              fib1 = fib2
              fib2 = fibonacci
              i = i + 1
          }
          return fibonacci
      }
    `)
	require.NoError(t, err)

	comp := compiler.NewInstructionCompiler(
		interpreter.ProgramFromChecker(checker),
		checker.Location,
	)
	program := comp.Compile()

	const parameterCount = 0

	// nIndex is the index of the parameter `n`, which is the first parameter
	const nIndex = 0

	// localsOffset is the offset of the first local variable
	const localsOffset = parameterCount + 1

	const (
		// fib1Index is the index of the local variable `fib1`, which is the first local variable
		fib1Index = localsOffset + iota
		// fib2Index is the index of the local variable `fib2`, which is the second local variable
		fib2Index
		// fibonacciIndex is the index of the local variable `fibonacci`, which is the third local variable
		fibonacciIndex
		// iIndex is the index of the local variable `i`, which is the fourth local variable
		iIndex
	)

	functions := program.Functions
	require.Len(t, functions, 1)

	const (
		// functionTypeIndex is the index of the function type, which is the first type
		functionTypeIndex = iota //nolint:unused
		// intTypeIndex is the index of the Int type, which is the second type
		intTypeIndex
	)

	assert.Equal(t,
		[]opcode.Instruction{
			// var fib1 = 1
			opcode.InstructionStatement{},
			opcode.InstructionGetConstant{Constant: 0},
			opcode.InstructionTransferAndConvert{Type: 1},
			opcode.InstructionSetLocal{Local: fib1Index},

			// var fib2 = 1
			opcode.InstructionStatement{},
			opcode.InstructionGetConstant{Constant: 0},
			opcode.InstructionTransferAndConvert{Type: 1},
			opcode.InstructionSetLocal{Local: fib2Index},

			// var fibonacci = fib1
			opcode.InstructionStatement{},
			opcode.InstructionGetLocal{Local: fib1Index},
			opcode.InstructionTransferAndConvert{Type: 1},
			opcode.InstructionSetLocal{Local: fibonacciIndex},

			// var i = 2
			opcode.InstructionStatement{},
			opcode.InstructionGetConstant{Constant: 1},
			opcode.InstructionTransferAndConvert{Type: 1},
			opcode.InstructionSetLocal{Local: iIndex},

			// while i < n
			opcode.InstructionStatement{},
			opcode.InstructionGetLocal{Local: iIndex},
			opcode.InstructionGetLocal{Local: nIndex},
			opcode.InstructionLess{},
			opcode.InstructionJumpIfFalse{Target: 43},

			opcode.InstructionLoop{},

			// fibonacci = fib1 + fib2
			opcode.InstructionStatement{},
			opcode.InstructionGetLocal{Local: fib1Index},
			opcode.InstructionGetLocal{Local: fib2Index},
			opcode.InstructionAdd{},
			opcode.InstructionTransferAndConvert{Type: intTypeIndex},
			opcode.InstructionSetLocal{Local: fibonacciIndex},

			// fib1 = fib2
			opcode.InstructionStatement{},
			opcode.InstructionGetLocal{Local: fib2Index},
			opcode.InstructionTransferAndConvert{Type: intTypeIndex},
			opcode.InstructionSetLocal{Local: fib1Index},

			// fib2 = fibonacci
			opcode.InstructionStatement{},
			opcode.InstructionGetLocal{Local: fibonacciIndex},
			opcode.InstructionTransferAndConvert{Type: intTypeIndex},
			opcode.InstructionSetLocal{Local: fib2Index},

			// i = i + 1
			opcode.InstructionStatement{},
			opcode.InstructionGetLocal{Local: iIndex},
			opcode.InstructionGetConstant{Constant: 0},
			opcode.InstructionAdd{},
			opcode.InstructionTransferAndConvert{Type: intTypeIndex},
			opcode.InstructionSetLocal{Local: iIndex},

			// continue loop
			opcode.InstructionJump{Target: 17},

			// return fibonacci
			opcode.InstructionStatement{},
			opcode.InstructionGetLocal{Local: fibonacciIndex},
			opcode.InstructionTransferAndConvert{Type: 1},
			opcode.InstructionReturnValue{},
		},
		functions[0].Code,
	)

	assert.Equal(t,
		[]constant.Constant{
			{
				Data: []byte{0x1},
				Kind: constant.Int,
			},
			{
				Data: []byte{0x2},
				Kind: constant.Int,
			},
		},
		program.Constants,
	)

	assert.Equal(t,
		[]bbq.StaticType{
			interpreter.FunctionStaticType{
				Type: sema.NewSimpleFunctionType(
					sema.FunctionPurityImpure,
					[]sema.Parameter{
						{
							Label:          sema.ArgumentLabelNotRequired,
							Identifier:     "n",
							TypeAnnotation: sema.IntTypeAnnotation,
						},
					},
					sema.IntTypeAnnotation,
				),
			},
			interpreter.PrimitiveStaticTypeInt,
		},
		program.Types,
	)
}

func TestCompileBreak(t *testing.T) {

	t.Parallel()

	checker, err := ParseAndCheck(t, `
      fun test(): Int {
          var i = 0
          while true {
              if i > 3 {
                 break
              }
              i = i + 1
          }
          return i
      }
    `)
	require.NoError(t, err)

	comp := compiler.NewInstructionCompiler(
		interpreter.ProgramFromChecker(checker),
		checker.Location,
	)
	program := comp.Compile()

	// iIndex is the index of the local variable `i`, which is the first local variable
	const iIndex = 0

	functions := program.Functions
	require.Len(t, functions, 1)

	assert.Equal(t,
		[]opcode.Instruction{
			// var i = 0
			opcode.InstructionStatement{},
			opcode.InstructionGetConstant{Constant: 0},
			opcode.InstructionTransferAndConvert{Type: 1},
			opcode.InstructionSetLocal{Local: iIndex},

			// while true
			opcode.InstructionStatement{},
			opcode.InstructionTrue{},
			opcode.InstructionJumpIfFalse{Target: 22},

			opcode.InstructionLoop{},

			// if i > 3
			opcode.InstructionStatement{},
			opcode.InstructionGetLocal{Local: iIndex},
			opcode.InstructionGetConstant{Constant: 1},
			opcode.InstructionGreater{},
			opcode.InstructionJumpIfFalse{Target: 15},

			// break
			opcode.InstructionStatement{},
			opcode.InstructionJump{Target: 22},

			// i = i + 1
			opcode.InstructionStatement{},
			opcode.InstructionGetLocal{Local: iIndex},
			opcode.InstructionGetConstant{Constant: 2},
			opcode.InstructionAdd{},
			opcode.InstructionTransferAndConvert{Type: 1},
			opcode.InstructionSetLocal{Local: iIndex},

			// repeat
			opcode.InstructionJump{Target: 5},

			// return i
			opcode.InstructionStatement{},
			opcode.InstructionGetLocal{Local: iIndex},
			opcode.InstructionTransferAndConvert{Type: 1},
			opcode.InstructionReturnValue{},
		},
		functions[0].Code,
	)

	assert.Equal(t,
		[]constant.Constant{
			{
				Data: []byte{0x0},
				Kind: constant.Int,
			},
			{
				Data: []byte{0x3},
				Kind: constant.Int,
			},
			{
				Data: []byte{0x1},
				Kind: constant.Int,
			},
		},
		program.Constants,
	)
}

func TestCompileContinue(t *testing.T) {

	t.Parallel()

	checker, err := ParseAndCheck(t, `
      fun test(): Int {
          var i = 0
          while true {
              i = i + 1
              if i < 3 {
                 continue
              }
              break
          }
          return i
      }
    `)
	require.NoError(t, err)

	comp := compiler.NewInstructionCompiler(
		interpreter.ProgramFromChecker(checker),
		checker.Location,
	)
	program := comp.Compile()

	functions := program.Functions
	require.Len(t, functions, 1)

	// iIndex is the index of the local variable `i`, which is the first local variable
	const iIndex = 0

	assert.Equal(t,
		[]opcode.Instruction{
			// var i = 0
			opcode.InstructionStatement{},
			opcode.InstructionGetConstant{Constant: 0},
			opcode.InstructionTransferAndConvert{Type: 1},
			opcode.InstructionSetLocal{Local: iIndex},

			// while true
			opcode.InstructionStatement{},
			opcode.InstructionTrue{},
			opcode.InstructionJumpIfFalse{Target: 24},

			opcode.InstructionLoop{},

			// i = i + 1
			opcode.InstructionStatement{},
			opcode.InstructionGetLocal{Local: iIndex},
			opcode.InstructionGetConstant{Constant: 1},
			opcode.InstructionAdd{},
			opcode.InstructionTransferAndConvert{Type: 1},
			opcode.InstructionSetLocal{Local: iIndex},

			// if i < 3
			opcode.InstructionStatement{},
			opcode.InstructionGetLocal{Local: iIndex},
			opcode.InstructionGetConstant{Constant: 2},
			opcode.InstructionLess{},
			opcode.InstructionJumpIfFalse{Target: 21},

			// continue
			opcode.InstructionStatement{},
			opcode.InstructionJump{Target: 5},

			// break
			opcode.InstructionStatement{},
			opcode.InstructionJump{Target: 24},

			// repeat
			opcode.InstructionJump{Target: 5},

			// return i
			opcode.InstructionStatement{},
			opcode.InstructionGetLocal{Local: iIndex},
			opcode.InstructionTransferAndConvert{Type: 1},
			opcode.InstructionReturnValue{},
		},
		functions[0].Code,
	)

	assert.Equal(t,
		[]constant.Constant{
			{
				Data: []byte{0x0},
				Kind: constant.Int,
			},
			{
				Data: []byte{0x1},
				Kind: constant.Int,
			},
			{
				Data: []byte{0x3},
				Kind: constant.Int,
			},
		},
		program.Constants,
	)
}

func TestCompileVoid(t *testing.T) {

	t.Parallel()

	checker, err := ParseAndCheck(t, `
      fun test() {
          return ()
      }
    `)
	require.NoError(t, err)

	comp := compiler.NewInstructionCompiler(
		interpreter.ProgramFromChecker(checker),
		checker.Location,
	)
	program := comp.Compile()

	functions := program.Functions
	require.Len(t, functions, 1)

	assert.Equal(t,
		[]opcode.Instruction{
			// return nil
			opcode.InstructionStatement{},
			opcode.InstructionVoid{},
			opcode.InstructionTransferAndConvert{Type: 1},
			opcode.InstructionReturnValue{},
		},
		functions[0].Code,
	)
}

func TestCompileTrue(t *testing.T) {

	t.Parallel()

	checker, err := ParseAndCheck(t, `
      fun test(): Bool {
          return true
      }
    `)
	require.NoError(t, err)

	comp := compiler.NewInstructionCompiler(
		interpreter.ProgramFromChecker(checker),
		checker.Location,
	)
	program := comp.Compile()

	functions := program.Functions
	require.Len(t, functions, 1)

	assert.Equal(t,
		[]opcode.Instruction{

			// return true
			opcode.InstructionStatement{},
			opcode.InstructionTrue{},
			opcode.InstructionTransferAndConvert{Type: 1},
			opcode.InstructionReturnValue{},
		},
		functions[0].Code,
	)
}

func TestCompileFalse(t *testing.T) {

	t.Parallel()

	checker, err := ParseAndCheck(t, `
      fun test(): Bool {
          return false
      }
    `)
	require.NoError(t, err)

	comp := compiler.NewInstructionCompiler(
		interpreter.ProgramFromChecker(checker),
		checker.Location,
	)
	program := comp.Compile()

	functions := program.Functions
	require.Len(t, functions, 1)

	assert.Equal(t,
		[]opcode.Instruction{
			// return false
			opcode.InstructionStatement{},
			opcode.InstructionFalse{},
			opcode.InstructionTransferAndConvert{Type: 1},
			opcode.InstructionReturnValue{},
		},
		functions[0].Code,
	)
}

func TestCompileNil(t *testing.T) {

	t.Parallel()

	checker, err := ParseAndCheck(t, `
      fun test(): Bool? {
          return nil
      }
    `)
	require.NoError(t, err)

	comp := compiler.NewInstructionCompiler(
		interpreter.ProgramFromChecker(checker),
		checker.Location,
	)
	program := comp.Compile()

	functions := program.Functions
	require.Len(t, functions, 1)

	assert.Equal(t,
		[]opcode.Instruction{
			// return nil
			opcode.InstructionStatement{},
			opcode.InstructionNil{},
			opcode.InstructionTransferAndConvert{Type: 1},
			opcode.InstructionReturnValue{},
		},
		functions[0].Code,
	)
}

func TestCompileArray(t *testing.T) {

	t.Parallel()

	checker, err := ParseAndCheck(t, `
      fun test() {
          let xs: [Int] = [1, 2, 3]
      }
    `)
	require.NoError(t, err)

	comp := compiler.NewInstructionCompiler(
		interpreter.ProgramFromChecker(checker),
		checker.Location,
	)
	program := comp.Compile()

	functions := program.Functions
	require.Len(t, functions, 1)

	// xsIndex is the index of the local variable `xs`, which is the first local variable
	const xsIndex = 0

	assert.Equal(t,
		[]opcode.Instruction{

			opcode.InstructionStatement{},

			// [1, 2, 3]
			opcode.InstructionGetConstant{Constant: 0},
			opcode.InstructionTransferAndConvert{Type: 2},
			opcode.InstructionGetConstant{Constant: 1},
			opcode.InstructionTransferAndConvert{Type: 2},
			opcode.InstructionGetConstant{Constant: 2},
			opcode.InstructionTransferAndConvert{Type: 2},
			opcode.InstructionNewArray{
				Type:       1,
				Size:       3,
				IsResource: false,
			},

			// let xs =
			opcode.InstructionTransferAndConvert{Type: 1},
			opcode.InstructionSetLocal{Local: xsIndex},

			opcode.InstructionReturn{},
		},
		functions[0].Code,
	)

	assert.Equal(t,
		[]constant.Constant{
			{
				Data: []byte{0x1},
				Kind: constant.Int,
			},
			{
				Data: []byte{0x2},
				Kind: constant.Int,
			},
			{
				Data: []byte{0x3},
				Kind: constant.Int,
			},
		},
		program.Constants,
	)
}

func TestCompileDictionary(t *testing.T) {

	t.Parallel()

	checker, err := ParseAndCheck(t, `
      fun test() {
          let xs: {String: Int} = {"a": 1, "b": 2, "c": 3}
      }
    `)
	require.NoError(t, err)

	comp := compiler.NewInstructionCompiler(
		interpreter.ProgramFromChecker(checker),
		checker.Location,
	)
	program := comp.Compile()

	functions := program.Functions
	require.Len(t, functions, 1)

	// xsIndex is the index of the local variable `xs`, which is the first local variable
	const xsIndex = 0

	assert.Equal(t,
		[]opcode.Instruction{
			opcode.InstructionStatement{},

			// {"a": 1, "b": 2, "c": 3}
			opcode.InstructionGetConstant{Constant: 0},
			opcode.InstructionTransferAndConvert{Type: 2},
			opcode.InstructionGetConstant{Constant: 1},
			opcode.InstructionTransferAndConvert{Type: 3},
			opcode.InstructionGetConstant{Constant: 2},
			opcode.InstructionTransferAndConvert{Type: 2},
			opcode.InstructionGetConstant{Constant: 3},
			opcode.InstructionTransferAndConvert{Type: 3},
			opcode.InstructionGetConstant{Constant: 4},
			opcode.InstructionTransferAndConvert{Type: 2},
			opcode.InstructionGetConstant{Constant: 5},
			opcode.InstructionTransferAndConvert{Type: 3},
			opcode.InstructionNewDictionary{
				Type:       1,
				Size:       3,
				IsResource: false,
			},
			// let xs =
			opcode.InstructionTransferAndConvert{Type: 1},
			opcode.InstructionSetLocal{Local: xsIndex},

			opcode.InstructionReturn{},
		},
		functions[0].Code,
	)

	assert.Equal(t,
		[]constant.Constant{
			{
				Data: []byte{'a'},
				Kind: constant.String,
			},
			{
				Data: []byte{0x1},
				Kind: constant.Int,
			},
			{
				Data: []byte{'b'},
				Kind: constant.String,
			},
			{
				Data: []byte{0x2},
				Kind: constant.Int,
			},
			{
				Data: []byte{'c'},
				Kind: constant.String,
			},
			{
				Data: []byte{0x3},
				Kind: constant.Int,
			},
		},
		program.Constants,
	)
}

func TestCompileIfLet(t *testing.T) {

	t.Parallel()

	checker, err := ParseAndCheck(t, `
      fun test(x: Int?): Int {
          if let y = x {
             return y
          } else {
             return 2
          }
      }
    `)
	require.NoError(t, err)

	comp := compiler.NewInstructionCompiler(
		interpreter.ProgramFromChecker(checker),
		checker.Location,
	)
	program := comp.Compile()

	functions := program.Functions
	require.Len(t, functions, 1)

	const (
		xIndex     = iota
		tempYIndex // index for the temp var to hold the value of the expression
		yIndex
	)
	assert.Equal(t,
		[]opcode.Instruction{
			opcode.InstructionStatement{},

			// let y' = x
			opcode.InstructionGetLocal{Local: xIndex},
			opcode.InstructionSetLocal{Local: tempYIndex},

			// if nil
			opcode.InstructionGetLocal{Local: tempYIndex},
			opcode.InstructionJumpIfNil{Target: 14},

			// let y = y'
			opcode.InstructionGetLocal{Local: tempYIndex},
			opcode.InstructionUnwrap{},
			opcode.InstructionTransferAndConvert{Type: 1},
			opcode.InstructionSetLocal{Local: yIndex},

			// then { return y }
			opcode.InstructionStatement{},
			opcode.InstructionGetLocal{Local: yIndex},
			opcode.InstructionTransferAndConvert{Type: 1},
			opcode.InstructionReturnValue{},
			opcode.InstructionJump{Target: 18},

			// else { return 2 }
			opcode.InstructionStatement{},
			opcode.InstructionGetConstant{Constant: 0},
			opcode.InstructionTransferAndConvert{Type: 1},
			opcode.InstructionReturnValue{},

			opcode.InstructionReturn{},
		},
		functions[0].Code,
	)

	assert.Equal(t,
		[]constant.Constant{
			{
				Data: []byte{0x2},
				Kind: constant.Int,
			},
		},
		program.Constants,
	)
}

func TestCompileIfLetScope(t *testing.T) {

	t.Parallel()

	checker, err := ParseAndCheck(t, `
        fun test(y: Int?): Int {
            let x = 1
            var z = 0
            if let x = y {
                z = x
            } else {
                z = x
            }
            return x
        }
    `)
	require.NoError(t, err)

	comp := compiler.NewInstructionCompiler(
		interpreter.ProgramFromChecker(checker),
		checker.Location,
	)
	program := comp.Compile()

	functions := program.Functions
	require.Len(t, functions, 1)

	const (
		// yIndex is the index of the parameter `y`, which is the first parameter
		yIndex = iota
		// x1Index is the index of the local variable `x` in the first block, which is the first local variable
		x1Index
		// zIndex is the index of the local variable `z`, which is the second local variable
		zIndex
		// tempIfLetIndex is the index of the temporary variable
		tempIfLetIndex
		// x2Index is the index of the local variable `x` in the second block, which is the third local variable
		x2Index
	)

	assert.Equal(t,
		[]opcode.Instruction{
			// let x = 1
			opcode.InstructionStatement{},
			opcode.InstructionGetConstant{Constant: 0},
			opcode.InstructionTransferAndConvert{Type: 1},
			opcode.InstructionSetLocal{Local: x1Index},

			// var z = 0
			opcode.InstructionStatement{},
			opcode.InstructionGetConstant{Constant: 1},
			opcode.InstructionTransferAndConvert{Type: 1},
			opcode.InstructionSetLocal{Local: zIndex},

			// if let x = y
			opcode.InstructionStatement{},
			opcode.InstructionGetLocal{Local: yIndex},
			opcode.InstructionSetLocal{Local: tempIfLetIndex},

			opcode.InstructionGetLocal{Local: tempIfLetIndex},
			opcode.InstructionJumpIfNil{Target: 22},

			// then
			opcode.InstructionGetLocal{Local: tempIfLetIndex},
			opcode.InstructionUnwrap{},
			opcode.InstructionTransferAndConvert{Type: 1},
			opcode.InstructionSetLocal{Local: x2Index},

			// z = x
			opcode.InstructionStatement{},
			opcode.InstructionGetLocal{Local: x2Index},
			opcode.InstructionTransferAndConvert{Type: 1},
			opcode.InstructionSetLocal{Local: zIndex},
			opcode.InstructionJump{Target: 26},

			// else { z = x }
			opcode.InstructionStatement{},
			opcode.InstructionGetLocal{Local: x1Index},
			opcode.InstructionTransferAndConvert{Type: 1},
			opcode.InstructionSetLocal{Local: zIndex},

			// return x
			opcode.InstructionStatement{},
			opcode.InstructionGetLocal{Local: x1Index},
			opcode.InstructionTransferAndConvert{Type: 1},
			opcode.InstructionReturnValue{},
		},
		functions[0].Code,
	)

	assert.Equal(t,
		[]constant.Constant{
			{
				Data: []byte{1},
				Kind: constant.Int,
			},
			{
				Data: []byte{0},
				Kind: constant.Int,
			},
		},
		program.Constants,
	)
}

func TestCompileSwitch(t *testing.T) {

	t.Parallel()

	checker, err := ParseAndCheck(t, `
      fun test(x: Int): Int {
          var a = 0
          switch x {
              case 1:
                  a = 1
              case 2:
                  a = 2
              default:
                  a = 3
          }
          return a
      }
    `)
	require.NoError(t, err)

	comp := compiler.NewInstructionCompiler(
		interpreter.ProgramFromChecker(checker),
		checker.Location,
	)
	program := comp.Compile()

	functions := program.Functions
	require.Len(t, functions, 1)

	const (
		// xIndex is the index of the parameter `x`, which is the first parameter
		xIndex = iota
		// aIndex is the index of the local variable `a`, which is the first local variable
		aIndex
		// switchIndex is the index of the local variable used to store the value of the switch expression
		switchIndex
	)

	assert.Equal(t,
		[]opcode.Instruction{
			// var a = 0
			opcode.InstructionStatement{},
			opcode.InstructionGetConstant{Constant: 0},
			opcode.InstructionTransferAndConvert{Type: 1},
			opcode.InstructionSetLocal{Local: aIndex},

			// switch x
			opcode.InstructionStatement{},
			opcode.InstructionGetLocal{Local: xIndex},
			opcode.InstructionSetLocal{Local: switchIndex},

			// case 1:
			opcode.InstructionGetLocal{Local: switchIndex},
			opcode.InstructionGetConstant{Constant: 1},
			opcode.InstructionEqual{},
			opcode.InstructionJumpIfFalse{Target: 16},

			// a = 1
			opcode.InstructionStatement{},
			opcode.InstructionGetConstant{Constant: 1},
			opcode.InstructionTransferAndConvert{Type: 1},
			opcode.InstructionSetLocal{Local: aIndex},

			// jump to end
			opcode.InstructionJump{Target: 29},

			// case 2:
			opcode.InstructionGetLocal{Local: switchIndex},
			opcode.InstructionGetConstant{Constant: 2},
			opcode.InstructionEqual{},
			opcode.InstructionJumpIfFalse{Target: 25},

			// a = 2
			opcode.InstructionStatement{},
			opcode.InstructionGetConstant{Constant: 2},
			opcode.InstructionTransferAndConvert{Type: 1},
			opcode.InstructionSetLocal{Local: aIndex},

			// jump to end
			opcode.InstructionJump{Target: 29},

			// default:
			// a = 3
			opcode.InstructionStatement{},
			opcode.InstructionGetConstant{Constant: 3},
			opcode.InstructionTransferAndConvert{Type: 1},
			opcode.InstructionSetLocal{Local: aIndex},

			// return a
			opcode.InstructionStatement{},
			opcode.InstructionGetLocal{Local: aIndex},
			opcode.InstructionTransferAndConvert{Type: 1},
			opcode.InstructionReturnValue{},
		},
		functions[0].Code,
	)

	assert.Equal(t,
		[]constant.Constant{
			{
				Data: []byte{0x0},
				Kind: constant.Int,
			},
			{
				Data: []byte{0x1},
				Kind: constant.Int,
			},
			{
				Data: []byte{0x2},
				Kind: constant.Int,
			},
			{
				Data: []byte{0x3},
				Kind: constant.Int,
			},
		},
		program.Constants,
	)
}

func TestSwitchBreak(t *testing.T) {

	t.Parallel()

	checker, err := ParseAndCheck(t, `
      fun test(x: Int) {
          switch x {
              case 1:
                  break
              case 2:
                  break
              default:
                  break
          }
      }
    `)
	require.NoError(t, err)

	comp := compiler.NewInstructionCompiler(
		interpreter.ProgramFromChecker(checker),
		checker.Location,
	)
	program := comp.Compile()

	functions := program.Functions
	require.Len(t, functions, 1)

	const (
		// xIndex is the index of the parameter `x`, which is the first parameter
		xIndex = iota
		// switchIndex is the index of the local variable used to store the value of the switch expression
		switchIndex
	)

	assert.Equal(t,
		[]opcode.Instruction{
			// switch x
			opcode.InstructionStatement{},
			opcode.InstructionGetLocal{Local: xIndex},
			opcode.InstructionSetLocal{Local: switchIndex},

			// case 1:
			opcode.InstructionGetLocal{Local: switchIndex},
			opcode.InstructionGetConstant{Constant: 0},
			opcode.InstructionEqual{},
			opcode.InstructionJumpIfFalse{Target: 10},
			// break
			opcode.InstructionStatement{},
			opcode.InstructionJump{Target: 19},
			// end of case
			opcode.InstructionJump{Target: 19},

			// case 1:
			opcode.InstructionGetLocal{Local: switchIndex},
			opcode.InstructionGetConstant{Constant: 1},
			opcode.InstructionEqual{},
			opcode.InstructionJumpIfFalse{Target: 17},
			// break
			opcode.InstructionStatement{},
			opcode.InstructionJump{Target: 19},
			// end of case
			opcode.InstructionJump{Target: 19},

			// default:
			// break
			opcode.InstructionStatement{},
			opcode.InstructionJump{Target: 19},

			opcode.InstructionReturn{},
		},
		functions[0].Code,
	)

	assert.Equal(t,
		[]constant.Constant{
			{
				Data: []byte{0x1},
				Kind: constant.Int,
			},
			{
				Data: []byte{0x2},
				Kind: constant.Int,
			},
		},
		program.Constants,
	)
}

func TestWhileSwitchBreak(t *testing.T) {

	t.Parallel()

	checker, err := ParseAndCheck(t, `
      fun test(): Int {
          var x = 0
          while true {
              switch x {
                  case 1:
                      break
              }
              x = x + 1
          }
          return x
      }
    `)
	require.NoError(t, err)

	comp := compiler.NewInstructionCompiler(
		interpreter.ProgramFromChecker(checker),
		checker.Location,
	)
	program := comp.Compile()

	functions := program.Functions
	require.Len(t, functions, 1)

	const (
		// xIndex is the index of the local variable `x`, which is the first local variable
		xIndex = iota
		// switchIndex is the index of the local variable used to store the value of the switch expression
		switchIndex
	)

	assert.Equal(t,
		[]opcode.Instruction{
			// var x = 0
			opcode.InstructionStatement{},
			opcode.InstructionGetConstant{Constant: 0},
			opcode.InstructionTransferAndConvert{Type: 1},
			opcode.InstructionSetLocal{Local: xIndex},

			// while true
			opcode.InstructionStatement{},
			opcode.InstructionTrue{},
			opcode.InstructionJumpIfFalse{Target: 25},

			opcode.InstructionLoop{},

			// switch x
			opcode.InstructionStatement{},
			opcode.InstructionGetLocal{Local: xIndex},
			opcode.InstructionSetLocal{Local: switchIndex},

			// case 1:
			opcode.InstructionGetLocal{Local: switchIndex},
			opcode.InstructionGetConstant{Constant: 1},
			opcode.InstructionEqual{},
			opcode.InstructionJumpIfFalse{Target: 18},

			// break
			opcode.InstructionStatement{},
			opcode.InstructionJump{Target: 18},
			// end of case
			opcode.InstructionJump{Target: 18},

			// x = x + 1
			opcode.InstructionStatement{},
			opcode.InstructionGetLocal{Local: xIndex},
			opcode.InstructionGetConstant{Constant: 1},
			opcode.InstructionAdd{},
			opcode.InstructionTransferAndConvert{Type: 1},
			opcode.InstructionSetLocal{Local: xIndex},

			// repeat
			opcode.InstructionJump{Target: 5},

			// return x
			opcode.InstructionStatement{},
			opcode.InstructionGetLocal{Local: xIndex},
			opcode.InstructionTransferAndConvert{Type: 1},
			opcode.InstructionReturnValue{},
		},
		functions[0].Code,
	)

	assert.Equal(t,
		[]constant.Constant{
			{
				Data: []byte{0x0},
				Kind: constant.Int,
			},
			{
				Data: []byte{0x1},
				Kind: constant.Int,
			},
		},
		program.Constants,
	)
}

func TestCompileEmit(t *testing.T) {

	t.Parallel()

	checker, err := ParseAndCheck(t, `
      event Inc(val: Int)

      fun test(x: Int) {
          emit Inc(val: x)
      }
    `)
	require.NoError(t, err)

	comp := compiler.NewInstructionCompiler(
		interpreter.ProgramFromChecker(checker),
		checker.Location,
	)
	program := comp.Compile()

	functions := program.Functions
	require.Len(t, functions, 1)

	// xIndex is the index of the parameter `x`, which is the first parameter
	const xIndex = 0

	assert.Equal(t,
		[]opcode.Instruction{
			opcode.InstructionStatement{},
			// x
			opcode.InstructionGetLocal{Local: xIndex},
			opcode.InstructionTransferAndConvert{Type: 1},
			// emit
			opcode.InstructionEmitEvent{
				Type:     2,
				ArgCount: 1,
			},

			opcode.InstructionReturn{},
		},
		functions[0].Code,
	)

	assert.Empty(t, program.Constants)
}

func TestCompileSimpleCast(t *testing.T) {

	t.Parallel()

	checker, err := ParseAndCheck(t, `
        fun test(x: Int): AnyStruct {
           return x as Int?
        }
    `)
	require.NoError(t, err)

	comp := compiler.NewInstructionCompiler(
		interpreter.ProgramFromChecker(checker),
		checker.Location,
	)
	program := comp.Compile()

	functions := program.Functions
	require.Len(t, functions, 1)

	// xIndex is the index of the parameter `x`, which is the first parameter
	const xIndex = 0

	assert.Equal(t,
		[]opcode.Instruction{
			opcode.InstructionStatement{},

			// x as Int?
			opcode.InstructionGetLocal{Local: xIndex},
			opcode.InstructionSimpleCast{Type: 1},

			// return
			opcode.InstructionTransferAndConvert{Type: 2},
			opcode.InstructionReturnValue{},
		},
		functions[0].Code,
	)
}

func TestCompileForceCast(t *testing.T) {

	t.Parallel()

	checker, err := ParseAndCheck(t, `
        fun test(x: AnyStruct): Int {
            return x as! Int
        }
    `)
	require.NoError(t, err)

	comp := compiler.NewInstructionCompiler(
		interpreter.ProgramFromChecker(checker),
		checker.Location,
	)
	program := comp.Compile()

	functions := program.Functions
	require.Len(t, functions, 1)

	// xIndex is the index of the parameter `x`, which is the first parameter
	const xIndex = 0

	assert.Equal(t,
		[]opcode.Instruction{
			opcode.InstructionStatement{},

			// x as! Int
			opcode.InstructionGetLocal{Local: xIndex},
			opcode.InstructionForceCast{Type: 1},

			// return
			opcode.InstructionTransferAndConvert{Type: 1},
			opcode.InstructionReturnValue{},
		},
		functions[0].Code,
	)
}

func TestCompileFailableCast(t *testing.T) {

	t.Parallel()

	checker, err := ParseAndCheck(t, `
        fun test(x: AnyStruct): Int? {
            return x as? Int
        }
    `)
	require.NoError(t, err)

	comp := compiler.NewInstructionCompiler(
		interpreter.ProgramFromChecker(checker),
		checker.Location,
	)
	program := comp.Compile()

	functions := program.Functions
	require.Len(t, functions, 1)

	// xIndex is the index of the parameter `x`, which is the first parameter
	const xIndex = 0

	assert.Equal(t,
		[]opcode.Instruction{
			opcode.InstructionStatement{},

			// x as? Int
			opcode.InstructionGetLocal{Local: xIndex},
			opcode.InstructionFailableCast{Type: 1},

			// return
			opcode.InstructionTransferAndConvert{Type: 2},
			opcode.InstructionReturnValue{},
		},
		functions[0].Code,
	)
}

func TestCompileNestedLoop(t *testing.T) {

	t.Parallel()

	checker, err := ParseAndCheck(t, `
      fun test(): Int {
          var i = 0
          while i < 10 {
              var j = 0
              while j < 10 {
                  if i == j {
                      break
                  }
                  j = j + 1
                  continue
              }
              i = i + 1
              continue
          }
          return i
      }
    `)
	require.NoError(t, err)

	comp := compiler.NewInstructionCompiler(
		interpreter.ProgramFromChecker(checker),
		checker.Location,
	)
	program := comp.Compile()

	functions := program.Functions
	require.Len(t, functions, 1)

	const (
		// iIndex is the index of the local variable `i`, which is the first local variable
		iIndex = iota
		// jIndex is the index of the local variable `j`, which is the second local variable
		jIndex
	)
	const (
		// zeroIndex is the index of the constant `0`, which is the first constant
		zeroIndex = iota
		// tenIndex is the index of the constant `10`, which is the second constant
		tenIndex
		// oneIndex is the index of the constant `1`, which is the third constant
		oneIndex
	)

	assert.Equal(t,
		[]opcode.Instruction{
			// var i = 0
			opcode.InstructionStatement{},
			opcode.InstructionGetConstant{Constant: zeroIndex},
			opcode.InstructionTransferAndConvert{Type: 1},
			opcode.InstructionSetLocal{Local: iIndex},

			// while i < 10
			opcode.InstructionStatement{},
			opcode.InstructionGetLocal{Local: iIndex},
			opcode.InstructionGetConstant{Constant: tenIndex},
			opcode.InstructionLess{},

			opcode.InstructionJumpIfFalse{Target: 45},

			opcode.InstructionLoop{},

			// var j = 0
			opcode.InstructionStatement{},
			opcode.InstructionGetConstant{Constant: zeroIndex},
			opcode.InstructionTransferAndConvert{Type: 1},
			opcode.InstructionSetLocal{Local: jIndex},

			// while j < 10
			opcode.InstructionStatement{},
			opcode.InstructionGetLocal{Local: jIndex},
			opcode.InstructionGetConstant{Constant: tenIndex},
			opcode.InstructionLess{},
			opcode.InstructionJumpIfFalse{Target: 36},

			opcode.InstructionLoop{},

			// if i == j
			opcode.InstructionStatement{},
			opcode.InstructionGetLocal{Local: iIndex},
			opcode.InstructionGetLocal{Local: jIndex},
			opcode.InstructionEqual{},

			opcode.InstructionJumpIfFalse{Target: 27},

			// break
			opcode.InstructionStatement{},
			opcode.InstructionJump{Target: 36},

			// j = j + 1
			opcode.InstructionStatement{},
			opcode.InstructionGetLocal{Local: jIndex},
			opcode.InstructionGetConstant{Constant: oneIndex},
			opcode.InstructionAdd{},
			opcode.InstructionTransferAndConvert{Type: 1},
			opcode.InstructionSetLocal{Local: jIndex},

			// continue
			opcode.InstructionStatement{},
			opcode.InstructionJump{Target: 15},

			// repeat
			opcode.InstructionJump{Target: 15},

			// i = i + 1
			opcode.InstructionStatement{},
			opcode.InstructionGetLocal{Local: iIndex},
			opcode.InstructionGetConstant{Constant: oneIndex},
			opcode.InstructionAdd{},
			opcode.InstructionTransferAndConvert{Type: 1},
			opcode.InstructionSetLocal{Local: iIndex},

			// continue
			opcode.InstructionStatement{},
			opcode.InstructionJump{Target: 5},

			// repeat
			opcode.InstructionJump{Target: 5},

			// return i
			opcode.InstructionStatement{},
			opcode.InstructionGetLocal{Local: iIndex},
			opcode.InstructionTransferAndConvert{Type: 1},
			opcode.InstructionReturnValue{},
		},
		functions[0].Code,
	)

	assert.Equal(t,
		[]constant.Constant{
			{
				Data: []byte{0x0},
				Kind: constant.Int,
			},
			{
				Data: []byte{0xa},
				Kind: constant.Int,
			},
			{
				Data: []byte{0x1},
				Kind: constant.Int,
			},
		},
		program.Constants,
	)
}

func TestCompileAssignLocal(t *testing.T) {

	t.Parallel()

	checker, err := ParseAndCheck(t, `
        fun test() {
            var x = 0
            x = 1
        }
    `)
	require.NoError(t, err)

	comp := compiler.NewInstructionCompiler(
		interpreter.ProgramFromChecker(checker),
		checker.Location,
	)
	program := comp.Compile()

	functions := program.Functions
	require.Len(t, functions, 1)

	// xIndex is the index of the local variable `x`, which is the first local variable
	const xIndex = 0

	assert.Equal(t,
		[]opcode.Instruction{
			// var x = 0
			opcode.InstructionStatement{},
			opcode.InstructionGetConstant{Constant: 0},
			opcode.InstructionTransferAndConvert{Type: 1},
			opcode.InstructionSetLocal{Local: xIndex},

			// x = 1
			opcode.InstructionStatement{},
			opcode.InstructionGetConstant{Constant: 1},
			opcode.InstructionTransferAndConvert{Type: 1},
			opcode.InstructionSetLocal{Local: xIndex},

			opcode.InstructionReturn{},
		},
		functions[0].Code,
	)

	assert.Equal(t,
		[]constant.Constant{
			{
				Data: []byte{0x0},
				Kind: constant.Int,
			},
			{
				Data: []byte{0x1},
				Kind: constant.Int,
			},
		},
		program.Constants,
	)
}

func TestCompileAssignGlobal(t *testing.T) {

	t.Parallel()

	checker, err := ParseAndCheck(t, `
        var x = 0

        fun test() {
            x = 1
        }
    `)
	require.NoError(t, err)

	comp := compiler.NewInstructionCompiler(
		interpreter.ProgramFromChecker(checker),
		checker.Location,
	)
	program := comp.Compile()

	functions := program.Functions

	const (
		xIndex = iota
	)

	// `test` function

	require.Len(t, functions, 1)
	require.Equal(t, len(functions), len(functions))

	assert.Equal(t,
		[]opcode.Instruction{
			// x = 1
			opcode.InstructionStatement{},
			opcode.InstructionGetConstant{Constant: 1},
			opcode.InstructionTransferAndConvert{Type: 1},
			opcode.InstructionSetGlobal{Global: xIndex},

			opcode.InstructionReturn{},
		},
		functions[0].Code,
	)

	// global var `x` initializer
	variables := program.Variables
	require.Len(t, variables, 1)

	assert.Equal(t,
		[]opcode.Instruction{
			// return 0
			opcode.InstructionGetConstant{Constant: 0},
			opcode.InstructionTransferAndConvert{Type: 1},
			opcode.InstructionReturnValue{},
		},
		variables[xIndex].Getter.Code,
	)

	// Constants
	assert.Equal(t,
		[]constant.Constant{
			{
				Data: []byte{0x0},
				Kind: constant.Int,
			},
			{
				Data: []byte{0x1},
				Kind: constant.Int,
			},
		},
		program.Constants,
	)
}

func TestCompileIndex(t *testing.T) {

	t.Parallel()

	checker, err := ParseAndCheck(t, `
        fun test(array: [Int], index: Int): Int {
            return array[index]
        }
    `)
	require.NoError(t, err)

	comp := compiler.NewInstructionCompiler(
		interpreter.ProgramFromChecker(checker),
		checker.Location,
	)
	program := comp.Compile()

	functions := program.Functions
	require.Len(t, functions, 1)

	const (
		// arrayIndex is the index of the parameter `array`, which is the first parameter
		arrayIndex = iota
		// indexIndex is the index of the parameter `index`, which is the second parameter
		indexIndex
	)

	assert.Equal(t,
		[]opcode.Instruction{
			opcode.InstructionStatement{},

			// array[index]
			opcode.InstructionGetLocal{Local: arrayIndex},
			opcode.InstructionGetLocal{Local: indexIndex},
			opcode.InstructionTransferAndConvert{Type: 1},
			opcode.InstructionGetIndex{},

			// return
			opcode.InstructionTransferAndConvert{Type: 2},
			opcode.InstructionReturnValue{},
		},
		functions[0].Code,
	)
}

func TestCompileAssignIndex(t *testing.T) {

	t.Parallel()

	checker, err := ParseAndCheck(t, `
        fun test(array: [Int], index: Int, value: Int) {
            array[index] = value
        }
    `)
	require.NoError(t, err)

	comp := compiler.NewInstructionCompiler(
		interpreter.ProgramFromChecker(checker),
		checker.Location,
	)
	program := comp.Compile()

	functions := program.Functions
	require.Len(t, functions, 1)

	const (
		// arrayIndex is the index of the parameter `array`, which is the first parameter
		arrayIndex = iota
		// indexIndex is the index of the parameter `index`, which is the second parameter
		indexIndex
		// valueIndex is the index of the parameter `value`, which is the third parameter
		valueIndex
	)

	assert.Equal(t,
		[]opcode.Instruction{
			opcode.InstructionStatement{},
			opcode.InstructionGetLocal{Local: arrayIndex},
			opcode.InstructionGetLocal{Local: indexIndex},
			opcode.InstructionTransferAndConvert{Type: 1},
			opcode.InstructionGetLocal{Local: valueIndex},
			opcode.InstructionTransferAndConvert{Type: 2},
			opcode.InstructionSetIndex{},
			opcode.InstructionReturn{},
		},
		functions[0].Code,
	)
}

func TestCompileMember(t *testing.T) {

	t.Parallel()

	checker, err := ParseAndCheck(t, `
        struct Test {
            var foo: Int

            init(value: Int) {
                self.foo = value
            }

            fun getValue(): Int {
                return self.foo
            }
        }
    `)
	require.NoError(t, err)

	comp := compiler.NewInstructionCompiler(
		interpreter.ProgramFromChecker(checker),
		checker.Location,
	)
	program := comp.Compile()

	functions := program.Functions
	require.Len(t, functions, 4)

	const (
		initFuncIndex = iota
		// Next two indexes are for builtin methods (i.e: getType, isInstance)
		_
		_
		getValueFuncIndex
	)

	{
		const parameterCount = 1

		// valueIndex is the index of the parameter `value`, which is the first parameter
		const valueIndex = iota

		// localsOffset is the offset of the first local variable.
		// Initializers do not have a $result variable
		const localsOffset = parameterCount

		const (
			// selfIndex is the index of the local variable `self`, which is the first local variable
			selfIndex = localsOffset + iota
		)

		assert.Equal(t,
			[]opcode.Instruction{
				// let self = Test()
				opcode.InstructionNew{
					Kind: common.CompositeKindStructure,
					Type: 1,
				},
				opcode.InstructionSetLocal{Local: selfIndex},

				// self.foo = value
				opcode.InstructionStatement{},
				opcode.InstructionGetLocal{Local: selfIndex},
				opcode.InstructionGetLocal{Local: valueIndex},
				opcode.InstructionTransferAndConvert{Type: 2},
				opcode.InstructionSetField{FieldName: 0, AccessedType: 1},

				// return self
				opcode.InstructionGetLocal{Local: selfIndex},
				opcode.InstructionReturnValue{},
			},
			functions[initFuncIndex].Code,
		)
	}

	{
		// nIndex is the index of the parameter `self`, which is the first parameter
		const selfIndex = 0

		assert.Equal(t,
			[]opcode.Instruction{
				opcode.InstructionStatement{},
				opcode.InstructionGetLocal{Local: selfIndex},
				opcode.InstructionGetField{FieldName: 0, AccessedType: 1},
				opcode.InstructionTransferAndConvert{Type: 2},
				opcode.InstructionReturnValue{},
			},
			functions[getValueFuncIndex].Code,
		)
	}

	assert.Equal(t,
		[]constant.Constant{
			{
				Data: []byte("foo"),
				Kind: constant.String,
			},
		},
		program.Constants,
	)
}

func TestCompileExpressionStatement(t *testing.T) {

	t.Parallel()

	checker, err := ParseAndCheck(t, `
        fun f() {}

        fun test() {
            f()
        }
    `)
	require.NoError(t, err)

	comp := compiler.NewInstructionCompiler(
		interpreter.ProgramFromChecker(checker),
		checker.Location,
	)
	program := comp.Compile()

	functions := program.Functions
	require.Len(t, functions, 2)

	assert.Equal(t,
		[]opcode.Instruction{
			opcode.InstructionReturn{},
		},
		functions[0].Code,
	)

	assert.Equal(t,
		[]opcode.Instruction{
			// f()
			opcode.InstructionStatement{},
			opcode.InstructionGetGlobal{Global: 0},
			opcode.InstructionInvoke{TypeArgs: nil},
			opcode.InstructionDrop{},

			opcode.InstructionReturn{},
		},
		functions[1].Code,
	)
}

func TestCompileBool(t *testing.T) {

	t.Parallel()

	checker, err := ParseAndCheck(t, `

        fun test() {
            let yes = true
            let no = false
        }
    `)
	require.NoError(t, err)

	comp := compiler.NewInstructionCompiler(
		interpreter.ProgramFromChecker(checker),
		checker.Location,
	)
	program := comp.Compile()

	functions := program.Functions
	require.Len(t, functions, 1)

	const (
		// yesIndex is the index of the local variable `yes`, which is the first local variable
		yesIndex = iota
		// noIndex is the index of the local variable `no`, which is the second local variable
		noIndex
	)

	assert.Equal(t,
		[]opcode.Instruction{
			// let yes = true
			opcode.InstructionStatement{},
			opcode.InstructionTrue{},
			opcode.InstructionTransferAndConvert{Type: 1},
			opcode.InstructionSetLocal{Local: yesIndex},

			// let no = false
			opcode.InstructionStatement{},
			opcode.InstructionFalse{},
			opcode.InstructionTransferAndConvert{Type: 1},
			opcode.InstructionSetLocal{Local: noIndex},

			opcode.InstructionReturn{},
		},
		functions[0].Code,
	)
}

func TestCompileString(t *testing.T) {

	t.Parallel()

	checker, err := ParseAndCheck(t, `

        fun test(): String {
            return "Hello, world!"
        }
    `)
	require.NoError(t, err)

	comp := compiler.NewInstructionCompiler(
		interpreter.ProgramFromChecker(checker),
		checker.Location,
	)
	program := comp.Compile()

	functions := program.Functions
	require.Len(t, functions, 1)

	assert.Equal(t,
		[]opcode.Instruction{
			// return "Hello, world!"
			opcode.InstructionStatement{},
			opcode.InstructionGetConstant{Constant: 0},
			opcode.InstructionTransferAndConvert{Type: 1},
			opcode.InstructionReturnValue{},
		},
		functions[0].Code,
	)

	assert.Equal(t,
		[]constant.Constant{
			{
				Data: []byte("Hello, world!"),
				Kind: constant.String,
			},
		},
		program.Constants,
	)
}

func TestCompilePositiveIntegers(t *testing.T) {

	t.Parallel()

	test := func(integerType sema.Type, expectedData []byte) {

		t.Run(integerType.String(), func(t *testing.T) {

			t.Parallel()

			checker, err := ParseAndCheck(t,
				fmt.Sprintf(`
                        fun test() {
                            let v: %s = 2
                        }
                    `,
					integerType,
				),
			)
			require.NoError(t, err)

			comp := compiler.NewInstructionCompiler(
				interpreter.ProgramFromChecker(checker),
				checker.Location,
			)
			program := comp.Compile()

			functions := program.Functions
			require.Len(t, functions, 1)

			const (
				// vIndex is the index of the local variable `v`, which is the first local variable
				vIndex = iota
			)

			assert.Equal(t,
				[]opcode.Instruction{
					// let v: ... = 2
					opcode.InstructionStatement{},
					opcode.InstructionGetConstant{Constant: 0},
					opcode.InstructionTransferAndConvert{Type: 1},
					opcode.InstructionSetLocal{Local: vIndex},

					opcode.InstructionReturn{},
				},
				functions[0].Code,
			)

			expectedConstantKind := constant.FromSemaType(integerType)

			assert.Equal(t,
				[]constant.Constant{
					{
						Data: expectedData,
						Kind: expectedConstantKind,
					},
				},
				program.Constants,
			)
		})
	}

	tests := map[sema.Type][]byte{
		sema.IntType:   {0x2},
		sema.Int8Type:  {0x2},
		sema.Int16Type: {0x0, 0x2},
		sema.Int32Type: {0x0, 0x0, 0x0, 0x2},
		sema.Int64Type: {0x0, 0x0, 0x0, 0x0, 0x0, 0x0, 0x0, 0x2},
		sema.Int128Type: {
			0x0, 0x0, 0x0, 0x0, 0x0, 0x0, 0x0, 0x0,
			0x0, 0x0, 0x0, 0x0, 0x0, 0x0, 0x0, 0x2,
		},
		sema.Int256Type: {
			0x0, 0x0, 0x0, 0x0, 0x0, 0x0, 0x0, 0x0,
			0x0, 0x0, 0x0, 0x0, 0x0, 0x0, 0x0, 0x0,
			0x0, 0x0, 0x0, 0x0, 0x0, 0x0, 0x0, 0x0,
			0x0, 0x0, 0x0, 0x0, 0x0, 0x0, 0x0, 0x2,
		},
		sema.UIntType:   {0x2},
		sema.UInt8Type:  {0x2},
		sema.UInt16Type: {0x0, 0x2},
		sema.UInt32Type: {0x0, 0x0, 0x0, 0x2},
		sema.UInt64Type: {0x0, 0x0, 0x0, 0x0, 0x0, 0x0, 0x0, 0x2},
		sema.UInt128Type: {
			0x0, 0x0, 0x0, 0x0, 0x0, 0x0, 0x0, 0x0,
			0x0, 0x0, 0x0, 0x0, 0x0, 0x0, 0x0, 0x2,
		},
		sema.UInt256Type: {
			0x0, 0x0, 0x0, 0x0, 0x0, 0x0, 0x0, 0x0,
			0x0, 0x0, 0x0, 0x0, 0x0, 0x0, 0x0, 0x0,
			0x0, 0x0, 0x0, 0x0, 0x0, 0x0, 0x0, 0x0,
			0x0, 0x0, 0x0, 0x0, 0x0, 0x0, 0x0, 0x2,
		},
		sema.Word8Type:  {0x2},
		sema.Word16Type: {0x0, 0x2},
		sema.Word32Type: {0x0, 0x0, 0x0, 0x2},
		sema.Word64Type: {0x0, 0x0, 0x0, 0x0, 0x0, 0x0, 0x0, 0x2},
		sema.Word128Type: {
			0x0, 0x0, 0x0, 0x0, 0x0, 0x0, 0x0, 0x0,
			0x0, 0x0, 0x0, 0x0, 0x0, 0x0, 0x0, 0x2,
		},
		sema.Word256Type: {
			0x0, 0x0, 0x0, 0x0, 0x0, 0x0, 0x0, 0x0,
			0x0, 0x0, 0x0, 0x0, 0x0, 0x0, 0x0, 0x0,
			0x0, 0x0, 0x0, 0x0, 0x0, 0x0, 0x0, 0x0,
			0x0, 0x0, 0x0, 0x0, 0x0, 0x0, 0x0, 0x2,
		},
	}

	for _, integerType := range common.Concat(
		sema.AllUnsignedIntegerTypes,
		sema.AllSignedIntegerTypes,
	) {
		if _, ok := tests[integerType]; !ok {
			panic(fmt.Errorf("missing test for type %s", integerType))
		}
	}

	for ty, expectedData := range tests {
		test(ty, expectedData)
	}
}

func TestCompileNegativeIntegers(t *testing.T) {

	t.Parallel()

	test := func(integerType sema.Type, expectedData []byte) {

		t.Run(integerType.String(), func(t *testing.T) {

			t.Parallel()

			checker, err := ParseAndCheck(t,
				fmt.Sprintf(`
                        fun test() {
                            let v: %s = -3
                        }
                    `,
					integerType,
				),
			)
			require.NoError(t, err)

			comp := compiler.NewInstructionCompiler(
				interpreter.ProgramFromChecker(checker),
				checker.Location,
			)
			program := comp.Compile()

			functions := program.Functions
			require.Len(t, functions, 1)

			const (
				// vIndex is the index of the local variable `v`, which is the first local variable
				vIndex = iota
			)

			assert.Equal(t,
				[]opcode.Instruction{
					// let v: ... = -3
					opcode.InstructionStatement{},
					opcode.InstructionGetConstant{Constant: 0},
					opcode.InstructionTransferAndConvert{Type: 1},
					opcode.InstructionSetLocal{Local: vIndex},

					opcode.InstructionReturn{},
				},
				functions[0].Code,
			)

			expectedConstantKind := constant.FromSemaType(integerType)

			assert.Equal(t,
				[]constant.Constant{
					{
						Data: expectedData,
						Kind: expectedConstantKind,
					},
				},
				program.Constants,
			)
		})
	}

	tests := map[sema.Type][]byte{
		sema.IntType:   {0xfd},
		sema.Int8Type:  {0xfd},
		sema.Int16Type: {0xff, 0xfd},
		sema.Int32Type: {0xff, 0xff, 0xff, 0xfd},
		sema.Int64Type: {0xff, 0xff, 0xff, 0xff, 0xff, 0xff, 0xff, 0xfd},
		sema.Int128Type: {
			0xff, 0xff, 0xff, 0xff, 0xff, 0xff, 0xff, 0xff,
			0xff, 0xff, 0xff, 0xff, 0xff, 0xff, 0xff, 0xfd,
		},
		sema.Int256Type: {
			0xff, 0xff, 0xff, 0xff, 0xff, 0xff, 0xff, 0xff,
			0xff, 0xff, 0xff, 0xff, 0xff, 0xff, 0xff, 0xff,
			0xff, 0xff, 0xff, 0xff, 0xff, 0xff, 0xff, 0xff,
			0xff, 0xff, 0xff, 0xff, 0xff, 0xff, 0xff, 0xfd,
		},
	}

	for _, integerType := range sema.AllSignedIntegerTypes {
		if _, ok := tests[integerType]; !ok {
			panic(fmt.Errorf("missing test for type %s", integerType))
		}
	}

	for ty, expectedData := range tests {
		test(ty, expectedData)
	}
}

func TestCompileAddress(t *testing.T) {

	t.Parallel()

	checker, err := ParseAndCheck(t, `
        fun test() {
            let v: Address = 0x1
        }
    `)
	require.NoError(t, err)

	comp := compiler.NewInstructionCompiler(
		interpreter.ProgramFromChecker(checker),
		checker.Location,
	)
	program := comp.Compile()

	functions := program.Functions
	require.Len(t, functions, 1)

	const (
		// vIndex is the index of the local variable `v`, which is the first local variable
		vIndex = iota
	)

	assert.Equal(t,
		[]opcode.Instruction{
			// let v: Address = 0x1
			opcode.InstructionStatement{},
			opcode.InstructionGetConstant{Constant: 0},
			opcode.InstructionTransferAndConvert{Type: 1},
			opcode.InstructionSetLocal{Local: vIndex},

			opcode.InstructionReturn{},
		},
		functions[0].Code,
	)

	assert.Equal(t,
		[]constant.Constant{
			{
				Data: []byte{0x1},
				Kind: constant.Address,
			},
		},
		program.Constants,
	)
}

func TestCompilePositiveFixedPoint(t *testing.T) {

	t.Parallel()

	test := func(fixedPointType sema.Type, expectedData []byte) {

		t.Run(fixedPointType.String(), func(t *testing.T) {

			t.Parallel()

			checker, err := ParseAndCheck(t,
				fmt.Sprintf(`
                        fun test() {
                            let v: %s = 2.3
                        }
                    `,
					fixedPointType,
				),
			)
			require.NoError(t, err)

			comp := compiler.NewInstructionCompiler(
				interpreter.ProgramFromChecker(checker),
				checker.Location,
			)
			program := comp.Compile()

			functions := program.Functions
			require.Len(t, functions, 1)

			const (
				// vIndex is the index of the local variable `v`, which is the first local variable
				vIndex = iota
			)

			assert.Equal(t,
				[]opcode.Instruction{
					// let v: ... = 2.3
					opcode.InstructionStatement{},
					opcode.InstructionGetConstant{Constant: 0},
					opcode.InstructionTransferAndConvert{Type: 1},
					opcode.InstructionSetLocal{Local: vIndex},

					opcode.InstructionReturn{},
				},
				functions[0].Code,
			)

			expectedConstantKind := constant.FromSemaType(fixedPointType)

			assert.Equal(t,
				[]constant.Constant{
					{
						Data: expectedData,
						Kind: expectedConstantKind,
					},
				},
				program.Constants,
			)
		})
	}

	tests := map[sema.Type][]byte{
		sema.Fix64Type:  {0x0, 0x0, 0x0, 0x0, 0x0d, 0xb5, 0x85, 0x80},
		sema.UFix64Type: {0x0, 0x0, 0x0, 0x0, 0x0d, 0xb5, 0x85, 0x80},
	}

	for _, fixedPointType := range common.Concat(
		sema.AllUnsignedFixedPointTypes,
		sema.AllSignedFixedPointTypes,
	) {
		if _, ok := tests[fixedPointType]; !ok {
			panic(fmt.Errorf("missing test for type %s", fixedPointType))
		}
	}

	for ty, expectedData := range tests {
		test(ty, expectedData)
	}
}

func TestCompileNegativeFixedPoint(t *testing.T) {

	t.Parallel()

	test := func(fixedPointType sema.Type, expectedData []byte) {

		t.Run(fixedPointType.String(), func(t *testing.T) {

			t.Parallel()

			checker, err := ParseAndCheck(t,
				fmt.Sprintf(`
                        fun test() {
                            let v: %s = -2.3
                        }
                    `,
					fixedPointType,
				),
			)
			require.NoError(t, err)

			comp := compiler.NewInstructionCompiler(
				interpreter.ProgramFromChecker(checker),
				checker.Location,
			)
			program := comp.Compile()

			functions := program.Functions
			require.Len(t, functions, 1)

			const (
				// vIndex is the index of the local variable `v`, which is the first local variable
				vIndex = iota
			)

			assert.Equal(t,
				[]opcode.Instruction{
					// let v: ... = -2.3
					opcode.InstructionStatement{},
					opcode.InstructionGetConstant{Constant: 0},
					opcode.InstructionTransferAndConvert{Type: 1},
					opcode.InstructionSetLocal{Local: vIndex},

					opcode.InstructionReturn{},
				},
				functions[0].Code,
			)

			expectedConstantKind := constant.FromSemaType(fixedPointType)

			assert.Equal(t,
				[]constant.Constant{
					{
						Data: expectedData,
						Kind: expectedConstantKind,
					},
				},
				program.Constants,
			)
		})
	}

	tests := map[sema.Type][]byte{
		sema.Fix64Type: {0xff, 0xff, 0xff, 0xff, 0xf2, 0x4a, 0x7a, 0x80},
	}

	for _, fixedPointType := range sema.AllSignedFixedPointTypes {
		if _, ok := tests[fixedPointType]; !ok {
			panic(fmt.Errorf("missing test for type %s", fixedPointType))
		}
	}

	for ty, expectedData := range tests {
		test(ty, expectedData)
	}
}

func TestCompileUnaryNot(t *testing.T) {

	t.Parallel()

	checker, err := ParseAndCheck(t, `
        fun test() {
            let no = !true
        }
    `)
	require.NoError(t, err)

	comp := compiler.NewInstructionCompiler(
		interpreter.ProgramFromChecker(checker),
		checker.Location,
	)
	program := comp.Compile()

	functions := program.Functions
	require.Len(t, functions, 1)

	const (
		// noIndex is the index of the local variable `no`, which is the first local variable
		noIndex = iota
	)

	assert.Equal(t,
		[]opcode.Instruction{
			// let no = !true
			opcode.InstructionStatement{},
			opcode.InstructionTrue{},
			opcode.InstructionNot{},
			opcode.InstructionTransferAndConvert{Type: 1},
			opcode.InstructionSetLocal{Local: noIndex},

			opcode.InstructionReturn{},
		},
		functions[0].Code,
	)
}

func TestCompileUnaryNegate(t *testing.T) {

	t.Parallel()

	checker, err := ParseAndCheck(t, `
        fun test(x: Int) {
            let v = -x
        }
    `)
	require.NoError(t, err)

	comp := compiler.NewInstructionCompiler(
		interpreter.ProgramFromChecker(checker),
		checker.Location,
	)
	program := comp.Compile()

	functions := program.Functions
	require.Len(t, functions, 1)

	const (
		// xIndex is the index of the parameter `x`, which is the first parameter
		xIndex = iota
		// vIndex is the index of the local variable `v`, which is the first local variable
		vIndex
	)

	assert.Equal(t,
		[]opcode.Instruction{
			// let v = -x
			opcode.InstructionStatement{},
			opcode.InstructionGetLocal{Local: xIndex},
			opcode.InstructionNegate{},
			opcode.InstructionTransferAndConvert{Type: 1},
			opcode.InstructionSetLocal{Local: vIndex},

			opcode.InstructionReturn{},
		},
		functions[0].Code,
	)
}

func TestCompileUnaryDeref(t *testing.T) {

	t.Parallel()

	checker, err := ParseAndCheck(t, `
        fun test(ref: &Int) {
            let v = *ref
        }
    `)
	require.NoError(t, err)

	comp := compiler.NewInstructionCompiler(
		interpreter.ProgramFromChecker(checker),
		checker.Location,
	)
	program := comp.Compile()

	functions := program.Functions
	require.Len(t, functions, 1)

	const (
		// refIndex is the index of the parameter `ref`, which is the first parameter
		refIndex = iota
		// vIndex is the index of the local variable `v`, which is the first local variable
		vIndex
	)

	assert.Equal(t,
		[]opcode.Instruction{
			// let v = *ref
			opcode.InstructionStatement{},
			opcode.InstructionGetLocal{Local: refIndex},
			opcode.InstructionDeref{},
			opcode.InstructionTransferAndConvert{Type: 1},
			opcode.InstructionSetLocal{Local: vIndex},

			opcode.InstructionReturn{},
		},
		functions[0].Code,
	)
}

func TestCompileBinary(t *testing.T) {

	t.Parallel()

	test := func(op string, instruction opcode.Instruction) {

		t.Run(op, func(t *testing.T) {

			t.Parallel()

			checker, err := ParseAndCheck(t,
				fmt.Sprintf(
					`
                        fun test() {
                            let v = 6 %s 3
                        }
                    `,
					op,
				),
			)
			require.NoError(t, err)

			comp := compiler.NewInstructionCompiler(
				interpreter.ProgramFromChecker(checker),
				checker.Location,
			)
			program := comp.Compile()

			functions := program.Functions
			require.Len(t, functions, 1)

			const (
				// vIndex is the index of the local variable `v`, which is the first local variable
				vIndex = iota
			)

			assert.Equal(t,
				[]opcode.Instruction{
					// let v = 6 ... 3
					opcode.InstructionStatement{},
					opcode.InstructionGetConstant{Constant: 0},
					opcode.InstructionGetConstant{Constant: 1},
					instruction,
					opcode.InstructionTransferAndConvert{Type: 1},
					opcode.InstructionSetLocal{Local: vIndex},

					opcode.InstructionReturn{},
				},
				functions[0].Code,
			)

			assert.Equal(t,
				[]constant.Constant{
					{
						Data: []byte{0x6},
						Kind: constant.Int,
					},
					{
						Data: []byte{0x3},
						Kind: constant.Int,
					},
				},
				program.Constants,
			)
		})
	}

	binaryInstructions := map[string]opcode.Instruction{
		"+": opcode.InstructionAdd{},
		"-": opcode.InstructionSubtract{},
		"*": opcode.InstructionMultiply{},
		"/": opcode.InstructionDivide{},
		"%": opcode.InstructionMod{},

		"<":  opcode.InstructionLess{},
		"<=": opcode.InstructionLessOrEqual{},
		">":  opcode.InstructionGreater{},
		">=": opcode.InstructionGreaterOrEqual{},

		"==": opcode.InstructionEqual{},
		"!=": opcode.InstructionNotEqual{},

		"&":  opcode.InstructionBitwiseAnd{},
		"|":  opcode.InstructionBitwiseOr{},
		"^":  opcode.InstructionBitwiseXor{},
		"<<": opcode.InstructionBitwiseLeftShift{},
		">>": opcode.InstructionBitwiseRightShift{},
	}

	for op, instruction := range binaryInstructions {
		test(op, instruction)
	}
}

func TestCompileNilCoalesce(t *testing.T) {

	t.Parallel()

	checker, err := ParseAndCheck(t, `

        fun test(_ value: Int?): Int {
            return value ?? 0
        }
    `)
	require.NoError(t, err)

	comp := compiler.NewInstructionCompiler(
		interpreter.ProgramFromChecker(checker),
		checker.Location,
	)
	program := comp.Compile()

	functions := program.Functions
	require.Len(t, functions, 1)

	// valueIndex is the index of the parameter `value`, which is the first parameter
	const valueIndex = 0

	assert.Equal(t,
		[]opcode.Instruction{
			opcode.InstructionStatement{},

			// value ??
			opcode.InstructionGetLocal{Local: valueIndex},
			opcode.InstructionDup{},
			opcode.InstructionJumpIfNil{Target: 6},

			// value
			opcode.InstructionUnwrap{},
			opcode.InstructionJump{Target: 8},

			// 0
			opcode.InstructionDrop{},
			opcode.InstructionGetConstant{Constant: 0},
			opcode.InstructionTransferAndConvert{Type: 1},

			// return
			opcode.InstructionReturnValue{},
		},
		functions[0].Code,
	)

	assert.Equal(t,
		[]constant.Constant{
			{
				Data: []byte{0},
				Kind: constant.Int,
			},
		},
		program.Constants,
	)
}

func TestCompileMethodInvocation(t *testing.T) {

	t.Parallel()

	checker, err := ParseAndCheck(t, `
        struct Foo {
            fun f(_ x: Bool) {}
        }

        fun test() {
            let foo = Foo()
            foo.f(true)
        }
    `)
	require.NoError(t, err)

	comp := compiler.NewInstructionCompiler(
		interpreter.ProgramFromChecker(checker),
		checker.Location,
	)
	program := comp.Compile()

	functions := program.Functions
	require.Len(t, functions, 5)

	const (
		testFuncIndex = iota
		initFuncIndex
		// Next two indexes are for builtin methods (i.e: getType, isInstance)
		_
		_
		fFuncIndex
	)

	{
		const (
			// fooIndex is the index of the local variable `foo`, which is the first local variable
			fooIndex = iota
		)

		assert.Equal(t,
			[]opcode.Instruction{
				// let foo = Foo()
				opcode.InstructionStatement{},
				opcode.InstructionGetGlobal{Global: initFuncIndex},
				opcode.InstructionInvoke{ArgCount: 0, TypeArgs: nil},
				opcode.InstructionTransferAndConvert{Type: 1},
				opcode.InstructionSetLocal{Local: fooIndex},

				// foo.f(true)
				opcode.InstructionStatement{},
				opcode.InstructionGetLocal{Local: fooIndex},
				opcode.InstructionGetMethod{Method: fFuncIndex},
				opcode.InstructionTrue{},
				opcode.InstructionTransferAndConvert{Type: 2},
				opcode.InstructionInvokeMethodStatic{
					TypeArgs: nil,
					ArgCount: 1,
				},
				opcode.InstructionDrop{},

				opcode.InstructionReturn{},
			},
			functions[testFuncIndex].Code,
		)
	}

	{
		const parameterCount = 0

		const selfIndex = parameterCount

		assert.Equal(t,
			[]opcode.Instruction{
				// Foo()
				opcode.InstructionNew{
					Kind: common.CompositeKindStructure,
					Type: 1,
				},

				// assign to self
				opcode.InstructionSetLocal{Local: selfIndex},

				// return self
				opcode.InstructionGetLocal{Local: selfIndex},
				opcode.InstructionReturnValue{},
			},
			functions[initFuncIndex].Code,
		)
	}

	assert.Equal(t,
		[]opcode.Instruction{
			opcode.InstructionReturn{},
		},
		functions[fFuncIndex].Code,
	)
}

func TestCompileResourceCreateAndDestroy(t *testing.T) {

	t.Parallel()

	checker, err := ParseAndCheck(t, `
        resource Foo {}

        fun test() {
            let foo <- create Foo()
            destroy foo
        }
    `)
	require.NoError(t, err)

	comp := compiler.NewInstructionCompiler(
		interpreter.ProgramFromChecker(checker),
		checker.Location,
	)
	program := comp.Compile()

	functions := program.Functions
	require.Len(t, functions, 4)

	const (
		testFuncIndex = iota
		initFuncIndex
		// Next two indexes are for builtin methods (i.e: getType, isInstance)
		_
		_
	)

	{
		const (
			// fooIndex is the index of the local variable `foo`, which is the first local variable
			fooIndex = iota
		)

		assert.Equal(t,
			[]opcode.Instruction{
				// let foo <- create Foo()
				opcode.InstructionStatement{},
				opcode.InstructionGetGlobal{Global: initFuncIndex},
				opcode.InstructionInvoke{TypeArgs: nil},
				opcode.InstructionTransferAndConvert{Type: 1},
				opcode.InstructionSetLocal{Local: fooIndex},

				// destroy foo
				opcode.InstructionStatement{},
				opcode.InstructionGetLocal{Local: fooIndex},
				opcode.InstructionDestroy{},

				opcode.InstructionReturn{},
			},
			functions[testFuncIndex].Code,
		)
	}

	{
		const parameterCount = 0

		const selfIndex = parameterCount

		assert.Equal(t,
			[]opcode.Instruction{
				// Foo()
				opcode.InstructionNew{
					Kind: common.CompositeKindResource,
					Type: 1,
				},

				// assign to self
				opcode.InstructionSetLocal{Local: selfIndex},

				// return self
				opcode.InstructionGetLocal{Local: selfIndex},
				opcode.InstructionReturnValue{},
			},
			functions[initFuncIndex].Code,
		)
	}
}

func TestCompilePath(t *testing.T) {

	t.Parallel()

	checker, err := ParseAndCheck(t, `
        fun test(): Path {
            return /storage/foo
        }
    `)
	require.NoError(t, err)

	comp := compiler.NewInstructionCompiler(
		interpreter.ProgramFromChecker(checker),
		checker.Location,
	)
	program := comp.Compile()

	functions := program.Functions
	require.Len(t, functions, 1)

	assert.Equal(t,
		[]opcode.Instruction{
			opcode.InstructionStatement{},

			// /storage/foo
			opcode.InstructionNewPath{
				Domain:     common.PathDomainStorage,
				Identifier: 0,
			},

			// return
			opcode.InstructionTransferAndConvert{Type: 1},
			opcode.InstructionReturnValue{},
		},
		functions[0].Code,
	)

	assert.Equal(t,
		[]constant.Constant{
			{
				Data: []byte("foo"),
				Kind: constant.String,
			},
		},
		program.Constants,
	)
}

func TestCompileBlockScope(t *testing.T) {

	t.Parallel()

	checker, err := ParseAndCheck(t, `
        fun test(y: Bool): Int {
            let x = 1
            if y {
                let x = 2
            } else {
                let x = 3
            }
            return x
        }
    `)
	require.NoError(t, err)

	comp := compiler.NewInstructionCompiler(
		interpreter.ProgramFromChecker(checker),
		checker.Location,
	)
	program := comp.Compile()

	functions := program.Functions
	require.Len(t, functions, 1)

	const (
		// yIndex is the index of the parameter `y`, which is the first parameter
		yIndex = iota
		// x1Index is the index of the local variable `x` in the first block, which is the first local variable
		x1Index
		// x2Index is the index of the local variable `x` in the second block, which is the second local variable
		x2Index
		// x3Index is the index of the local variable `x` in the third block, which is the third local variable
		x3Index
	)

	assert.Equal(t,
		[]opcode.Instruction{
			// let x = 1
			opcode.InstructionStatement{},
			opcode.InstructionGetConstant{Constant: 0},
			opcode.InstructionTransferAndConvert{Type: 1},
			opcode.InstructionSetLocal{Local: x1Index},

			// if y
			opcode.InstructionStatement{},
			opcode.InstructionGetLocal{Local: yIndex},
			opcode.InstructionJumpIfFalse{Target: 12},

			// { let x = 2 }
			opcode.InstructionStatement{},
			opcode.InstructionGetConstant{Constant: 1},
			opcode.InstructionTransferAndConvert{Type: 1},
			opcode.InstructionSetLocal{Local: x2Index},

			opcode.InstructionJump{Target: 16},

			// else { let x = 3 }
			opcode.InstructionStatement{},
			opcode.InstructionGetConstant{Constant: 2},
			opcode.InstructionTransferAndConvert{Type: 1},
			opcode.InstructionSetLocal{Local: x3Index},

			// return x
			opcode.InstructionStatement{},
			opcode.InstructionGetLocal{Local: x1Index},
			opcode.InstructionTransferAndConvert{Type: 1},
			opcode.InstructionReturnValue{},
		},
		functions[0].Code,
	)

	assert.Equal(t,
		[]constant.Constant{
			{
				Data: []byte{1},
				Kind: constant.Int,
			},
			{
				Data: []byte{2},
				Kind: constant.Int,
			},
			{
				Data: []byte{3},
				Kind: constant.Int,
			},
		},
		program.Constants,
	)
}

func TestCompileBlockScope2(t *testing.T) {

	t.Parallel()

	checker, err := ParseAndCheck(t, `
        fun test(y: Bool): Int {
            let x = 1
            if y {
                var x = x
                x = 2
            } else {
                var x = x
                x = 3
            }
            return x
        }
    `)
	require.NoError(t, err)

	comp := compiler.NewInstructionCompiler(
		interpreter.ProgramFromChecker(checker),
		checker.Location,
	)
	program := comp.Compile()

	functions := program.Functions
	require.Len(t, functions, 1)

	const (
		// yIndex is the index of the parameter `y`, which is the first parameter
		yIndex = iota
		// x1Index is the index of the local variable `x` in the first block, which is the first local variable
		x1Index
		// x2Index is the index of the local variable `x` in the second block, which is the second local variable
		x2Index
		// x3Index is the index of the local variable `x` in the third block, which is the third local variable
		x3Index
	)

	assert.Equal(t,
		[]opcode.Instruction{
			// let x = 1
			opcode.InstructionStatement{},
			opcode.InstructionGetConstant{Constant: 0},
			opcode.InstructionTransferAndConvert{Type: 1},
			opcode.InstructionSetLocal{Local: x1Index},

			// if y
			opcode.InstructionStatement{},
			opcode.InstructionGetLocal{Local: yIndex},
			opcode.InstructionJumpIfFalse{Target: 16},

			// var x = x
			opcode.InstructionStatement{},
			opcode.InstructionGetLocal{Local: x1Index},
			opcode.InstructionTransferAndConvert{Type: 1},
			opcode.InstructionSetLocal{Local: x2Index},

			// x = 2
			opcode.InstructionStatement{},
			opcode.InstructionGetConstant{Constant: 1},
			opcode.InstructionTransferAndConvert{Type: 1},
			opcode.InstructionSetLocal{Local: x2Index},

			opcode.InstructionJump{Target: 24},

			// var x = x
			opcode.InstructionStatement{},
			opcode.InstructionGetLocal{Local: x1Index},
			opcode.InstructionTransferAndConvert{Type: 1},
			opcode.InstructionSetLocal{Local: x3Index},

			// x = 3
			opcode.InstructionStatement{},
			opcode.InstructionGetConstant{Constant: 2},
			opcode.InstructionTransferAndConvert{Type: 1},
			opcode.InstructionSetLocal{Local: x3Index},

			// return x
			opcode.InstructionStatement{},
			opcode.InstructionGetLocal{Local: x1Index},
			opcode.InstructionTransferAndConvert{Type: 1},
			opcode.InstructionReturnValue{},
		},
		functions[0].Code,
	)

	assert.Equal(t,
		[]constant.Constant{
			{
				Data: []byte{1},
				Kind: constant.Int,
			},
			{
				Data: []byte{2},
				Kind: constant.Int,
			},
			{
				Data: []byte{3},
				Kind: constant.Int,
			},
		},
		program.Constants,
	)
}

func TestCompileDefaultFunction(t *testing.T) {

	t.Parallel()

	checker, err := ParseAndCheck(t, `
        struct interface IA {
            fun test(): Int {
                return 42
            }
        }

        struct Test: IA {}
    `)
	require.NoError(t, err)

	comp := compiler.NewInstructionCompilerWithConfig(
		interpreter.ProgramFromChecker(checker),
		checker.Location,
		&compiler.Config{
			ElaborationResolver: func(location common.Location) (*compiler.DesugaredElaboration, error) {
				if location == checker.Location {
					return compiler.NewDesugaredElaboration(checker.Elaboration), nil
				}

				return nil, fmt.Errorf("cannot find elaboration for: %s", location)
			},
		},
	)

	program := comp.Compile()

	functions := program.Functions
	require.Len(t, functions, 7)

	const (
		concreteTypeConstructorIndex uint16 = iota
		// Next two indexes are for builtin methods (i.e: getType, isInstance) for concrete type
		_
		_
		concreteTypeFunctionIndex
		// Next two indexes are for builtin methods (i.e: getType, isInstance) for interface type
		_
		_
		interfaceFunctionIndex
	)

	// 	`Test` type's constructor
	// Not interested in the content of the constructor.
	const concreteTypeConstructorName = "Test"
	constructor := program.Functions[concreteTypeConstructorIndex]
	require.Equal(t, concreteTypeConstructorName, constructor.QualifiedName)

	// Also check if the globals are linked properly.
	assert.Equal(t, concreteTypeConstructorIndex, comp.Globals[concreteTypeConstructorName].Index)

	// `Test` type's `test` function.

	const concreteTypeTestFuncName = "Test.test"
	concreteTypeTestFunc := program.Functions[concreteTypeFunctionIndex]
	require.Equal(t, concreteTypeTestFuncName, concreteTypeTestFunc.QualifiedName)

	// Also check if the globals are linked properly.
	assert.Equal(t, concreteTypeFunctionIndex, comp.Globals[concreteTypeTestFuncName].Index)

	// Should be calling into interface's default function.
	// ```
	//     fun test(): Int {
	//        return self.test()
	//    }
	// ```

	const (
		selfIndex = iota
	)

	assert.Equal(t,
		[]opcode.Instruction{
			opcode.InstructionStatement{},

			// self.test()
			opcode.InstructionGetLocal{Local: selfIndex},
			opcode.InstructionGetMethod{Method: interfaceFunctionIndex}, // must be interface method's index
			opcode.InstructionInvokeMethodStatic{
				TypeArgs: nil,
				ArgCount: 0,
			},

			// return
			opcode.InstructionTransferAndConvert{Type: 5},
			opcode.InstructionReturnValue{},
		},
		concreteTypeTestFunc.Code,
	)

	// 	`IA` type's `test` function

	const interfaceTypeTestFuncName = "IA.test"
	interfaceTypeTestFunc := program.Functions[interfaceFunctionIndex]
	require.Equal(t, interfaceTypeTestFuncName, interfaceTypeTestFunc.QualifiedName)

	// Also check if the globals are linked properly.
	assert.Equal(t, interfaceFunctionIndex, comp.Globals[interfaceTypeTestFuncName].Index)

	// Should contain the implementation.
	// ```
	//    fun test(): Int {
	//        return 42
	//    }
	// ```

	assert.Equal(t,
		[]opcode.Instruction{
			opcode.InstructionStatement{},

			// 42
			opcode.InstructionGetConstant{Constant: 0},
			opcode.InstructionTransferAndConvert{Type: 5},

			// return
			opcode.InstructionReturnValue{},
		},
		interfaceTypeTestFunc.Code,
	)

	assert.Equal(t,
		[]constant.Constant{
			{
				Data: []byte{42},
				Kind: constant.Int,
			},
		},
		program.Constants,
	)
}

func TestCompileFunctionConditions(t *testing.T) {

	t.Parallel()

	t.Run("pre condition", func(t *testing.T) {
		t.Parallel()

		checker, err := ParseAndCheck(t, `
        fun test(x: Int): Int {
            pre {x > 0}
            return 5
        }
    `)
		require.NoError(t, err)

		comp := compiler.NewInstructionCompiler(
			interpreter.ProgramFromChecker(checker),
			checker.Location,
		)
		program := comp.Compile()

		functions := program.Functions
		require.Len(t, functions, 1)

		const (
			xIndex = iota
		)

		// Would be equivalent to:
		// fun test(x: Int): Int {
		//    if !(x > 0) {
		//        panic("pre/post condition failed")
		//    }
		//    return 5
		// }
		assert.Equal(t,
			[]opcode.Instruction{
				opcode.InstructionStatement{},

				// x > 0
				opcode.InstructionGetLocal{Local: xIndex},
				opcode.InstructionGetConstant{Constant: 0},
				opcode.InstructionGreater{},

				// if !<condition>
				opcode.InstructionNot{},
				opcode.InstructionJumpIfFalse{Target: 12},

				// panic("pre/post condition failed")
				opcode.InstructionStatement{},
				opcode.InstructionGetGlobal{Global: 1},     // global index 1 is 'panic' function
				opcode.InstructionGetConstant{Constant: 1}, // error message
				opcode.InstructionTransferAndConvert{Type: 1},
				opcode.InstructionInvoke{ArgCount: 1},

				// Drop since it's a statement-expression
				opcode.InstructionDrop{},

				// return 5
				opcode.InstructionStatement{},
				opcode.InstructionGetConstant{Constant: 2},
				opcode.InstructionTransferAndConvert{Type: 2},
				opcode.InstructionReturnValue{},
			},
			program.Functions[0].Code,
		)
	})

	t.Run("post condition", func(t *testing.T) {
		t.Parallel()

		checker, err := ParseAndCheck(t, `
        fun test(x: Int): Int {
            post {x > 0}
            return 5
        }
    `)
		require.NoError(t, err)

		comp := compiler.NewInstructionCompiler(
			interpreter.ProgramFromChecker(checker),
			checker.Location,
		)
		program := comp.Compile()

		functions := program.Functions
		require.Len(t, functions, 1)

		// xIndex is the index of the parameter `x`, which is the first parameter
		const (
			xIndex = iota
			tempResultIndex
			resultIndex
		)

		// Would be equivalent to:
		// fun test(x: Int): Int {
		//    $_result = 5
		//    let result = $_result
		//    if !(x > 0) {
		//        panic("pre/post condition failed")
		//    }
		//    return $_result
		// }
		assert.Equal(t,
			[]opcode.Instruction{
				opcode.InstructionStatement{},

				// $_result = 5
				opcode.InstructionStatement{},
				opcode.InstructionGetConstant{Constant: 0},
				opcode.InstructionSetLocal{Local: tempResultIndex},

				// jump to post conditions
				opcode.InstructionJump{Target: 5},

				// let result = $_result
				opcode.InstructionStatement{},
				opcode.InstructionGetLocal{Local: tempResultIndex},
				opcode.InstructionTransferAndConvert{Type: 1},
				opcode.InstructionSetLocal{Local: resultIndex},

				opcode.InstructionStatement{},

				// x > 0
				opcode.InstructionGetLocal{Local: xIndex},
				opcode.InstructionGetConstant{Constant: 1},
				opcode.InstructionGreater{},

				// if !<condition>
				opcode.InstructionNot{},
				opcode.InstructionJumpIfFalse{Target: 21},

				// panic("pre/post condition failed")
				opcode.InstructionStatement{},
				opcode.InstructionGetGlobal{Global: 1},     // global index 1 is 'panic' function
				opcode.InstructionGetConstant{Constant: 2}, // error message
				opcode.InstructionTransferAndConvert{Type: 2},
				opcode.InstructionInvoke{ArgCount: 1},

				// Drop since it's a statement-expression
				opcode.InstructionDrop{},

				// return $_result
				opcode.InstructionGetLocal{Local: tempResultIndex},
				opcode.InstructionTransferAndConvert{Type: 1},
				opcode.InstructionReturnValue{},
			},
			program.Functions[0].Code,
		)
	})

	t.Run("resource typed result var", func(t *testing.T) {
		t.Parallel()

		checker, err := ParseAndCheck(t, `
        fun test(x: @AnyResource?): @AnyResource? {
            post {result != nil}
            return <- x
        }
    `)
		require.NoError(t, err)

		comp := compiler.NewInstructionCompiler(
			interpreter.ProgramFromChecker(checker),
			checker.Location,
		)
		program := comp.Compile()

		functions := program.Functions
		require.Len(t, functions, 1)

		// xIndex is the index of the parameter `x`, which is the first parameter
		const (
			xIndex = iota
			tempResultIndex
			resultIndex
		)

		// Would be equivalent to:
		// fun test(x: @AnyResource?): @AnyResource? {
		//    var $_result <-x
		//    let result = &$_result
		//    if !(result != nil) {
		//        panic("pre/post condition failed")
		//    }
		//    return <-$_result
		//}
		assert.Equal(t,
			[]opcode.Instruction{
				opcode.InstructionStatement{},

				// $_result = x
				opcode.InstructionStatement{},
				opcode.InstructionGetLocal{Local: xIndex},
				opcode.InstructionTransferAndConvert{Type: 1},
				opcode.InstructionSetLocal{Local: tempResultIndex},

				// jump to post conditions
				opcode.InstructionJump{Target: 6},

				// Get the reference and assign to `result`.
				// i.e: `let result = &$_result`
				opcode.InstructionStatement{},
				opcode.InstructionGetLocal{Local: tempResultIndex},
				opcode.InstructionNewRef{Type: 2},
				opcode.InstructionTransferAndConvert{Type: 2},
				opcode.InstructionSetLocal{Local: resultIndex},

				opcode.InstructionStatement{},

				// result != nil
				opcode.InstructionGetLocal{Local: resultIndex},
				opcode.InstructionNil{},
				opcode.InstructionNotEqual{},

				// if !<condition>
				opcode.InstructionNot{},
				opcode.InstructionJumpIfFalse{Target: 23},

				// panic("pre/post condition failed")
				opcode.InstructionStatement{},
				opcode.InstructionGetGlobal{Global: 1},     // global index 1 is 'panic' function
				opcode.InstructionGetConstant{Constant: 0}, // error message
				opcode.InstructionTransferAndConvert{Type: 3},
				opcode.InstructionInvoke{ArgCount: 1},

				// Drop since it's a statement-expression
				opcode.InstructionDrop{},

				// return $_result
				opcode.InstructionGetLocal{Local: tempResultIndex},
				opcode.InstructionTransferAndConvert{Type: 1},
				opcode.InstructionReturnValue{},
			},
			program.Functions[0].Code,
		)
	})

	t.Run("inherited conditions", func(t *testing.T) {

		checker, err := ParseAndCheck(t, `
            struct interface IA {
                fun test(x: Int, y: Int): Int {
                    pre {x > 0}
                    post {y > 0}
                }
            }

            struct Test: IA {
                fun test(x: Int, y: Int): Int {
                    return 42
                }
            }
        `)
		require.NoError(t, err)

		comp := compiler.NewInstructionCompilerWithConfig(
			interpreter.ProgramFromChecker(checker),
			checker.Location,
			&compiler.Config{
				ElaborationResolver: func(location common.Location) (*compiler.DesugaredElaboration, error) {
					if location == checker.Location {
						return compiler.NewDesugaredElaboration(checker.Elaboration), nil
					}

					return nil, fmt.Errorf("cannot find elaboration for: %s", location)
				},
			},
		)

		program := comp.Compile()
		functions := program.Functions
		require.Len(t, functions, 6)

		// Function indexes
		const (
			concreteTypeConstructorIndex uint16 = iota
			// Next two indexes are for builtin methods (i.e: getType, isInstance) for concrete type
			_
			_
			concreteTypeFunctionIndex
			// Next two indexes are for builtin methods (i.e: getType, isInstance) for interface type
			_
			_
			panicFunctionIndex
		)

		// 	`Test` type's constructor
		// Not interested in the content of the constructor.
		const concreteTypeConstructorName = "Test"
		constructor := program.Functions[concreteTypeConstructorIndex]
		require.Equal(t, concreteTypeConstructorName, constructor.QualifiedName)

		// Also check if the globals are linked properly.
		assert.Equal(t, concreteTypeConstructorIndex, comp.Globals[concreteTypeConstructorName].Index)

		// `Test` type's `test` function.

		// local var indexes
		const (
			xIndex = iota + 1
			yIndex
			tempResultIndex
			resultIndex
		)

		// const indexes var indexes
		const (
			const0Index = iota
			constPanicMessageIndex
			const42Index
		)

		const concreteTypeTestFuncName = "Test.test"
		concreteTypeTestFunc := program.Functions[concreteTypeFunctionIndex]
		require.Equal(t, concreteTypeTestFuncName, concreteTypeTestFunc.QualifiedName)

		// Also check if the globals are linked properly.
		assert.Equal(t, concreteTypeFunctionIndex, comp.Globals[concreteTypeTestFuncName].Index)

		// Would be equivalent to:
		// ```
		//     fun test(x: Int, y: Int): Int {
		//        if !(x > 0) {
		//            panic("pre/post condition failed")
		//        }
		//
		//        var $_result = 42
		//        let result = $_result
		//
		//        if !(y > 0) {
		//            panic("pre/post condition failed")
		//        }
		//
		//        return $_result
		//    }
		// ```

		assert.Equal(t,
			[]opcode.Instruction{
				opcode.InstructionStatement{},

				// Inherited pre-condition
				// x > 0
				opcode.InstructionGetLocal{Local: xIndex},
				opcode.InstructionGetConstant{Constant: const0Index},
				opcode.InstructionGreater{},

				// if !<condition>
				opcode.InstructionNot{},
				opcode.InstructionJumpIfFalse{Target: 12},

				// panic("pre/post condition failed")
				opcode.InstructionStatement{},
				opcode.InstructionGetGlobal{Global: panicFunctionIndex},
				opcode.InstructionGetConstant{Constant: constPanicMessageIndex},
				opcode.InstructionTransferAndConvert{Type: 5},
				opcode.InstructionInvoke{ArgCount: 1},

				// Drop since it's a statement-expression
				opcode.InstructionDrop{},

				// Function body

				opcode.InstructionStatement{},

				// $_result = 42
				opcode.InstructionStatement{},
				opcode.InstructionGetConstant{Constant: const42Index},
				opcode.InstructionSetLocal{Local: tempResultIndex},

				// jump to post conditions
				opcode.InstructionJump{Target: 17},

				// let result = $_result
				opcode.InstructionStatement{},
				opcode.InstructionGetLocal{Local: tempResultIndex},
				opcode.InstructionTransferAndConvert{Type: 6},
				opcode.InstructionSetLocal{Local: resultIndex},

				// Inherited post condition

				opcode.InstructionStatement{},

				// y > 0
				opcode.InstructionGetLocal{Local: yIndex},
				opcode.InstructionGetConstant{Constant: const0Index},
				opcode.InstructionGreater{},

				// if !<condition>
				opcode.InstructionNot{},
				opcode.InstructionJumpIfFalse{Target: 33},

				// panic("pre/post condition failed")
				opcode.InstructionStatement{},
				opcode.InstructionGetGlobal{Global: panicFunctionIndex},
				opcode.InstructionGetConstant{Constant: constPanicMessageIndex},
				opcode.InstructionTransferAndConvert{Type: 5},
				opcode.InstructionInvoke{ArgCount: 1},

				// Drop since it's a statement-expression
				opcode.InstructionDrop{},

				// return $_result
				opcode.InstructionGetLocal{Local: tempResultIndex},
				opcode.InstructionTransferAndConvert{Type: 6},
				opcode.InstructionReturnValue{},
			},
			concreteTypeTestFunc.Code,
		)
	})

	t.Run("inherited before function", func(t *testing.T) {

		checker, err := ParseAndCheck(t, `
            struct interface IA {
                fun test(x: Int): Int {
                    post {before(x) < x}
                }
            }

            struct Test: IA {
                fun test(x: Int): Int {
                    return 42
                }
            }
        `)
		require.NoError(t, err)

		comp := compiler.NewInstructionCompilerWithConfig(
			interpreter.ProgramFromChecker(checker),
			checker.Location,
			&compiler.Config{
				ElaborationResolver: func(location common.Location) (*compiler.DesugaredElaboration, error) {
					if location == checker.Location {
						return compiler.NewDesugaredElaboration(checker.Elaboration), nil
					}

					return nil, fmt.Errorf("cannot find elaboration for: %s", location)
				},
			},
		)

		program := comp.Compile()
		functions := program.Functions
		require.Len(t, functions, 6)

		// Function indexes
		const (
			concreteTypeConstructorIndex uint16 = iota
			// Next two indexes are for builtin methods (i.e: getType, isInstance) for concrete type
			_
			_
			concreteTypeFunctionIndex
			// Next two indexes are for builtin methods (i.e: getType, isInstance) for interface type
			_
			_
			panicFunctionIndex
		)

		// 	`Test` type's constructor
		// Not interested in the content of the constructor.
		const concreteTypeConstructorName = "Test"
		constructor := program.Functions[concreteTypeConstructorIndex]
		require.Equal(t, concreteTypeConstructorName, constructor.QualifiedName)

		// Also check if the globals are linked properly.
		assert.Equal(t, concreteTypeConstructorIndex, comp.Globals[concreteTypeConstructorName].Index)

		// `Test` type's `test` function.

		// local var indexes
		const (
			// Since the function is an object-method, receiver becomes the first parameter.
			xIndex = iota + 1
			beforeVarIndex
			tempResultIndex
			resultIndex
		)

		// const indexes var indexes
		const (
			const42Index = iota
			constPanicMessageIndex
		)

		const concreteTypeTestFuncName = "Test.test"
		concreteTypeTestFunc := program.Functions[concreteTypeFunctionIndex]
		require.Equal(t, concreteTypeTestFuncName, concreteTypeTestFunc.QualifiedName)

		// Also check if the globals are linked properly.
		assert.Equal(t, concreteTypeFunctionIndex, comp.Globals[concreteTypeTestFuncName].Index)

		// Would be equivalent to:
		// ```
		// struct Test: IA {
		//    fun test(x: Int): Int {
		//        var $before_0 = x
		//        var $_result = 42
		//        let result = $_result
		//        if !($before_0 < x) {
		//            panic("pre/post condition failed")
		//        }
		//        return $_result
		//    }
		//}
		// ```

		assert.Equal(t,
			[]opcode.Instruction{
				// Inherited before function

				// var $before_0 = x
				opcode.InstructionStatement{},
				opcode.InstructionGetLocal{Local: xIndex},
				opcode.InstructionTransferAndConvert{Type: 5},
				opcode.InstructionSetLocal{Local: beforeVarIndex},

				// Function body

				opcode.InstructionStatement{},

				// $_result = 42
				opcode.InstructionStatement{},
				opcode.InstructionGetConstant{Constant: const42Index},
				opcode.InstructionSetLocal{Local: tempResultIndex},

				// jump to post conditions
				opcode.InstructionJump{Target: 9},

				// let result = $_result
				opcode.InstructionStatement{},
				opcode.InstructionGetLocal{Local: tempResultIndex},
				opcode.InstructionTransferAndConvert{Type: 5},
				opcode.InstructionSetLocal{Local: resultIndex},

				// Inherited post condition

				opcode.InstructionStatement{},

				// $before_0 < x
				opcode.InstructionGetLocal{Local: beforeVarIndex},
				opcode.InstructionGetLocal{Local: xIndex},
				opcode.InstructionLess{},

				// if !<condition>
				opcode.InstructionNot{},
				opcode.InstructionJumpIfFalse{Target: 25},

				// panic("pre/post condition failed")
				opcode.InstructionStatement{},
				opcode.InstructionGetGlobal{Global: panicFunctionIndex},
				opcode.InstructionGetConstant{Constant: constPanicMessageIndex},
				opcode.InstructionTransferAndConvert{Type: 6},
				opcode.InstructionInvoke{ArgCount: 1},

				// Drop since it's a statement-expression
				opcode.InstructionDrop{},

				// return $_result
				opcode.InstructionGetLocal{Local: tempResultIndex},
				opcode.InstructionTransferAndConvert{Type: 5},
				opcode.InstructionReturnValue{},
			},
			concreteTypeTestFunc.Code,
		)
	})

	t.Run("inherited condition with transitive dependency", func(t *testing.T) {

		// Deploy contract with a type

		aContract := `
            contract A {
                struct TestStruct {
                    view fun test(): Bool {
                        log("invoked TestStruct.test()")
                        return true
                    }
                }
            }
        `

		// like stdlib log function, but view/pure
		logFunction := stdlib.NewVMStandardLibraryStaticFunction(
			stdlib.LogFunctionName,
			&sema.FunctionType{
				Purity: sema.FunctionPurityView,
				Parameters: []sema.Parameter{
					{
						Label:          sema.ArgumentLabelNotRequired,
						Identifier:     "value",
						TypeAnnotation: sema.NewTypeAnnotation(sema.AnyStructType),
					},
				},
				ReturnTypeAnnotation: sema.NewTypeAnnotation(
					sema.VoidType,
				),
			},
			``,
			// not needed for this test
			nil,
		)

		baseValueActivation := sema.NewVariableActivation(sema.BaseValueActivation)
		baseValueActivation.DeclareValue(logFunction)

		programs := CompiledPrograms{}

		contractsAddress := common.MustBytesToAddress([]byte{0x1})

		aLocation := common.NewAddressLocation(nil, contractsAddress, "A")
		bLocation := common.NewAddressLocation(nil, contractsAddress, "B")
		cLocation := common.NewAddressLocation(nil, contractsAddress, "C")
		dLocation := common.NewAddressLocation(nil, contractsAddress, "D")

		// Only need to compile
		ParseCheckAndCompileCodeWithOptions(
			t,
			aContract,
			aLocation,
			ParseCheckAndCompileOptions{
				ParseAndCheckOptions: &ParseAndCheckOptions{
					Config: &sema.Config{
						BaseValueActivationHandler: func(location common.Location) *sema.VariableActivation {
							return baseValueActivation
						},
					},
				},
				CompilerConfig: &compiler.Config{
					BuiltinGlobalsProvider: func(_ common.Location) *activations.Activation[compiler.GlobalImport] {
						activation := activations.NewActivation(nil, compiler.DefaultBuiltinGlobals())
						activation.Set(
							stdlib.LogFunctionName,
							compiler.GlobalImport{
								Name: stdlib.LogFunctionName,
							},
						)
						return activation
					},
				},
			},
			programs,
		)

		// Deploy contract interface

		bContract := fmt.Sprintf(
			`
              import A from %[1]s

              contract interface B {

                  resource interface VaultInterface {
                      var balance: Int

                      fun getBalance(): Int {
                          // Call 'A.TestStruct()' which is only available to this contract interface.
                          pre { A.TestStruct().test() }
                      }
                  }
              }
            `,
			contractsAddress.HexWithPrefix(),
		)

		// Only need to compile
		ParseCheckAndCompile(t, bContract, bLocation, programs)

		// Deploy another intermediate contract interface

		cContract := fmt.Sprintf(
			`
              import B from %[1]s

              contract interface C: B {
                  resource interface VaultIntermediateInterface: B.VaultInterface {}
              }
            `,
			contractsAddress.HexWithPrefix(),
		)

		// Only need to compile
		ParseCheckAndCompile(t, cContract, cLocation, programs)

		// Deploy contract with the implementation

		dContract := fmt.Sprintf(
			`
              import C from %[1]s

              contract D: C {

                  resource Vault: C.VaultIntermediateInterface {
                      var balance: Int

                      init(balance: Int) {
                          self.balance = balance
                      }

                      fun getBalance(): Int {
                          // Inherits a function call 'A.TestStruct()' from the grand-parent 'B',
                          // But 'A' is NOT available to this contract (as an import).
                          return self.balance
                      }
                  }

                  fun createVault(balance: Int): @Vault {
                      return <- create Vault(balance: balance)
                  }
              }
            `,
			contractsAddress.HexWithPrefix(),
		)

		dProgram := ParseCheckAndCompile(t, dContract, dLocation, programs)
		require.Len(t, dProgram.Functions, 8)

		// Function indexes
		const (
			concreteTypeFunctionIndex = 7
			panicFunctionIndex        = 11
		)

		// `D.Vault` type's `getBalance` function.

		// Local var indexes
		const (
			selfIndex = iota
		)

		// Constant indexes
		const (
			panicMessageIndex = 1
		)

		const concreteTypeTestFuncName = "D.Vault.getBalance"
		concreteTypeTestFunc := dProgram.Functions[concreteTypeFunctionIndex]
		require.Equal(t, concreteTypeTestFuncName, concreteTypeTestFunc.QualifiedName)

		// Would be equivalent to:
		// ```
		//  fun getBalance(): Int {
		//	  if !A.TestStruct().test() {
		//	    panic("pre/post condition failed")
		//    }
		//	  return self.balance
		//  }
		// ```

		assert.Equal(t,
			[]opcode.Instruction{
				opcode.InstructionStatement{},

				// Load receiver `A.TestStruct()`
				opcode.InstructionGetGlobal{Global: 9},
				opcode.InstructionInvoke{ArgCount: 0},

				// Get function value `A.TestStruct.test()`
				opcode.InstructionGetMethod{Method: 10},
				opcode.InstructionInvokeMethodStatic{
					ArgCount: 0,
				},

				// if !<condition>
				opcode.InstructionNot{},
				opcode.InstructionJumpIfFalse{Target: 13},

				// panic("pre/post condition failed")
				opcode.InstructionStatement{},
				opcode.InstructionGetGlobal{Global: panicFunctionIndex},
				opcode.InstructionGetConstant{Constant: panicMessageIndex},
				opcode.InstructionTransferAndConvert{Type: 9},
				opcode.InstructionInvoke{ArgCount: 1},

				// Drop since it's a statement-expression
				opcode.InstructionDrop{},

				// return self.balance
				opcode.InstructionStatement{},
				opcode.InstructionGetLocal{Local: selfIndex},
				opcode.InstructionGetField{FieldName: 0, AccessedType: 6},
				opcode.InstructionTransferAndConvert{Type: 5},
				opcode.InstructionReturnValue{},
			},
			concreteTypeTestFunc.Code,
		)

		// Check whether the transitive dependency `A.TestStruct`
		// has been added as imports.

		assert.Equal(
			t,
			[]bbq.Import{
				{
					Location: aLocation,
					Name:     "A.TestStruct",
				},
				{
					Location: aLocation,
					Name:     "A.TestStruct.test",
				},
				{
					Location: nil,
					Name:     "panic",
				},
			},
			dProgram.Imports,
		)
	})
}

func TestForLoop(t *testing.T) {

	t.Parallel()

	t.Run("array", func(t *testing.T) {
		t.Parallel()

		checker, err := ParseAndCheck(t, `
            fun test(array: [Int]) {
                for e in array {
                }
            }
        `)
		require.NoError(t, err)

		comp := compiler.NewInstructionCompiler(
			interpreter.ProgramFromChecker(checker),
			checker.Location,
		)
		program := comp.Compile()
		functions := program.Functions
		require.Len(t, functions, 1)

		const (
			arrayValueIndex = iota
			iteratorVarIndex
			elementVarIndex
		)

		assert.Equal(t,
			[]opcode.Instruction{
				opcode.InstructionStatement{},

				// Get the iterator and store in local var.
				// `var <iterator> = array.Iterator`
				opcode.InstructionGetLocal{Local: arrayValueIndex},
				opcode.InstructionIterator{},
				opcode.InstructionSetLocal{Local: iteratorVarIndex},

				// Loop condition: Check whether `iterator.hasNext()`
				opcode.InstructionGetLocal{Local: iteratorVarIndex},
				opcode.InstructionIteratorHasNext{},

				// If false, then jump to the end of the loop
				opcode.InstructionJumpIfFalse{Target: 13},

				opcode.InstructionLoop{},

				// If true, get the next element and store in local var.
				// var e = iterator.next()
				opcode.InstructionGetLocal{Local: iteratorVarIndex},
				opcode.InstructionIteratorNext{},
				opcode.InstructionTransferAndConvert{Type: 1},
				opcode.InstructionSetLocal{Local: elementVarIndex},

				// Jump to the beginning (condition) of the loop.
				opcode.InstructionJump{Target: 4},

				// End of the loop, end the iterator.
				opcode.InstructionGetLocal{Local: iteratorVarIndex},
				opcode.InstructionIteratorEnd{},

				// Return
				opcode.InstructionReturn{},
			},
			program.Functions[0].Code,
		)
	})

	t.Run("array with index", func(t *testing.T) {
		t.Parallel()

		checker, err := ParseAndCheck(t, `
            fun test(array: [Int]) {
                for i, e in array {
                }
            }
        `)
		require.NoError(t, err)

		comp := compiler.NewInstructionCompiler(
			interpreter.ProgramFromChecker(checker),
			checker.Location,
		)
		program := comp.Compile()
		functions := program.Functions
		require.Len(t, functions, 1)

		const (
			arrayValueIndex = iota
			iteratorVarIndex
			indexVarIndex
			elementVarIndex
		)

		assert.Equal(t,
			[]opcode.Instruction{
				// Get the iterator and store in local var.
				// `var <iterator> = array.Iterator`
				opcode.InstructionStatement{},
				opcode.InstructionGetLocal{Local: arrayValueIndex},
				opcode.InstructionIterator{},
				opcode.InstructionSetLocal{Local: iteratorVarIndex},

				// Initialize index.
				// `var i = -1`
				opcode.InstructionGetConstant{Constant: 0},
				opcode.InstructionSetLocal{Local: indexVarIndex},

				// Loop condition: Check whether `iterator.hasNext()`
				opcode.InstructionGetLocal{Local: iteratorVarIndex},
				opcode.InstructionIteratorHasNext{},

				// If false, then jump to the end of the loop
				opcode.InstructionJumpIfFalse{Target: 19},

				opcode.InstructionLoop{},

				// If true:

				// Increment the index
				opcode.InstructionGetLocal{Local: indexVarIndex},
				opcode.InstructionGetConstant{Constant: 1},
				opcode.InstructionAdd{},
				opcode.InstructionSetLocal{Local: indexVarIndex},

				// Get the next element and store in local var.
				// var e = iterator.next()
				opcode.InstructionGetLocal{Local: iteratorVarIndex},
				opcode.InstructionIteratorNext{},
				opcode.InstructionTransferAndConvert{Type: 1},
				opcode.InstructionSetLocal{Local: elementVarIndex},

				// Jump to the beginning (condition) of the loop.
				opcode.InstructionJump{Target: 6},

				// End of the loop, end the iterator.
				opcode.InstructionGetLocal{Local: iteratorVarIndex},
				opcode.InstructionIteratorEnd{},

				// Return
				opcode.InstructionReturn{},
			},
			program.Functions[0].Code,
		)

		assert.Equal(t,
			[]constant.Constant{
				{
					Data: []byte{0xff},
					Kind: constant.Int,
				},
				{
					Data: []byte{0x1},
					Kind: constant.Int,
				},
			},
			program.Constants,
		)
	})

	t.Run("array scope", func(t *testing.T) {
		t.Parallel()

		checker, err := ParseAndCheck(t, `
            fun test(array: [Int]) {
                var x = 5
                for e in array {
                    var e = e
                    var x = 8
                }
            }
        `)
		require.NoError(t, err)

		comp := compiler.NewInstructionCompiler(
			interpreter.ProgramFromChecker(checker),
			checker.Location,
		)
		program := comp.Compile()
		functions := program.Functions
		require.Len(t, functions, 1)

		const (
			arrayValueIndex = iota
			x1Index
			iteratorVarIndex
			e1Index
			e2Index
			x2Index
		)

		assert.Equal(t,
			[]opcode.Instruction{

				// var x = 5
				opcode.InstructionStatement{},
				opcode.InstructionGetConstant{Constant: 0},
				opcode.InstructionTransferAndConvert{Type: 1},
				opcode.InstructionSetLocal{Local: x1Index},

				// Get the iterator and store in local var.
				// `var <iterator> = array.Iterator`
				opcode.InstructionStatement{},
				opcode.InstructionGetLocal{Local: arrayValueIndex},
				opcode.InstructionIterator{},
				opcode.InstructionSetLocal{Local: iteratorVarIndex},

				// Loop condition: Check whether `iterator.hasNext()`
				opcode.InstructionGetLocal{Local: iteratorVarIndex},
				opcode.InstructionIteratorHasNext{},

				// If false, then jump to the end of the loop
				opcode.InstructionJumpIfFalse{Target: 25},

				opcode.InstructionLoop{},

				// If true, get the next element and store in local var.
				// var e = iterator.next()
				opcode.InstructionGetLocal{Local: iteratorVarIndex},
				opcode.InstructionIteratorNext{},
				opcode.InstructionTransferAndConvert{Type: 1},
				opcode.InstructionSetLocal{Local: e1Index},

				// var e = e
				opcode.InstructionStatement{},
				opcode.InstructionGetLocal{Local: e1Index},
				opcode.InstructionTransferAndConvert{Type: 1},
				opcode.InstructionSetLocal{Local: e2Index},

				// var x = 8
				opcode.InstructionStatement{},
				opcode.InstructionGetConstant{Constant: 1},
				opcode.InstructionTransferAndConvert{Type: 1},
				opcode.InstructionSetLocal{Local: x2Index},

				// Jump to the beginning (condition) of the loop.
				opcode.InstructionJump{Target: 8},

				// End of the loop, end the iterator.
				opcode.InstructionGetLocal{Local: iteratorVarIndex},
				opcode.InstructionIteratorEnd{},

				// Return
				opcode.InstructionReturn{},
			},
			program.Functions[0].Code,
		)
	})

	t.Run("nested, with return", func(t *testing.T) {
		t.Parallel()

		checker, err := ParseAndCheck(t, `
            fun test(a: [Int], b: [Int]): Int {
                for x in a {
                    for y in b {
                        return x + y
                    }
                    return x
                }
                return 0
            }
        `)
		require.NoError(t, err)

		comp := compiler.NewInstructionCompiler(
			interpreter.ProgramFromChecker(checker),
			checker.Location,
		)
		program := comp.Compile()
		functions := program.Functions
		require.Len(t, functions, 1)

		const (
			aIndex = iota
			bIndex
			iter1Index
			xIndex
			iter2Index
			yIndex
		)

		assert.Equal(t,
			[]opcode.Instruction{

				// Get the iterator and store in local var.
				// `var <iterator> = a.Iterator`
				opcode.InstructionStatement{},
				opcode.InstructionGetLocal{Local: aIndex},
				opcode.InstructionIterator{},
				opcode.InstructionSetLocal{Local: iter1Index},

				// Loop condition: Check whether `iterator.hasNext()`
				opcode.InstructionGetLocal{Local: iter1Index},
				opcode.InstructionIteratorHasNext{},

				// If false, then jump to the end of the loop
				opcode.InstructionJumpIfFalse{Target: 44},

				opcode.InstructionLoop{},

				// If true, get the next element and store in local var.
				// var x = iterator.next()
				opcode.InstructionGetLocal{Local: iter1Index},
				opcode.InstructionIteratorNext{},
				opcode.InstructionTransferAndConvert{Type: 1},
				opcode.InstructionSetLocal{Local: xIndex},

				// Get the iterator and store in local var.
				// `var <iterator> = b.Iterator`
				opcode.InstructionStatement{},
				opcode.InstructionGetLocal{Local: bIndex},
				opcode.InstructionIterator{},
				opcode.InstructionSetLocal{Local: iter2Index},

				// Loop condition: Check whether `iterator.hasNext()`
				opcode.InstructionGetLocal{Local: iter2Index},
				opcode.InstructionIteratorHasNext{},

				// If false, then jump to the end of the loop
				opcode.InstructionJumpIfFalse{Target: 35},

				opcode.InstructionLoop{},

				// If true, get the next element and store in local var.
				// var y = iterator.next()
				opcode.InstructionGetLocal{Local: iter2Index},
				opcode.InstructionIteratorNext{},
				opcode.InstructionTransferAndConvert{Type: 1},
				opcode.InstructionSetLocal{Local: yIndex},

				// return x + y
				// Also, end all active iterators (inner and outer).
				opcode.InstructionStatement{},

				opcode.InstructionGetLocal{Local: xIndex},
				opcode.InstructionGetLocal{Local: yIndex},
				opcode.InstructionAdd{},

				opcode.InstructionGetLocal{Local: iter1Index},
				opcode.InstructionIteratorEnd{},
				opcode.InstructionGetLocal{Local: iter2Index},
				opcode.InstructionIteratorEnd{},

				opcode.InstructionTransferAndConvert{Type: 1},
				opcode.InstructionReturnValue{},

				// Jump to the beginning (condition) of the inner loop.
				opcode.InstructionJump{Target: 16},

				// End of the loop, end the inner iterator.
				opcode.InstructionGetLocal{Local: iter2Index},
				opcode.InstructionIteratorEnd{},

				// return x
				// Also, end all active iterators (outer).
				opcode.InstructionStatement{},

				opcode.InstructionGetLocal{Local: xIndex},

				opcode.InstructionGetLocal{Local: iter1Index},
				opcode.InstructionIteratorEnd{},

				opcode.InstructionTransferAndConvert{Type: 1},
				opcode.InstructionReturnValue{},

				// Jump to the beginning (condition) of the outer loop.
				opcode.InstructionJump{Target: 4},

				// End of the loop, end the outer iterator.
				opcode.InstructionGetLocal{Local: iter1Index},
				opcode.InstructionIteratorEnd{},

				// return 0
				opcode.InstructionStatement{},
				opcode.InstructionGetConstant{Constant: 0},
				opcode.InstructionTransferAndConvert{Type: 1},
				opcode.InstructionReturnValue{},
			},
			program.Functions[0].Code,
		)
	})

}

func TestCompileIf(t *testing.T) {

	t.Parallel()

	checker, err := ParseAndCheck(t, `
      fun test(x: Bool): Int {
          var y = 0
          if x {
             y = 1
          } else {
             y = 2
          }
          return y
      }
    `)
	require.NoError(t, err)

	comp := compiler.NewInstructionCompiler(
		interpreter.ProgramFromChecker(checker),
		checker.Location,
	)
	program := comp.Compile()

	const (
		// xIndex is the index of the parameter `x`, which is the first parameter
		xIndex = iota
		// yIndex is the index of the local variable `y`, which is the first local variable
		yIndex
	)

	functions := program.Functions
	require.Len(t, functions, 1)

	assert.Equal(t,
		[]opcode.Instruction{
			// var y = 0
			opcode.InstructionStatement{},
			opcode.InstructionGetConstant{Constant: 0},
			opcode.InstructionTransferAndConvert{Type: 1},
			opcode.InstructionSetLocal{Local: yIndex},

			// if x
			opcode.InstructionStatement{},
			opcode.InstructionGetLocal{Local: xIndex},
			opcode.InstructionJumpIfFalse{Target: 12},

			// then { y = 1 }
			opcode.InstructionStatement{},
			opcode.InstructionGetConstant{Constant: 1},
			opcode.InstructionTransferAndConvert{Type: 1},
			opcode.InstructionSetLocal{Local: yIndex},

			opcode.InstructionJump{Target: 16},

			// else { y = 2 }
			opcode.InstructionStatement{},
			opcode.InstructionGetConstant{Constant: 2},
			opcode.InstructionTransferAndConvert{Type: 1},
			opcode.InstructionSetLocal{Local: yIndex},

			// return y
			opcode.InstructionStatement{},
			opcode.InstructionGetLocal{Local: yIndex},
			opcode.InstructionTransferAndConvert{Type: 1},
			opcode.InstructionReturnValue{},
		},
		functions[0].Code,
	)

	assert.Equal(t,
		[]constant.Constant{
			{
				Data: []byte{0x0},
				Kind: constant.Int,
			},
			{
				Data: []byte{0x1},
				Kind: constant.Int,
			},
			{
				Data: []byte{0x2},
				Kind: constant.Int,
			},
		},
		program.Constants,
	)
}

func TestCompileConditional(t *testing.T) {

	t.Parallel()

	checker, err := ParseAndCheck(t, `
      fun test(x: Bool): Int {
          return x ? 1 : 2
      }
    `)
	require.NoError(t, err)

	comp := compiler.NewInstructionCompiler(
		interpreter.ProgramFromChecker(checker),
		checker.Location,
	)
	program := comp.Compile()

	// xIndex is the index of the parameter `x`, which is the first parameter
	const xIndex = 0

	functions := program.Functions
	require.Len(t, functions, 1)

	assert.Equal(t,
		[]opcode.Instruction{
			opcode.InstructionStatement{},

			// return x ? 1 : 2
			opcode.InstructionGetLocal{Local: xIndex},
			opcode.InstructionJumpIfFalse{Target: 5},

			// then: 1
			opcode.InstructionGetConstant{Constant: 0},

			opcode.InstructionJump{Target: 6},

			// else: 2
			opcode.InstructionGetConstant{Constant: 1},
			opcode.InstructionTransferAndConvert{Type: 1},

			// return
			opcode.InstructionReturnValue{},
		},
		functions[0].Code,
	)

	assert.Equal(t,
		[]constant.Constant{
			{
				Data: []byte{0x1},
				Kind: constant.Int,
			},
			{
				Data: []byte{0x2},
				Kind: constant.Int,
			},
		},
		program.Constants,
	)
}

func TestCompileOr(t *testing.T) {

	t.Parallel()

	checker, err := ParseAndCheck(t, `
      fun test(x: Bool, y: Bool): Bool {
          return x || y
      }
    `)
	require.NoError(t, err)

	comp := compiler.NewInstructionCompiler(
		interpreter.ProgramFromChecker(checker),
		checker.Location,
	)
	program := comp.Compile()

	const (
		// xIndex is the index of the parameter `x`, which is the first parameter
		xIndex = iota
		// yIndex is the index of the parameter `y`, which is the second parameter
		yIndex
	)

	functions := program.Functions
	require.Len(t, functions, 1)

	assert.Equal(t,
		[]opcode.Instruction{
			// return x || y
			opcode.InstructionStatement{},
			opcode.InstructionGetLocal{Local: xIndex},
			opcode.InstructionJumpIfTrue{Target: 5},

			opcode.InstructionGetLocal{Local: yIndex},
			opcode.InstructionJumpIfFalse{Target: 7},

			opcode.InstructionTrue{},
			opcode.InstructionJump{Target: 8},

			opcode.InstructionFalse{},

			// return
			opcode.InstructionTransferAndConvert{Type: 1},
			opcode.InstructionReturnValue{},
		},
		functions[0].Code,
	)
}

func TestCompileAnd(t *testing.T) {

	t.Parallel()

	checker, err := ParseAndCheck(t, `
      fun test(x: Bool, y: Bool): Bool {
          return x && y
      }
    `)
	require.NoError(t, err)

	comp := compiler.NewInstructionCompiler(
		interpreter.ProgramFromChecker(checker),
		checker.Location,
	)
	program := comp.Compile()

	const (
		// xIndex is the index of the parameter `x`, which is the first parameter
		xIndex = iota
		// yIndex is the index of the parameter `y`, which is the second parameter
		yIndex
	)

	functions := program.Functions
	require.Len(t, functions, 1)

	assert.Equal(t,
		[]opcode.Instruction{
			// return x && y
			opcode.InstructionStatement{},
			opcode.InstructionGetLocal{Local: xIndex},
			opcode.InstructionJumpIfFalse{Target: 7},

			opcode.InstructionGetLocal{Local: yIndex},
			opcode.InstructionJumpIfFalse{Target: 7},

			opcode.InstructionTrue{},
			opcode.InstructionJump{Target: 8},

			opcode.InstructionFalse{},

			// return
			opcode.InstructionTransferAndConvert{Type: 1},
			opcode.InstructionReturnValue{},
		},
		functions[0].Code,
	)
}

func TestCompileTransaction(t *testing.T) {

	t.Parallel()

	checker, err := ParseAndCheck(t, `
        transaction {
            var count: Int

            prepare() {
                self.count = 2
            }

            pre {
                self.count == 2
            }

            execute {
                self.count = 10
            }

            post {
                self.count == 10
            }
        }
    `)
	require.NoError(t, err)

	comp := compiler.NewInstructionCompilerWithConfig(
		interpreter.ProgramFromChecker(checker),
		checker.Location,
		&compiler.Config{
			ElaborationResolver: func(location common.Location) (*compiler.DesugaredElaboration, error) {
				if location == checker.Location {
					return compiler.NewDesugaredElaboration(checker.Elaboration), nil
				}

				return nil, fmt.Errorf("cannot find elaboration for: %s", location)
			},
		},
	)

	program := comp.Compile()
	functions := program.Functions
	require.Len(t, functions, 5)

	// Function indexes
	const (
		transactionInitFunctionIndex uint16 = iota
		// Next two indexes are for builtin methods (i.e: getType, isInstance)
		_
		_
		prepareFunctionIndex
		executeFunctionIndex
		panicFunctionIndex
	)

	// Transaction constructor
	// Not interested in the content of the constructor.
	constructor := program.Functions[transactionInitFunctionIndex]
	require.Equal(t, commons.TransactionWrapperCompositeName, constructor.QualifiedName)

	// Also check if the globals are linked properly.
	assert.Equal(t, transactionInitFunctionIndex, comp.Globals[commons.TransactionWrapperCompositeName].Index)

	// constant indexes
	const (
		const2Index = iota
		constFieldNameIndex
		constErrorMsgIndex
		const10Index
	)

	// Prepare function.
	// local var indexes
	const (
		selfIndex = iota
	)

	prepareFunction := program.Functions[prepareFunctionIndex]
	require.Equal(t, commons.TransactionPrepareFunctionName, prepareFunction.QualifiedName)

	// Also check if the globals are linked properly.
	assert.Equal(t, prepareFunctionIndex, comp.Globals[commons.TransactionPrepareFunctionName].Index)

	assert.Equal(t,
		[]opcode.Instruction{
			// self.count = 2
			opcode.InstructionStatement{},
			opcode.InstructionGetLocal{Local: selfIndex},
			opcode.InstructionGetConstant{Constant: const2Index},
			opcode.InstructionTransferAndConvert{Type: 4},
			opcode.InstructionSetField{FieldName: constFieldNameIndex, AccessedType: 1},

			// return
			opcode.InstructionReturn{},
		},
		prepareFunction.Code,
	)

	// Execute function.

	// Would be equivalent to:
	//    fun execute {
	//        if !(self.count == 2) {
	//            panic("pre/post condition failed")
	//        }
	//
	//        var $_result
	//        self.count = 10
	//
	//        if !(self.count == 10) {
	//            panic("pre/post condition failed")
	//        }
	//        return
	//    }

	executeFunction := program.Functions[executeFunctionIndex]
	require.Equal(t, commons.TransactionExecuteFunctionName, executeFunction.QualifiedName)

	// Also check if the globals are linked properly.
	assert.Equal(t, executeFunctionIndex, comp.Globals[commons.TransactionExecuteFunctionName].Index)

	assert.Equal(t,
		[]opcode.Instruction{
			// Pre condition
			// `self.count == 2`
			opcode.InstructionStatement{},
			opcode.InstructionGetLocal{Local: selfIndex},
			opcode.InstructionGetField{FieldName: constFieldNameIndex, AccessedType: 1},
			opcode.InstructionGetConstant{Constant: const2Index},
			opcode.InstructionEqual{},

			// if !<condition>
			opcode.InstructionNot{},
			opcode.InstructionJumpIfFalse{Target: 13},

			// panic("pre/post condition failed")
			opcode.InstructionStatement{},
			opcode.InstructionGetGlobal{Global: panicFunctionIndex},
			opcode.InstructionGetConstant{Constant: constErrorMsgIndex},
			opcode.InstructionTransferAndConvert{Type: 5},
			opcode.InstructionInvoke{ArgCount: 1},

			// Drop since it's a statement-expression
			opcode.InstructionDrop{},

			// self.count = 10
			opcode.InstructionStatement{},
			opcode.InstructionGetLocal{Local: selfIndex},
			opcode.InstructionGetConstant{Constant: const10Index},
			opcode.InstructionTransferAndConvert{Type: 4},
			opcode.InstructionSetField{FieldName: constFieldNameIndex, AccessedType: 1},

			// Post condition
			// `self.count == 10`
			opcode.InstructionStatement{},
			opcode.InstructionGetLocal{Local: selfIndex},
			opcode.InstructionGetField{FieldName: constFieldNameIndex, AccessedType: 1},
			opcode.InstructionGetConstant{Constant: const10Index},
			opcode.InstructionEqual{},

			// if !<condition>
			opcode.InstructionNot{},
			opcode.InstructionJumpIfFalse{Target: 31},

			// panic("pre/post condition failed")
			opcode.InstructionStatement{},
			opcode.InstructionGetGlobal{Global: panicFunctionIndex},
			opcode.InstructionGetConstant{Constant: constErrorMsgIndex},
			opcode.InstructionTransferAndConvert{Type: 5},
			opcode.InstructionInvoke{ArgCount: 1},

			// Drop since it's a statement-expression
			opcode.InstructionDrop{},

			// return
			opcode.InstructionReturn{},
		},
		executeFunction.Code,
	)
}

func TestCompileForce(t *testing.T) {

	t.Parallel()

	t.Run("optional", func(t *testing.T) {

		checker, err := ParseAndCheck(t, `
            fun test(x: Int?): Int {
                return x!
            }
        `)
		require.NoError(t, err)

		comp := compiler.NewInstructionCompiler(
			interpreter.ProgramFromChecker(checker),
			checker.Location,
		)
		program := comp.Compile()

		functions := program.Functions
		require.Len(t, functions, 1)

		// xIndex is the index of the parameter `x`, which is the first parameter
		const xIndex = 0

		assert.Equal(t,
			[]opcode.Instruction{
				// return x!
				opcode.InstructionStatement{},
				opcode.InstructionGetLocal{Local: xIndex},
				opcode.InstructionUnwrap{},
				opcode.InstructionTransferAndConvert{Type: 1},
				opcode.InstructionReturnValue{},
			},
			functions[0].Code,
		)
	})

	t.Run("non-optional", func(t *testing.T) {

		checker, err := ParseAndCheck(t, `
            fun test(x: Int): Int {
                return x!
            }
        `)
		require.NoError(t, err)

		comp := compiler.NewInstructionCompiler(
			interpreter.ProgramFromChecker(checker),
			checker.Location,
		)
		program := comp.Compile()

		functions := program.Functions
		require.Len(t, functions, 1)

		// xIndex is the index of the parameter `x`, which is the first parameter
		const xIndex = 0

		assert.Equal(t,
			[]opcode.Instruction{
				// return x!
				opcode.InstructionStatement{},
				opcode.InstructionGetLocal{Local: xIndex},
				opcode.InstructionUnwrap{},
				opcode.InstructionTransferAndConvert{Type: 1},
				opcode.InstructionReturnValue{},
			},
			functions[0].Code,
		)
	})
}

func TestCompileReturns(t *testing.T) {

	t.Parallel()

	t.Run("empty return", func(t *testing.T) {
		t.Parallel()

		checker, err := ParseAndCheck(t, `
            fun test() {
                return
            }
        `)
		require.NoError(t, err)

		comp := compiler.NewInstructionCompiler(
			interpreter.ProgramFromChecker(checker),
			checker.Location,
		)
		program := comp.Compile()

		functions := program.Functions
		require.Len(t, functions, 1)

		assert.Equal(t,
			[]opcode.Instruction{
				// return
				opcode.InstructionStatement{},
				opcode.InstructionReturn{},
			},
			functions[0].Code,
		)
	})

	t.Run("value return", func(t *testing.T) {
		t.Parallel()

		checker, err := ParseAndCheck(t, `
            fun test(x: Int): Int {
                return x
            }
        `)
		require.NoError(t, err)

		comp := compiler.NewInstructionCompiler(
			interpreter.ProgramFromChecker(checker),
			checker.Location,
		)
		program := comp.Compile()

		functions := program.Functions
		require.Len(t, functions, 1)

		// xIndex is the index of the parameter `x`, which is the first parameter
		const xIndex = 0

		assert.Equal(t,
			[]opcode.Instruction{
				// return x
				opcode.InstructionStatement{},
				opcode.InstructionGetLocal{Local: xIndex},
				opcode.InstructionTransferAndConvert{Type: 1},
				opcode.InstructionReturnValue{},
			},
			functions[0].Code,
		)
	})

	t.Run("empty return with post condition", func(t *testing.T) {
		t.Parallel()

		checker, err := ParseAndCheck(t, `
            fun test() {
                post {true}
                return
            }
        `)
		require.NoError(t, err)

		comp := compiler.NewInstructionCompiler(
			interpreter.ProgramFromChecker(checker),
			checker.Location,
		)
		program := comp.Compile()

		functions := program.Functions
		require.Len(t, functions, 1)

		assert.Equal(t,
			[]opcode.Instruction{
				opcode.InstructionStatement{},

				// Jump to post conditions
				opcode.InstructionJump{Target: 2},

				// Post condition
				opcode.InstructionStatement{},
				opcode.InstructionTrue{},
				opcode.InstructionNot{},
				opcode.InstructionJumpIfFalse{Target: 12},

				opcode.InstructionStatement{},
				opcode.InstructionGetGlobal{Global: 1},
				opcode.InstructionGetConstant{Constant: 0},
				opcode.InstructionTransferAndConvert{Type: 1},
				opcode.InstructionInvoke{ArgCount: 1},
				opcode.InstructionDrop{},

				// return
				opcode.InstructionReturn{},
			},
			functions[0].Code,
		)
	})

	t.Run("value return with post condition", func(t *testing.T) {
		t.Parallel()

		checker, err := ParseAndCheck(t, `
            fun test(): Int {
                post {true}
                var a = 5
                return a
            }
        `)
		require.NoError(t, err)

		comp := compiler.NewInstructionCompiler(
			interpreter.ProgramFromChecker(checker),
			checker.Location,
		)
		program := comp.Compile()

		functions := program.Functions
		require.Len(t, functions, 1)

		const (
			tempResultIndex = iota
			aIndex
			resultIndex
		)

		assert.Equal(t,
			[]opcode.Instruction{
				opcode.InstructionStatement{},

				// var a = 5
				opcode.InstructionStatement{},
				opcode.InstructionGetConstant{Constant: 0},
				opcode.InstructionTransferAndConvert{Type: 1},
				opcode.InstructionSetLocal{Local: aIndex},

				// $_result = a
				opcode.InstructionStatement{},
				opcode.InstructionGetLocal{Local: aIndex},
				opcode.InstructionSetLocal{Local: tempResultIndex},

				// Jump to post conditions
				opcode.InstructionJump{Target: 9},

				// result = $_result
				opcode.InstructionStatement{},
				opcode.InstructionGetLocal{Local: tempResultIndex},
				opcode.InstructionTransferAndConvert{Type: 1},
				opcode.InstructionSetLocal{Local: resultIndex},

				// Post condition
				opcode.InstructionStatement{},
				opcode.InstructionTrue{},
				opcode.InstructionNot{},
				opcode.InstructionJumpIfFalse{Target: 23},

				opcode.InstructionStatement{},
				opcode.InstructionGetGlobal{Global: 1},
				opcode.InstructionGetConstant{Constant: 1},
				opcode.InstructionTransferAndConvert{Type: 2},
				opcode.InstructionInvoke{ArgCount: 1},
				opcode.InstructionDrop{},

				// return $_result
				opcode.InstructionGetLocal{Local: tempResultIndex},
				opcode.InstructionTransferAndConvert{Type: 1},
				opcode.InstructionReturnValue{},
			},
			functions[0].Code,
		)
	})

	t.Run("void value return with post condition", func(t *testing.T) {
		t.Parallel()

		checker, err := ParseAndCheck(t, `
            fun test() {
                post {true}
                return voidReturnFunc()
            }

            fun voidReturnFunc() {}
        `)
		require.NoError(t, err)

		comp := compiler.NewInstructionCompiler(
			interpreter.ProgramFromChecker(checker),
			checker.Location,
		)
		program := comp.Compile()

		functions := program.Functions
		require.Len(t, functions, 2)

		assert.Equal(t,
			[]opcode.Instruction{
				opcode.InstructionStatement{},

				// invoke `voidReturnFunc()`
				opcode.InstructionGetGlobal{Global: 1},
				opcode.InstructionInvoke{ArgCount: 0},

				// Drop the returning void value
				opcode.InstructionDrop{},

				// Jump to post conditions
				opcode.InstructionJump{Target: 5},

				// Post condition
				opcode.InstructionStatement{},
				opcode.InstructionTrue{},
				opcode.InstructionNot{},
				opcode.InstructionJumpIfFalse{Target: 15},

				opcode.InstructionStatement{},
				opcode.InstructionGetGlobal{Global: 2},
				opcode.InstructionGetConstant{Constant: 0},
				opcode.InstructionTransferAndConvert{Type: 1},
				opcode.InstructionInvoke{ArgCount: 1},
				opcode.InstructionDrop{},

				// return $_result
				opcode.InstructionReturn{},
			},
			functions[0].Code,
		)
	})
}

func TestCompileFunctionExpression(t *testing.T) {

	t.Parallel()

	checker, err := ParseAndCheck(t, `
      fun test(): Int {
          let addOne = fun(_ x: Int): Int {
              return x + 1
          }
          let x = 2
          return x + addOne(3)
      }
    `)
	require.NoError(t, err)

	comp := compiler.NewInstructionCompiler(
		interpreter.ProgramFromChecker(checker),
		checker.Location,
	)
	program := comp.Compile()

	functions := program.Functions
	require.Len(t, functions, 2)

	const (
		addOneIndex = iota
		xIndex
	)

	assert.Equal(t,
		[]opcode.Instruction{
			// let addOne = fun ...
			opcode.InstructionStatement{},
			opcode.InstructionNewClosure{Function: 1},
			opcode.InstructionTransferAndConvert{Type: 1},
			opcode.InstructionSetLocal{Local: addOneIndex},

			// let x = 2
			opcode.InstructionStatement{},
			opcode.InstructionGetConstant{Constant: 1},
			opcode.InstructionTransferAndConvert{Type: 2},
			opcode.InstructionSetLocal{Local: xIndex},

			// return x + addOne(3)
			opcode.InstructionStatement{},
			opcode.InstructionGetLocal{Local: xIndex},
			opcode.InstructionGetLocal{Local: addOneIndex},
			opcode.InstructionGetConstant{Constant: 2},
			opcode.InstructionTransferAndConvert{Type: 2},
			opcode.InstructionInvoke{ArgCount: 1},
			opcode.InstructionAdd{},
			opcode.InstructionTransferAndConvert{Type: 2},
			opcode.InstructionReturnValue{},
		},
		functions[0].Code,
	)

	assert.Equal(t,
		[]opcode.Instruction{
			// return x + 1
			opcode.InstructionStatement{},
			opcode.InstructionGetLocal{Local: 0},
			opcode.InstructionGetConstant{Constant: 0},
			opcode.InstructionAdd{},
			opcode.InstructionTransferAndConvert{Type: 2},
			opcode.InstructionReturnValue{},
		},
		functions[1].Code,
	)

	assert.Equal(t,
		[]constant.Constant{
			{
				Data: []byte{0x1},
				Kind: constant.Int,
			},
			{
				Data: []byte{0x2},
				Kind: constant.Int,
			},
			{
				Data: []byte{0x3},
				Kind: constant.Int,
			},
		},
		program.Constants,
	)
}

func TestCompileInnerFunction(t *testing.T) {

	t.Parallel()

	checker, err := ParseAndCheck(t, `
      fun test(): Int {
          fun addOne(_ x: Int): Int {
              return x + 1
          }
          let x = 2
          return x + addOne(3)
      }
    `)
	require.NoError(t, err)

	comp := compiler.NewInstructionCompiler(
		interpreter.ProgramFromChecker(checker),
		checker.Location,
	)
	program := comp.Compile()

	functions := program.Functions
	require.Len(t, functions, 2)

	const (
		addOneIndex = iota
		xIndex
	)

	assert.Equal(t,
		[]opcode.Instruction{
			// fun addOne(...
			opcode.InstructionStatement{},
			opcode.InstructionNewClosure{Function: 1},
			opcode.InstructionSetLocal{Local: addOneIndex},

			// let x = 2
			opcode.InstructionStatement{},
			opcode.InstructionGetConstant{Constant: 1},
			opcode.InstructionTransferAndConvert{Type: 2},
			opcode.InstructionSetLocal{Local: xIndex},

			// return x + addOne(3)
			opcode.InstructionStatement{},
			opcode.InstructionGetLocal{Local: xIndex},
			opcode.InstructionGetLocal{Local: addOneIndex},
			opcode.InstructionGetConstant{Constant: 2},
			opcode.InstructionTransferAndConvert{Type: 2},
			opcode.InstructionInvoke{ArgCount: 1},
			opcode.InstructionAdd{},
			opcode.InstructionTransferAndConvert{Type: 2},
			opcode.InstructionReturnValue{},
		},
		functions[0].Code,
	)

	assert.Equal(t,
		[]opcode.Instruction{
			// return x + 1
			opcode.InstructionStatement{},
			opcode.InstructionGetLocal{Local: 0},
			opcode.InstructionGetConstant{Constant: 0},
			opcode.InstructionAdd{},
			opcode.InstructionTransferAndConvert{Type: 2},
			opcode.InstructionReturnValue{},
		},
		functions[1].Code,
	)

	assert.Equal(t,
		[]constant.Constant{
			{
				Data: []byte{0x1},
				Kind: constant.Int,
			},
			{
				Data: []byte{0x2},
				Kind: constant.Int,
			},
			{
				Data: []byte{0x3},
				Kind: constant.Int,
			},
		},
		program.Constants,
	)
}

func TestCompileFunctionExpressionOuterVariableUse(t *testing.T) {

	t.Parallel()

	checker, err := ParseAndCheck(t, `
        fun test() {
            let x = 1
            let inner = fun(): Int {
                let y = 2
                return x + y
            }
        }
    `)
	require.NoError(t, err)

	comp := compiler.NewInstructionCompiler(
		interpreter.ProgramFromChecker(checker),
		checker.Location,
	)
	program := comp.Compile()

	functions := program.Functions
	require.Len(t, functions, 2)

	const (
		// xLocalIndex is the local index of the variable `x`, which is the first local variable
		xLocalIndex = iota
		// innerLocalIndex is the local index of the variable `inner`, which is the second local variable
		innerLocalIndex
	)

	assert.Equal(t,
		[]opcode.Instruction{
			// let x = 1
			opcode.InstructionStatement{},
			opcode.InstructionGetConstant{Constant: 0},
			opcode.InstructionTransferAndConvert{Type: 1},
			opcode.InstructionSetLocal{Local: xLocalIndex},

			// let inner = fun(): Int { ...
			opcode.InstructionStatement{},
			opcode.InstructionNewClosure{
				Function: 1,
				Upvalues: []opcode.Upvalue{
					{
						TargetIndex: xLocalIndex,
						IsLocal:     true,
					},
				},
			},
			opcode.InstructionTransferAndConvert{Type: 2},
			opcode.InstructionSetLocal{Local: innerLocalIndex},

			opcode.InstructionReturn{},
		},
		functions[0].Code,
	)

	// xUpvalueIndex is the upvalue index of the variable `x`, which is the first upvalue
	const xUpvalueIndex = 0

	// yIndex is the index of the local variable `y`, which is the first local variable
	const yIndex = 0

	assert.Equal(t,
		[]opcode.Instruction{
			// let y = 2
			opcode.InstructionStatement{},
			opcode.InstructionGetConstant{Constant: 1},
			opcode.InstructionTransferAndConvert{Type: 1},
			opcode.InstructionSetLocal{Local: yIndex},

			// return x + y
			opcode.InstructionStatement{},
			opcode.InstructionGetUpvalue{Upvalue: xUpvalueIndex},
			opcode.InstructionGetLocal{Local: yIndex},
			opcode.InstructionAdd{},
			opcode.InstructionTransferAndConvert{Type: 1},
			opcode.InstructionReturnValue{},
		},
		functions[1].Code,
	)
}

func TestCompileInnerFunctionOuterVariableUse(t *testing.T) {

	t.Parallel()

	checker, err := ParseAndCheck(t, `
        fun test() {
            let x = 1
            fun inner(): Int {
                let y = 2
                return x + y
            }
        }
    `)
	require.NoError(t, err)

	comp := compiler.NewInstructionCompiler(
		interpreter.ProgramFromChecker(checker),
		checker.Location,
	)
	program := comp.Compile()

	functions := program.Functions
	require.Len(t, functions, 2)

	const (
		// xLocalIndex is the local index of the variable `x`, which is the first local variable
		xLocalIndex = iota
		// innerLocalIndex is the local index of the variable `inner`, which is the second local variable
		innerLocalIndex
	)

	assert.Equal(t,
		[]opcode.Instruction{
			// let x = 1
			opcode.InstructionStatement{},
			opcode.InstructionGetConstant{Constant: 0},
			opcode.InstructionTransferAndConvert{Type: 1},
			opcode.InstructionSetLocal{Local: xLocalIndex},

			// fun inner(): Int { ...
			opcode.InstructionStatement{},
			opcode.InstructionNewClosure{
				Function: 1,
				Upvalues: []opcode.Upvalue{
					{
						TargetIndex: xLocalIndex,
						IsLocal:     true,
					},
				},
			},
			opcode.InstructionSetLocal{Local: innerLocalIndex},

			opcode.InstructionReturn{},
		},
		functions[0].Code,
	)

	// xUpvalueIndex is the upvalue index of the variable `x`, which is the first upvalue
	const xUpvalueIndex = 0

	// yIndex is the index of the local variable `y`, which is the first local variable
	const yIndex = 0

	assert.Equal(t,
		[]opcode.Instruction{
			// let y = 2
			opcode.InstructionStatement{},
			opcode.InstructionGetConstant{Constant: 1},
			opcode.InstructionTransferAndConvert{Type: 1},
			opcode.InstructionSetLocal{Local: yIndex},

			// return x + y
			opcode.InstructionStatement{},
			opcode.InstructionGetUpvalue{Upvalue: xUpvalueIndex},
			opcode.InstructionGetLocal{Local: yIndex},
			opcode.InstructionAdd{},
			opcode.InstructionTransferAndConvert{Type: 1},
			opcode.InstructionReturnValue{},
		},
		functions[1].Code,
	)

	assert.Equal(t,
		[]constant.Constant{
			{
				Data: []byte{0x1},
				Kind: constant.Int,
			},
			{
				Data: []byte{0x2},
				Kind: constant.Int,
			},
		},
		program.Constants,
	)
}

func TestCompileInnerFunctionOuterOuterVariableUse(t *testing.T) {

	t.Parallel()

	checker, err := ParseAndCheck(t, `
        fun test() {
            let x = 1
            fun middle() {
                fun inner(): Int {
                    let y = 2
                    return x + y
                }
            }
        }
    `)
	require.NoError(t, err)

	comp := compiler.NewInstructionCompiler(
		interpreter.ProgramFromChecker(checker),
		checker.Location,
	)
	program := comp.Compile()

	functions := program.Functions
	require.Len(t, functions, 3)

	const (
		// xLocalIndex is the local index of the variable `x`, which is the first local variable
		xLocalIndex = iota
		// middleLocalIndex is the local index of the variable `middle`, which is the second local variable
		middleLocalIndex
	)

	assert.Equal(t,
		[]opcode.Instruction{
			// let x = 1
			opcode.InstructionStatement{},
			opcode.InstructionGetConstant{Constant: 0},
			opcode.InstructionTransferAndConvert{Type: 1},
			opcode.InstructionSetLocal{Local: xLocalIndex},

			// fun middle(): Int { ...
			opcode.InstructionStatement{},
			opcode.InstructionNewClosure{
				Function: 1,
				Upvalues: []opcode.Upvalue{
					{
						TargetIndex: xLocalIndex,
						IsLocal:     true,
					},
				},
			},
			opcode.InstructionSetLocal{Local: middleLocalIndex},

			opcode.InstructionReturn{},
		},
		functions[0].Code,
	)

	// innerLocalIndex is the local index of the variable `inner`, which is the first local variable
	const innerLocalIndex = 0

	// xUpvalueIndex is the upvalue index of the variable `x`, which is the first upvalue
	const xUpvalueIndex = 0

	assert.Equal(t,
		[]opcode.Instruction{
			// fun inner(): Int { ...
			opcode.InstructionStatement{},
			opcode.InstructionNewClosure{
				Function: 2,
				Upvalues: []opcode.Upvalue{
					{
						TargetIndex: xUpvalueIndex,
						IsLocal:     false,
					},
				},
			},
			opcode.InstructionSetLocal{Local: innerLocalIndex},

			opcode.InstructionReturn{},
		},
		functions[1].Code,
	)

	// yIndex is the index of the local variable `y`, which is the first local variable
	const yIndex = 0

	assert.Equal(t,
		[]opcode.Instruction{
			// let y = 2
			opcode.InstructionStatement{},
			opcode.InstructionGetConstant{Constant: 1},
			opcode.InstructionTransferAndConvert{Type: 1},
			opcode.InstructionSetLocal{Local: yIndex},

			// return x + y
			opcode.InstructionStatement{},
			opcode.InstructionGetUpvalue{Upvalue: xUpvalueIndex},
			opcode.InstructionGetLocal{Local: yIndex},
			opcode.InstructionAdd{},
			opcode.InstructionTransferAndConvert{Type: 1},
			opcode.InstructionReturnValue{},
		},
		functions[2].Code,
	)

	assert.Equal(t,
		[]constant.Constant{
			{
				Data: []byte{0x1},
				Kind: constant.Int,
			},
			{
				Data: []byte{0x2},
				Kind: constant.Int,
			},
		},
		program.Constants,
	)
}

func TestCompileRecursiveInnerFunction(t *testing.T) {

	t.Parallel()

	checker, err := ParseAndCheck(t, `
        fun test() {
            fun inner() {
                inner()
            }
        }
    `)
	require.NoError(t, err)

	comp := compiler.NewInstructionCompiler(
		interpreter.ProgramFromChecker(checker),
		checker.Location,
	)
	program := comp.Compile()

	functions := program.Functions
	require.Len(t, functions, 2)

	// innerLocalIndex is the local index of the variable `inner`, which is the first local variable
	const innerLocalIndex = 0

	assert.Equal(t,
		[]opcode.Instruction{
			// fun inner() { ...
			opcode.InstructionStatement{},
			opcode.InstructionNewClosure{
				Function: 1,
				Upvalues: []opcode.Upvalue{
					{
						TargetIndex: innerLocalIndex,
						IsLocal:     true,
					},
				},
			},
			opcode.InstructionSetLocal{Local: innerLocalIndex},

			opcode.InstructionReturn{},
		},
		functions[0].Code,
	)

	// innerUpvalueIndex is the upvalue index of the variable `inner`, which is the first upvalue
	const innerUpvalueIndex = 0

	assert.Equal(t,
		[]opcode.Instruction{
			opcode.InstructionStatement{},
			opcode.InstructionGetUpvalue{
				Upvalue: innerUpvalueIndex,
			},
			opcode.InstructionInvoke{ArgCount: 0},
			opcode.InstructionDrop{},
			opcode.InstructionReturn{},
		},
		functions[1].Code,
	)
}

func TestCompileFunctionExpressionOuterOuterVariableUse(t *testing.T) {

	t.Parallel()

	checker, err := ParseAndCheck(t, `
      fun test() {
          let a = 1
          let b = 2
          fun middle() {
              let c = 3
              let d = 4
              fun inner(): Int {
                  let e = 5
                  let f = 6
                  return f + e + d + b + c + a
              }
          }
      }
    `)
	require.NoError(t, err)

	comp := compiler.NewInstructionCompiler(
		interpreter.ProgramFromChecker(checker),
		checker.Location,
	)
	program := comp.Compile()

	functions := program.Functions
	require.Len(t, functions, 3)

	{
		const (
			// aLocalIndex is the local index of the variable `a`, which is the first local variable
			aLocalIndex = iota
			// bLocalIndex is the local index of the variable `b`, which is the second local variable
			bLocalIndex
			// middleLocalIndex is the local index of the variable `middle`, which is the third local variable
			middleLocalIndex
		)

		assert.Equal(t,
			[]opcode.Instruction{
				// let a = 1
				opcode.InstructionStatement{},
				opcode.InstructionGetConstant{Constant: 0},
				opcode.InstructionTransferAndConvert{Type: 1},
				opcode.InstructionSetLocal{Local: aLocalIndex},

				// let b = 2
				opcode.InstructionStatement{},
				opcode.InstructionGetConstant{Constant: 1},
				opcode.InstructionTransferAndConvert{Type: 1},
				opcode.InstructionSetLocal{Local: bLocalIndex},

				// fun middle(): Int { ...
				opcode.InstructionStatement{},
				opcode.InstructionNewClosure{
					Function: 1,
					Upvalues: []opcode.Upvalue{
						{

							TargetIndex: bLocalIndex,
							IsLocal:     true,
						},
						{
							TargetIndex: aLocalIndex,
							IsLocal:     true,
						},
					},
				},
				opcode.InstructionSetLocal{Local: middleLocalIndex},

				opcode.InstructionReturn{},
			},
			functions[0].Code,
		)
	}

	{
		const (
			// cLocalIndex is the local index of the variable `c`, which is the first local variable
			cLocalIndex = iota
			// dLocalIndex is the local index of the variable `d`, which is the second local variable
			dLocalIndex
			// innerLocalIndex is the local index of the variable `inner`, which is the third local variable
			innerLocalIndex
		)

		const (
			// bUpvalueIndex is the upvalue index of the variable `b`, which is the first upvalue
			bUpvalueIndex = iota
			// aUpvalueIndex is the upvalue index of the variable `a`, which is the second upvalue
			aUpvalueIndex
		)

		assert.Equal(t,
			[]opcode.Instruction{
				// let c = 3
				opcode.InstructionStatement{},
				opcode.InstructionGetConstant{Constant: 2},
				opcode.InstructionTransferAndConvert{Type: 1},
				opcode.InstructionSetLocal{Local: cLocalIndex},

				// let d = 4
				opcode.InstructionStatement{},
				opcode.InstructionGetConstant{Constant: 3},
				opcode.InstructionTransferAndConvert{Type: 1},
				opcode.InstructionSetLocal{Local: dLocalIndex},

				// fun inner(): Int { ...
				opcode.InstructionStatement{},
				opcode.InstructionNewClosure{
					Function: 2,
					Upvalues: []opcode.Upvalue{
						// inner uses d, b, c, a
						{
							TargetIndex: dLocalIndex,
							IsLocal:     true,
						},
						{
							TargetIndex: bUpvalueIndex,
							IsLocal:     false,
						},
						{
							TargetIndex: cLocalIndex,
							IsLocal:     true,
						},
						{
							TargetIndex: aUpvalueIndex,
							IsLocal:     false,
						},
					},
				},
				opcode.InstructionSetLocal{Local: innerLocalIndex},

				opcode.InstructionReturn{},
			},
			functions[1].Code,
		)
	}

	{
		const (
			// eLocalIndex is the local index of the variable `e`, which is the first local variable
			eLocalIndex = iota
			// fLocalIndex is the local index of the variable `f`, which is the second local variable
			fLocalIndex
		)

		const (
			// dUpvalueIndex is the upvalue index of the variable `d`, which is the first upvalue
			dUpvalueIndex = iota
			// bUpvalueIndex is the upvalue index of the variable `b`, which is the second upvalue
			bUpvalueIndex
			// cUpvalueIndex is the upvalue index of the variable `c`, which is the third upvalue
			cUpvalueIndex
			// aUpvalueIndex is the upvalue index of the variable `a`, which is the fourth upvalue
			aUpvalueIndex
		)

		assert.Equal(t,
			[]opcode.Instruction{
				// let e = 5
				opcode.InstructionStatement{},
				opcode.InstructionGetConstant{Constant: 4},
				opcode.InstructionTransferAndConvert{Type: 1},
				opcode.InstructionSetLocal{Local: eLocalIndex},

				// let f = 6
				opcode.InstructionStatement{},
				opcode.InstructionGetConstant{Constant: 5},
				opcode.InstructionTransferAndConvert{Type: 1},
				opcode.InstructionSetLocal{Local: fLocalIndex},

				// return f + e + d + b + c + a
				opcode.InstructionStatement{},
				opcode.InstructionGetLocal{Local: fLocalIndex},
				opcode.InstructionGetLocal{Local: eLocalIndex},
				opcode.InstructionAdd{},

				opcode.InstructionGetUpvalue{Upvalue: dUpvalueIndex},
				opcode.InstructionAdd{},

				opcode.InstructionGetUpvalue{Upvalue: bUpvalueIndex},
				opcode.InstructionAdd{},

				opcode.InstructionGetUpvalue{Upvalue: cUpvalueIndex},
				opcode.InstructionAdd{},

				opcode.InstructionGetUpvalue{Upvalue: aUpvalueIndex},
				opcode.InstructionAdd{},

				opcode.InstructionTransferAndConvert{Type: 1},
				opcode.InstructionReturnValue{},
			},
			functions[2].Code,
		)
	}

	assert.Equal(t,
		[]constant.Constant{
			{
				Data: []byte{0x1},
				Kind: constant.Int,
			},
			{
				Data: []byte{0x2},
				Kind: constant.Int,
			},
			{
				Data: []byte{0x3},
				Kind: constant.Int,
			},
			{
				Data: []byte{0x4},
				Kind: constant.Int,
			},
			{
				Data: []byte{0x5},
				Kind: constant.Int,
			},
			{
				Data: []byte{0x6},
				Kind: constant.Int,
			},
		},
		program.Constants,
	)
}

func TestCompileTransferConstant(t *testing.T) {

	t.Parallel()

	t.Run("optimized", func(t *testing.T) {
		t.Parallel()

		checker, err := ParseAndCheck(t, `
          fun test() {
              let x = 1
          }
        `)
		require.NoError(t, err)

		comp := compiler.NewInstructionCompiler(
			interpreter.ProgramFromChecker(checker),
			checker.Location,
		)
		program := comp.Compile()

		functions := program.Functions
		require.Len(t, functions, 1)

		assert.Equal(t,
			[]opcode.Instruction{
				// let x = 1
				opcode.InstructionStatement{},
				opcode.InstructionGetConstant{Constant: 0},
				opcode.InstructionTransferAndConvert{Type: 1},
				opcode.InstructionSetLocal{Local: 0},

				// return
				opcode.InstructionReturn{},
			},
			functions[0].Code,
		)

		assert.Equal(t,
			[]constant.Constant{
				{
					Data: []byte{0x1},
					Kind: constant.Int,
				},
			},
			program.Constants,
		)
	})

	t.Run("unoptimized", func(t *testing.T) {
		t.Parallel()

		checker, err := ParseAndCheck(t, `
          fun test() {
              let x: Int? = 1
          }
        `)
		require.NoError(t, err)

		comp := compiler.NewInstructionCompiler(
			interpreter.ProgramFromChecker(checker),
			checker.Location,
		)
		program := comp.Compile()

		functions := program.Functions
		require.Len(t, functions, 1)

		assert.Equal(t,
			[]opcode.Instruction{
				// let x = 1
				opcode.InstructionStatement{},
				opcode.InstructionGetConstant{Constant: 0},
				// NOTE: transfer
				opcode.InstructionTransferAndConvert{Type: 1},
				opcode.InstructionSetLocal{Local: 0},
				// return
				opcode.InstructionReturn{},
			},
			functions[0].Code,
		)

		assert.Equal(t,
			[]constant.Constant{
				{
					Data: []byte{0x1},
					Kind: constant.Int,
				},
			},
			program.Constants,
		)
	})

}

func TestCompileTransferNewPath(t *testing.T) {

	t.Parallel()

	t.Run("storage", func(t *testing.T) {
		t.Parallel()

		checker, err := ParseAndCheck(t, `
          fun test() {
              let x = /storage/foo
          }
        `)
		require.NoError(t, err)

		comp := compiler.NewInstructionCompiler(
			interpreter.ProgramFromChecker(checker),
			checker.Location,
		)
		program := comp.Compile()

		functions := program.Functions
		require.Len(t, functions, 1)

		assert.Equal(t,
			[]opcode.Instruction{
				// let x = /storage/foo
				opcode.InstructionStatement{},
				opcode.InstructionNewPath{
					Domain:     common.PathDomainStorage,
					Identifier: 0,
				},
				opcode.InstructionTransferAndConvert{Type: 1},
				opcode.InstructionSetLocal{Local: 0},

				// return
				opcode.InstructionReturn{},
			},
			functions[0].Code,
		)

		assert.Equal(t,
			[]constant.Constant{
				{
					Data: []byte("foo"),
					Kind: constant.String,
				},
			},
			program.Constants,
		)
	})

	t.Run("public", func(t *testing.T) {
		t.Parallel()

		checker, err := ParseAndCheck(t, `
          fun test() {
              let x = /public/foo
          }
        `)
		require.NoError(t, err)

		comp := compiler.NewInstructionCompiler(
			interpreter.ProgramFromChecker(checker),
			checker.Location,
		)
		program := comp.Compile()

		functions := program.Functions
		require.Len(t, functions, 1)

		assert.Equal(t,
			[]opcode.Instruction{
				// let x = /public/foo
				opcode.InstructionStatement{},
				opcode.InstructionNewPath{
					Domain:     common.PathDomainPublic,
					Identifier: 0,
				},
				opcode.InstructionTransferAndConvert{Type: 1},
				opcode.InstructionSetLocal{Local: 0},

				// return
				opcode.InstructionReturn{},
			},
			functions[0].Code,
		)

		assert.Equal(t,
			[]constant.Constant{
				{
					Data: []byte("foo"),
					Kind: constant.String,
				},
			},
			program.Constants,
		)
	})
}

func TestCompileTransferClosure(t *testing.T) {

	t.Parallel()

	checker, err := ParseAndCheck(t, `
      fun test() {
          let x = fun() {}
      }
    `)
	require.NoError(t, err)

	comp := compiler.NewInstructionCompiler(
		interpreter.ProgramFromChecker(checker),
		checker.Location,
	)
	program := comp.Compile()

	functions := program.Functions
	require.Len(t, functions, 2)

	assert.Equal(t,
		[]opcode.Instruction{
			// let x = fun() {}
			opcode.InstructionStatement{},
			opcode.InstructionNewClosure{
				Function: 1,
			},
			opcode.InstructionTransferAndConvert{Type: 0},
			opcode.InstructionSetLocal{Local: 0},

			// return
			opcode.InstructionReturn{},
		},
		functions[0].Code,
	)
}

func TestCompileTransferNil(t *testing.T) {

	t.Parallel()

	checker, err := ParseAndCheck(t, `
      fun test() {
          let x: Int? = nil
      }
    `)
	require.NoError(t, err)

	comp := compiler.NewInstructionCompiler(
		interpreter.ProgramFromChecker(checker),
		checker.Location,
	)
	program := comp.Compile()

	functions := program.Functions
	require.Len(t, functions, 1)

	assert.Equal(t,
		[]opcode.Instruction{
			// let x: Int? = nil
			opcode.InstructionStatement{},
			opcode.InstructionNil{},
			opcode.InstructionTransferAndConvert{Type: 1},
			opcode.InstructionSetLocal{Local: 0},

			// return
			opcode.InstructionReturn{},
		},
		functions[0].Code,
	)
}

func TestCompileArgument(t *testing.T) {

	t.Parallel()

	checker, err := ParseAndCheck(t, `
      fun f(_ x: Int?) {}

      fun test() {
          let x = 1
          f(x)
      }
    `)
	require.NoError(t, err)

	comp := compiler.NewInstructionCompiler(
		interpreter.ProgramFromChecker(checker),
		checker.Location,
	)
	program := comp.Compile()

	functions := program.Functions
	require.Len(t, functions, 2)

	assert.Equal(t,
		[]opcode.Instruction{
			opcode.InstructionReturn{},
		},
		functions[0].Code,
	)

	const (
		// fTypeIndex is the index of the type of function `f`, which is the first type
		fTypeIndex = iota //nolint:unused
		// testTypeIndex is the index of the type of function `test`, which is the second type
		testTypeIndex //nolint:unused
		// intTypeIndex is the index of the type int, which is the third type
		intTypeIndex
		// xParameterTypeIndex is the index of the type of parameter `x`, which is the fourth type
		xParameterTypeIndex
	)

	// xIndex is the index of the local variable `x`, which is the first local variable
	const xIndex = 0

	assert.Equal(t,
		[]opcode.Instruction{
			// let x = 1
			opcode.InstructionStatement{},
			opcode.InstructionGetConstant{},
			opcode.InstructionTransferAndConvert{Type: intTypeIndex},
			opcode.InstructionSetLocal{Local: xIndex},

			// f(x)
			opcode.InstructionStatement{},
			opcode.InstructionGetGlobal{Global: 0},
			opcode.InstructionGetLocal{Local: xIndex},
			opcode.InstructionTransferAndConvert{Type: xParameterTypeIndex},
			opcode.InstructionInvoke{ArgCount: 1},
			opcode.InstructionDrop{},

			opcode.InstructionReturn{},
		},
		functions[1].Code,
	)

	assert.Equal(t,
		[]bbq.StaticType{
			interpreter.FunctionStaticType{
				Type: sema.NewSimpleFunctionType(
					sema.FunctionPurityImpure,
					[]sema.Parameter{
						{
							Label:      sema.ArgumentLabelNotRequired,
							Identifier: "x",
							TypeAnnotation: sema.NewTypeAnnotation(
								sema.NewOptionalType(nil, sema.IntType),
							),
						},
					},
					sema.VoidTypeAnnotation,
				),
			},
			interpreter.FunctionStaticType{
				Type: sema.NewSimpleFunctionType(
					sema.FunctionPurityImpure,
					[]sema.Parameter{},
					sema.VoidTypeAnnotation,
				),
			},
			interpreter.PrimitiveStaticTypeInt,
			interpreter.NewOptionalStaticType(nil, interpreter.PrimitiveStaticTypeInt),
		},
		program.Types,
	)
}

func TestCompileLineNumberInfo(t *testing.T) {

	t.Parallel()

	checker, err := ParseAndCheck(t, `
      fun test(array: [Int], index: Int, value: Int) {
          array[index] = value + value
      }
    `)
	require.NoError(t, err)

	comp := compiler.NewInstructionCompiler(
		interpreter.ProgramFromChecker(checker),
		checker.Location,
	)
	program := comp.Compile()

	functions := program.Functions
	require.Len(t, functions, 1)

	testFunction := functions[0]

	const (
		arrayIndex = iota
		indexIndex
		valueIndex
	)

	assert.Equal(t,
		[]opcode.Instruction{
			opcode.InstructionStatement{},
			// array[index]
			opcode.InstructionGetLocal{Local: arrayIndex},
			opcode.InstructionGetLocal{Local: indexIndex},
			opcode.InstructionTransferAndConvert{Type: 1},
			// value + value
			opcode.InstructionGetLocal{Local: valueIndex},
			opcode.InstructionGetLocal{Local: valueIndex},
			opcode.InstructionAdd{},
			opcode.InstructionTransferAndConvert{Type: 2},
			opcode.InstructionSetIndex{},

			// return
			opcode.InstructionReturn{},
		},
		testFunction.Code,
	)

	assert.Equal(t,
		[]bbq.PositionInfo{
			// Statement.
			// Opcodes:
			//   opcode.InstructionStatement{}
			{
				InstructionIndex: 0,
				Position: bbq.Position{
					StartPos: ast.Position{
						Offset: 66,
						Line:   3,
						Column: 10,
					},
					EndPos: ast.Position{
						Offset: 93,
						Line:   3,
						Column: 37,
					},
				},
			},

			// Load variable `array`.
			// Opcodes:
			//   opcode.InstructionGetLocal{Local: arrayIndex}
			{
				InstructionIndex: 1,
				Position: bbq.Position{
					StartPos: ast.Position{
						Offset: 66,
						Line:   3,
						Column: 10,
					},
					EndPos: ast.Position{
						Offset: 70,
						Line:   3,
						Column: 14,
					},
				},
			},

			// Load variable `index`.
			// Opcodes:
			//  opcode.InstructionGetLocal{Local: indexIndex}
			{
				InstructionIndex: 2,
				Position: bbq.Position{
					StartPos: ast.Position{
						Offset: 72,
						Line:   3,
						Column: 16,
					},
					EndPos: ast.Position{
						Offset: 76,
						Line:   3,
						Column: 20,
					},
				},
			},

			// Transfer and convert `index`.
			// Opcodes:
			//   opcode.InstructionTransferAndConvert{Type: 1}
			{
				InstructionIndex: 3,
				Position: bbq.Position{
					StartPos: ast.Position{
						Offset: 66,
						Line:   3,
						Column: 10,
					},
					EndPos: ast.Position{
						Offset: 93,
						Line:   3,
						Column: 37,
					},
				},
			},

			// Load variable `value`.
			// Opcodes:
			//   opcode.InstructionGetLocal{Local: valueIndex}
			{
				InstructionIndex: 4,
				Position: bbq.Position{
					StartPos: ast.Position{
						Offset: 81,
						Line:   3,
						Column: 25,
					},
					EndPos: ast.Position{
						Offset: 85,
						Line:   3,
						Column: 29,
					},
				},
			},

			// Load variable `value`.
			// Opcodes:
			//   opcode.InstructionGetLocal{Local: valueIndex}
			{
				InstructionIndex: 5,
				Position: bbq.Position{
					StartPos: ast.Position{
						Offset: 89,
						Line:   3,
						Column: 33,
					},
					EndPos: ast.Position{
						Offset: 93,
						Line:   3,
						Column: 37,
					},
				},
			},

			// Addition `value + value`.
			// Opcodes:
			//   opcode.InstructionAdd{},
			{
				InstructionIndex: 6,
				Position: bbq.Position{
					StartPos: ast.Position{
						Offset: 81,
						Line:   3,
						Column: 25,
					},
					EndPos: ast.Position{
						Offset: 93,
						Line:   3,
						Column: 37,
					},
				},
			},

			// Assignment to array index: `array[index] = value + value`.
			// Opcodes:
			//   opcode.InstructionTransferAndConvert{Type: 1}
			//   opcode.InstructionSetIndex{}
			{
				InstructionIndex: 7,
				Position: bbq.Position{
					StartPos: ast.Position{
						Offset: 66,
						Line:   3,
						Column: 10,
					},
					EndPos: ast.Position{
						Offset: 93,
						Line:   3,
						Column: 37,
					},
				},
			},

			// This has a position same as the function declaration,
			// since this is an injected return.
			// opcode.InstructionReturn{}
			{
				InstructionIndex: 9,
				Position: bbq.Position{
					StartPos: ast.Position{
						Offset: 7,
						Line:   2,
						Column: 6,
					},
					EndPos: ast.Position{
						Offset: 101,
						Line:   4,
						Column: 6,
					},
				},
			},
		},
		testFunction.LineNumbers.Positions,
	)

	// Get position for `opcode.InstructionSetIndex{}`
	// Position must start at the start of LHS.
	pos := testFunction.LineNumbers.GetSourcePosition(7)
	assert.Equal(
		t,
		bbq.Position{
			StartPos: ast.Position{
				Offset: 66,
				Line:   3,
				Column: 10,
			},
			EndPos: ast.Position{
				Offset: 93,
				Line:   3,
				Column: 37,
			},
		},
		pos,
	)
}

func TestCompileImports(t *testing.T) {

	t.Parallel()

	t.Run("simple import", func(t *testing.T) {
		t.Parallel()

		aContract := `
            contract A {
                fun test() {}
            }
        `

		programs := CompiledPrograms{}

		contractsAddress := common.MustBytesToAddress([]byte{0x1})

		aLocation := common.NewAddressLocation(nil, contractsAddress, "A")
		bLocation := common.NewAddressLocation(nil, contractsAddress, "B")

		aProgram := ParseCheckAndCompile(
			t,
			aContract,
			aLocation,
			programs,
		)

		// Should have no imports
		assert.Empty(t, aProgram.Imports)

		// Deploy a second contract.

		bContract := fmt.Sprintf(
			`
              import A from %[1]s

              contract B {
                  fun test() {
                      return A.test()
                  }
              }
            `,
			contractsAddress.HexWithPrefix(),
		)

		bProgram := ParseCheckAndCompile(
			t,
			bContract,
			bLocation,
			programs,
		)

		// Should have import for contract value `A` and the method `A.test`.
		assert.Equal(
			t,
			[]bbq.Import{
				{
					Location: aLocation,
					Name:     "A",
				},
				{
					Location: aLocation,
					Name:     "A.test",
				},
			},
			bProgram.Imports,
		)
	})

	t.Run("transitive import", func(t *testing.T) {
		t.Parallel()

		aContract := `
            contract A {
                struct Foo {
                    fun test() {}
                    fun unusedMethodOfFoo() {}
                }

                fun unusedMethodOfA() {}
            }
        `

		programs := CompiledPrograms{}

		contractsAddress := common.MustBytesToAddress([]byte{0x1})

		aLocation := common.NewAddressLocation(nil, contractsAddress, "A")
		bLocation := common.NewAddressLocation(nil, contractsAddress, "B")
		cLocation := common.NewAddressLocation(nil, contractsAddress, "C")

		aProgram := ParseCheckAndCompile(
			t,
			aContract,
			aLocation,
			programs,
		)

		// Should have no imports
		assert.Empty(t, aProgram.Imports)

		// Deploy a second contract.

		bContract := fmt.Sprintf(`
            import A from %[1]s

            contract B {
                struct Bar {
                    fun getFoo(): A.Foo {
                        return A.Foo()
                    }

                    fun unusedMethodOfBar() {}
                }

                fun unusedMethodOfA() {}
            }
        `,
			contractsAddress.HexWithPrefix(),
		)

		bProgram := ParseCheckAndCompile(t, bContract, bLocation, programs)

		// Should have only one import for `A.Foo()` constructor.
		assert.Equal(
			t,
			[]bbq.Import{
				{
					Location: aLocation,
					Name:     "A.Foo",
				},
			},
			bProgram.Imports,
		)

		// Deploy third contract

		cContract := fmt.Sprintf(`
            import B from %[1]s

            contract C {
                struct Baz {
                    fun test() {
                        var foo = B.Bar().getFoo()

                        // Invokes a function of 'A.Foo', which is a transitive dependency.
                        foo.test()
                    }
                }
            }
        `,
			contractsAddress.HexWithPrefix(),
		)

		cProgram := ParseCheckAndCompile(t, cContract, cLocation, programs)

		// Should have 3 imports, including the transitive dependency `A.Foo.test`.
		// Should only have used imports.
		assert.Equal(
			t,
			[]bbq.Import{
				{
					Location: bLocation,
					Name:     "B.Bar",
				},
				{
					Location: bLocation,
					Name:     "B.Bar.getFoo",
				},
				{
					Location: aLocation,
					Name:     "A.Foo.test",
				},
			},
			cProgram.Imports,
		)
	})
}

func TestCompileOptionalChaining(t *testing.T) {

	t.Parallel()

	t.Run("field", func(t *testing.T) {
		t.Parallel()

		checker, err := ParseAndCheck(t, `
            struct Foo {
                var bar: Int
                init(value: Int) {
                    self.bar = value
                }
            }

            fun test(): Int? {
                let foo: Foo? = nil
                return foo?.bar
            }
        `)
		require.NoError(t, err)

		comp := compiler.NewInstructionCompiler(
			interpreter.ProgramFromChecker(checker),
			checker.Location,
		)
		program := comp.Compile()

		functions := program.Functions
		require.Len(t, functions, 4)

		const (
			fooIndex = iota
			tempIndex
		)

		assert.Equal(t,
			[]opcode.Instruction{
				// let foo: Foo? = nil
				opcode.InstructionStatement{},
				opcode.InstructionNil{},
				opcode.InstructionTransferAndConvert{Type: 1},
				opcode.InstructionSetLocal{Local: fooIndex},

				opcode.InstructionStatement{},

				// Store the value in a temp index for the nil check.
				opcode.InstructionGetLocal{Local: fooIndex},
				opcode.InstructionSetLocal{Local: tempIndex},

				// Nil check
				opcode.InstructionGetLocal{Local: tempIndex},
				opcode.InstructionJumpIfNil{Target: 13},

				// If `foo != nil`
				// Unwrap optional
				opcode.InstructionGetLocal{Local: tempIndex},
				opcode.InstructionUnwrap{},

				// foo.bar
				opcode.InstructionGetField{FieldName: 0, AccessedType: 2},
				opcode.InstructionJump{Target: 14},

				// If `foo == nil`
				opcode.InstructionNil{},

				// Return value
				opcode.InstructionTransferAndConvert{Type: 3},
				opcode.InstructionReturnValue{},
			},
			functions[0].Code,
		)

		assert.Equal(t,
			[]constant.Constant{
				{
					Data: []byte("bar"),
					Kind: constant.String,
				},
			},
			program.Constants,
		)
	})

	t.Run("method", func(t *testing.T) {
		t.Parallel()

		checker, err := ParseAndCheck(t, `
            struct Foo {
                fun bar(): Int {
                    return 1
                }
            }

            fun test(): Int? {
                let foo: Foo? = nil
                return foo?.bar()
            }
        `)
		require.NoError(t, err)

		comp := compiler.NewInstructionCompiler(
			interpreter.ProgramFromChecker(checker),
			checker.Location,
		)
		program := comp.Compile()

		functions := program.Functions
		require.Len(t, functions, 5)

		const (
			fooIndex = iota
			optionalValueTempIndex
			unwrappedValueTempIndex
		)

		assert.Equal(t,
			[]opcode.Instruction{
				// let foo: Foo? = nil
				opcode.InstructionStatement{},
				opcode.InstructionNil{},
				opcode.InstructionTransferAndConvert{Type: 1},
				opcode.InstructionSetLocal{Local: fooIndex},

				opcode.InstructionStatement{},

				// Store the receiver in a temp index for the nil check.
				opcode.InstructionGetLocal{Local: fooIndex},
				opcode.InstructionSetLocal{Local: optionalValueTempIndex},

				// Nil check
				opcode.InstructionGetLocal{Local: optionalValueTempIndex},
				opcode.InstructionJumpIfNil{Target: 14},

				// If `foo != nil`
				// Unwrap the optional. (Loads receiver)
				opcode.InstructionGetLocal{Local: optionalValueTempIndex},
				opcode.InstructionUnwrap{},

				// Load `Foo.bar` function
				opcode.InstructionGetMethod{Method: 4},
				opcode.InstructionInvokeMethodStatic{ArgCount: 0},
				opcode.InstructionJump{Target: 15},

				// If `foo == nil`
				opcode.InstructionNil{},

				// Return value
				opcode.InstructionTransferAndConvert{Type: 2},
				opcode.InstructionReturnValue{},
			},
			functions[0].Code,
		)
	})
}

func TestCompileSecondValueAssignment(t *testing.T) {

	t.Parallel()

	t.Run("in variable declaration", func(t *testing.T) {
		t.Parallel()

		checker, err := ParseAndCheck(t, `
            resource R {}

            fun test() {
                let x: @R <- create R()
                var y: @R? <- create R()

                let z: @R? <- y <- x

                destroy y
                destroy z
            }
        `)
		require.NoError(t, err)

		comp := compiler.NewInstructionCompiler(
			interpreter.ProgramFromChecker(checker),
			checker.Location,
		)
		program := comp.Compile()

		functions := program.Functions
		require.Len(t, functions, 4)

		const (
			xIndex = iota
			yIndex
			zIndex
		)

		assert.Equal(t,
			[]opcode.Instruction{
				// let x: @R <- create R()
				opcode.InstructionStatement{},
				opcode.InstructionGetGlobal{Global: 1},
				opcode.InstructionInvoke{ArgCount: 0},
				opcode.InstructionTransferAndConvert{Type: 1},
				opcode.InstructionSetLocal{Local: xIndex},

				// var y: @R? <- create R()
				opcode.InstructionStatement{},
				opcode.InstructionGetGlobal{Global: 1},
				opcode.InstructionInvoke{ArgCount: 0},
				opcode.InstructionTransferAndConvert{Type: 2},
				opcode.InstructionSetLocal{Local: yIndex},

				opcode.InstructionStatement{},

				// <- y
				opcode.InstructionGetLocal{Local: yIndex},
				opcode.InstructionTransferAndConvert{Type: 2},

				// Second value assignment.
				// y <- x
				opcode.InstructionGetLocal{Local: xIndex},
				opcode.InstructionTransferAndConvert{Type: 2},
				opcode.InstructionSetLocal{Local: yIndex},

				// Store the transferred y-value above, to z.
				// z <- y
				opcode.InstructionSetLocal{Local: zIndex},

				// destroy y
				opcode.InstructionStatement{},
				opcode.InstructionGetLocal{Local: yIndex},
				opcode.InstructionDestroy{},

				// destroy z
				opcode.InstructionStatement{},
				opcode.InstructionGetLocal{Local: zIndex},
				opcode.InstructionDestroy{},

				opcode.InstructionReturn{},
			},
			functions[0].Code,
		)
	})

	t.Run("index expr in variable declaration", func(t *testing.T) {
		t.Parallel()

		checker, err := ParseAndCheck(t, `
            resource R {}

            fun test() {
                let x: @R <- create R()
                var y <- {"r" : <- create R()}

                let z: @R? <- y["r"] <- x

                destroy y
                destroy z
            }
        `)
		require.NoError(t, err)

		comp := compiler.NewInstructionCompiler(
			interpreter.ProgramFromChecker(checker),
			checker.Location,
		)
		program := comp.Compile()

		functions := program.Functions
		require.Len(t, functions, 4)

		const (
			xIndex = iota
			yIndex
			zIndex
		)

		assert.Equal(t,
			[]opcode.Instruction{
				// let x: @R <- create R()
				opcode.InstructionStatement{},
				opcode.InstructionGetGlobal{Global: 1},
				opcode.InstructionInvoke{ArgCount: 0},
				opcode.InstructionTransferAndConvert{Type: 1},
				opcode.InstructionSetLocal{Local: xIndex},

				// var y <- {"r" : <- create R()}
				opcode.InstructionStatement{},
				opcode.InstructionGetConstant{Constant: 0},
				opcode.InstructionTransferAndConvert{Type: 3},
				opcode.InstructionGetGlobal{Global: 1},
				opcode.InstructionInvoke{TypeArgs: []uint16(nil), ArgCount: 0},
				opcode.InstructionTransferAndConvert{Type: 1},
				opcode.InstructionTransferAndConvert{Type: 1},
				opcode.InstructionNewDictionary{Type: 2, Size: 1, IsResource: true},
				opcode.InstructionTransferAndConvert{Type: 2},
				opcode.InstructionSetLocal{Local: yIndex},

				opcode.InstructionStatement{},

				// <- y["r"]
				opcode.InstructionGetLocal{Local: yIndex},
				opcode.InstructionGetConstant{Constant: 0},
				opcode.InstructionTransferAndConvert{Type: 3},
				opcode.InstructionRemoveIndex{},
				opcode.InstructionTransferAndConvert{Type: 4},

				// Second value assignment.
				// y["r"] <- x
				opcode.InstructionGetLocal{Local: yIndex},
				opcode.InstructionGetConstant{Constant: 0},
				opcode.InstructionTransferAndConvert{Type: 3},
				opcode.InstructionGetLocal{Local: xIndex},
				opcode.InstructionTransferAndConvert{Type: 4},
				opcode.InstructionSetIndex{},

				// Store the transferred y-value above (already on stack), to z.
				// z <- y["r"]
				opcode.InstructionSetLocal{Local: zIndex},

				// destroy y
				opcode.InstructionStatement{},
				opcode.InstructionGetLocal{Local: yIndex},
				opcode.InstructionDestroy{},

				// destroy z
				opcode.InstructionStatement{},
				opcode.InstructionGetLocal{Local: zIndex},
				opcode.InstructionDestroy{},

				opcode.InstructionReturn{},
			},
			functions[0].Code,
		)
	})

	t.Run("member expr in variable declaration", func(t *testing.T) {
		t.Parallel()

		checker, err := ParseAndCheck(t, `
            resource Foo {
                var bar: @Bar
                init() {
                    self.bar <- create Bar()
                }
            }

            resource Bar {}

            fun test() {
                let x: @Bar <- create Bar()
                var y <- create Foo()

                let z <- y.bar <- x

                destroy y
                destroy z
            }
        `)
		require.NoError(t, err)

		comp := compiler.NewInstructionCompiler(
			interpreter.ProgramFromChecker(checker),
			checker.Location,
		)
		program := comp.Compile()

		functions := program.Functions
		require.Len(t, functions, 7)

		const (
			xIndex = iota
			yIndex
			zIndex
		)

		assert.Equal(t,
			[]opcode.Instruction{
				// let x: @R <- create R()
				opcode.InstructionStatement{},
				opcode.InstructionGetGlobal{Global: 4},
				opcode.InstructionInvoke{ArgCount: 0},
				opcode.InstructionTransferAndConvert{Type: 1},
				opcode.InstructionSetLocal{Local: xIndex},

				// var y <- {"r" : <- create R()}
				opcode.InstructionStatement{},
				opcode.InstructionGetGlobal{Global: 1},
				opcode.InstructionInvoke{ArgCount: 0},
				opcode.InstructionTransferAndConvert{Type: 2},
				opcode.InstructionSetLocal{Local: yIndex},

				opcode.InstructionStatement{},

				// <- y.bar
				opcode.InstructionGetLocal{Local: yIndex},
				opcode.InstructionRemoveField{FieldName: 0},
				opcode.InstructionTransferAndConvert{Type: 1},

				// Second value assignment.
				// y.bar <- x
				opcode.InstructionGetLocal{Local: yIndex},
				opcode.InstructionGetLocal{Local: xIndex},
				opcode.InstructionTransferAndConvert{Type: 1},
				opcode.InstructionSetField{FieldName: 0, AccessedType: 2},

				// Store the transferred y-value above (already on stack), to z.
				// z <- y.bar
				opcode.InstructionSetLocal{Local: zIndex},

				// destroy y
				opcode.InstructionStatement{},
				opcode.InstructionGetLocal{Local: yIndex},
				opcode.InstructionDestroy{},

				// destroy z
				opcode.InstructionStatement{},
				opcode.InstructionGetLocal{Local: zIndex},
				opcode.InstructionDestroy{},

				opcode.InstructionReturn{},
			},
			functions[0].Code,
		)
	})

	t.Run("in if statement", func(t *testing.T) {
		t.Parallel()

		checker, err := ParseAndCheck(t, `
            resource R {}

            fun test() {
                let x: @R <- create R()
                var y: @R? <- create R()

                if let z <- y <- x {
                    let res: @R <- z
                    destroy res
                }

                destroy y
            }
        `)
		require.NoError(t, err)

		comp := compiler.NewInstructionCompiler(
			interpreter.ProgramFromChecker(checker),
			checker.Location,
		)
		program := comp.Compile()

		functions := program.Functions
		require.Len(t, functions, 4)

		const (
			xIndex = iota
			yIndex
			tempIndex
			zIndex
			resIndex
		)

		assert.Equal(t,
			[]opcode.Instruction{
				// let x: @R <- create R()
				opcode.InstructionStatement{},
				opcode.InstructionGetGlobal{Global: 1},
				opcode.InstructionInvoke{ArgCount: 0},
				opcode.InstructionTransferAndConvert{Type: 1},
				opcode.InstructionSetLocal{Local: xIndex},

				// var y: @R? <- create R()
				opcode.InstructionStatement{},
				opcode.InstructionGetGlobal{Global: 1},
				opcode.InstructionInvoke{ArgCount: 0},
				opcode.InstructionTransferAndConvert{Type: 2},
				opcode.InstructionSetLocal{Local: yIndex},

				opcode.InstructionStatement{},

				// store y in temp index for nil check
				opcode.InstructionGetLocal{Local: yIndex},
				opcode.InstructionSetLocal{Local: tempIndex},

				// nil check on temp y
				opcode.InstructionGetLocal{Local: tempIndex},
				opcode.InstructionJumpIfNil{Target: 29},

				// If not-nil, transfer the temp y (i.e: <- y)
				opcode.InstructionGetLocal{Local: tempIndex},
				opcode.InstructionUnwrap{},
				opcode.InstructionTransferAndConvert{Type: 1},

				// Second value assignment.
				// y <- x
				opcode.InstructionGetLocal{Local: xIndex},
				opcode.InstructionTransferAndConvert{Type: 2},
				opcode.InstructionSetLocal{Local: yIndex},

				// Store the transferred y-value above, to z.
				// z <- y
				opcode.InstructionSetLocal{Local: zIndex},

				// let res: @R <- z
				opcode.InstructionStatement{},
				opcode.InstructionGetLocal{Local: zIndex},
				opcode.InstructionTransferAndConvert{Type: 1},
				opcode.InstructionSetLocal{Local: resIndex},

				// destroy res
				opcode.InstructionStatement{},
				opcode.InstructionGetLocal{Local: resIndex},
				opcode.InstructionDestroy{},

				// destroy y
				opcode.InstructionStatement{},
				opcode.InstructionGetLocal{Local: yIndex},
				opcode.InstructionDestroy{},

				opcode.InstructionReturn{},
			},
			functions[0].Code,
		)
	})
}

func TestCompileEnum(t *testing.T) {

	t.Parallel()

	checker, err := ParseAndCheck(t, `
        enum Test: UInt8 {
            case a
            case b
            case c
        }

        fun test(): UInt8 {
            return Test.b.rawValue
        }

        fun test2(rawValue: UInt8) {
            Test(rawValue: rawValue)
        }
    `)
	require.NoError(t, err)

	comp := compiler.NewInstructionCompiler(
		interpreter.ProgramFromChecker(checker),
		checker.Location,
	)
	program := comp.Compile()

	variables := program.Variables
	require.Len(t, variables, 3)

	const (
		testAVarIndex = iota
		testBVarIndex
		testCVarIndex
	)

	functions := program.Functions
	require.Len(t, functions, 6)

	const (
		testFuncIndex = iota
		test2FuncIndex
		testConstructorFuncIndex
		testLookupFuncIndex
		// Next two indexes are for builtin methods (i.e: getType, isInstance)
		_
		_
	)

	const (
		testAGlobalIndex = iota
		testBGlobalIndex
		testCGlobalIndex
		testGlobalIndex
		test2GlobalIndex
		testConstructorGlobalIndex
		testLookupGlobalIndex
	)

	{
		const parameterCount = 1

		// rawValueIndex is the index of the parameter `rawValue`, which is the first parameter
		const rawValueIndex = iota

		// localsOffset is the offset of the first local variable.
		// Initializers do not have a $result variable
		const localsOffset = parameterCount

		const (
			// selfIndex is the index of the local variable `self`, which is the first local variable
			selfIndex = localsOffset + iota
		)

		assert.Equal(t,
			[]opcode.Instruction{
				// let self = Test()
				opcode.InstructionNew{
					Kind: common.CompositeKindEnum,
					Type: 1,
				},
				opcode.InstructionSetLocal{Local: selfIndex},

				// self.rawValue = rawValue
				opcode.InstructionStatement{},
				opcode.InstructionGetLocal{Local: selfIndex},
				opcode.InstructionGetLocal{Local: rawValueIndex},
				opcode.InstructionTransferAndConvert{Type: 2},
				opcode.InstructionSetField{FieldName: 0, AccessedType: 1},

				// return self
				opcode.InstructionGetLocal{Local: selfIndex},
				opcode.InstructionReturnValue{},
			},
			functions[testConstructorFuncIndex].Code,
		)
	}

	{
		const (
			// rawValueIndex is the index of the parameter `rawValue`, which is the first parameter
			rawValueIndex = iota
			// tempIndex is the index of the temporary variable used for switch
			tempIndex
		)

		assert.Equal(t,
			[]opcode.Instruction{
				// let temp = rawValue
				opcode.InstructionStatement{},
				opcode.InstructionGetLocal{Local: rawValueIndex},
				opcode.InstructionSetLocal{Local: tempIndex},

				// switch temp

				// case 1:
				opcode.InstructionGetLocal{Local: tempIndex},
				opcode.InstructionGetConstant{Constant: 1},
				opcode.InstructionEqual{},
				opcode.InstructionJumpIfFalse{Target: 12},

				// return Test.a
				opcode.InstructionStatement{},
				opcode.InstructionGetGlobal{Global: testAGlobalIndex},
				opcode.InstructionTransferAndConvert{Type: 5},
				opcode.InstructionReturnValue{},
				opcode.InstructionJump{Target: 34},

				// case 2:
				opcode.InstructionGetLocal{Local: tempIndex},
				opcode.InstructionGetConstant{Constant: 2},
				opcode.InstructionEqual{},
				opcode.InstructionJumpIfFalse{Target: 21},

				// return Test.b
				opcode.InstructionStatement{},
				opcode.InstructionGetGlobal{Global: testBGlobalIndex},
				opcode.InstructionTransferAndConvert{Type: 5},
				opcode.InstructionReturnValue{},
				opcode.InstructionJump{Target: 34},

				// case 3:
				opcode.InstructionGetLocal{Local: tempIndex},
				opcode.InstructionGetConstant{Constant: 3},
				opcode.InstructionEqual{},
				opcode.InstructionJumpIfFalse{Target: 30},

				// return Test.c
				opcode.InstructionStatement{},
				opcode.InstructionGetGlobal{Global: testCGlobalIndex},
				opcode.InstructionTransferAndConvert{Type: 5},
				opcode.InstructionReturnValue{},
				opcode.InstructionJump{Target: 34},

				// default:
				// return nil
				opcode.InstructionStatement{},
				opcode.InstructionNil{},
				opcode.InstructionTransferAndConvert{Type: 5},
				opcode.InstructionReturnValue{},

				// return
				opcode.InstructionReturn{},
			},
			functions[testLookupFuncIndex].Code,
		)
	}

	assert.Equal(t,
		[]opcode.Instruction{
			opcode.InstructionStatement{},
			opcode.InstructionGetGlobal{Global: testBGlobalIndex},
			opcode.InstructionGetField{FieldName: 0, AccessedType: 1},
			opcode.InstructionTransferAndConvert{Type: 2},
			opcode.InstructionReturnValue{},
		},
		functions[testFuncIndex].Code,
	)

	{
		// rawValueIndex is the index of the parameter `rawValue`, which is the first parameter
		const rawValueIndex = iota

		assert.Equal(t,
			[]opcode.Instruction{
				opcode.InstructionStatement{},
				opcode.InstructionGetGlobal{Global: testLookupGlobalIndex},
				opcode.InstructionGetLocal{Local: rawValueIndex},
				opcode.InstructionTransferAndConvert{Type: 2},
				opcode.InstructionInvoke{ArgCount: 1},
				opcode.InstructionDrop{},
				opcode.InstructionReturn{},
			},
			functions[test2FuncIndex].Code,
		)
	}

	assert.Equal(t,
		[]opcode.Instruction{
			opcode.InstructionGetGlobal{Global: testConstructorGlobalIndex},
			opcode.InstructionGetConstant{Constant: 1},
			opcode.InstructionInvoke{ArgCount: 1},
			opcode.InstructionTransferAndConvert{Type: 1},
			opcode.InstructionReturnValue{},
		},
		variables[testAVarIndex].Getter.Code,
	)

	assert.Equal(t,
		[]opcode.Instruction{
			opcode.InstructionGetGlobal{Global: testConstructorGlobalIndex},
			opcode.InstructionGetConstant{Constant: 2},
			opcode.InstructionInvoke{ArgCount: 1},
			opcode.InstructionTransferAndConvert{Type: 1},
			opcode.InstructionReturnValue{},
		},
		variables[testBVarIndex].Getter.Code,
	)

	assert.Equal(t,
		[]opcode.Instruction{
			opcode.InstructionGetGlobal{Global: testConstructorGlobalIndex},
			opcode.InstructionGetConstant{Constant: 3},
			opcode.InstructionInvoke{ArgCount: 1},
			opcode.InstructionTransferAndConvert{Type: 1},
			opcode.InstructionReturnValue{},
		},
		variables[testCVarIndex].Getter.Code,
	)

	assert.Equal(t,
		[]constant.Constant{
			{
				Data: []byte("rawValue"),
				Kind: constant.String,
			},
			{
				Data: []byte{0x0},
				Kind: constant.UInt8,
			},
			{
				Data: []byte{0x1},
				Kind: constant.UInt8,
			},
			{
				Data: []byte{0x2},
				Kind: constant.UInt8,
			},
		},
		program.Constants,
	)
}

func TestCompileOptionalArgument(t *testing.T) {
	t.Parallel()

	t.Run("assert function", func(t *testing.T) {
		t.Parallel()

		baseValueActivation := sema.NewVariableActivation(sema.BaseValueActivation)
		baseValueActivation.DeclareValue(stdlib.VMAssertFunction)

		checker, err := ParseAndCheckWithOptions(t,
			`
            fun test() {
                assert(true, message: "hello")
                assert(false)
            }
            `,
			ParseAndCheckOptions{
				Config: &sema.Config{
					BaseValueActivationHandler: func(common.Location) *sema.VariableActivation {
						return baseValueActivation
					},
				},
			},
		)
		require.NoError(t, err)

		config := &compiler.Config{
			BuiltinGlobalsProvider: func(_ common.Location) *activations.Activation[compiler.GlobalImport] {
				activation := activations.NewActivation(nil, compiler.DefaultBuiltinGlobals())
				activation.Set(
					stdlib.AssertFunctionName,
					compiler.GlobalImport{
						Name: stdlib.AssertFunctionName,
					},
				)
				return activation
			},
		}

		comp := compiler.NewInstructionCompilerWithConfig(
			interpreter.ProgramFromChecker(checker),
			checker.Location,
			config,
		)
		program := comp.Compile()

		functions := program.Functions
		require.Len(t, functions, 1)

		assert.Equal(t,
			[]opcode.Instruction{
				// assert(true, message: "hello")
				opcode.InstructionStatement{},
				opcode.InstructionGetGlobal{Global: 1},
				opcode.InstructionTrue{},
				opcode.InstructionTransferAndConvert{Type: 0x1},
				opcode.InstructionGetConstant{Constant: 0x0},
				opcode.InstructionTransferAndConvert{Type: 0x2},
				opcode.InstructionInvoke{TypeArgs: []uint16(nil), ArgCount: 0x2},
				opcode.InstructionDrop{},

				// assert(false)
				opcode.InstructionStatement{},
				opcode.InstructionGetGlobal{Global: 0x1},
				opcode.InstructionFalse{},
				opcode.InstructionTransferAndConvert{Type: 0x1},
				opcode.InstructionInvoke{TypeArgs: []uint16(nil), ArgCount: 0x1},
				opcode.InstructionDrop{},
				opcode.InstructionReturn{},
			},
			functions[0].Code,
		)

		assert.Equal(t,
			[]constant.Constant{
				{
					Data: []byte("hello"),
					Kind: constant.String,
				},
			},
			program.Constants,
		)
	})

	t.Run("account add optional args", func(t *testing.T) {
		t.Parallel()

		aContract := `
            contract A {
                fun test() {
                    self.account.contracts.add(
                        name: "Foo",
                        code: " contract Foo { let message: String\n init(message:String) {self.message = message}\nfun test(): String {return self.message}}".utf8,
                        message: "Optional arg",
                    )
                }
            }
        `

		programs := CompiledPrograms{}

		contractsAddress := common.MustBytesToAddress([]byte{0x1})

		aLocation := common.NewAddressLocation(nil, contractsAddress, "A")

		program := ParseCheckAndCompile(
			t,
			aContract,
			aLocation,
			programs,
		)

		functions := program.Functions
		require.Len(t, functions, 4)

		assert.Equal(t,
			[]opcode.Instruction{
				opcode.InstructionStatement{},

				// Load receiver `self.account.contracts`.
				opcode.InstructionGetLocal{Local: 0},
				opcode.InstructionGetField{FieldName: 0, AccessedType: 1},
				opcode.InstructionGetField{FieldName: 1, AccessedType: 4},
				opcode.InstructionNewRef{Type: 5, IsImplicit: true},

				// Load function value `add()`
				opcode.InstructionGetMethod{Method: 5},

				// Load arguments.

				// Name: "Foo",
				opcode.InstructionGetConstant{Constant: 2},
				opcode.InstructionTransferAndConvert{Type: 6},

				// Contract code
				opcode.InstructionGetConstant{Constant: 3},
				opcode.InstructionGetField{FieldName: 4, AccessedType: 6},
				opcode.InstructionTransferAndConvert{Type: 7},

				// Message: "Optional arg"
				opcode.InstructionGetConstant{Constant: 5},
				opcode.InstructionTransfer{},

				opcode.InstructionInvokeMethodStatic{ArgCount: 3},
				opcode.InstructionDrop{},

				opcode.InstructionReturn{}},
			functions[3].Code,
		)

		assert.Equal(t,
			[]constant.Constant{
				{
					Data: []byte("account"),
					Kind: constant.String,
				},
				{
					Data: []byte("contracts"),
					Kind: constant.String,
				},
				{
					Data: []byte("Foo"),
					Kind: constant.String,
				},
				{
					Data: []byte(" contract Foo { let message: String\n init(message:String) {self.message = message}\nfun test(): String {return self.message}}"),
					Kind: constant.String,
				},
				{
					Data: []byte("utf8"),
					Kind: constant.String,
				},
				{
					Data: []byte("Optional arg"),
					Kind: constant.String,
				},
			},
			program.Constants,
		)
	})

}

func TestCompileSwapIdentifiers(t *testing.T) {

	t.Parallel()

	checker, err := ParseAndCheck(t, `
        fun test() {
            var x = 1
            var y = 2
            x <-> y
        }
    `)
	require.NoError(t, err)

	comp := compiler.NewInstructionCompiler(
		interpreter.ProgramFromChecker(checker),
		checker.Location,
	)
	program := comp.Compile()

	functions := program.Functions
	require.Len(t, functions, 1)

	const (
		xIndex = iota
		yIndex
		tempIndex1
		tempIndex2
		tempIndex3
		tempIndex4
	)

	assert.Equal(t,
		[]opcode.Instruction{
			// var x = 1
			opcode.InstructionStatement{},
			opcode.InstructionGetConstant{Constant: 0},
			opcode.InstructionTransferAndConvert{Type: 0x1},
			opcode.InstructionSetLocal{Local: xIndex},

			// var y = 2
			opcode.InstructionStatement{},
			opcode.InstructionGetConstant{Constant: 1},
			opcode.InstructionTransferAndConvert{Type: 0x1},
			opcode.InstructionSetLocal{Local: yIndex},

			// x <-> y
			opcode.InstructionStatement{},

			opcode.InstructionGetLocal{Local: xIndex},
			opcode.InstructionSetLocal{Local: tempIndex1},

			opcode.InstructionGetLocal{Local: yIndex},
			opcode.InstructionSetLocal{Local: tempIndex2},

			opcode.InstructionGetLocal{Local: tempIndex1},
			opcode.InstructionTransferAndConvert{Type: 0x1},
			opcode.InstructionSetLocal{Local: tempIndex3},

			opcode.InstructionGetLocal{Local: tempIndex2},
			opcode.InstructionTransferAndConvert{Type: 0x1},
			opcode.InstructionSetLocal{Local: tempIndex4},

			opcode.InstructionGetLocal{Local: tempIndex4},
			opcode.InstructionSetLocal{Local: xIndex},

			opcode.InstructionGetLocal{Local: tempIndex3},
			opcode.InstructionSetLocal{Local: yIndex},

			// Return
			opcode.InstructionReturn{},
		},
		functions[0].Code,
	)

	assert.Equal(t,
		[]constant.Constant{
			{
				Data: []byte{0x1},
				Kind: constant.Int,
			},
			{
				Data: []byte{0x2},
				Kind: constant.Int,
			},
		},
		program.Constants,
	)
}

func TestCompileSwapMembers(t *testing.T) {

	t.Parallel()

	checker, err := ParseAndCheck(t, `
        struct S {
            var x: Int
            var y: Int

            init() {
                self.x = 1
                self.y = 2
            }
        }

        fun test() {
            let s = S()
            s.x <-> s.y
        }
    `)
	require.NoError(t, err)

	comp := compiler.NewInstructionCompiler(
		interpreter.ProgramFromChecker(checker),
		checker.Location,
	)
	program := comp.Compile()

	functions := program.Functions
	require.Len(t, functions, 4)

	const (
		sIndex = iota
		tempIndex1
		tempIndex2
		tempIndex3
		tempIndex4
	)

	assert.Equal(t,
		[]opcode.Instruction{
			// let s = S()
			opcode.InstructionStatement{},
			opcode.InstructionGetGlobal{Global: 1},
			opcode.InstructionInvoke{},
			opcode.InstructionTransferAndConvert{Type: 1},
			opcode.InstructionSetLocal{Local: sIndex},

			// s.x <-> s.y
			opcode.InstructionStatement{},

			opcode.InstructionGetLocal{Local: sIndex},
			opcode.InstructionSetLocal{Local: tempIndex1},

			opcode.InstructionGetLocal{Local: sIndex},
			opcode.InstructionSetLocal{Local: tempIndex2},

			opcode.InstructionGetLocal{Local: tempIndex1},
			opcode.InstructionGetField{FieldName: 0, AccessedType: 1},
			opcode.InstructionTransferAndConvert{Type: 2},
			opcode.InstructionSetLocal{Local: tempIndex3},

			opcode.InstructionGetLocal{Local: tempIndex2},
			opcode.InstructionGetField{FieldName: 1, AccessedType: 1},
			opcode.InstructionTransferAndConvert{Type: 2},
			opcode.InstructionSetLocal{Local: tempIndex4},

			opcode.InstructionGetLocal{Local: tempIndex1},
			opcode.InstructionGetLocal{Local: tempIndex4},
			opcode.InstructionSetField{FieldName: 0, AccessedType: 1},

			opcode.InstructionGetLocal{Local: tempIndex2},
			opcode.InstructionGetLocal{Local: tempIndex3},
			opcode.InstructionSetField{FieldName: 1, AccessedType: 1},

			// Return
			opcode.InstructionReturn{},
		},
		functions[0].Code,
	)

	assert.Equal(t,
		[]constant.Constant{
			{
				Data: []byte("x"),
				Kind: constant.String,
			},
			{
				Data: []byte("y"),
				Kind: constant.String,
			},
			{
				Data: []byte{0x1},
				Kind: constant.Int,
			},
			{
				Data: []byte{0x2},
				Kind: constant.Int,
			},
		},
		program.Constants,
	)
}

func TestCompileSwapIndex(t *testing.T) {

	t.Parallel()

	checker, err := ParseAndCheck(t, `
        fun test() {
            let chars = ["a", "b"]
            chars[0] <-> chars[1]
        }
    `)
	require.NoError(t, err)

	comp := compiler.NewInstructionCompiler(
		interpreter.ProgramFromChecker(checker),
		checker.Location,
	)
	program := comp.Compile()

	functions := program.Functions
	require.Len(t, functions, 1)

	const (
		charsIndex = iota
		tempIndex1
		tempIndex2
		tempIndex3
		tempIndex4
		tempIndex5
		tempIndex6
	)

	assert.Equal(t,
		[]opcode.Instruction{
			// let chars = ["a", "b"]
			opcode.InstructionStatement{},
			opcode.InstructionGetConstant{Constant: 0},
			opcode.InstructionTransferAndConvert{Type: 2},
			opcode.InstructionGetConstant{Constant: 1},
			opcode.InstructionTransferAndConvert{Type: 2},
			opcode.InstructionNewArray{Type: 1, Size: 2},
			opcode.InstructionTransferAndConvert{Type: 1},
			opcode.InstructionSetLocal{Local: charsIndex},

			// chars[0] <-> chars[1]
			opcode.InstructionStatement{},

			opcode.InstructionGetLocal{Local: charsIndex},
			opcode.InstructionSetLocal{Local: tempIndex1},

			opcode.InstructionGetConstant{Constant: 2},
			opcode.InstructionSetLocal{Local: tempIndex2},

			opcode.InstructionGetLocal{Local: charsIndex},
			opcode.InstructionSetLocal{Local: tempIndex3},

			opcode.InstructionGetConstant{Constant: 3},
			opcode.InstructionSetLocal{Local: tempIndex4},

			opcode.InstructionGetLocal{Local: tempIndex1},
			opcode.InstructionGetLocal{Local: tempIndex2},
			opcode.InstructionTransferAndConvert{Type: 3},
			opcode.InstructionGetIndex{},
			opcode.InstructionTransferAndConvert{Type: 2},
			opcode.InstructionSetLocal{Local: tempIndex5},

			opcode.InstructionGetLocal{Local: tempIndex3},
			opcode.InstructionGetLocal{Local: tempIndex4},
			opcode.InstructionTransferAndConvert{Type: 3},
			opcode.InstructionGetIndex{},
			opcode.InstructionTransferAndConvert{Type: 2},
			opcode.InstructionSetLocal{Local: tempIndex6},

			opcode.InstructionGetLocal{Local: tempIndex1},
			opcode.InstructionGetLocal{Local: tempIndex2},
			opcode.InstructionTransferAndConvert{Type: 3},
			opcode.InstructionGetLocal{Local: tempIndex6},
			opcode.InstructionSetIndex{},

			opcode.InstructionGetLocal{Local: tempIndex3},
			opcode.InstructionGetLocal{Local: tempIndex4},
			opcode.InstructionTransferAndConvert{Type: 3},
			opcode.InstructionGetLocal{Local: tempIndex5},
			opcode.InstructionSetIndex{},

			// Return
			opcode.InstructionReturn{},
		},
		functions[0].Code,
	)

	assert.Equal(t,
		[]constant.Constant{
			{
				Data: []byte("a"),
				Kind: constant.String,
			},
			{
				Data: []byte("b"),
				Kind: constant.String,
			},
			{
				Data: []byte{0x0},
				Kind: constant.Int,
			},
			{
				Data: []byte{0x1},
				Kind: constant.Int,
			},
		},
		program.Constants,
	)
}

func TestCompileStringTemplate(t *testing.T) {

	t.Parallel()

	t.Run("simple", func(t *testing.T) {
		t.Parallel()

		checker, err := ParseAndCheck(t, `
            fun test() {
                let str = "2+2=\(2+2)"
            }
        `)
		require.NoError(t, err)

		comp := compiler.NewInstructionCompiler(
			interpreter.ProgramFromChecker(checker),
			checker.Location,
		)
		program := comp.Compile()

		functions := program.Functions
		require.Len(t, functions, 1)

		assert.Equal(t,
			[]opcode.Instruction{
				// let str = "2+2=\(2+2)"
				opcode.InstructionStatement{},
				opcode.InstructionGetConstant{Constant: 0x0},
				opcode.InstructionGetConstant{Constant: 0x1},
				opcode.InstructionGetConstant{Constant: 0x2},
				opcode.InstructionGetConstant{Constant: 0x2},
				opcode.InstructionAdd{},
				opcode.InstructionTemplateString{ExprSize: 0x1},
				opcode.InstructionTransferAndConvert{Type: 0x1},
				opcode.InstructionSetLocal{Local: 0x0},

				// Return
				opcode.InstructionReturn{},
			},
			functions[0].Code,
		)

		assert.Equal(t,
			[]constant.Constant{
				{
					Data: []byte("2+2="),
					Kind: constant.String,
				},

				{
					Data: []byte(""),
					Kind: constant.String,
				},
				{
					Data: []byte{0x2},
					Kind: constant.Int,
				},
			},
			program.Constants,
		)
	})

	t.Run("multiple exprs", func(t *testing.T) {
		t.Parallel()

		checker, err := ParseAndCheck(t, `
            fun test() {
                let a = "A"
                let b = "B"
                let c = 4
                let str = "\(a) + \(b) = \(c)"
            }
        `)
		require.NoError(t, err)

		comp := compiler.NewInstructionCompiler(
			interpreter.ProgramFromChecker(checker),
			checker.Location,
		)
		program := comp.Compile()

		functions := program.Functions
		require.Len(t, functions, 1)

		assert.Equal(t,
			[]opcode.Instruction{
				// let a = "A"
				opcode.InstructionStatement{},
				opcode.InstructionGetConstant{Constant: 0x0},
				opcode.InstructionTransferAndConvert{Type: 0x1},
				opcode.InstructionSetLocal{Local: 0x0},
				// let b = "B"
				opcode.InstructionStatement{},
				opcode.InstructionGetConstant{Constant: 0x1},
				opcode.InstructionTransferAndConvert{Type: 0x1},
				opcode.InstructionSetLocal{Local: 0x1},
				// let c = 4
				opcode.InstructionStatement{},
				opcode.InstructionGetConstant{Constant: 0x2},
				opcode.InstructionTransferAndConvert{Type: 0x2},
				opcode.InstructionSetLocal{Local: 0x2},
				// let str = "\(a) + \(b) = \(c)"
				opcode.InstructionStatement{},
				opcode.InstructionGetConstant{Constant: 0x3},
				opcode.InstructionGetConstant{Constant: 0x4},
				opcode.InstructionGetConstant{Constant: 0x5},
				opcode.InstructionGetConstant{Constant: 0x3},
				opcode.InstructionGetLocal{Local: 0x0},
				opcode.InstructionGetLocal{Local: 0x1},
				opcode.InstructionGetLocal{Local: 0x2},
				opcode.InstructionTemplateString{ExprSize: 0x3},
				opcode.InstructionTransferAndConvert{Type: 0x1},
				opcode.InstructionSetLocal{Local: 0x3},
				opcode.InstructionReturn{},
			},
			functions[0].Code,
		)

		assert.Equal(t,
			[]constant.Constant{
				{
					Data: []byte("A"),
					Kind: constant.String,
				},
				{
					Data: []byte("B"),
					Kind: constant.String,
				},
				{
					Data: []byte{0x4},
					Kind: constant.Int,
				},
				{
					Data: []byte(""),
					Kind: constant.String,
				},
				{
					Data: []byte(" + "),
					Kind: constant.String,
				},
				{
					Data: []byte(" = "),
					Kind: constant.String,
				},
			},
			program.Constants,
		)
	})
}

func TestForStatementCapturing(t *testing.T) {

	t.Parallel()

	checker, err := ParseAndCheck(t, `
        fun test() {
           for i, x in [1, 2, 3] {
               let f = fun (): Int {
                   return x + i
               }
               if x > 0 {
                   continue
               }
               f()
           }
       }
    `)
	require.NoError(t, err)

	comp := compiler.NewInstructionCompiler(
		interpreter.ProgramFromChecker(checker),
		checker.Location,
	)
	program := comp.Compile()

	functions := program.Functions
	require.Len(t, functions, 2)

	const (
		iterIndex = iota
		iIndex
		xIndex
		fIndex
	)

	assert.Equal(t,
		[]opcode.Instruction{

			// for i, x in [1, 2, 3]
			opcode.InstructionStatement{},
			opcode.InstructionGetConstant{Constant: 0},
			opcode.InstructionTransferAndConvert{Type: 2},
			opcode.InstructionGetConstant{Constant: 1},
			opcode.InstructionTransferAndConvert{Type: 2},
			opcode.InstructionGetConstant{Constant: 2},
			opcode.InstructionTransferAndConvert{Type: 2},
			opcode.InstructionNewArray{
				Type:       1,
				Size:       3,
				IsResource: false,
			},

			// get iterator
			opcode.InstructionIterator{},
			opcode.InstructionSetLocal{Local: iterIndex},

			// set i = -1
			opcode.InstructionGetConstant{Constant: 3},
			opcode.InstructionSetLocal{Local: iIndex},

			// check if iterator has more elements
			opcode.InstructionGetLocal{Local: iterIndex},
			opcode.InstructionIteratorHasNext{},
			opcode.InstructionJumpIfFalse{Target: 44},

			opcode.InstructionLoop{},
			// increment i
			opcode.InstructionGetLocal{Local: iIndex},
			opcode.InstructionGetConstant{Constant: 0},
			opcode.InstructionAdd{},
			opcode.InstructionSetLocal{Local: iIndex},

			// get next iterator element
			opcode.InstructionGetLocal{Local: iterIndex},
			opcode.InstructionIteratorNext{},
			opcode.InstructionTransferAndConvert{Type: 2},
			opcode.InstructionSetLocal{Local: xIndex},

			// let f = fun() ...
			opcode.InstructionStatement{},
			opcode.InstructionNewClosure{
				Function: 1,
				Upvalues: []opcode.Upvalue{
					{
						TargetIndex: xIndex,
						IsLocal:     true,
					},
					{
						TargetIndex: iIndex,
						IsLocal:     true,
					},
				},
			},
			opcode.InstructionTransferAndConvert{Type: 3},
			opcode.InstructionSetLocal{Local: fIndex},

			// if x > 0
			opcode.InstructionStatement{},
			opcode.InstructionGetLocal{Local: xIndex},
			opcode.InstructionGetConstant{Constant: 4},
			opcode.InstructionGreater{},
			opcode.InstructionJumpIfFalse{Target: 37},

			// continue
			opcode.InstructionStatement{},
			opcode.InstructionCloseUpvalue{Local: iIndex},
			opcode.InstructionCloseUpvalue{Local: xIndex},
			opcode.InstructionJump{Target: 12},

			// f()
			opcode.InstructionStatement{},
			opcode.InstructionGetLocal{Local: 3},
			opcode.InstructionInvoke{ArgCount: 0},
			opcode.InstructionDrop{},

			// next iteration
			opcode.InstructionCloseUpvalue{Local: iIndex},
			opcode.InstructionCloseUpvalue{Local: xIndex},
			opcode.InstructionJump{Target: 12},

			// end of for loop
			opcode.InstructionGetLocal{Local: 0},
			opcode.InstructionIteratorEnd{},

			opcode.InstructionReturn{},
		},
		functions[0].Code,
	)

	assert.Equal(t,
		[]opcode.Instruction{
			// return x + i
			opcode.InstructionStatement{},
			opcode.InstructionGetUpvalue{Upvalue: 0},
			opcode.InstructionGetUpvalue{Upvalue: 1},
			opcode.InstructionAdd{},
			opcode.InstructionTransferAndConvert{Type: 2},
			opcode.InstructionReturnValue{},
		},
		functions[1].Code,
	)
}

func TestCompileFunctionExpressionConditions(t *testing.T) {

	t.Parallel()

	t.Run("pre condition", func(t *testing.T) {
		t.Parallel()

		checker, err := ParseAndCheck(t, `
        fun test() {
            var foo = fun(x: Int): Int {
                pre {x > 0}
                return 5
            }
        }
    `)
		require.NoError(t, err)

		comp := compiler.NewInstructionCompiler(
			interpreter.ProgramFromChecker(checker),
			checker.Location,
		)
		program := comp.Compile()

		functions := program.Functions
		require.Len(t, functions, 2)

		const (
			testFunctionIndex = iota
			anonymousFunctionIndex
		)

		// `test` function
		assert.Equal(t,
			[]opcode.Instruction{
				opcode.InstructionStatement{},
				opcode.InstructionNewClosure{Function: anonymousFunctionIndex},
				opcode.InstructionTransferAndConvert{Type: 1},
				opcode.InstructionSetLocal{Local: 0},
				opcode.InstructionReturn{},
			},
			functions[testFunctionIndex].Code,
		)

		// Function expression. Would be equivalent to:
		// fun foo(x: Int): Int {
		//    if !(x > 0) {
		//        panic("pre/post condition failed")
		//    }
		//    return 5
		// }

		const (
			xIndex = iota
		)

		assert.Equal(t,
			[]opcode.Instruction{
				opcode.InstructionStatement{},

				// x > 0
				opcode.InstructionGetLocal{Local: xIndex},
				opcode.InstructionGetConstant{Constant: 0},
				opcode.InstructionGreater{},

				// if !<condition>
				opcode.InstructionNot{},
				opcode.InstructionJumpIfFalse{Target: 12},

				// panic("pre/post condition failed")
				opcode.InstructionStatement{},
				opcode.InstructionGetGlobal{Global: 1},     // global index 1 is 'panic' function
				opcode.InstructionGetConstant{Constant: 1}, // error message
				opcode.InstructionTransferAndConvert{Type: 2},
				opcode.InstructionInvoke{ArgCount: 1},

				// Drop since it's a statement-expression
				opcode.InstructionDrop{},

				// return 5
				opcode.InstructionStatement{},
				opcode.InstructionGetConstant{Constant: 2},
				opcode.InstructionTransferAndConvert{Type: 3},
				opcode.InstructionReturnValue{},
			},
			functions[anonymousFunctionIndex].Code,
		)
	})

	t.Run("post condition", func(t *testing.T) {
		t.Parallel()

		checker, err := ParseAndCheck(t, `
        fun test() {
            var foo = fun(x: Int): Int {
                post {x > 0}
                return 5
            }
        }
    `)
		require.NoError(t, err)

		comp := compiler.NewInstructionCompiler(
			interpreter.ProgramFromChecker(checker),
			checker.Location,
		)
		program := comp.Compile()

		functions := program.Functions
		require.Len(t, functions, 2)

		const (
			testFunctionIndex = iota
			anonymousFunctionIndex
		)

		// `test` function
		assert.Equal(t,
			[]opcode.Instruction{
				opcode.InstructionStatement{},
				opcode.InstructionNewClosure{Function: anonymousFunctionIndex},
				opcode.InstructionTransferAndConvert{Type: 1},
				opcode.InstructionSetLocal{Local: 0},
				opcode.InstructionReturn{},
			},
			functions[testFunctionIndex].Code,
		)

		// xIndex is the index of the parameter `x`, which is the first parameter
		const (
			xIndex = iota
			tempResultIndex
			resultIndex
		)

		// Would be equivalent to:
		// fun test(x: Int): Int {
		//    $_result = 5
		//    let result = $_result
		//    if !(x > 0) {
		//        panic("pre/post condition failed")
		//    }
		//    return $_result
		// }
		assert.Equal(t,
			[]opcode.Instruction{
				opcode.InstructionStatement{},

				// $_result = 5
				opcode.InstructionStatement{},
				opcode.InstructionGetConstant{Constant: 0},
				opcode.InstructionSetLocal{Local: tempResultIndex},

				// jump to post conditions
				opcode.InstructionJump{Target: 5},

				// let result = $_result
				opcode.InstructionStatement{},
				opcode.InstructionGetLocal{Local: tempResultIndex},
				opcode.InstructionTransferAndConvert{Type: 2},
				opcode.InstructionSetLocal{Local: resultIndex},

				opcode.InstructionStatement{},

				// x > 0
				opcode.InstructionGetLocal{Local: xIndex},
				opcode.InstructionGetConstant{Constant: 1},
				opcode.InstructionGreater{},

				// if !<condition>
				opcode.InstructionNot{},
				opcode.InstructionJumpIfFalse{Target: 21},

				// panic("pre/post condition failed")
				opcode.InstructionStatement{},
				opcode.InstructionGetGlobal{Global: 1},     // global index 1 is 'panic' function
				opcode.InstructionGetConstant{Constant: 2}, // error message
				opcode.InstructionTransferAndConvert{Type: 3},
				opcode.InstructionInvoke{ArgCount: 1},

				// Drop since it's a statement-expression
				opcode.InstructionDrop{},

				// return $_result
				opcode.InstructionGetLocal{Local: tempResultIndex},
				opcode.InstructionTransferAndConvert{Type: 2},
				opcode.InstructionReturnValue{},
			},
			functions[anonymousFunctionIndex].Code,
		)
	})
}

func TestCompileInnerFunctionConditions(t *testing.T) {

	t.Parallel()

	t.Run("pre condition", func(t *testing.T) {
		t.Parallel()

		checker, err := ParseAndCheck(t, `
            fun test() {
                fun foo(x: Int): Int {
                    pre {x > 0}
                    return 5
                }
            }
        `)
		require.NoError(t, err)

		comp := compiler.NewInstructionCompiler(
			interpreter.ProgramFromChecker(checker),
			checker.Location,
		)
		program := comp.Compile()

		functions := program.Functions
		require.Len(t, functions, 2)

		const (
			testFunctionIndex = iota
			anonymousFunctionIndex
		)

		// `test` function
		assert.Equal(t,
			[]opcode.Instruction{
				opcode.InstructionStatement{},
				opcode.InstructionNewClosure{Function: anonymousFunctionIndex},
				opcode.InstructionSetLocal{Local: 0},
				opcode.InstructionReturn{},
			},
			functions[testFunctionIndex].Code,
		)

		// Function expression. Would be equivalent to:
		// fun foo(x: Int): Int {
		//    if !(x > 0) {
		//        panic("pre/post condition failed")
		//    }
		//    return 5
		// }

		const (
			xIndex = iota
		)

		assert.Equal(t,
			[]opcode.Instruction{
				opcode.InstructionStatement{},

				// x > 0
				opcode.InstructionGetLocal{Local: xIndex},
				opcode.InstructionGetConstant{Constant: 0},
				opcode.InstructionGreater{},

				// if !<condition>
				opcode.InstructionNot{},
				opcode.InstructionJumpIfFalse{Target: 12},

				// panic("pre/post condition failed")
				opcode.InstructionStatement{},
				opcode.InstructionGetGlobal{Global: 1},     // global index 1 is 'panic' function
				opcode.InstructionGetConstant{Constant: 1}, // error message
				opcode.InstructionTransferAndConvert{Type: 2},
				opcode.InstructionInvoke{ArgCount: 1},

				// Drop since it's a statement-expression
				opcode.InstructionDrop{},

				// return 5
				opcode.InstructionStatement{},
				opcode.InstructionGetConstant{Constant: 2},
				opcode.InstructionTransferAndConvert{Type: 3},
				opcode.InstructionReturnValue{},
			},
			functions[anonymousFunctionIndex].Code,
		)
	})

	t.Run("post condition", func(t *testing.T) {
		t.Parallel()

		checker, err := ParseAndCheck(t, `
            fun test() {
                fun foo(x: Int): Int {
                    post {x > 0}
                    return 5
                }
            }
        `)
		require.NoError(t, err)

		comp := compiler.NewInstructionCompiler(
			interpreter.ProgramFromChecker(checker),
			checker.Location,
		)
		program := comp.Compile()

		functions := program.Functions
		require.Len(t, functions, 2)

		const (
			testFunctionIndex = iota
			anonymousFunctionIndex
		)

		// `test` function
		assert.Equal(t,
			[]opcode.Instruction{
				opcode.InstructionStatement{},
				opcode.InstructionNewClosure{Function: anonymousFunctionIndex},
				opcode.InstructionSetLocal{Local: 0},
				opcode.InstructionReturn{},
			},
			functions[testFunctionIndex].Code,
		)

		// xIndex is the index of the parameter `x`, which is the first parameter
		const (
			xIndex = iota
			tempResultIndex
			resultIndex
		)

		// Would be equivalent to:
		// fun test(x: Int): Int {
		//    $_result = 5
		//    let result = $_result
		//    if !(x > 0) {
		//        panic("pre/post condition failed")
		//    }
		//    return $_result
		// }
		assert.Equal(t,
			[]opcode.Instruction{
				opcode.InstructionStatement{},

				// $_result = 5
				opcode.InstructionStatement{},
				opcode.InstructionGetConstant{Constant: 0},
				opcode.InstructionSetLocal{Local: tempResultIndex},

				// jump to post conditions
				opcode.InstructionJump{Target: 5},

				// let result = $_result
				opcode.InstructionStatement{},
				opcode.InstructionGetLocal{Local: tempResultIndex},
				opcode.InstructionTransferAndConvert{Type: 2},
				opcode.InstructionSetLocal{Local: resultIndex},

				opcode.InstructionStatement{},

				// x > 0
				opcode.InstructionGetLocal{Local: xIndex},
				opcode.InstructionGetConstant{Constant: 1},
				opcode.InstructionGreater{},

				// if !<condition>
				opcode.InstructionNot{},
				opcode.InstructionJumpIfFalse{Target: 21},

				// panic("pre/post condition failed")
				opcode.InstructionStatement{},
				opcode.InstructionGetGlobal{Global: 1},     // global index 1 is 'panic' function
				opcode.InstructionGetConstant{Constant: 2}, // error message
				opcode.InstructionTransferAndConvert{Type: 3},
				opcode.InstructionInvoke{ArgCount: 1},

				// Drop since it's a statement-expression
				opcode.InstructionDrop{},

				// return $_result
				opcode.InstructionGetLocal{Local: tempResultIndex},
				opcode.InstructionTransferAndConvert{Type: 2},
				opcode.InstructionReturnValue{},
			},
			functions[anonymousFunctionIndex].Code,
		)
	})

	t.Run("function nested inside statements", func(t *testing.T) {
		t.Parallel()

		checker, err := ParseAndCheck(t, `
        fun test() {
            if true {
                if true {
                    fun foo(x: Int): Int {
                        pre {x > 0}
                        return 5
                    }
                }
            }
        }
    `)
		require.NoError(t, err)

		comp := compiler.NewInstructionCompiler(
			interpreter.ProgramFromChecker(checker),
			checker.Location,
		)
		program := comp.Compile()

		functions := program.Functions
		require.Len(t, functions, 2)

		const (
			testFunctionIndex = iota
			anonymousFunctionIndex
		)

		// `test` function
		assert.Equal(t,
			[]opcode.Instruction{
				opcode.InstructionStatement{},
				opcode.InstructionTrue{},
				opcode.InstructionJumpIfFalse{Target: 9},
				opcode.InstructionStatement{},
				opcode.InstructionTrue{},
				opcode.InstructionJumpIfFalse{Target: 9},
				opcode.InstructionStatement{},
				opcode.InstructionNewClosure{Function: anonymousFunctionIndex},
				opcode.InstructionSetLocal{Local: 0},
				opcode.InstructionReturn{},
			},
			functions[testFunctionIndex].Code,
		)

		// Function expression. Would be equivalent to:
		// fun foo(x: Int): Int {
		//    if !(x > 0) {
		//        panic("pre/post condition failed")
		//    }
		//    return 5
		// }

		const (
			xIndex = iota
		)

		assert.Equal(t,
			[]opcode.Instruction{
				opcode.InstructionStatement{},

				// x > 0
				opcode.InstructionGetLocal{Local: xIndex},
				opcode.InstructionGetConstant{Constant: 0},
				opcode.InstructionGreater{},

				// if !<condition>
				opcode.InstructionNot{},
				opcode.InstructionJumpIfFalse{Target: 12},

				// panic("pre/post condition failed")
				opcode.InstructionStatement{},
				opcode.InstructionGetGlobal{Global: 1},     // global index 1 is 'panic' function
				opcode.InstructionGetConstant{Constant: 1}, // error message
				opcode.InstructionTransferAndConvert{Type: 2},
				opcode.InstructionInvoke{ArgCount: 1},

				// Drop since it's a statement-expression
				opcode.InstructionDrop{},

				// return 5
				opcode.InstructionStatement{},
				opcode.InstructionGetConstant{Constant: 2},
				opcode.InstructionTransferAndConvert{Type: 3},
				opcode.InstructionReturnValue{},
			},
			functions[anonymousFunctionIndex].Code,
		)
	})

}

func TestCompileImportEnumCase(t *testing.T) {

	t.Parallel()

	aContract := `
        contract A {
            enum E: UInt8 {
                case X
            }
        }
    `

	programs := CompiledPrograms{}

	contractsAddress := common.MustBytesToAddress([]byte{0x1})

	aLocation := common.NewAddressLocation(nil, contractsAddress, "A")
	bLocation := common.NewAddressLocation(nil, contractsAddress, "B")

	aProgram := ParseCheckAndCompile(
		t,
		aContract,
		aLocation,
		programs,
	)

	// Should have no imports
	assert.Empty(t, aProgram.Imports)

	// Deploy a second contract.

	bContract := fmt.Sprintf(
		`
          import A from %[1]s

          contract B {
              fun test(): A.E {
                  return A.E.X
              }
          }
        `,
		contractsAddress.HexWithPrefix(),
	)

	bProgram := ParseCheckAndCompile(
		t,
		bContract,
		bLocation,
		programs,
	)

	// Should have import for the enum case `A.E.X`.
	assert.Equal(
		t,
		[]bbq.Import{
			{
				Location: aLocation,
				Name:     "A.E.X",
			},
		},
		bProgram.Imports,
	)
}

<<<<<<< HEAD
func TestCompileInjectedContract(t *testing.T) {

	t.Parallel()

	cType := &sema.FunctionType{
		Parameters: []sema.Parameter{
			{
				Label:          sema.ArgumentLabelNotRequired,
				Identifier:     "n",
				TypeAnnotation: sema.IntTypeAnnotation,
			},
		},
		ReturnTypeAnnotation: sema.NewTypeAnnotation(sema.IntType),
	}

	bType := &sema.CompositeType{
		Identifier: "B",
		Kind:       common.CompositeKindContract,
	}

	bType.Members = sema.MembersAsMap([]*sema.Member{
		sema.NewUnmeteredPublicFunctionMember(
			bType,
			"c",
			cType,
			"",
		),
		sema.NewUnmeteredPublicConstantFieldMember(
			bType,
			"d",
			sema.IntType,
			"",
		),
	})

	bStaticType := interpreter.ConvertSemaCompositeTypeToStaticCompositeType(nil, bType)

	bValue := interpreter.NewSimpleCompositeValue(
		nil,
		bType.ID(),
		bStaticType,
		[]string{"d"},
		map[string]interpreter.Value{
			"d": interpreter.NewUnmeteredIntValueFromInt64(1),
		},
		nil,
		nil,
		nil,
		nil,
	)

	baseValueActivation := sema.NewVariableActivation(sema.BaseValueActivation)
	baseValueActivation.DeclareValue(stdlib.StandardLibraryValue{
		Name:  bType.Identifier,
		Type:  bType,
		Value: bValue,
		Kind:  common.DeclarationKindContract,
	})

	checker, err := ParseAndCheckWithOptions(t,
		`
          contract A {
              fun test(): Int {
                  return B.c(B.d)
              }
          }
        `,
		ParseAndCheckOptions{
			Location: TestLocation,
			Config: &sema.Config{
				BaseValueActivationHandler: func(location common.Location) *sema.VariableActivation {
					assert.Equal(t, TestLocation, location)
					return baseValueActivation
				},
			},
		},
	)
	require.NoError(t, err)

	config := &compiler.Config{
		BuiltinGlobalsProvider: func(location common.Location) *activations.Activation[compiler.GlobalImport] {
			assert.Equal(t, TestLocation, location)
			activation := activations.NewActivation(nil, compiler.DefaultBuiltinGlobals())
			activation.Set(
				"B",
				compiler.GlobalImport{
					Name: "B",
				},
			)
			activation.Set(
				"B.c",
				compiler.GlobalImport{
					Name: "B.c",
				},
			)
			return activation
		},
	}

	comp := compiler.NewInstructionCompilerWithConfig(
		interpreter.ProgramFromChecker(checker),
		checker.Location,
		config,
=======
func TestDynamicMethodInvocationViaOptionalChaining(t *testing.T) {

	t.Parallel()

	checker, err := ParseAndCheck(t, `
      struct interface SI {
          fun answer(): Int
      }

      fun answer(_ si: {SI}?): Int? {
          return si?.answer()
      }
    `)
	require.NoError(t, err)

	comp := compiler.NewInstructionCompiler(
		interpreter.ProgramFromChecker(checker),
		checker.Location,
>>>>>>> 79f04e87
	)
	program := comp.Compile()

	functions := program.Functions
<<<<<<< HEAD
	require.Len(t, functions, 4)

	aTestFunction := functions[3]

	require.Equal(t, aTestFunction.Name, "A.test")

	assert.Equal(t,
		[]opcode.Instruction{
			// return B.c(B.d)
			opcode.InstructionStatement{},
			// B.c(...)
			opcode.InstructionGetGlobal{Global: 5},
			opcode.InstructionGetMethod{Method: 6},
			// B.d
			opcode.InstructionGetGlobal{Global: 5},
			opcode.InstructionGetField{
				FieldName:    0,
				AccessedType: 5,
			},
			opcode.InstructionTransferAndConvert{Type: 6},
			opcode.InstructionInvokeMethodStatic{ArgCount: 1},
			opcode.InstructionTransferAndConvert{Type: 6},
			// return
			opcode.InstructionReturnValue{},
		},
		aTestFunction.Code,
=======
	require.Len(t, functions, 3)

	const (
		siIndex = iota
		tempIndex
	)

	assert.Equal(t,
		[]opcode.Instruction{
			opcode.InstructionStatement{},
			opcode.InstructionGetLocal{Local: siIndex},
			opcode.InstructionSetLocal{Local: tempIndex},
			opcode.InstructionGetLocal{Local: tempIndex},
			opcode.InstructionJumpIfNil{Target: 9},
			opcode.InstructionGetLocal{Local: tempIndex},
			opcode.InstructionUnwrap{},
			opcode.InstructionInvokeMethodDynamic{
				Name:     0,
				ArgCount: 1,
			},
			opcode.InstructionJump{Target: 10},
			opcode.InstructionNil{},
			opcode.InstructionTransferAndConvert{Type: 1},
			opcode.InstructionReturnValue{},
		},
		functions[0].Code,
>>>>>>> 79f04e87
	)

	assert.Equal(t,
		[]constant.Constant{
			{
<<<<<<< HEAD
				Data: []byte("d"),
=======
				Data: []byte("answer"),
>>>>>>> 79f04e87
				Kind: constant.String,
			},
		},
		program.Constants,
	)
<<<<<<< HEAD

	assert.Equal(t,
		[]bbq.Import{
			{
				Name: "B",
			},
			{
				Name: "B.c",
			},
		},
		program.Imports,
	)
=======
>>>>>>> 79f04e87
}<|MERGE_RESOLUTION|>--- conflicted
+++ resolved
@@ -8913,7 +8913,68 @@
 	)
 }
 
-<<<<<<< HEAD
+func TestDynamicMethodInvocationViaOptionalChaining(t *testing.T) {
+
+	t.Parallel()
+
+	checker, err := ParseAndCheck(t, `
+      struct interface SI {
+          fun answer(): Int
+      }
+
+      fun answer(_ si: {SI}?): Int? {
+          return si?.answer()
+      }
+    `)
+	require.NoError(t, err)
+
+	comp := compiler.NewInstructionCompiler(
+		interpreter.ProgramFromChecker(checker),
+		checker.Location,
+	)
+	program := comp.Compile()
+
+	functions := program.Functions
+	require.Len(t, functions, 3)
+
+	const (
+		siIndex = iota
+		tempIndex
+	)
+
+	assert.Equal(t,
+		[]opcode.Instruction{
+			opcode.InstructionStatement{},
+			opcode.InstructionGetLocal{Local: siIndex},
+			opcode.InstructionSetLocal{Local: tempIndex},
+			opcode.InstructionGetLocal{Local: tempIndex},
+			opcode.InstructionJumpIfNil{Target: 9},
+			opcode.InstructionGetLocal{Local: tempIndex},
+			opcode.InstructionUnwrap{},
+			opcode.InstructionInvokeMethodDynamic{
+				Name:     0,
+				ArgCount: 1,
+			},
+			opcode.InstructionJump{Target: 10},
+			opcode.InstructionNil{},
+			opcode.InstructionTransferAndConvert{Type: 1},
+			opcode.InstructionReturnValue{},
+		},
+		functions[0].Code,
+	)
+
+	assert.Equal(t,
+		[]constant.Constant{
+			{
+				Data: []byte("answer"),
+				Kind: constant.String,
+			},
+		},
+		program.Constants,
+	)
+
+}
+
 func TestCompileInjectedContract(t *testing.T) {
 
 	t.Parallel()
@@ -9017,31 +9078,10 @@
 		interpreter.ProgramFromChecker(checker),
 		checker.Location,
 		config,
-=======
-func TestDynamicMethodInvocationViaOptionalChaining(t *testing.T) {
-
-	t.Parallel()
-
-	checker, err := ParseAndCheck(t, `
-      struct interface SI {
-          fun answer(): Int
-      }
-
-      fun answer(_ si: {SI}?): Int? {
-          return si?.answer()
-      }
-    `)
-	require.NoError(t, err)
-
-	comp := compiler.NewInstructionCompiler(
-		interpreter.ProgramFromChecker(checker),
-		checker.Location,
->>>>>>> 79f04e87
 	)
 	program := comp.Compile()
 
 	functions := program.Functions
-<<<<<<< HEAD
 	require.Len(t, functions, 4)
 
 	aTestFunction := functions[3]
@@ -9068,50 +9108,17 @@
 			opcode.InstructionReturnValue{},
 		},
 		aTestFunction.Code,
-=======
-	require.Len(t, functions, 3)
-
-	const (
-		siIndex = iota
-		tempIndex
-	)
-
-	assert.Equal(t,
-		[]opcode.Instruction{
-			opcode.InstructionStatement{},
-			opcode.InstructionGetLocal{Local: siIndex},
-			opcode.InstructionSetLocal{Local: tempIndex},
-			opcode.InstructionGetLocal{Local: tempIndex},
-			opcode.InstructionJumpIfNil{Target: 9},
-			opcode.InstructionGetLocal{Local: tempIndex},
-			opcode.InstructionUnwrap{},
-			opcode.InstructionInvokeMethodDynamic{
-				Name:     0,
-				ArgCount: 1,
-			},
-			opcode.InstructionJump{Target: 10},
-			opcode.InstructionNil{},
-			opcode.InstructionTransferAndConvert{Type: 1},
-			opcode.InstructionReturnValue{},
-		},
-		functions[0].Code,
->>>>>>> 79f04e87
 	)
 
 	assert.Equal(t,
 		[]constant.Constant{
 			{
-<<<<<<< HEAD
 				Data: []byte("d"),
-=======
-				Data: []byte("answer"),
->>>>>>> 79f04e87
 				Kind: constant.String,
 			},
 		},
 		program.Constants,
 	)
-<<<<<<< HEAD
 
 	assert.Equal(t,
 		[]bbq.Import{
@@ -9124,6 +9131,4 @@
 		},
 		program.Imports,
 	)
-=======
->>>>>>> 79f04e87
 }