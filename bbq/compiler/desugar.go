/*
 * Cadence - The resource-oriented smart contract programming language
 *
 * Copyright Flow Foundation
 *
 * Licensed under the Apache License, Version 2.0 (the "License");
 * you may not use this file except in compliance with the License.
 * You may obtain a copy of the License at
 *
 *   http://www.apache.org/licenses/LICENSE-2.0
 *
 * Unless required by applicable law or agreed to in writing, software
 * distributed under the License is distributed on an "AS IS" BASIS,
 * WITHOUT WARRANTIES OR CONDITIONS OF ANY KIND, either express or implied.
 * See the License for the specific language governing permissions and
 * limitations under the License.
 */

package compiler

import (
	"github.com/onflow/cadence/ast"
	"github.com/onflow/cadence/bbq/commons"
	"github.com/onflow/cadence/common"
	"github.com/onflow/cadence/errors"
	"github.com/onflow/cadence/sema"
	"github.com/onflow/cadence/stdlib"
)

const resultVariableName = "result"
const tempResultVariableName = "$_result"

// Desugar will rewrite the AST from high-level abstractions to a much lower-level
// abstractions, so the compiler and vm could work with a minimal set of language features.
type Desugar struct {
	memoryGauge            common.MemoryGauge
	elaboration            *ExtendedElaboration
	program                *ast.Program
	checker                *sema.Checker
	config                 *Config
	enclosingInterfaceType *sema.InterfaceType

	modifiedDeclarations         []ast.Declaration
	inheritedFuncsWithConditions map[string][]*inheritedFunction
	postConditionIndices         map[*ast.FunctionBlock]int

	importsSet map[common.Location]struct{}
	newImports []ast.Declaration
}

type inheritedFunction struct {
	interfaceType       *sema.InterfaceType
	functionDecl        *ast.FunctionDeclaration
	rewrittenConditions sema.PostConditionsRewrite
	elaboration         *ExtendedElaboration
}

var _ ast.DeclarationVisitor[ast.Declaration] = &Desugar{}

func NewDesugar(
	memoryGauge common.MemoryGauge,
	compilerConfig *Config,
	program *ast.Program,
	elaboration *ExtendedElaboration,
	checker *sema.Checker,
) *Desugar {
	return &Desugar{
		memoryGauge:                  memoryGauge,
		config:                       compilerConfig,
		elaboration:                  elaboration,
		program:                      program,
		checker:                      checker,
		importsSet:                   map[common.Location]struct{}{},
		inheritedFuncsWithConditions: map[string][]*inheritedFunction{},
		postConditionIndices:         map[*ast.FunctionBlock]int{},
	}
}

func (d *Desugar) Run() (program *ast.Program, postConditionIndices map[*ast.FunctionBlock]int) {
	declarations := d.program.Declarations()
	for _, declaration := range declarations {
		modifiedDeclaration := d.desugarDeclaration(declaration)
		if modifiedDeclaration != nil {
			d.modifiedDeclarations = append(d.modifiedDeclarations, modifiedDeclaration)
		}
	}

	d.modifiedDeclarations = append(d.newImports, d.modifiedDeclarations...)

	program = ast.NewProgram(d.memoryGauge, d.modifiedDeclarations)

	//fmt.Println(ast.Prettier(program))

	return program, d.postConditionIndices
}

func (d *Desugar) desugarDeclaration(declaration ast.Declaration) ast.Declaration {
	return ast.AcceptDeclaration[ast.Declaration](declaration, d)
}

func (d *Desugar) VisitVariableDeclaration(declaration *ast.VariableDeclaration) ast.Declaration {
	return declaration
}

func (d *Desugar) VisitFunctionDeclaration(declaration *ast.FunctionDeclaration, _ bool) ast.Declaration {
	funcBlock := declaration.FunctionBlock
	funcName := declaration.Identifier.Identifier

	preConditions := d.desugarPreConditions(
		funcName,
		funcBlock,
	)
	postConditions, beforeStatements := d.desugarPostConditions(
		funcName,
		funcBlock,
	)

	modifiedStatements := make([]ast.Statement, 0)
	modifiedStatements = append(modifiedStatements, preConditions...)

	modifiedStatements = append(modifiedStatements, beforeStatements...)

	functionType := d.elaboration.FunctionDeclarationFunctionType(declaration)
	returnType := functionType.ReturnTypeAnnotation.Type

	if funcBlock.HasStatements() {
		pos := funcBlock.Block.StartPos

		if len(postConditions) > 0 &&
			returnType != sema.VoidType {

			// If there are post conditions, and a return value, then define a temporary `$_result` variable.
			// This is because there can be conditional-returns in the middle of the function.
			// Thus, if there are post conditions, the return value would get assigned to this temp-result variable,
			// and would be jumped to the post-condition(s). The actual return would be at the end of the function.
			// This is done at the compiler.
			modifiedStatements = d.declareTempResultVariable(
				declaration,
				returnType,
				pos,
				modifiedStatements,
			)
		}

		// Add the remaining statements that are defined in this function.
		statements := funcBlock.Block.Statements
		modifiedStatements = append(modifiedStatements, statements...)

	} else if d.enclosingInterfaceType != nil {
		// If this is an interface-method without a body,
		// then do not generate a function for it.
		return nil
	}

	var modifiedFuncBlock *ast.FunctionBlock
	if len(postConditions) > 0 {
		// Keep track of where the post conditions start, for each function.
		// This is used by the compiler to patch the jumps for return statements.
		// Note: always use the "modifiedDecl" for tracking.
		postConditionIndex := len(modifiedStatements)
		defer func() {
			d.postConditionIndices[modifiedFuncBlock] = postConditionIndex
		}()

		// TODO: Declare the `result` variable only if it is used in the post conditions
		modifiedStatements = d.declareResultVariable(funcBlock, modifiedStatements, returnType)

		modifiedStatements = append(modifiedStatements, postConditions...)
	}

	modifiedFuncBlock = ast.NewFunctionBlock(
		d.memoryGauge,
		ast.NewBlock(
			d.memoryGauge,
			modifiedStatements,
			ast.NewRangeFromPositioned(d.memoryGauge, declaration),
		),
		nil,
		nil,
	)

	// TODO: Is the generated function needed to be desugared again?
	modifiedDecl := ast.NewFunctionDeclaration(
		d.memoryGauge,
		declaration.Access,
		declaration.Purity,
		declaration.IsStatic(),
		declaration.IsNative(),
		declaration.Identifier,
		declaration.TypeParameterList,
		declaration.ParameterList,
		declaration.ReturnTypeAnnotation,
		modifiedFuncBlock,
		declaration.StartPos,
		declaration.DocString,
	)

	d.elaboration.SetFunctionDeclarationFunctionType(modifiedDecl, functionType)

	return modifiedDecl
}

// Declare a `$_result` synthetic variable, to temporarily hold return values.
func (d *Desugar) declareTempResultVariable(
	declaration *ast.FunctionDeclaration,
	returnType sema.Type,
	pos ast.Position,
	modifiedStatements []ast.Statement,
) []ast.Statement {
	tempResultVarDecl := ast.NewVariableDeclaration(
		d.memoryGauge,
		ast.AccessNotSpecified,
		false,
		ast.NewIdentifier(
			d.memoryGauge,
			tempResultVariableName,
			pos,
		),
		declaration.ReturnTypeAnnotation,

		// We just need the variable to be defined. Value is assigned later.
		nil,

		ast.NewTransfer(
			d.memoryGauge,
			ast.TransferOperationCopy, // TODO: determine based on return value (if resource, this should be a move)
			pos,
		),
		pos,
		nil,
		nil,
		"",
	)

	d.elaboration.SetVariableDeclarationTypes(
		tempResultVarDecl,
		sema.VariableDeclarationTypes{
			ValueType:  returnType,
			TargetType: returnType,
		},
	)

	modifiedStatements = append(modifiedStatements, tempResultVarDecl)
	return modifiedStatements
}

// Declare the `result` variable which will be made available to the post-conditions.
func (d *Desugar) declareResultVariable(
	funcBlock *ast.FunctionBlock,
	modifiedStatements []ast.Statement,
	returnType sema.Type,
) []ast.Statement {

	pos := funcBlock.EndPosition(d.memoryGauge)
	resultVarType, exist := d.elaboration.ResultVariableType(funcBlock)

	// Declare 'result' variable as needed, and assign the temp-result to it.
	// i.e: `let result = $_result`
	if !exist || resultVarType == sema.VoidType {
		return modifiedStatements
	}

	var returnValueExpr ast.Expression = d.tempResultIdentifierExpr(pos)

	// If the return type is a resource, then this must be a reference expr.
	if returnType.IsResourceType() {
		referenceExpression := ast.NewReferenceExpression(d.memoryGauge, returnValueExpr, pos)
		d.elaboration.SetReferenceExpressionBorrowType(referenceExpression, resultVarType)
		returnValueExpr = referenceExpression
	}

	resultVarDecl := ast.NewVariableDeclaration(
		d.memoryGauge,
		ast.AccessNotSpecified,
		true,
		ast.NewIdentifier(
			d.memoryGauge,
			resultVariableName,
			pos,
		),

		// No need of type annotation.
		// Compiler retrieves types from the elaboration, which is updated below.
		nil,

		returnValueExpr,
		ast.NewTransfer(
			d.memoryGauge,
			// This is always a copy.
			// Because result becomes a reference, if the return type is resource.
			ast.TransferOperationCopy,
			pos,
		),
		pos,
		nil,
		nil,
		"",
	)

	d.elaboration.SetVariableDeclarationTypes(
		resultVarDecl,
		sema.VariableDeclarationTypes{
			ValueType:  resultVarType,
			TargetType: resultVarType,
		},
	)

	modifiedStatements = append(modifiedStatements, resultVarDecl)

	return modifiedStatements
}

func (d *Desugar) tempResultIdentifierExpr(pos ast.Position) *ast.IdentifierExpression {
	return ast.NewIdentifierExpression(
		d.memoryGauge,
		ast.NewIdentifier(
			d.memoryGauge,
			tempResultVariableName,
			pos,
		),
	)
}

func (d *Desugar) desugarPreConditions(
	enclosingFuncName string,
	funcBlock *ast.FunctionBlock,
) []ast.Statement {

	desugaredConditions := make([]ast.Statement, 0)

	// Desugar inherited pre-conditions
	inheritedFuncs := d.inheritedFuncsWithConditions[enclosingFuncName]
	for _, inheritedFunc := range inheritedFuncs {
		inheritedPreConditions := inheritedFunc.functionDecl.FunctionBlock.PreConditions
		if inheritedPreConditions == nil {
			continue
		}

		// If the inherited function has pre-conditions, then include them as well by copying them over.
		for _, condition := range inheritedPreConditions.Conditions {
			desugaredCondition := d.desugarInheritedCondition(condition, inheritedFunc)
			desugaredConditions = append(desugaredConditions, desugaredCondition)
		}
	}

	// Desugar self-defined pre-conditions
	var conditions *ast.Conditions
	if funcBlock != nil && funcBlock.PreConditions != nil {
		conditions = funcBlock.PreConditions

		for _, condition := range conditions.Conditions {
<<<<<<< HEAD
			desugaredCondition := d.desugarCondition(condition, nil)
=======
			desugaredCondition := d.desugarCondition(condition, false)
>>>>>>> 0747673c
			desugaredConditions = append(desugaredConditions, desugaredCondition)
		}
	}

	// If this is a method of a concrete-type then return with the updated statements,
	// and continue desugaring the rest.
	if d.includeConditions(conditions) {
		return desugaredConditions
	}

	return nil
}

func (d *Desugar) desugarPostConditions(
	enclosingFuncName string,
	funcBlock *ast.FunctionBlock,
) (desugaredConditions []ast.Statement, beforeStatements []ast.Statement) {

	desugaredConditions = make([]ast.Statement, 0)

	var conditions *ast.Conditions
	if funcBlock != nil {
		conditions = funcBlock.PostConditions
	}

	// Desugar locally-defined post-conditions
	if conditions != nil {
		postConditionsRewrite := d.elaboration.PostConditionsRewrite(conditions)
		conditionsList := postConditionsRewrite.RewrittenPostConditions

		beforeStatements = postConditionsRewrite.BeforeStatements

		for _, condition := range conditionsList {
<<<<<<< HEAD
			desugaredCondition := d.desugarCondition(condition, nil)
=======
			desugaredCondition := d.desugarCondition(condition, false)
>>>>>>> 0747673c
			desugaredConditions = append(desugaredConditions, desugaredCondition)
		}
	}

	// Desugar inherited post-conditions
	inheritedFuncs, ok := d.inheritedFuncsWithConditions[enclosingFuncName]
	if ok && len(inheritedFuncs) > 0 {
		// Must be added in reverse order.
		for i := len(inheritedFuncs) - 1; i >= 0; i-- {
			inheritedFunc := inheritedFuncs[i]
			inheritedFunctionBlock := inheritedFunc.functionDecl.FunctionBlock

			inheritedPostConditions := inheritedFunctionBlock.PostConditions
			if inheritedPostConditions == nil {
				continue
			}

			// Result variable must be looked-up in the corresponding elaboration.
			resultVarType, resultVarExist := inheritedFunc.elaboration.ResultVariableType(inheritedFunctionBlock)

			// If the inherited function has post-conditions (and before statements),
			// then include them as well, by bringing them over (inlining).

			rewrittenBeforeStatements := inheritedFunc.rewrittenConditions.BeforeStatements
			beforeStatements = append(beforeStatements, rewrittenBeforeStatements...)
			for _, statement := range rewrittenBeforeStatements {
				d.elaboration.conditionsElaborations[statement] = inheritedFunc.elaboration
			}

			for _, condition := range inheritedFunc.rewrittenConditions.RewrittenPostConditions {
				desugaredCondition := d.desugarInheritedCondition(condition, inheritedFunc)
				desugaredConditions = append(desugaredConditions, desugaredCondition)
			}

			if resultVarExist {
				d.elaboration.SetResultVariableType(funcBlock, resultVarType)
			}
		}
	}

	// If this is a method of a concrete-type then return with the updated statements,
	// and continue desugaring the rest.
	if d.includeConditions(conditions) {
		return desugaredConditions, beforeStatements
	}

	return nil, nil
}

func (d *Desugar) desugarInheritedCondition(condition ast.Condition, inheritedFunc *inheritedFunction) ast.Statement {
	// When desugaring inherited functions, use their corresponding elaboration.
	prevElaboration := d.elaboration
	d.elaboration = inheritedFunc.elaboration

<<<<<<< HEAD
	desugaredCondition := d.desugarCondition(condition, inheritedFunc.interfaceType)
=======
	desugaredCondition := d.desugarCondition(condition, true)
>>>>>>> 0747673c
	d.elaboration = prevElaboration

	// Elaboration to be used by the condition must be set in the current elaboration.
	// (Not in the inherited function's elaboration)
	d.elaboration.conditionsElaborations[desugaredCondition] = inheritedFunc.elaboration
	return desugaredCondition
}

func (d *Desugar) includeConditions(conditions *ast.Conditions) bool {
	// Conditions can be inlined if one of the conditions are satisfied:
	//  - There are no conditions
	//  - This is a method of a concrete-type (i.e: enclosingInterfaceType is `nil`)
	return conditions == nil ||
		d.enclosingInterfaceType == nil
}

var conditionFailedMessage = ast.NewStringExpression(nil, "pre/post condition failed", ast.EmptyRange)

var panicFuncInvocationTypes = sema.InvocationExpressionTypes{
	ReturnType: stdlib.PanicFunctionType.ReturnTypeAnnotation.Type,
	ArgumentTypes: []sema.Type{
		sema.StringType,
	},
}

<<<<<<< HEAD
func (d *Desugar) desugarCondition(condition ast.Condition, inheritedFrom *sema.InterfaceType) ast.Statement {
=======
func (d *Desugar) desugarCondition(condition ast.Condition, isInherited bool) ast.Statement {
>>>>>>> 0747673c
	switch condition := condition.(type) {
	case *ast.TestCondition:

		// Desugar a test-condition to an if-statement. i.e:
		// ```
		//   pre{ x > 0: "x must be larger than zero"}
		// ```
		// is converted to:
		// ```
		//   if !(x > 0) {
		//     panic("x must be larger than zero")
		//   }
		// ```
		message := condition.Message
		if message == nil {
			message = conditionFailedMessage
		}

		startPos := condition.StartPosition()

		panicFuncInvocation := ast.NewInvocationExpression(
			d.memoryGauge,
			ast.NewIdentifierExpression(
				d.memoryGauge,
				ast.NewIdentifier(
					d.memoryGauge,
					commons.PanicFunctionName,
					startPos,
				),
			),
			nil,
			[]*ast.Argument{
				ast.NewUnlabeledArgument(d.memoryGauge, message),
			},
			startPos,
			condition.EndPosition(d.memoryGauge),
		)

		d.elaboration.SetInvocationExpressionTypes(panicFuncInvocation, panicFuncInvocationTypes)

		ifStmt := ast.NewIfStatement(
			d.memoryGauge,
			ast.NewUnaryExpression(
				d.memoryGauge,
				ast.OperationNegate,
				condition.Test,
				startPos,
			),
			ast.NewBlock(
				d.memoryGauge,
				[]ast.Statement{
					ast.NewExpressionStatement(
						d.memoryGauge,
						panicFuncInvocation,
					),
				},
				ast.NewRangeFromPositioned(
					d.memoryGauge,
					condition.Test,
				),
			),
			nil,
			startPos,
		)

		return ifStmt
	case *ast.EmitCondition:
		emitStmt := (*ast.EmitStatement)(condition)

<<<<<<< HEAD
		// If this is a locally defined condition, do nothing.
		if inheritedFrom == nil {
=======
		if !isInherited {
>>>>>>> 0747673c
			return emitStmt
		}

		// If the condition is inherited, then re-write
		// the emit statement to be type-qualified.
		// i.e: `emit Event()` will be re-written as `emit Contract.Event()`.
		// Otherwise, the compiler can't find the symbol.

<<<<<<< HEAD
		eventType := d.elaboration.EmitStatementEventType(emitStmt)

		// Get the contract in which the event was declared.
		// This is guaranteed, since events can only be declared in contracts.
		declaredContract := declaredContract(eventType).(sema.CompositeKindedType)

=======
>>>>>>> 0747673c
		eventConstructorInvocation := emitStmt.InvocationExpression

		// If the event constructor is already type-qualified, then no need to change anything.
		if _, ok := eventConstructorInvocation.InvokedExpression.(*ast.MemberExpression); ok {
			return emitStmt
		}

		// Otherwise, make it type-qualified
		invocationTypes := d.elaboration.InvocationExpressionTypes(eventConstructorInvocation)

		pos := eventConstructorInvocation.StartPosition()

<<<<<<< HEAD
=======
		// Get the contract in which the event was declared.
		// This is guaranteed, since events can only be declared in contracts.
		eventType := d.elaboration.EmitStatementEventType(emitStmt)
		declaredContract := declaredContractType(eventType).(sema.CompositeKindedType)

>>>>>>> 0747673c
		memberExpression := ast.NewMemberExpression(
			d.memoryGauge,
			ast.NewIdentifierExpression(
				d.memoryGauge,
				ast.NewIdentifier(
					d.memoryGauge,
					declaredContract.GetIdentifier(),
					pos,
				),
			),
			false,
			pos,
			ast.NewIdentifier(
				d.memoryGauge,
				eventType.Identifier,
				pos,
			),
		)

		newEventConstructorInvocation := ast.NewInvocationExpression(
			d.memoryGauge,
			memberExpression,
			eventConstructorInvocation.TypeArguments,
			eventConstructorInvocation.Arguments,
			eventConstructorInvocation.ArgumentsStartPos,
			eventConstructorInvocation.EndPos,
		)

		newEmitStmt := ast.NewEmitStatement(
			d.memoryGauge,
			newEventConstructorInvocation,
			emitStmt.StartPos,
		)

<<<<<<< HEAD
		// Inject a static import so the compiler can link the functions.
		d.addImport(eventType.Location)

		d.elaboration.SetInvocationExpressionTypes(newEventConstructorInvocation, invocationTypes)
		d.elaboration.SetEmitStatementEventType(newEmitStmt, eventType)

=======
		//Inject a static import so the compiler can link the functions.
		d.addImport(eventType.Location)

>>>>>>> 0747673c
		// TODO: Is there a way to get the type for the constructor
		//  from the elaboration, rather than manually constructing it here?
		eventConstructorFuncType := sema.NewSimpleFunctionType(
			sema.FunctionPurityImpure,
			// Parameters are not needed, since they are not used in the compiler
			nil,
			sema.NewTypeAnnotation(eventType),
		)
		eventConstructorFuncType.IsConstructor = true

		memberAccessInfo := sema.MemberAccessInfo{
			AccessedType:  declaredContract,
			ResultingType: eventType,
			Member: sema.NewPublicFunctionMember(
				d.memoryGauge,
				declaredContract,
				eventType.Identifier,
				eventConstructorFuncType,
				"",
			),
			IsOptional:      false,
			ReturnReference: false,
		}

<<<<<<< HEAD
=======
		d.elaboration.SetInvocationExpressionTypes(newEventConstructorInvocation, invocationTypes)
		d.elaboration.SetEmitStatementEventType(newEmitStmt, eventType)
>>>>>>> 0747673c
		d.elaboration.SetMemberExpressionMemberAccessInfo(memberExpression, memberAccessInfo)

		return newEmitStmt
	default:
		panic(errors.NewUnreachableError())
	}
}

<<<<<<< HEAD
func declaredContract(containedType sema.ContainedType) sema.Type {
=======
func declaredContractType(containedType sema.ContainedType) sema.Type {
>>>>>>> 0747673c
	containerType := containedType.GetContainerType()
	if containerType == nil {
		return containedType
	}

<<<<<<< HEAD
	return declaredContract(containerType.(sema.ContainedType))
=======
	return declaredContractType(containerType.(sema.ContainedType))
>>>>>>> 0747673c
}

func (d *Desugar) VisitSpecialFunctionDeclaration(declaration *ast.SpecialFunctionDeclaration) ast.Declaration {
	desugaredDecl := d.desugarDeclaration(declaration.FunctionDeclaration).(*ast.FunctionDeclaration)
	if desugaredDecl == declaration.FunctionDeclaration {
		return declaration
	}

	return ast.NewSpecialFunctionDeclaration(
		d.memoryGauge,
		declaration.Kind,
		desugaredDecl,
	)
}

func (d *Desugar) VisitAttachmentDeclaration(declaration *ast.AttachmentDeclaration) ast.Declaration {
	return declaration
}

func (d *Desugar) VisitCompositeDeclaration(declaration *ast.CompositeDeclaration) ast.Declaration {
	compositeType := d.elaboration.CompositeDeclarationType(declaration)

	// Recursively de-sugar nested declarations (functions, types, etc.)

	prevInheritedFuncsWithConditions := d.inheritedFuncsWithConditions
	prevEnclosingInterfaceType := d.enclosingInterfaceType

	d.inheritedFuncsWithConditions = d.inheritedFunctionsWithConditions(compositeType)
	d.enclosingInterfaceType = nil

	defer func() {
		d.inheritedFuncsWithConditions = prevInheritedFuncsWithConditions
		d.enclosingInterfaceType = prevEnclosingInterfaceType
	}()

	var desugaredMembers []ast.Declaration
	membersDesugared := false
	existingMembers := declaration.Members.Declarations()

	for _, member := range existingMembers {
		desugaredMember := d.desugarDeclaration(member)
		if desugaredMember == nil {
			continue
		}

		membersDesugared = membersDesugared || (desugaredMember != member)
		desugaredMembers = append(desugaredMembers, desugaredMember)
	}

	// Add inherited default functions.
	existingFunctions := declaration.Members.FunctionsByIdentifier()
	inheritedDefaultFuncs := d.inheritedDefaultFunctions(
		compositeType,
		existingFunctions,
		declaration.StartPos,
		declaration.Range,
	)

	// Optimization: If none of the existing members got updated or,
	// if there are no inherited members, then return the same declaration as-is.
	if !membersDesugared && len(inheritedDefaultFuncs) == 0 {
		return declaration
	}

	desugaredMembers = append(desugaredMembers, inheritedDefaultFuncs...)

	modifiedDecl := ast.NewCompositeDeclaration(
		d.memoryGauge,
		declaration.Access,
		declaration.CompositeKind,
		declaration.Identifier,
		declaration.Conformances,
		ast.NewMembers(d.memoryGauge, desugaredMembers),
		declaration.DocString,
		declaration.Range,
	)

	// Update elaboration. Type info is needed for later steps.
	d.elaboration.SetCompositeDeclarationType(modifiedDecl, compositeType)

	return modifiedDecl
}

func (d *Desugar) inheritedFunctionsWithConditions(compositeType sema.ConformingType) map[string][]*inheritedFunction {
	inheritedFunctions := make(map[string][]*inheritedFunction)

	compositeType.EffectiveInterfaceConformanceSet().ForEach(func(interfaceType *sema.InterfaceType) {

		elaboration, err := d.config.ElaborationResolver(interfaceType.Location)
		if err != nil {
			panic(err)
		}

		interfaceDecl := elaboration.InterfaceTypeDeclaration(interfaceType)
		functions := interfaceDecl.Members.FunctionsByIdentifier()

		for name, functionDecl := range functions { // nolint:maprange
			if !functionDecl.FunctionBlock.HasConditions() {
				continue
			}
			funcs := inheritedFunctions[name]

			postConditions := functionDecl.FunctionBlock.PostConditions
			var rewrittenConditions sema.PostConditionsRewrite
			if postConditions != nil {
				rewrittenConditions = elaboration.PostConditionsRewrite(postConditions)
			}

			funcs = append(funcs, &inheritedFunction{
				interfaceType:       interfaceType,
				functionDecl:        functionDecl,
				rewrittenConditions: rewrittenConditions,
				elaboration:         NewExtendedElaboration(elaboration),
			})
			inheritedFunctions[name] = funcs
		}
	})

	return inheritedFunctions
}

func (d *Desugar) inheritedDefaultFunctions(
	compositeType sema.ConformingType,
	existingFunctions map[string]*ast.FunctionDeclaration,
	pos ast.Position,
	declRange ast.Range,
) []ast.Declaration {

	inheritedDefaultFunctions := make(map[string]struct{})

	inheritedMembers := make([]ast.Declaration, 0)

	for _, conformance := range compositeType.EffectiveInterfaceConformances() {
		interfaceType := conformance.InterfaceType

		elaboration, err := d.config.ElaborationResolver(interfaceType.Location)
		if err != nil {
			panic(err)
		}

		interfaceDecl := elaboration.InterfaceTypeDeclaration(interfaceType)
		functions := interfaceDecl.Members.FunctionsByIdentifier()

		for funcName, inheritedFunc := range functions { // nolint:maprange
			if !inheritedFunc.FunctionBlock.HasStatements() {
				continue
			}

			// Pick the 'closest' default function.
			// This is the same way how it is implemented in the interpreter.
			_, ok := inheritedDefaultFunctions[funcName]
			if ok {
				continue
			}
			inheritedDefaultFunctions[funcName] = struct{}{}

			// If the inherited function is overridden by the current type, then skip.
			if d.isFunctionOverridden(compositeType, funcName, existingFunctions) {
				continue
			}

			// For each inherited function, generate a delegator function,
			// which calls the actual default implementation at the interface.
			// i.e:
			//  FooImpl {
			//    fun defaultFunc(a1: T1, a2: T2): R {
			//        return FooInterface.defaultFunc(a1, a2)
			//    }
			//  }

			// Generate: `FooInterface.defaultFunc(a1, a2)`

			inheritedFuncType := elaboration.FunctionDeclarationFunctionType(inheritedFunc)

			member, ok := interfaceType.MemberMap().Get(funcName)
			if !ok {
				panic(errors.NewUnreachableError())
			}

			invocation := d.interfaceDelegationMethodCall(
				interfaceType,
				inheritedFuncType,
				pos,
				funcName,
				member,
				nil,
			)

			funcReturnType := inheritedFuncType.ReturnTypeAnnotation.Type
			returnStmt := ast.NewReturnStatement(d.memoryGauge, invocation, declRange)
			d.elaboration.SetReturnStatementTypes(
				returnStmt,
				sema.ReturnStatementTypes{
					ValueType:  funcReturnType,
					ReturnType: funcReturnType,
				},
			)

			// Generate: `fun defaultFunc(a1: T1, a2: T2) { ... }`
			defaultFuncDelegator := ast.NewFunctionDeclaration(
				d.memoryGauge,
				inheritedFunc.Access,
				inheritedFunc.Purity,
				inheritedFunc.IsStatic(),
				inheritedFunc.IsNative(),
				ast.NewIdentifier(
					d.memoryGauge,
					funcName,
					pos,
				),
				inheritedFunc.TypeParameterList,
				inheritedFunc.ParameterList,
				inheritedFunc.ReturnTypeAnnotation,
				ast.NewFunctionBlock(
					d.memoryGauge,
					ast.NewBlock(
						d.memoryGauge,
						[]ast.Statement{
							returnStmt,
						},
						declRange,
					),
					nil,
					nil,
				),
				inheritedFunc.StartPos,
				inheritedFunc.DocString,
			)

			d.elaboration.SetFunctionDeclarationFunctionType(defaultFuncDelegator, inheritedFuncType)

			// Pass the generated default function again through the desugar phase,
			// so that it will properly link/chain the function conditions
			// that are inherited/available for this default function.
			desugaredDelegator := d.desugarDeclaration(defaultFuncDelegator)

			inheritedMembers = append(inheritedMembers, desugaredDelegator)

		}
	}

	return inheritedMembers
}

func (d *Desugar) isFunctionOverridden(
	enclosingType sema.ConformingType,
	funcName string,
	existingFunctions map[string]*ast.FunctionDeclaration,
) bool {
	implementedFunc, isImplemented := existingFunctions[funcName]
	if !isImplemented {
		return false
	}

	_, isInterface := enclosingType.(*sema.InterfaceType)
	if isInterface {
		// If the currently visiting declaration is an interface type (i.e: This function is an interface method)
		// then it is considered as a default implementation only if there are statements.
		// This is because interface methods can define conditions, without overriding the function.
		return implementedFunc.FunctionBlock.HasStatements()
	}

	return true
}

func (d *Desugar) interfaceDelegationMethodCall(
	interfaceType *sema.InterfaceType,
	inheritedFuncType *sema.FunctionType,
	pos ast.Position,
	functionName string,
	member *sema.Member,
	extraArguments []ast.Expression,
) *ast.InvocationExpression {

	arguments := make([]*ast.Argument, 0)
	for _, param := range inheritedFuncType.Parameters {
		var arg *ast.Argument
		if param.Label == "_" {
			arg = ast.NewUnlabeledArgument(
				d.memoryGauge,
				ast.NewIdentifierExpression(
					d.memoryGauge,
					ast.NewIdentifier(
						d.memoryGauge,
						param.Identifier,
						pos,
					),
				),
			)
		} else {
			var label string
			if param.Label == "" {
				label = param.Identifier
			} else {
				label = param.Label
			}

			arg = ast.NewArgument(
				d.memoryGauge,
				label,
				&pos,
				&pos,
				ast.NewIdentifierExpression(
					d.memoryGauge,
					ast.NewIdentifier(
						d.memoryGauge,
						param.Identifier,
						pos,
					),
				),
			)
		}
		arguments = append(arguments, arg)
	}

	for _, argument := range extraArguments {
		arg := ast.NewUnlabeledArgument(
			d.memoryGauge,
			argument,
		)

		arguments = append(arguments, arg)
	}

	// `FooInterface.defaultFunc(a1, a2)`
	//
	// However, when generating code, we need to load "self" as the receiver,
	// and call the interface's function.
	// This is done by setting the invoked identifier as 'self',
	// but setting interface-type as the "AccessedType" (in AccessedType).
	invokedExpr := ast.NewMemberExpression(
		d.memoryGauge,
		ast.NewIdentifierExpression(
			d.memoryGauge,

			ast.NewIdentifier(
				d.memoryGauge,
				"self",
				pos,
			),
		),
		false,
		pos,
		ast.NewIdentifier(
			d.memoryGauge,
			functionName,
			pos,
		),
	)

	invocation := ast.NewInvocationExpression(
		d.memoryGauge,
		invokedExpr,
		nil,
		arguments,
		pos,
		pos,
	)

	funcType, ok := member.TypeAnnotation.Type.(*sema.FunctionType)
	if !ok {
		panic(errors.NewUnreachableError())
	}

	invocationTypes := sema.InvocationExpressionTypes{
		ReturnType:    funcType.ReturnTypeAnnotation.Type,
		ArgumentTypes: funcType.ParameterTypes(),
	}

	memberAccessInfo := sema.MemberAccessInfo{
		AccessedType:    interfaceType,
		ResultingType:   funcType,
		Member:          member,
		IsOptional:      false,
		ReturnReference: false,
	}

	d.elaboration.SetInvocationExpressionTypes(invocation, invocationTypes)
	d.elaboration.SetMemberExpressionMemberAccessInfo(invokedExpr, memberAccessInfo)
	d.elaboration.SetInterfaceMethodStaticCall(invocation)

	// Given these invocations are treated as static calls,
	// we need to inject a static import as well, so the
	// compiler can link these functions.
	d.addImport(interfaceType.Location)

	return invocation
}

func (d *Desugar) addImport(location common.Location) {
	interfaceLocation, isAddressLocation := location.(common.AddressLocation)
	if isAddressLocation {
		if _, exists := d.importsSet[interfaceLocation]; !exists {
			d.newImports = append(
				d.newImports,
				ast.NewImportDeclaration(
					d.memoryGauge,
					[]ast.Identifier{
						ast.NewIdentifier(d.memoryGauge, interfaceLocation.Name, ast.EmptyPosition),
					},
					interfaceLocation,
					ast.EmptyRange,
					ast.EmptyPosition,
				))

			d.importsSet[interfaceLocation] = struct{}{}
		}
	}
}

func (d *Desugar) VisitInterfaceDeclaration(declaration *ast.InterfaceDeclaration) ast.Declaration {
	interfaceType := d.elaboration.InterfaceDeclarationType(declaration)

	prevEnclosingInterfaceType := d.enclosingInterfaceType
	d.enclosingInterfaceType = interfaceType
	defer func() {
		d.enclosingInterfaceType = prevEnclosingInterfaceType
	}()

	// Recursively de-sugar nested declarations (functions, types, etc.)

	var desugaredMembers []ast.Declaration

	existingMembers := declaration.Members.Declarations()
	for _, member := range existingMembers {
		desugaredMember := d.desugarDeclaration(member)
		if desugaredMember == nil {
			continue
		}
		desugaredMembers = append(desugaredMembers, desugaredMember)
	}

	// TODO: Optimize: If none of the existing members got updated or,
	// if there are no inherited members, then return the same declaration as-is.

	modifiedDecl := ast.NewInterfaceDeclaration(
		d.memoryGauge,
		declaration.Access,
		declaration.CompositeKind,
		declaration.Identifier,
		declaration.Conformances,
		ast.NewMembers(d.memoryGauge, desugaredMembers),
		declaration.DocString,
		declaration.Range,
	)

	// Update elaboration. Type info is needed for later steps.
	d.elaboration.SetInterfaceDeclarationType(modifiedDecl, interfaceType)

	return modifiedDecl
}

func (d *Desugar) VisitEntitlementDeclaration(declaration *ast.EntitlementDeclaration) ast.Declaration {
	return declaration
}

func (d *Desugar) VisitEntitlementMappingDeclaration(declaration *ast.EntitlementMappingDeclaration) ast.Declaration {
	return declaration
}

func (d *Desugar) VisitTransactionDeclaration(transaction *ast.TransactionDeclaration) ast.Declaration {
	// Converts a transaction into a composite type declaration.
	// Transaction parameters are converted into global variables.
	// An initializer is generated to set parameters to above generated global variables.

	var varDeclarations []ast.Declaration
	var initFunction *ast.FunctionDeclaration

	transactionTypes := d.elaboration.TransactionDeclarationType(transaction)

	if transaction.ParameterList != nil {
		varDeclarations = make([]ast.Declaration, 0, len(transaction.ParameterList.Parameters))
		statements := make([]ast.Statement, 0, len(transaction.ParameterList.Parameters))
		parameters := make([]*ast.Parameter, 0, len(transaction.ParameterList.Parameters))

		for index, parameter := range transaction.ParameterList.Parameters {
			// Create global variables
			// i.e: `var a: Type`
			field := ast.NewVariableDeclaration(
				d.memoryGauge,
				ast.AccessSelf,
				false,
				parameter.Identifier,
				parameter.TypeAnnotation,
				nil,
				nil,
				parameter.StartPos,
				nil,
				nil,
				"",
			)

			varDeclarations = append(varDeclarations, field)

			// Create assignment from param to global var.
			// i.e: `a = $param_a`
			modifiedParamName := commons.TransactionGeneratedParamPrefix + parameter.Identifier.Identifier

			modifiedParameter := ast.NewParameter(
				d.memoryGauge,
				"",
				ast.NewIdentifier(
					d.memoryGauge,
					modifiedParamName,
					parameter.StartPos,
				),
				parameter.TypeAnnotation,
				nil,
				parameter.StartPos,
			)

			parameters = append(parameters, modifiedParameter)

			assignment := ast.NewAssignmentStatement(
				d.memoryGauge,
				ast.NewIdentifierExpression(
					d.memoryGauge,
					parameter.Identifier,
				),
				ast.NewTransfer(
					d.memoryGauge,
					ast.TransferOperationCopy,
					parameter.StartPos,
				),
				ast.NewIdentifierExpression(
					d.memoryGauge,
					ast.NewIdentifier(
						d.memoryGauge,
						modifiedParamName,
						parameter.StartPos,
					),
				),
			)

			statements = append(statements, assignment)

			paramType := transactionTypes.Parameters[index].TypeAnnotation.Type
			assignmentTypes := sema.AssignmentStatementTypes{
				ValueType:  paramType,
				TargetType: paramType,
			}

			d.elaboration.SetAssignmentStatementTypes(assignment, assignmentTypes)
		}

		// Create an init function.
		// func $init($param_a: Type, $param_b: Type, ...) {
		//     a = $param_a
		//     b = $param_b
		//     ...
		// }
		initFunction = simpleFunctionDeclaration(
			d.memoryGauge,
			commons.ProgramInitFunctionName,
			parameters,
			statements,
			transaction.StartPos,
			transaction.Range,
		)

		initFunctionType := sema.NewSimpleFunctionType(
			sema.FunctionPurityImpure,
			transactionTypes.Parameters,
			sema.VoidTypeAnnotation,
		)

		d.elaboration.SetFunctionDeclarationFunctionType(initFunction, initFunctionType)
	}

	var members []ast.Declaration

	prepareBlock := transaction.Prepare
	if prepareBlock != nil {
		prepareFunction := d.desugarDeclaration(prepareBlock.FunctionDeclaration)
		members = append(members, prepareFunction)
	}

	var executeFunc *ast.FunctionDeclaration
	if transaction.Execute != nil {
		executeFunc = transaction.Execute.FunctionDeclaration
	}

	preConditions := transaction.PreConditions
	postConditions := transaction.PostConditions

	// If there are pre/post conditions,
	// add them to the execute function.
	if preConditions != nil || postConditions != nil {
		if executeFunc == nil {
			// If there is no execute block, create an empty one.
			executeFunc = simpleFunctionDeclaration(
				d.memoryGauge,
				commons.ExecuteFunctionName,
				nil,
				nil,
				transaction.StartPos,
				transaction.Range,
			)

			d.elaboration.SetFunctionDeclarationFunctionType(executeFunc, executeFuncType)
		}

		executeFunc.FunctionBlock.PreConditions = preConditions
		executeFunc.FunctionBlock.PostConditions = postConditions
	}

	// Then desugar the execute function so that the conditions will be
	// inlined to the start and end of the execute function body.
	if executeFunc != nil {
		desugaredExecuteFunc := d.desugarDeclaration(executeFunc)
		members = append(members, desugaredExecuteFunc)
	}

	compositeDecl := ast.NewCompositeDeclaration(
		d.memoryGauge,
		ast.AccessNotSpecified,
		common.CompositeKindStructure,
		ast.NewIdentifier(
			d.memoryGauge,
			commons.TransactionWrapperCompositeName,
			ast.EmptyPosition,
		),
		nil,
		ast.NewMembers(d.memoryGauge, members),
		"",
		ast.EmptyRange,
	)

	d.elaboration.SetCompositeDeclarationType(compositeDecl, transactionCompositeType)

	// We can only return one declaration.
	// So manually add the rest of the declarations.
	d.modifiedDeclarations = append(d.modifiedDeclarations, varDeclarations...)
	if initFunction != nil {
		d.modifiedDeclarations = append(d.modifiedDeclarations, initFunction)
	}

	return compositeDecl
}

func (d *Desugar) VisitFieldDeclaration(declaration *ast.FieldDeclaration) ast.Declaration {
	return declaration
}

func (d *Desugar) VisitEnumCaseDeclaration(declaration *ast.EnumCaseDeclaration) ast.Declaration {
	return declaration
}

func (d *Desugar) VisitPragmaDeclaration(declaration *ast.PragmaDeclaration) ast.Declaration {
	return declaration
}

func (d *Desugar) VisitImportDeclaration(declaration *ast.ImportDeclaration) ast.Declaration {
	resolvedLocations, err := commons.ResolveLocation(
		d.config.LocationHandler,
		declaration.Identifiers,
		declaration.Location,
	)
	if err != nil {
		panic(err)
	}

	for _, resolvedLocation := range resolvedLocations {
		location := resolvedLocation.Location
		_, exists := d.importsSet[location]
		if exists {
			return nil
		}

		d.importsSet[location] = struct{}{}
	}

	return declaration
}

var emptyInitializer = func() *ast.SpecialFunctionDeclaration {
	// This is created only once per compilation. So no need to meter memory.

	initializer := ast.NewFunctionDeclaration(
		nil,
		ast.AccessNotSpecified,
		ast.FunctionPurityUnspecified,
		false,
		false,
		ast.NewIdentifier(
			nil,
			commons.InitFunctionName,
			ast.EmptyPosition,
		),
		nil,
		nil,
		nil,
		ast.NewFunctionBlock(
			nil,
			ast.NewBlock(nil, nil, ast.EmptyRange),
			nil,
			nil,
		),
		ast.Position{},
		"",
	)

	return ast.NewSpecialFunctionDeclaration(
		nil,
		common.DeclarationKindInitializer,
		initializer,
	)
}()

var emptyInitializerFuncType = sema.NewSimpleFunctionType(
	sema.FunctionPurityImpure,
	nil,
	sema.VoidTypeAnnotation,
)

func simpleFunctionDeclaration(
	memoryGauge common.MemoryGauge,
	functionName string,
	parameters []*ast.Parameter,
	statements []ast.Statement,
	startPos ast.Position,
	astRange ast.Range,
) *ast.FunctionDeclaration {

	var paramList *ast.ParameterList
	if parameters != nil {
		paramList = ast.NewParameterList(
			memoryGauge,
			parameters,
			astRange,
		)
	}

	return ast.NewFunctionDeclaration(
		memoryGauge,
		ast.AccessNotSpecified,
		ast.FunctionPurityUnspecified,
		false,
		false,
		ast.NewIdentifier(
			memoryGauge,
			functionName,
			startPos,
		),
		nil,
		paramList,
		nil,
		ast.NewFunctionBlock(
			memoryGauge,
			ast.NewBlock(
				memoryGauge,
				statements,
				astRange,
			),
			nil,
			nil,
		),
		startPos,
		"",
	)
}

var transactionCompositeType = &sema.CompositeType{
	Location:    nil,
	Identifier:  commons.TransactionWrapperCompositeName,
	Kind:        common.CompositeKindStructure,
	NestedTypes: &sema.StringTypeOrderedMap{},
	Members:     &sema.StringMemberOrderedMap{},
}

var executeFuncType = sema.NewSimpleFunctionType(
	sema.FunctionPurityImpure,
	nil,
	sema.VoidTypeAnnotation,
)<|MERGE_RESOLUTION|>--- conflicted
+++ resolved
@@ -349,11 +349,7 @@
 		conditions = funcBlock.PreConditions
 
 		for _, condition := range conditions.Conditions {
-<<<<<<< HEAD
 			desugaredCondition := d.desugarCondition(condition, nil)
-=======
-			desugaredCondition := d.desugarCondition(condition, false)
->>>>>>> 0747673c
 			desugaredConditions = append(desugaredConditions, desugaredCondition)
 		}
 	}
@@ -387,11 +383,7 @@
 		beforeStatements = postConditionsRewrite.BeforeStatements
 
 		for _, condition := range conditionsList {
-<<<<<<< HEAD
 			desugaredCondition := d.desugarCondition(condition, nil)
-=======
-			desugaredCondition := d.desugarCondition(condition, false)
->>>>>>> 0747673c
 			desugaredConditions = append(desugaredConditions, desugaredCondition)
 		}
 	}
@@ -446,11 +438,7 @@
 	prevElaboration := d.elaboration
 	d.elaboration = inheritedFunc.elaboration
 
-<<<<<<< HEAD
 	desugaredCondition := d.desugarCondition(condition, inheritedFunc.interfaceType)
-=======
-	desugaredCondition := d.desugarCondition(condition, true)
->>>>>>> 0747673c
 	d.elaboration = prevElaboration
 
 	// Elaboration to be used by the condition must be set in the current elaboration.
@@ -476,11 +464,7 @@
 	},
 }
 
-<<<<<<< HEAD
 func (d *Desugar) desugarCondition(condition ast.Condition, inheritedFrom *sema.InterfaceType) ast.Statement {
-=======
-func (d *Desugar) desugarCondition(condition ast.Condition, isInherited bool) ast.Statement {
->>>>>>> 0747673c
 	switch condition := condition.(type) {
 	case *ast.TestCondition:
 
@@ -550,12 +534,7 @@
 	case *ast.EmitCondition:
 		emitStmt := (*ast.EmitStatement)(condition)
 
-<<<<<<< HEAD
-		// If this is a locally defined condition, do nothing.
 		if inheritedFrom == nil {
-=======
-		if !isInherited {
->>>>>>> 0747673c
 			return emitStmt
 		}
 
@@ -564,15 +543,6 @@
 		// i.e: `emit Event()` will be re-written as `emit Contract.Event()`.
 		// Otherwise, the compiler can't find the symbol.
 
-<<<<<<< HEAD
-		eventType := d.elaboration.EmitStatementEventType(emitStmt)
-
-		// Get the contract in which the event was declared.
-		// This is guaranteed, since events can only be declared in contracts.
-		declaredContract := declaredContract(eventType).(sema.CompositeKindedType)
-
-=======
->>>>>>> 0747673c
 		eventConstructorInvocation := emitStmt.InvocationExpression
 
 		// If the event constructor is already type-qualified, then no need to change anything.
@@ -585,14 +555,11 @@
 
 		pos := eventConstructorInvocation.StartPosition()
 
-<<<<<<< HEAD
-=======
 		// Get the contract in which the event was declared.
 		// This is guaranteed, since events can only be declared in contracts.
 		eventType := d.elaboration.EmitStatementEventType(emitStmt)
 		declaredContract := declaredContractType(eventType).(sema.CompositeKindedType)
 
->>>>>>> 0747673c
 		memberExpression := ast.NewMemberExpression(
 			d.memoryGauge,
 			ast.NewIdentifierExpression(
@@ -627,18 +594,9 @@
 			emitStmt.StartPos,
 		)
 
-<<<<<<< HEAD
-		// Inject a static import so the compiler can link the functions.
-		d.addImport(eventType.Location)
-
-		d.elaboration.SetInvocationExpressionTypes(newEventConstructorInvocation, invocationTypes)
-		d.elaboration.SetEmitStatementEventType(newEmitStmt, eventType)
-
-=======
 		//Inject a static import so the compiler can link the functions.
 		d.addImport(eventType.Location)
 
->>>>>>> 0747673c
 		// TODO: Is there a way to get the type for the constructor
 		//  from the elaboration, rather than manually constructing it here?
 		eventConstructorFuncType := sema.NewSimpleFunctionType(
@@ -663,11 +621,8 @@
 			ReturnReference: false,
 		}
 
-<<<<<<< HEAD
-=======
 		d.elaboration.SetInvocationExpressionTypes(newEventConstructorInvocation, invocationTypes)
 		d.elaboration.SetEmitStatementEventType(newEmitStmt, eventType)
->>>>>>> 0747673c
 		d.elaboration.SetMemberExpressionMemberAccessInfo(memberExpression, memberAccessInfo)
 
 		return newEmitStmt
@@ -676,21 +631,13 @@
 	}
 }
 
-<<<<<<< HEAD
-func declaredContract(containedType sema.ContainedType) sema.Type {
-=======
 func declaredContractType(containedType sema.ContainedType) sema.Type {
->>>>>>> 0747673c
 	containerType := containedType.GetContainerType()
 	if containerType == nil {
 		return containedType
 	}
 
-<<<<<<< HEAD
-	return declaredContract(containerType.(sema.ContainedType))
-=======
 	return declaredContractType(containerType.(sema.ContainedType))
->>>>>>> 0747673c
 }
 
 func (d *Desugar) VisitSpecialFunctionDeclaration(declaration *ast.SpecialFunctionDeclaration) ast.Declaration {
