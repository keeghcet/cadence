--- conflicted
+++ resolved
@@ -1693,9 +1693,6 @@
 }
 
 func (d *Desugar) VisitImportDeclaration(declaration *ast.ImportDeclaration) ast.Declaration {
-<<<<<<< HEAD
-	_, err := commons.ResolveLocation(
-=======
 
 	var identifiers []ast.Identifier
 	for _, imp := range declaration.Imports {
@@ -1703,7 +1700,6 @@
 	}
 
 	resolvedLocations, err := commons.ResolveLocation(
->>>>>>> 71634fef
 		d.config.LocationHandler,
 		identifiers,
 		declaration.Location,
@@ -1712,8 +1708,6 @@
 		panic(err)
 	}
 
-<<<<<<< HEAD
-=======
 	for _, resolvedLocation := range resolvedLocations {
 		location := resolvedLocation.Location
 		_, exists := d.importedLocationsSet[location]
@@ -1724,7 +1718,6 @@
 		d.importedLocationsSet[location] = struct{}{}
 	}
 
->>>>>>> 71634fef
 	return declaration
 }
 
