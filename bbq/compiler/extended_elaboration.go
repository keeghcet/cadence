/*
 * Cadence - The resource-oriented smart contract programming language
 *
 * Copyright Flow Foundation
 *
 * Licensed under the Apache License, Version 2.0 (the "License");
 * you may not use this file except in compliance with the License.
 * You may obtain a copy of the License at
 *
 *   http://www.apache.org/licenses/LICENSE-2.0
 *
 * Unless required by applicable law or agreed to in writing, software
 * distributed under the License is distributed on an "AS IS" BASIS,
 * WITHOUT WARRANTIES OR CONDITIONS OF ANY KIND, either express or implied.
 * See the License for the specific language governing permissions and
 * limitations under the License.
 */

package compiler

import (
	"github.com/onflow/cadence/ast"
	"github.com/onflow/cadence/common"
	"github.com/onflow/cadence/sema"
)

type ExtendedElaboration struct {
	// Do not expose functionality directly (by embedding the type),
	// since that would make it easy to mistakenly modify the original elaboration.
	elaboration *sema.Elaboration

	// Holds the elaborations associated with inherited pre-/post-conditions and
	// before-statements of those post conditions.
	conditionsElaborations map[ast.Statement]*ExtendedElaboration

	interfaceMethodStaticCalls        map[*ast.InvocationExpression]struct{}
	interfaceDeclarationTypes         map[*ast.InterfaceDeclaration]*sema.InterfaceType
	compositeDeclarationTypes         map[ast.CompositeLikeDeclaration]*sema.CompositeType
	variableDeclarationTypes          map[*ast.VariableDeclaration]sema.VariableDeclarationTypes
	invocationExpressionTypes         map[*ast.InvocationExpression]sema.InvocationExpressionTypes
	memberExpressionMemberAccessInfos map[*ast.MemberExpression]sema.MemberAccessInfo
	assignmentStatementTypes          map[*ast.AssignmentStatement]sema.AssignmentStatementTypes
	resultVariableTypes               map[ast.Element]sema.Type
	referenceExpressionBorrowTypes    map[*ast.ReferenceExpression]sema.Type
	functionDeclarationFunctionTypes  map[*ast.FunctionDeclaration]*sema.FunctionType
	returnStatementTypes              map[*ast.ReturnStatement]sema.ReturnStatementTypes
<<<<<<< HEAD

	compositeTypes map[common.TypeID]*sema.CompositeType
=======
	emitStatementEventTypes           map[*ast.EmitStatement]*sema.CompositeType
>>>>>>> 0747673c
}

func NewExtendedElaboration(elaboration *sema.Elaboration) *ExtendedElaboration {
	return &ExtendedElaboration{
		elaboration:            elaboration,
		conditionsElaborations: map[ast.Statement]*ExtendedElaboration{},
	}
}

func (e *ExtendedElaboration) SetInterfaceMethodStaticCall(invocation *ast.InvocationExpression) {
	if e.interfaceMethodStaticCalls == nil {
		e.interfaceMethodStaticCalls = make(map[*ast.InvocationExpression]struct{})
	}
	e.interfaceMethodStaticCalls[invocation] = struct{}{}
}

func (e *ExtendedElaboration) IsInterfaceMethodStaticCall(invocation *ast.InvocationExpression) bool {
	if e.interfaceMethodStaticCalls == nil {
		return false
	}

	_, ok := e.interfaceMethodStaticCalls[invocation]
	return ok
}

func (e *ExtendedElaboration) SetInterfaceDeclarationType(decl *ast.InterfaceDeclaration, interfaceType *sema.InterfaceType) {
	if e.interfaceDeclarationTypes == nil {
		e.interfaceDeclarationTypes = make(map[*ast.InterfaceDeclaration]*sema.InterfaceType)
	}

	e.interfaceDeclarationTypes[decl] = interfaceType
}

func (e *ExtendedElaboration) InterfaceDeclarationType(decl *ast.InterfaceDeclaration) *sema.InterfaceType {
	// First lookup in the extended type info
	if e.interfaceDeclarationTypes != nil {
		typ, ok := e.interfaceDeclarationTypes[decl]
		if ok {
			return typ
		}
	}

	// If not found, then fallback and look in the original elaboration
	return e.elaboration.InterfaceDeclarationType(decl)
}

func (e *ExtendedElaboration) ReturnStatementTypes(statement *ast.ReturnStatement) sema.ReturnStatementTypes {
	if e.returnStatementTypes != nil {
		typ, ok := e.returnStatementTypes[statement]
		if ok {
			return typ
		}
	}

	return e.elaboration.ReturnStatementTypes(statement)
}

func (e *ExtendedElaboration) SetReturnStatementTypes(statement *ast.ReturnStatement, types sema.ReturnStatementTypes) {
	if e.returnStatementTypes == nil {
		e.returnStatementTypes = map[*ast.ReturnStatement]sema.ReturnStatementTypes{}
	}
	e.returnStatementTypes[statement] = types
}

func (e *ExtendedElaboration) VariableDeclarationTypes(declaration *ast.VariableDeclaration) sema.VariableDeclarationTypes {
	if e.variableDeclarationTypes != nil {
		typ, ok := e.variableDeclarationTypes[declaration]
		if ok {
			return typ
		}
	}
	return e.elaboration.VariableDeclarationTypes(declaration)
}

func (e *ExtendedElaboration) SetVariableDeclarationTypes(
	declaration *ast.VariableDeclaration,
	types sema.VariableDeclarationTypes,
) {
	if e.variableDeclarationTypes == nil {
		e.variableDeclarationTypes = map[*ast.VariableDeclaration]sema.VariableDeclarationTypes{}
	}
	e.variableDeclarationTypes[declaration] = types
}

func (e *ExtendedElaboration) PostConditionsRewrite(conditions *ast.Conditions) sema.PostConditionsRewrite {
	return e.elaboration.PostConditionsRewrite(conditions)
}

func (e *ExtendedElaboration) CompositeDeclarationType(declaration ast.CompositeLikeDeclaration) *sema.CompositeType {
	// First lookup in the extended type info
	if e.compositeDeclarationTypes != nil {
		typ, ok := e.compositeDeclarationTypes[declaration]
		if ok {
			return typ
		}
	}

	// If not found, then fallback and look in the original elaboration
	return e.elaboration.CompositeDeclarationType(declaration)
}

func (e *ExtendedElaboration) SetCompositeDeclarationType(
	declaration ast.CompositeLikeDeclaration,
	compositeType *sema.CompositeType,
) {
	if e.compositeDeclarationTypes == nil {
		e.compositeDeclarationTypes = map[ast.CompositeLikeDeclaration]*sema.CompositeType{}
	}
	e.compositeDeclarationTypes[declaration] = compositeType
}

func (e *ExtendedElaboration) CompositeType(typeID common.TypeID) *sema.CompositeType {
	// First lookup in the extended type info
	if e.compositeTypes != nil {
		typ, ok := e.compositeTypes[typeID]
		if ok {
			return typ
		}
	}

	// If not found, then fallback and look in the original elaboration
	return e.elaboration.CompositeType(typeID)
}

func (e *ExtendedElaboration) SetCompositeType(typeID common.TypeID, compositeType *sema.CompositeType) {
	if e.compositeTypes == nil {
		e.compositeTypes = map[common.TypeID]*sema.CompositeType{}
	}
	e.compositeTypes[typeID] = compositeType
}

func (e *ExtendedElaboration) InterfaceType(typeID common.TypeID) *sema.InterfaceType {
	return e.elaboration.InterfaceType(typeID)
}

func (e *ExtendedElaboration) EntitlementType(typeID common.TypeID) *sema.EntitlementType {
	return e.elaboration.EntitlementType(typeID)
}

func (e *ExtendedElaboration) EntitlementMapType(typeID common.TypeID) *sema.EntitlementMapType {
	return e.elaboration.EntitlementMapType(typeID)
}

func (e *ExtendedElaboration) InvocationExpressionTypes(
	expression *ast.InvocationExpression,
) sema.InvocationExpressionTypes {
	// First lookup in the extended type info
	if e.invocationExpressionTypes != nil {
		types, ok := e.invocationExpressionTypes[expression]
		if ok {
			return types
		}
	}
	// If not found, then fallback and look in the original elaboration
	return e.elaboration.InvocationExpressionTypes(expression)
}

func (e *ExtendedElaboration) SetInvocationExpressionTypes(
	expression *ast.InvocationExpression,
	types sema.InvocationExpressionTypes,
) {
	if e.invocationExpressionTypes == nil {
		e.invocationExpressionTypes = map[*ast.InvocationExpression]sema.InvocationExpressionTypes{}
	}
	e.invocationExpressionTypes[expression] = types
}

func (e *ExtendedElaboration) MemberExpressionMemberAccessInfo(expression *ast.MemberExpression) (memberInfo sema.MemberAccessInfo, ok bool) {
	if e.memberExpressionMemberAccessInfos != nil {
		memberInfo, ok = e.memberExpressionMemberAccessInfos[expression]
		if ok {
			return
		}
	}
	return e.elaboration.MemberExpressionMemberAccessInfo(expression)
}

func (e *ExtendedElaboration) SetMemberExpressionMemberAccessInfo(expression *ast.MemberExpression, memberAccessInfo sema.MemberAccessInfo) {
	if e.memberExpressionMemberAccessInfos == nil {
		e.memberExpressionMemberAccessInfos = map[*ast.MemberExpression]sema.MemberAccessInfo{}
	}
	e.memberExpressionMemberAccessInfos[expression] = memberAccessInfo
}

func (e *ExtendedElaboration) AssignmentStatementTypes(assignment *ast.AssignmentStatement) sema.AssignmentStatementTypes {
	if e.assignmentStatementTypes != nil {
		types, ok := e.assignmentStatementTypes[assignment]
		if ok {
			return types
		}
	}
	return e.elaboration.AssignmentStatementTypes(assignment)
}

func (e *ExtendedElaboration) SetAssignmentStatementTypes(
	assignment *ast.AssignmentStatement,
	types sema.AssignmentStatementTypes,
) {
	if e.assignmentStatementTypes == nil {
		e.assignmentStatementTypes = map[*ast.AssignmentStatement]sema.AssignmentStatementTypes{}
	}
	e.assignmentStatementTypes[assignment] = types
}

func (e *ExtendedElaboration) TransactionDeclarationType(declaration *ast.TransactionDeclaration) *sema.TransactionType {
	return e.elaboration.TransactionDeclarationType(declaration)
}

func (e *ExtendedElaboration) IntegerExpressionType(expression *ast.IntegerExpression) sema.Type {
	return e.elaboration.IntegerExpressionType(expression)
}

func (e *ExtendedElaboration) FixedPointExpressionType(expression *ast.FixedPointExpression) sema.Type {
	return e.elaboration.FixedPointExpression(expression)
}

func (e *ExtendedElaboration) ArrayExpressionTypes(expression *ast.ArrayExpression) sema.ArrayExpressionTypes {
	return e.elaboration.ArrayExpressionTypes(expression)
}

func (e *ExtendedElaboration) DictionaryExpressionTypes(expression *ast.DictionaryExpression) sema.DictionaryExpressionTypes {
	return e.elaboration.DictionaryExpressionTypes(expression)
}

func (e *ExtendedElaboration) CastingExpressionTypes(expression *ast.CastingExpression) sema.CastingExpressionTypes {
	return e.elaboration.CastingExpressionTypes(expression)
}

func (e *ExtendedElaboration) EmitStatementEventType(statement *ast.EmitStatement) *sema.CompositeType {
	if e.emitStatementEventTypes != nil {
		types, ok := e.emitStatementEventTypes[statement]
		if ok {
			return types
		}
	}
	return e.elaboration.EmitStatementEventType(statement)
}

func (e *ExtendedElaboration) SetEmitStatementEventType(statement *ast.EmitStatement, compositeType *sema.CompositeType) {
	if e.emitStatementEventTypes == nil {
		e.emitStatementEventTypes = map[*ast.EmitStatement]*sema.CompositeType{}
	}
	e.emitStatementEventTypes[statement] = compositeType
}

func (e *ExtendedElaboration) ResultVariableType(enclosingBlock ast.Element) (typ sema.Type, exist bool) {
	if e.resultVariableTypes != nil {
		types, ok := e.resultVariableTypes[enclosingBlock]
		if ok {
			return types, ok
		}
	}
	return e.elaboration.ResultVariableType(enclosingBlock)
}

func (e *ExtendedElaboration) SetResultVariableType(declaration ast.Element, typ sema.Type) {
	if e.resultVariableTypes == nil {
		e.resultVariableTypes = map[ast.Element]sema.Type{}
	}
	e.resultVariableTypes[declaration] = typ
}

func (e *ExtendedElaboration) ReferenceExpressionBorrowType(expression *ast.ReferenceExpression) sema.Type {
	if e.referenceExpressionBorrowTypes != nil {
		typ, ok := e.referenceExpressionBorrowTypes[expression]
		if ok {
			return typ
		}
	}
	return e.elaboration.ReferenceExpressionBorrowType(expression)
}

func (e *ExtendedElaboration) SetReferenceExpressionBorrowType(expression *ast.ReferenceExpression, ty sema.Type) {
	if e.referenceExpressionBorrowTypes == nil {
		e.referenceExpressionBorrowTypes = map[*ast.ReferenceExpression]sema.Type{}
	}
	e.referenceExpressionBorrowTypes[expression] = ty
}

func (e *ExtendedElaboration) FunctionDeclarationFunctionType(declaration *ast.FunctionDeclaration) *sema.FunctionType {
	if e.functionDeclarationFunctionTypes != nil {
		typ, ok := e.functionDeclarationFunctionTypes[declaration]
		if ok {
			return typ
		}
	}
	return e.elaboration.FunctionDeclarationFunctionType(declaration)
}

func (e *ExtendedElaboration) SetFunctionDeclarationFunctionType(
	declaration *ast.FunctionDeclaration,
	functionType *sema.FunctionType,
) {
	if e.functionDeclarationFunctionTypes == nil {
		e.functionDeclarationFunctionTypes = map[*ast.FunctionDeclaration]*sema.FunctionType{}
	}
	e.functionDeclarationFunctionTypes[declaration] = functionType
}

func (e *ExtendedElaboration) FunctionExpressionFunctionType(expression *ast.FunctionExpression) *sema.FunctionType {
	return e.elaboration.FunctionExpressionFunctionType(expression)
}

func (e *ExtendedElaboration) IndexExpressionTypes(expression *ast.IndexExpression) (types sema.IndexExpressionTypes, contains bool) {
	return e.elaboration.IndexExpressionTypes(expression)
}

func (e *ExtendedElaboration) InterfaceTypeDeclaration(interfaceType *sema.InterfaceType) *ast.InterfaceDeclaration {
	return e.elaboration.InterfaceTypeDeclaration(interfaceType)
}

// Elaboration returns the underlying elaboration.
// IMPORTANT: Only use the original elaboration for type-checking use-cases.
// It is safe to use in type-checker, since the type checker doesn't rely on
// extra information added by the desugar phase.
// Never use it in the compiler or desugar, as it may not include the
// type information added during the desugar phase.
func (e *ExtendedElaboration) Elaboration() *sema.Elaboration {
	return e.elaboration
}<|MERGE_RESOLUTION|>--- conflicted
+++ resolved
@@ -44,12 +44,8 @@
 	referenceExpressionBorrowTypes    map[*ast.ReferenceExpression]sema.Type
 	functionDeclarationFunctionTypes  map[*ast.FunctionDeclaration]*sema.FunctionType
 	returnStatementTypes              map[*ast.ReturnStatement]sema.ReturnStatementTypes
-<<<<<<< HEAD
-
+	emitStatementEventTypes           map[*ast.EmitStatement]*sema.CompositeType
 	compositeTypes map[common.TypeID]*sema.CompositeType
-=======
-	emitStatementEventTypes           map[*ast.EmitStatement]*sema.CompositeType
->>>>>>> 0747673c
 }
 
 func NewExtendedElaboration(elaboration *sema.Elaboration) *ExtendedElaboration {
