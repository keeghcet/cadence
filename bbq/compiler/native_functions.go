--- conflicted
+++ resolved
@@ -43,23 +43,6 @@
 	return funcs
 }
 
-<<<<<<< HEAD
-var builtinTypes = []sema.Type{
-	sema.IntType,
-	sema.StringType,
-	sema.AccountType,
-	sema.IntType,
-	sema.MetaType,
-	sema.UFix64Type,
-	sema.UInt64Type,
-	sema.TheAddressType,
-
-	&sema.CapabilityType{},
-	&sema.ConstantSizedType{},
-	&sema.VariableSizedType{},
-	&sema.DictionaryType{},
-}
-=======
 var builtinTypes = common.Concat[sema.Type](
 	sema.AllBuiltinTypes,
 	[]sema.Type{
@@ -68,7 +51,6 @@
 		&sema.DictionaryType{},
 	},
 )
->>>>>>> 812230b5
 
 var stdlibFunctions = []string{
 	commons.LogFunctionName,
