/*
 * Cadence - The resource-oriented smart contract programming language
 *
 * Copyright Flow Foundation
 *
 * Licensed under the Apache License, Version 2.0 (the "License");
 * you may not use this file except in compliance with the License.
 * You may obtain a copy of the License at
 *
 *   http://www.apache.org/licenses/LICENSE-2.0
 *
 * Unless required by applicable law or agreed to in writing, software
 * distributed under the License is distributed on an "AS IS" BASIS,
 * WITHOUT WARRANTIES OR CONDITIONS OF ANY KIND, either express or implied.
 * See the License for the specific language governing permissions and
 * limitations under the License.
 */

package opcode

import (
	"strings"
	"testing"

	"github.com/stretchr/testify/assert"
	"github.com/stretchr/testify/require"

	"github.com/onflow/cadence/bbq/constant"
	"github.com/onflow/cadence/interpreter"
)

func TestPrintRecursionFib(t *testing.T) {
	t.Parallel()

	code := []byte{
		// if n < 2
		byte(GetLocal), 0, 0,
		byte(GetConstant), 0, 0,
		byte(Less),
		byte(JumpIfFalse), 0, 14,
		// then return n
		byte(GetLocal), 0, 0,
		byte(ReturnValue),
		// fib(n - 1)
		byte(GetLocal), 0, 0,
		byte(GetConstant), 0, 1,
		byte(Subtract),
		byte(TransferAndConvert), 0, 0,
		byte(GetGlobal), 0, 0,
		byte(Invoke), 0, 0, 0, 0,
		// fib(n - 2)
		byte(GetLocal), 0, 0,
		byte(GetConstant), 0, 0,
		byte(Subtract),
		byte(TransferAndConvert), 0, 0,
		byte(GetGlobal), 0, 0,
		byte(Invoke), 0, 0, 0, 0,
		// return sum
		byte(Add),
		byte(ReturnValue),
	}

	const expected = `  0 |           GetLocal | local:0
  1 |        GetConstant | constant:0
  2 |               Less |
  3 |        JumpIfFalse | target:14
  4 |           GetLocal | local:0
  5 |        ReturnValue |
  6 |           GetLocal | local:0
  7 |        GetConstant | constant:1
  8 |           Subtract |
  9 | TransferAndConvert | type:0
 10 |          GetGlobal | global:0
 11 |             Invoke | typeArgs:[] argCount:0
 12 |           GetLocal | local:0
 13 |        GetConstant | constant:0
 14 |           Subtract |
 15 | TransferAndConvert | type:0
 16 |          GetGlobal | global:0
 17 |             Invoke | typeArgs:[] argCount:0
 18 |                Add |
 19 |        ReturnValue |

`

	var builder strings.Builder
	const resolve = false
	const colorize = false
	err := PrintBytecode(&builder, code, resolve, nil, nil, nil, colorize)
	require.NoError(t, err)

	assert.Equal(t, expected, builder.String())
}

func TestPrintResolved(t *testing.T) {
	t.Parallel()

	instructions := []Instruction{
		InstructionGetConstant{Constant: 0},
		InstructionGetConstant{Constant: 1},

		InstructionEmitEvent{Type: 0, ArgCount: 1},
		InstructionEmitEvent{Type: 1, ArgCount: 2},

		InstructionNewClosure{
			Function: 0,
			Upvalues: nil,
		},
		InstructionNewClosure{
			Function: 1,
			Upvalues: nil,
		},
	}

	const expected = ` 0 | GetConstant | constant:"foo"
 1 | GetConstant | constant:1(Int)
 2 |   EmitEvent | type:"Int" argCount:1
 3 |   EmitEvent | type:"[String]" argCount:2
 4 |  NewClosure | function:bar upvalues:[]
 5 |  NewClosure | function:baz upvalues:[]

`

	var builder strings.Builder
	const resolve = true
	const colorize = false
	err := PrintInstructions(
		&builder,
		instructions,
		resolve,
		[]constant.Constant{
			{
				Data: []byte("foo"),
				Kind: constant.String,
			},
			{
				Data: []byte{0x1},
				Kind: constant.Int,
			},
		},
		[]interpreter.StaticType{
			interpreter.PrimitiveStaticTypeInt,
			interpreter.NewVariableSizedStaticType(
				nil,
				interpreter.PrimitiveStaticTypeString,
			),
		},
		[]string{
			"bar",
			"baz",
		},
		colorize,
	)
	require.NoError(t, err)

	assert.Equal(t, expected, builder.String())
}

func TestPrintInstruction(t *testing.T) {
	t.Parallel()

	instructions := map[string][]byte{
		"GetConstant constant:258": {byte(GetConstant), 1, 2},
		"GetLocal local:258":       {byte(GetLocal), 1, 2},
		"SetLocal local:258":       {byte(SetLocal), 1, 2},
		"GetUpvalue upvalue:258":   {byte(GetUpvalue), 1, 2},
		"SetUpvalue upvalue:258":   {byte(SetUpvalue), 1, 2},
		"GetGlobal global:258":     {byte(GetGlobal), 1, 2},
		"SetGlobal global:258":     {byte(SetGlobal), 1, 2},

		"Jump target:258":        {byte(Jump), 1, 2},
		"JumpIfFalse target:258": {byte(JumpIfFalse), 1, 2},
		"JumpIfTrue target:258":  {byte(JumpIfTrue), 1, 2},
		"JumpIfNil target:258":   {byte(JumpIfNil), 1, 2},

		"TransferAndConvert type:258": {byte(TransferAndConvert), 1, 2},

		"New kind:CompositeKind(258) type:772": {byte(New), 1, 2, 3, 4},

		"SimpleCast type:258":   {byte(SimpleCast), 1, 2, 3},
		"FailableCast type:258": {byte(FailableCast), 1, 2, 3},
		"ForceCast type:258":    {byte(ForceCast), 1, 2, 3},

		`NewPath domain:PathDomainStorage identifier:5`: {byte(NewPath), 1, 0, 5},

		"Invoke typeArgs:[772, 1286] argCount:1": {
			byte(Invoke), 0, 2, 3, 4, 5, 6, 0, 1,
		},
		"InvokeMethodStatic typeArgs:[772, 1286] argCount:1": {
			byte(InvokeMethodStatic), 0, 2, 3, 4, 5, 6, 0, 1,
		},
		`InvokeMethodDynamic name:1 typeArgs:[772, 1286] argCount:1800`: {
			byte(InvokeMethodDynamic), 0, 1, 0, 2, 3, 4, 5, 6, 7, 8,
		},

		"NewRef type:258 isImplicit:true": {byte(NewRef), 1, 2, 1},
		"Deref":                           {byte(Deref)},

		"NewArray type:258 size:772 isResource:true":      {byte(NewArray), 1, 2, 3, 4, 1},
		"NewDictionary type:258 size:772 isResource:true": {byte(NewDictionary), 1, 2, 3, 4, 1},

		"NewClosure function:258 upvalues:[targetIndex:772 isLocal:false, targetIndex:1543 isLocal:true]": {
			byte(NewClosure), 1, 2, 0, 2, 3, 4, 0, 6, 7, 1,
		},

		"Unknown":     {byte(Unknown)},
		"Return":      {byte(Return)},
		"ReturnValue": {byte(ReturnValue)},

		"Add":      {byte(Add)},
		"Subtract": {byte(Subtract)},
		"Multiply": {byte(Multiply)},
		"Divide":   {byte(Divide)},
		"Mod":      {byte(Mod)},
		"Negate":   {byte(Negate)},

		"Less":           {byte(Less)},
		"Greater":        {byte(Greater)},
		"LessOrEqual":    {byte(LessOrEqual)},
		"GreaterOrEqual": {byte(GreaterOrEqual)},

		"Equal":    {byte(Equal)},
		"NotEqual": {byte(NotEqual)},

		"Unwrap":                    {byte(Unwrap)},
		"Destroy":                   {byte(Destroy)},
		"True":                      {byte(True)},
		"False":                     {byte(False)},
		"Nil":                       {byte(Nil)},
		"GetField fieldName:258":    {byte(GetField), 1, 2},
		"SetField fieldName:258":    {byte(SetField), 1, 2},
		"RemoveField fieldName:258": {byte(RemoveField), 1, 2},
		"SetIndex":                  {byte(SetIndex)},
		"GetIndex":                  {byte(GetIndex)},
		"RemoveIndex":               {byte(RemoveIndex)},
		"Drop":                      {byte(Drop)},
		"Dup":                       {byte(Dup)},
		"Not":                       {byte(Not)},

		"BitwiseOr":         {byte(BitwiseOr)},
		"BitwiseAnd":        {byte(BitwiseAnd)},
		"BitwiseXor":        {byte(BitwiseXor)},
		"BitwiseLeftShift":  {byte(BitwiseLeftShift)},
		"BitwiseRightShift": {byte(BitwiseRightShift)},

		"Iterator":        {byte(Iterator)},
		"IteratorHasNext": {byte(IteratorHasNext)},
		"IteratorNext":    {byte(IteratorNext)},

		"EmitEvent type:258 argCount:772": {byte(EmitEvent), 1, 2, 3, 4},
<<<<<<< HEAD
		"Loop":                            {byte(Loop)},
		"Statement":                       {byte(Statement)},
=======
		"Transfer":                        {byte(Transfer)},
>>>>>>> 499dad1b
	}

	// Check if there is any opcode that is not tested

	tested := map[string]struct{}{}
	for expected := range instructions {
		name := strings.SplitN(expected, " ", 2)[0]
		tested[name] = struct{}{}
	}

	for opcode := range OpcodeMax {
		name := opcode.String()
		if !strings.HasPrefix(name, "Opcode(") {
			assert.Contains(t, tested, name, "missing test for opcode %s", name)
		}
	}

	// Run tests

	for expected, code := range instructions {
		t.Run(expected, func(t *testing.T) {

			var ip uint16
			instruction := DecodeInstruction(&ip, code)
			assert.Equal(t, expected, instruction.String())
		})
	}
}<|MERGE_RESOLUTION|>--- conflicted
+++ resolved
@@ -248,12 +248,9 @@
 		"IteratorNext":    {byte(IteratorNext)},
 
 		"EmitEvent type:258 argCount:772": {byte(EmitEvent), 1, 2, 3, 4},
-<<<<<<< HEAD
+		"Transfer":                        {byte(Transfer)},
 		"Loop":                            {byte(Loop)},
 		"Statement":                       {byte(Statement)},
-=======
-		"Transfer":                        {byte(Transfer)},
->>>>>>> 499dad1b
 	}
 
 	// Check if there is any opcode that is not tested
