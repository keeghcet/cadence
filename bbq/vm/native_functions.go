/*
 * Cadence - The resource-oriented smart contract programming language
 *
 * Copyright Flow Foundation
 *
 * Licensed under the Apache License, Version 2.0 (the "License");
 * you may not use this file except in compliance with the License.
 * You may obtain a copy of the License at
 *
 *   http://www.apache.org/licenses/LICENSE-2.0
 *
 * Unless required by applicable law or agreed to in writing, software
 * distributed under the License is distributed on an "AS IS" BASIS,
 * WITHOUT WARRANTIES OR CONDITIONS OF ANY KIND, either express or implied.
 * See the License for the specific language governing permissions and
 * limitations under the License.
 */

package vm

import (
	"github.com/onflow/cadence/bbq"
	"github.com/onflow/cadence/bbq/commons"
	"github.com/onflow/cadence/common"
	"github.com/onflow/cadence/errors"
	"github.com/onflow/cadence/interpreter"
	"github.com/onflow/cadence/sema"
	"github.com/onflow/cadence/stdlib"
)

const (
	receiverIndex                   = 0
	typeBoundFunctionArgumentOffset = 1
)

var nativeFunctions = map[string]Value{}

// BuiltInLocation is the location of built-in constructs.
// It's always nil.
var BuiltInLocation common.Location = nil

type NativeFunctionsProvider func() map[string]Value

func NativeFunctions() map[string]Value {
	funcs := make(map[string]Value, len(nativeFunctions))
	for name, value := range nativeFunctions { //nolint:maprange
		funcs[name] = value
	}
	return funcs
}

func RegisterFunction(functionValue NativeFunctionValue) {
	functionName := functionValue.Name
	registerFunction(functionName, functionValue)
}

func registerFunction(functionName string, functionValue NativeFunctionValue) {
	_, ok := nativeFunctions[functionName]
	if ok {
		panic(errors.NewUnexpectedError("function already exists: %s", functionName))
	}

	nativeFunctions[functionName] = functionValue
}

func RegisterTypeBoundFunction(typeName string, functionValue NativeFunctionValue) {
	// Update the name of the function to be type-qualified
	qualifiedName := commons.QualifiedName(typeName, functionValue.Name)
	functionValue.Name = qualifiedName

	RegisterFunction(functionValue)
}

func RegisterTypeBoundCommonFunction(typeName string, functionValue NativeFunctionValue) {
	// Here the function value is common for many types.
	// Hence, do not update the function name to be type-qualified.
	// Only the key in the map is type-qualified.
	qualifiedName := commons.QualifiedName(typeName, functionValue.Name)
	registerFunction(qualifiedName, functionValue)
}

func init() {
	RegisterFunction(
		NewNativeFunctionValue(
			commons.LogFunctionName,
			stdlib.LogFunctionType,
			func(context *Context, typeArguments []bbq.StaticType, arguments ...Value) Value {
				return stdlib.Log(
					context,
					context,
					arguments[0],
					EmptyLocationRange,
				)
			},
		),
	)

	RegisterFunction(
		NewNativeFunctionValue(
			commons.AssertFunctionName,
			stdlib.AssertFunctionType,
			func(context *Context, typeArguments []bbq.StaticType, arguments ...Value) Value {
				result, ok := arguments[0].(interpreter.BoolValue)
				if !ok {
					panic(errors.NewUnreachableError())
				}

				var message string
				if len(arguments) > 1 {
					messageValue, ok := arguments[1].(*interpreter.StringValue)
					if !ok {
						panic(errors.NewUnreachableError())
					}
					message = messageValue.Str
				}

				return stdlib.Assert(
					result,
					message,
					EmptyLocationRange,
				)
			},
		),
	)

	RegisterFunction(
		NewNativeFunctionValue(
			commons.PanicFunctionName,
			stdlib.PanicFunctionType,
			func(context *Context, typeArguments []bbq.StaticType, arguments ...Value) Value {
				return stdlib.PanicWithError(
					arguments[0],
					EmptyLocationRange,
				)
			},
		),
	)

	RegisterFunction(
		NewNativeFunctionValue(
			commons.GetAccountFunctionName,
			stdlib.GetAccountFunctionType,
			func(context *Context, typeArguments []bbq.StaticType, arguments ...Value) Value {
				address := arguments[0].(interpreter.AddressValue)
				return NewAccountReferenceValue(
					context,
					context.GetAccountHandler(),
					common.Address(address),
				)
			},
		),
	)

	// Type constructors
	// TODO: add the remaining type constructor functions

	RegisterFunction(
		NewNativeFunctionValue(
			sema.MetaTypeName,
			sema.MetaTypeFunctionType,
			func(context *Context, typeArguments []bbq.StaticType, arguments ...Value) Value {
				return interpreter.NewTypeValue(
					context.MemoryGauge,
					typeArguments[0],
				)
			},
		),
	)

	RegisterFunction(
		NewNativeFunctionValue(
			sema.ReferenceTypeFunctionName,
			sema.ReferenceTypeFunctionType,
			func(context *Context, typeArguments []bbq.StaticType, arguments ...Value) Value {
				entitlementValues := arguments[0].(*interpreter.ArrayValue)
				typeValue := arguments[1].(interpreter.TypeValue)
				return interpreter.ConstructReferenceStaticType(
					context,
					entitlementValues,
					EmptyLocationRange,
					typeValue,
				)
			},
		),
	)

	// Value conversion functions
	for _, declaration := range interpreter.ConverterDeclarations {
		// NOTE: declare in loop, as captured in closure below
		convert := declaration.Convert

		RegisterFunction(
			NewNativeFunctionValue(
				declaration.Name,
				declaration.FunctionType,
				func(context *Context, typeArguments []bbq.StaticType, arguments ...Value) Value {
					return convert(
						context.MemoryGauge,
						arguments[0],
						EmptyLocationRange,
					)
				},
			),
		)
	}

	// Register type-bound functions that are common to many types.
	registerCommonBuiltinTypeBoundFunctions()
}

func registerCommonBuiltinTypeBoundFunctions() {
	for _, builtinType := range commons.BuiltinTypes {
		typeQualifier := commons.TypeQualifier(builtinType)
		includeToStringFunction := sema.HasToStringFunction(builtinType)
		registerBuiltinTypeBoundFunctions(typeQualifier)

		if includeToStringFunction {
			RegisterTypeBoundCommonFunction(
				typeQualifier,
				NewNativeFunctionValue(
					sema.ToStringFunctionName,
					sema.ToStringFunctionType,
					func(context *Context, typeArguments []bbq.StaticType, args ...Value) Value {
						value := args[receiverIndex]

						// TODO: memory metering
						return interpreter.NewUnmeteredStringValue(
							value.MeteredString(
								context,
								interpreter.SeenReferences{},
								EmptyLocationRange,
							),
						)
					},
				),
			)
		}
	}

<<<<<<< HEAD
	derivedTypeQualifiers := []string{
		commons.TypeQualifierArray,
		commons.TypeQualifierDictionary,
		commons.TypeQualifierFunction,
		// TODO: add other types. e.g; Optional, etc
	}

	for _, builtinType := range derivedTypeQualifiers {
		registerBuiltinTypeBoundFunctions(builtinType)
	}

=======
>>>>>>> 8a6e18d3
	for _, function := range commonBuiltinTypeBoundFunctions {
		IndexedCommonBuiltinTypeBoundFunctions[function.Name] = function
	}
}

func registerBuiltinTypeBoundFunctions(
	typeQualifier string,
) {
	for _, boundFunction := range commonBuiltinTypeBoundFunctions {
		RegisterTypeBoundCommonFunction(
			typeQualifier,
			boundFunction,
		)
	}
}

// Built-in functions that are common to all the types.
var commonBuiltinTypeBoundFunctions = []NativeFunctionValue{

	// `isInstance` function
	NewNativeFunctionValue(
		sema.IsInstanceFunctionName,
		sema.IsInstanceFunctionType,
		func(context *Context, typeArguments []bbq.StaticType, arguments ...Value) Value {
			value := arguments[receiverIndex]

			typeValue, ok := arguments[typeBoundFunctionArgumentOffset].(interpreter.TypeValue)
			if !ok {
				panic(errors.NewUnreachableError())
			}

			return interpreter.IsInstance(context, value, typeValue)
		},
	),

	// `getType` function
	NewNativeFunctionValue(
		sema.GetTypeFunctionName,
		sema.GetTypeFunctionType,
		func(context *Context, typeArguments []bbq.StaticType, arguments ...Value) Value {
			value := arguments[receiverIndex]
			return interpreter.ValueGetType(context, value)
		},
	),

	// TODO: add remaining functions
}

var IndexedCommonBuiltinTypeBoundFunctions = map[string]NativeFunctionValue{}<|MERGE_RESOLUTION|>--- conflicted
+++ resolved
@@ -237,20 +237,6 @@
 		}
 	}
 
-<<<<<<< HEAD
-	derivedTypeQualifiers := []string{
-		commons.TypeQualifierArray,
-		commons.TypeQualifierDictionary,
-		commons.TypeQualifierFunction,
-		// TODO: add other types. e.g; Optional, etc
-	}
-
-	for _, builtinType := range derivedTypeQualifiers {
-		registerBuiltinTypeBoundFunctions(builtinType)
-	}
-
-=======
->>>>>>> 8a6e18d3
 	for _, function := range commonBuiltinTypeBoundFunctions {
 		IndexedCommonBuiltinTypeBoundFunctions[function.Name] = function
 	}
