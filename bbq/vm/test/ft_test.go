/*
 * Cadence - The resource-oriented smart contract programming language
 *
 * Copyright Flow Foundation
 *
 * Licensed under the Apache License, Version 2.0 (the "License");
 * you may not use this file except in compliance with the License.
 * You may obtain a copy of the License at
 *
 *   http://www.apache.org/licenses/LICENSE-2.0
 *
 * Unless required by applicable law or agreed to in writing, software
 * distributed under the License is distributed on an "AS IS" BASIS,
 * WITHOUT WARRANTIES OR CONDITIONS OF ANY KIND, either express or implied.
 * See the License for the specific language governing permissions and
 * limitations under the License.
 */

package test

import (
	"fmt"
	"testing"

	"github.com/stretchr/testify/assert"
	"github.com/stretchr/testify/require"

	"github.com/onflow/cadence/activations"
	"github.com/onflow/cadence/ast"
	"github.com/onflow/cadence/bbq"
	"github.com/onflow/cadence/bbq/commons"
	"github.com/onflow/cadence/bbq/compiler"
	"github.com/onflow/cadence/bbq/vm"
	"github.com/onflow/cadence/common"
	"github.com/onflow/cadence/interpreter"
	"github.com/onflow/cadence/sema"
	"github.com/onflow/cadence/stdlib"
	. "github.com/onflow/cadence/test_utils/runtime_utils"
	. "github.com/onflow/cadence/test_utils/sema_utils"
)

<<<<<<< HEAD
func TestFTTransfer(t *testing.T) {

	// ---- Deploy FT Contract -----

	storage := interpreter.NewInMemoryStorage(nil)
	programs := map[common.Location]*compiledProgram{}

	typeLoader := func(location common.Location, typeID interpreter.TypeID) sema.ContainedType {
		program, ok := programs[location]
		if !ok {
			panic(fmt.Errorf("cannot find elaboration for: %s", location))
		}
		elaboration := program.ExtendedElaboration
		compositeType := elaboration.CompositeType(typeID)
		if compositeType != nil {
			return compositeType
		}

		interfaceType := elaboration.InterfaceType(typeID)
		if interfaceType != nil {
			return interfaceType
		}

		entitlementType := elaboration.EntitlementType(typeID)
		if entitlementType != nil {
			return entitlementType
		}
=======
func compiledFTTransfer(tb testing.TB) {
>>>>>>> 0747673c

	compiledPrograms := map[common.Location]*compiledProgram{}

	contractsAddress := common.MustBytesToAddress([]byte{0x1})
	senderAddress := common.MustBytesToAddress([]byte{0x2})
	receiverAddress := common.MustBytesToAddress([]byte{0x3})

	burnerLocation := common.NewAddressLocation(nil, contractsAddress, "Burner")
	viewResolverLocation := common.NewAddressLocation(nil, contractsAddress, "ViewResolver")
	fungibleTokenLocation := common.NewAddressLocation(nil, contractsAddress, "FungibleToken")
	metadataViewsLocation := common.NewAddressLocation(nil, contractsAddress, "MetadataViews")
	fungibleTokenMetadataViewsLocation := common.NewAddressLocation(nil, contractsAddress, "FungibleTokenMetadataViews")
	nonFungibleTokenLocation := common.NewAddressLocation(nil, contractsAddress, "NonFungibleToken")
	flowTokenLocation := common.NewAddressLocation(nil, contractsAddress, "FlowToken")

	codes := map[common.Location][]byte{
		burnerLocation:                     []byte(realBurnerContract),
		viewResolverLocation:               []byte(realViewResolverContract),
		fungibleTokenLocation:              []byte(realFungibleTokenContract),
		metadataViewsLocation:              []byte(realMetadataViewsContract),
		fungibleTokenMetadataViewsLocation: []byte(realFungibleTokenMetadataViewsContract),
		nonFungibleTokenLocation:           []byte(realNonFungibleTokenContract),
		flowTokenLocation:                  []byte(realFlowContract),
	}

	nextTransactionLocation := NewTransactionLocationGenerator()
	nextScriptLocation := NewScriptLocationGenerator()

	locationHandler := newStringLocationHandler(tb, contractsAddress)

	semaConfig := &sema.Config{
		LocationHandler:            locationHandler,
		BaseValueActivationHandler: baseValueActivation,
	}

	importHandler := func(location common.Location) *bbq.InstructionProgram {
		imported, ok := compiledPrograms[location]
		if !ok {
			return nil
		}
		return imported.Program
	}

	compilerConfig := &compiler.Config{
		LocationHandler: commons.LocationHandler(locationHandler),
		ImportHandler:   importHandler,
		ElaborationResolver: func(location common.Location) (*sema.Elaboration, error) {
			imported, ok := compiledPrograms[location]
			if !ok {
				return nil, fmt.Errorf("cannot find elaboration for %s", location)
			}
			return imported.Elaboration, nil
		},
	}

	// Parse and check contracts

	for _, location := range []common.Location{
		burnerLocation,
		viewResolverLocation,
		fungibleTokenLocation,
		nonFungibleTokenLocation,
		metadataViewsLocation,
		fungibleTokenMetadataViewsLocation,
		flowTokenLocation,
	} {
		_ = parseCheckAndCompileCodeWithOptions(
			tb,
			string(codes[location]),
			location,
			CompilerAndVMOptions{
				ParseAndCheckOptions: &ParseAndCheckOptions{
					Location: location,
					Config:   semaConfig,
				},
				CompilerConfig: compilerConfig,
			},
			compiledPrograms,
		)
	}

	// Prepare VM

	accountHandler := &testAccountHandler{
		emitEvent: func(
			_ interpreter.ValueExportContext,
			_ interpreter.LocationRange,
			_ *sema.CompositeType,
			_ []interpreter.Value,
		) {
			// ignore
		},
	}

	storage := interpreter.NewInMemoryStorage(nil)

	typeLoader := func(location common.Location, typeID interpreter.TypeID) sema.ContainedType {
		program, ok := compiledPrograms[location]
		if !ok {
			panic(fmt.Errorf("cannot find elaboration for: %s", location))
		}
		elaboration := program.ExtendedElaboration
		compositeType := elaboration.CompositeType(typeID)
		if compositeType != nil {
			return compositeType
		}

		interfaceType := elaboration.InterfaceType(typeID)
		if interfaceType != nil {
			return interfaceType
		}

		entitlementType := elaboration.EntitlementType(typeID)
		if entitlementType != nil {
			return entitlementType
		}

		return elaboration.EntitlementMapType(typeID)
	}

	baseActivation := activations.NewActivation(nil, interpreter.BaseActivation)
	interpreter.Declare(baseActivation, stdlib.PanicFunction)
	interpreter.Declare(baseActivation, stdlib.AssertFunction)
	interpreter.Declare(baseActivation, stdlib.NewGetAccountFunction(accountHandler))

	interConfig := &interpreter.Config{
		Storage: storage,
		BaseActivationHandler: func(_ common.Location) *interpreter.VariableActivation {
			return baseActivation
		},
		ContractValueHandler: func(
			inter *interpreter.Interpreter,
			compositeType *sema.CompositeType,
			constructorGenerator func(common.Address) *interpreter.HostFunctionValue,
			invocationRange ast.Range,
		) interpreter.ContractValue {

			constructor := constructorGenerator(common.ZeroAddress)

			value, err := interpreter.InvokeFunctionValue(
				inter,
				constructor,
				nil,
				nil,
				nil,
				compositeType,
				ast.EmptyRange,
			)
			if err != nil {
				panic(err)
			}

			flowTokenContractValue := value.(*interpreter.CompositeValue)
			return flowTokenContractValue
		},
		CapabilityBorrowHandler: func(
			context interpreter.BorrowCapabilityControllerContext,
			locationRange interpreter.LocationRange,
			address interpreter.AddressValue,
			capabilityID interpreter.UInt64Value,
			wantedBorrowType *sema.ReferenceType,
			capabilityBorrowType *sema.ReferenceType,
		) interpreter.ReferenceValue {
			return stdlib.BorrowCapabilityController(
				context,
				locationRange,
				address,
				capabilityID,
				wantedBorrowType,
				capabilityBorrowType,
				accountHandler,
			)
		},
		OnEventEmitted: func(
			_ *interpreter.Interpreter,
			_ interpreter.LocationRange,
			_ *interpreter.CompositeValue,
			_ *sema.CompositeType,
		) error {
			// NO-OP
			return nil
		},
		InjectedCompositeFieldsHandler: func(
			context interpreter.AccountCreationContext,
			_ common.Location,
			_ string,
			_ common.CompositeKind,
		) map[string]interpreter.Value {

			accountRef := stdlib.NewAccountReferenceValue(
				context,
				accountHandler,
				interpreter.NewAddressValue(nil, contractsAddress),
				interpreter.FullyEntitledAccountAccess,
				interpreter.EmptyLocationRange,
			)

			return map[string]interpreter.Value{
				sema.ContractAccountFieldName: accountRef,
			}
		},
		AccountHandler: func(context interpreter.AccountCreationContext, address interpreter.AddressValue) interpreter.Value {
			return stdlib.NewAccountValue(context, nil, address)
		},
	}

	vmConfig := vm.NewConfig(storage).
		WithAccountHandler(accountHandler).
		WithInterpreterConfig(interConfig)

	vmConfig = prepareVMConfig(vmConfig)

	vmConfig.TypeLoader = typeLoader
	vmConfig.ImportHandler = func(location common.Location) *bbq.InstructionProgram {
		imported, ok := compiledPrograms[location]
		if !ok {
			return nil
		}
		return imported.Program
	}

	contractValues := make(map[common.Location]*interpreter.CompositeValue)
	vmConfig.ContractValueHandler = func(_ *vm.Config, location common.Location) *interpreter.CompositeValue {
		return contractValues[location]
	}

	// Initialize contracts

	for _, location := range []common.Location{
		metadataViewsLocation,
		fungibleTokenMetadataViewsLocation,
		flowTokenLocation,
	} {
		compiledProgram := compiledPrograms[location]
		contractVM := vm.NewVM(
			location,
			compiledProgram.Program,
			vmConfig,
		)

		contractValue, err := contractVM.InitializeContract()
		require.NoError(tb, err)
		contractValues[location] = contractValue
	}

	// Setup accounts

	for _, address := range []common.Address{
		senderAddress,
		receiverAddress,
	} {
		txLocation := nextTransactionLocation()

		program := parseCheckAndCompileCodeWithOptions(
			tb,
			realFlowTokenSetupAccountTransaction,
			txLocation,
			CompilerAndVMOptions{
				ParseAndCheckOptions: &ParseAndCheckOptions{
					Location: txLocation,
					Config:   semaConfig,
				},
				CompilerConfig: compilerConfig,
			},
			compiledPrograms,
		)

		setupTxVM := vm.NewVM(txLocation, program, vmConfig)

		authorizer := vm.NewAuthAccountReferenceValue(setupTxVM.Context(), accountHandler, address)
		err := setupTxVM.ExecuteTransaction(nil, authorizer)
		require.NoError(tb, err)
		require.Equal(tb, 0, setupTxVM.StackSize())
	}

	// Mint FLOW to sender

	txLocation := nextTransactionLocation()

	mintTokensTxProgram := parseCheckAndCompileCodeWithOptions(
		tb,
		realFlowTokenMintTokensTransaction,
		txLocation,
		CompilerAndVMOptions{
			ParseAndCheckOptions: &ParseAndCheckOptions{
				Location: txLocation,
				Config:   semaConfig,
			},
			CompilerConfig: compilerConfig,
		},
		compiledPrograms,
	)

	mintTxVM := vm.NewVM(txLocation, mintTokensTxProgram, vmConfig)

	total := uint64(1000000) * sema.Fix64Factor

	mintTxArgs := []vm.Value{
		interpreter.AddressValue(senderAddress),
		interpreter.NewUnmeteredUFix64Value(total),
	}

	mintTxAuthorizer := vm.NewAuthAccountReferenceValue(mintTxVM.Context(), accountHandler, contractsAddress)
	err := mintTxVM.ExecuteTransaction(mintTxArgs, mintTxAuthorizer)
	require.NoError(tb, err)
	require.Equal(tb, 0, mintTxVM.StackSize())

	// Run token transfer transaction

	txLocation = nextTransactionLocation()

	tokenTransferTxProgram := parseCheckAndCompileCodeWithOptions(
		tb,
		realFlowTokenTransferTokensTransaction,
		txLocation,
		CompilerAndVMOptions{
			ParseAndCheckOptions: &ParseAndCheckOptions{
				Location: txLocation,
				Config:   semaConfig,
			},
			CompilerConfig: compilerConfig,
		},
		compiledPrograms,
	)

	tokenTransferTxVM := vm.NewVM(txLocation, tokenTransferTxProgram, vmConfig)

	transferAmount := uint64(1) * sema.Fix64Factor

	tokenTransferTxArgs := []vm.Value{
		interpreter.NewUnmeteredUFix64Value(transferAmount),
		interpreter.AddressValue(receiverAddress),
	}

	tokenTransferTxAuthorizer := vm.NewAuthAccountReferenceValue(tokenTransferTxVM.Context(), accountHandler, senderAddress)

	var transferCount int

	loop := func() bool {
		return transferCount == 0
	}

	b, _ := tb.(*testing.B)

	if b != nil {

		b.ReportAllocs()
		b.ResetTimer()

		loop = func() bool {
			return transferCount < b.N
		}
	}

	for loop() {

		err := tokenTransferTxVM.ExecuteTransaction(tokenTransferTxArgs, tokenTransferTxAuthorizer)
		require.NoError(tb, err)
		require.Equal(tb, 0, tokenTransferTxVM.StackSize())

		transferCount++
	}

	if b != nil {
		b.StopTimer()
	}

	// Run validation scripts

	for _, address := range []common.Address{
		senderAddress,
		receiverAddress,
	} {
		scriptLocation := nextScriptLocation()

		program := parseCheckAndCompileCodeWithOptions(
			tb,
			realFlowTokenGetBalanceScript,
			scriptLocation,
			CompilerAndVMOptions{
				ParseAndCheckOptions: &ParseAndCheckOptions{
					Location: scriptLocation,
					Config:   semaConfig,
				},
				CompilerConfig: compilerConfig,
			},
			compiledPrograms,
		)

		validationScriptVM := vm.NewVM(scriptLocation, program, vmConfig)

		addressValue := interpreter.AddressValue(address)
		result, err := validationScriptVM.Invoke("main", addressValue)
		require.NoError(tb, err)
		require.Equal(tb, 0, validationScriptVM.StackSize())

		if address == senderAddress {
			assert.Equal(tb, interpreter.NewUnmeteredUFix64Value(total-transferAmount*uint64(transferCount)), result)
		} else {
			assert.Equal(tb, interpreter.NewUnmeteredUFix64Value(transferAmount*uint64(transferCount)), result)
		}
	}
}

func TestFTTransfer(t *testing.T) {
	t.Parallel()

	compiledFTTransfer(t)
}

func BenchmarkFTTransfer(b *testing.B) {

	compiledFTTransfer(b)
}<|MERGE_RESOLUTION|>--- conflicted
+++ resolved
@@ -39,37 +39,7 @@
 	. "github.com/onflow/cadence/test_utils/sema_utils"
 )
 
-<<<<<<< HEAD
-func TestFTTransfer(t *testing.T) {
-
-	// ---- Deploy FT Contract -----
-
-	storage := interpreter.NewInMemoryStorage(nil)
-	programs := map[common.Location]*compiledProgram{}
-
-	typeLoader := func(location common.Location, typeID interpreter.TypeID) sema.ContainedType {
-		program, ok := programs[location]
-		if !ok {
-			panic(fmt.Errorf("cannot find elaboration for: %s", location))
-		}
-		elaboration := program.ExtendedElaboration
-		compositeType := elaboration.CompositeType(typeID)
-		if compositeType != nil {
-			return compositeType
-		}
-
-		interfaceType := elaboration.InterfaceType(typeID)
-		if interfaceType != nil {
-			return interfaceType
-		}
-
-		entitlementType := elaboration.EntitlementType(typeID)
-		if entitlementType != nil {
-			return entitlementType
-		}
-=======
 func compiledFTTransfer(tb testing.TB) {
->>>>>>> 0747673c
 
 	compiledPrograms := map[common.Location]*compiledProgram{}
 
@@ -171,7 +141,7 @@
 		if !ok {
 			panic(fmt.Errorf("cannot find elaboration for: %s", location))
 		}
-		elaboration := program.ExtendedElaboration
+		elaboration := program.Elaboration
 		compositeType := elaboration.CompositeType(typeID)
 		if compositeType != nil {
 			return compositeType
