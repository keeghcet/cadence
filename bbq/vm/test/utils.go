--- conflicted
+++ resolved
@@ -580,21 +580,20 @@
 		nil,
 	))
 
-	vmConfig := &vm.Config{
-		Storage:        storage,
-		AccountHandler: &testAccountHandler{},
-		NativeFunctionsProvider: func() map[string]vm.Value {
-			funcs := vm.NativeFunctions()
-			funcs[commons.LogFunctionName] = vm.NativeFunctionValue{
-				ParameterCount: len(stdlib.LogFunctionType.Parameters),
-				Function: func(config *vm.Config, typeArguments []interpreter.StaticType, arguments ...vm.Value) vm.Value {
-					logs = append(logs, arguments[0].String())
-					return vm.VoidValue{}
-				},
-			}
-
-			return funcs
-		},
+	vmConfig := vm.NewConfig(storage).
+		WithAccountHandler(&testAccountHandler{})
+
+	vmConfig.NativeFunctionsProvider = func() map[string]vm.Value {
+		funcs := vm.NativeFunctions()
+		funcs[commons.LogFunctionName] = vm.NativeFunctionValue{
+			ParameterCount: len(stdlib.LogFunctionType.Parameters),
+			Function: func(config *vm.Config, typeArguments []interpreter.StaticType, arguments ...vm.Value) vm.Value {
+				logs = append(logs, arguments[0].String())
+				return interpreter.Void
+			},
+		}
+
+		return funcs
 	}
 
 	result, err = compileAndInvokeWithOptions(
@@ -656,11 +655,7 @@
 	}
 
 	if vmConfig.TypeLoader == nil {
-<<<<<<< HEAD
-		vmConfig.TypeLoader = func(location common.Location, typeID interpreter.TypeID) sema.CompositeKindedType {
-=======
 		vmConfig.TypeLoader = func(location common.Location, typeID interpreter.TypeID) sema.ContainedType {
->>>>>>> 682a8b70
 			program, ok := programs[location]
 			require.True(t, ok, "cannot find elaboration for %s", location)
 
