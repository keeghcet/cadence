--- conflicted
+++ resolved
@@ -519,15 +519,6 @@
 		programs,
 	)
 
-<<<<<<< HEAD
-	// Ensure the program can be printed
-	const resolve = false
-	const colorize = false
-	printer := bbq.NewInstructionsProgramPrinter(resolve, colorize)
-	fmt.Println(printer.PrintProgram(program))
-
-=======
->>>>>>> e17d1dfd
 	vmConfig := prepareVMConfig(t, options.VMConfig, programs)
 
 	vmConfig.WithDebugEnabled()
