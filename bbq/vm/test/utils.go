/*
 * Cadence - The resource-oriented smart contract programming language
 *
 * Copyright Flow Foundation
 *
 * Licensed under the Apache License, Version 2.0 (the "License");
 * you may not use this file except in compliance with the License.
 * You may obtain a copy of the License at
 *
 *   http://www.apache.org/licenses/LICENSE-2.0
 *
 * Unless required by applicable law or agreed to in writing, software
 * distributed under the License is distributed on an "AS IS" BASIS,
 * WITHOUT WARRANTIES OR CONDITIONS OF ANY KIND, either express or implied.
 * See the License for the specific language governing permissions and
 * limitations under the License.
 */

package test

import (
	"testing"

	"github.com/stretchr/testify/assert"
	"github.com/stretchr/testify/require"

	"github.com/onflow/cadence/common"
	"github.com/onflow/cadence/errors"
	"github.com/onflow/cadence/interpreter"
	"github.com/onflow/cadence/sema"
	"github.com/onflow/cadence/stdlib"
	. "github.com/onflow/cadence/test_utils/common_utils"
	. "github.com/onflow/cadence/test_utils/runtime_utils"
	. "github.com/onflow/cadence/test_utils/sema_utils"

	"github.com/onflow/cadence/bbq"
	"github.com/onflow/cadence/bbq/commons"
	. "github.com/onflow/cadence/bbq/test-utils"
	"github.com/onflow/cadence/bbq/vm"
)

type testAccountHandler struct {
	accountIDs                 map[common.Address]uint64
	generateAccountID          func(address common.Address) (uint64, error)
	getAccountBalance          func(address common.Address) (uint64, error)
	getAccountAvailableBalance func(address common.Address) (uint64, error)
	commitStorageTemporarily   func(context interpreter.ValueTransferContext) error
	getStorageUsed             func(address common.Address) (uint64, error)
	getStorageCapacity         func(address common.Address) (uint64, error)
	validatePublicKey          func(key *stdlib.PublicKey) error
	verifySignature            func(
		signature []byte,
		tag string,
		signedData []byte,
		publicKey []byte,
		signatureAlgorithm sema.SignatureAlgorithm,
		hashAlgorithm sema.HashAlgorithm,
	) (
		bool,
		error,
	)
	blsVerifyPOP     func(publicKey *stdlib.PublicKey, signature []byte) (bool, error)
	hash             func(data []byte, tag string, algorithm sema.HashAlgorithm) ([]byte, error)
	getAccountKey    func(address common.Address, index uint32) (*stdlib.AccountKey, error)
	accountKeysCount func(address common.Address) (uint32, error)
	emitEvent        func(
		context interpreter.ValueExportContext,
		locationRange interpreter.LocationRange,
		eventType *sema.CompositeType,
		values []interpreter.Value,
	)
	addAccountKey func(
		address common.Address,
		key *stdlib.PublicKey,
		algo sema.HashAlgorithm,
		weight int,
	) (
		*stdlib.AccountKey,
		error,
	)
	revokeAccountKey       func(address common.Address, index uint32) (*stdlib.AccountKey, error)
	getAccountContractCode func(location common.AddressLocation) ([]byte, error)
	parseAndCheckProgram   func(
		code []byte,
		location common.Location,
		getAndSetProgram bool,
	) (
		*interpreter.Program,
		error,
	)
	updateAccountContractCode func(location common.AddressLocation, code []byte) error
	recordContractUpdate      func(location common.AddressLocation, value *interpreter.CompositeValue)
	contractUpdateRecorded    func(location common.AddressLocation) bool
	interpretContract         func(
		location common.AddressLocation,
		program *interpreter.Program,
		name string,
		invocation stdlib.DeployedContractConstructorInvocation,
	) (
		*interpreter.CompositeValue,
		error,
	)
	temporarilyRecordCode     func(location common.AddressLocation, code []byte)
	removeAccountContractCode func(location common.AddressLocation) error
	recordContractRemoval     func(location common.AddressLocation)
	getAccountContractNames   func(address common.Address) ([]string, error)
}

var _ stdlib.AccountHandler = &testAccountHandler{}

func (t *testAccountHandler) GenerateAccountID(address common.Address) (uint64, error) {
	if t.generateAccountID == nil {
		if t.accountIDs == nil {
			t.accountIDs = map[common.Address]uint64{}
		}
		t.accountIDs[address]++
		return t.accountIDs[address], nil
	}
	return t.generateAccountID(address)
}

func (t *testAccountHandler) GetAccountBalance(address common.Address) (uint64, error) {
	if t.getAccountBalance == nil {
		panic(errors.NewUnexpectedError("unexpected call to GetAccountBalance"))
	}
	return t.getAccountBalance(address)
}

func (t *testAccountHandler) GetAccountAvailableBalance(address common.Address) (uint64, error) {
	if t.getAccountAvailableBalance == nil {
		panic(errors.NewUnexpectedError("unexpected call to GetAccountAvailableBalance"))
	}
	return t.getAccountAvailableBalance(address)
}

func (t *testAccountHandler) CommitStorageTemporarily(context interpreter.ValueTransferContext) error {
	if t.commitStorageTemporarily == nil {
		panic(errors.NewUnexpectedError("unexpected call to CommitStorageTemporarily"))
	}
	return t.commitStorageTemporarily(context)
}

func (t *testAccountHandler) GetStorageUsed(address common.Address) (uint64, error) {
	if t.getStorageUsed == nil {
		panic(errors.NewUnexpectedError("unexpected call to GetStorageUsed"))
	}
	return t.getStorageUsed(address)
}

func (t *testAccountHandler) GetStorageCapacity(address common.Address) (uint64, error) {
	if t.getStorageCapacity == nil {
		panic(errors.NewUnexpectedError("unexpected call to GetStorageCapacity"))
	}
	return t.getStorageCapacity(address)
}

func (t *testAccountHandler) ValidatePublicKey(key *stdlib.PublicKey) error {
	if t.validatePublicKey == nil {
		panic(errors.NewUnexpectedError("unexpected call to ValidatePublicKey"))
	}
	return t.validatePublicKey(key)
}

func (t *testAccountHandler) VerifySignature(
	signature []byte,
	tag string,
	signedData []byte,
	publicKey []byte,
	signatureAlgorithm sema.SignatureAlgorithm,
	hashAlgorithm sema.HashAlgorithm,
) (
	bool,
	error,
) {
	if t.verifySignature == nil {
		panic(errors.NewUnexpectedError("unexpected call to VerifySignature"))
	}
	return t.verifySignature(
		signature,
		tag,
		signedData,
		publicKey,
		signatureAlgorithm,
		hashAlgorithm,
	)
}

func (t *testAccountHandler) BLSVerifyPOP(publicKey *stdlib.PublicKey, signature []byte) (bool, error) {
	if t.blsVerifyPOP == nil {
		panic(errors.NewUnexpectedError("unexpected call to BLSVerifyPOP"))
	}
	return t.blsVerifyPOP(publicKey, signature)
}

func (t *testAccountHandler) Hash(data []byte, tag string, algorithm sema.HashAlgorithm) ([]byte, error) {
	if t.hash == nil {
		panic(errors.NewUnexpectedError("unexpected call to Hash"))
	}
	return t.hash(data, tag, algorithm)
}

func (t *testAccountHandler) GetAccountKey(address common.Address, index uint32) (*stdlib.AccountKey, error) {
	if t.getAccountKey == nil {
		panic(errors.NewUnexpectedError("unexpected call to GetAccountKey"))
	}
	return t.getAccountKey(address, index)
}

func (t *testAccountHandler) AccountKeysCount(address common.Address) (uint32, error) {
	if t.accountKeysCount == nil {
		panic(errors.NewUnexpectedError("unexpected call to AccountKeysCount"))
	}
	return t.accountKeysCount(address)
}

func (t *testAccountHandler) EmitEvent(
	context interpreter.ValueExportContext,
	locationRange interpreter.LocationRange,
	eventType *sema.CompositeType,
	values []interpreter.Value,
) {
	if t.emitEvent == nil {
		panic(errors.NewUnexpectedError("unexpected call to EmitEvent"))
	}
	t.emitEvent(
		context,
		locationRange,
		eventType,
		values,
	)
}

func (t *testAccountHandler) AddAccountKey(
	address common.Address,
	key *stdlib.PublicKey,
	algo sema.HashAlgorithm,
	weight int,
) (
	*stdlib.AccountKey,
	error,
) {
	if t.addAccountKey == nil {
		panic(errors.NewUnexpectedError("unexpected call to AddAccountKey"))
	}
	return t.addAccountKey(
		address,
		key,
		algo,
		weight,
	)
}

func (t *testAccountHandler) RevokeAccountKey(address common.Address, index uint32) (*stdlib.AccountKey, error) {
	if t.revokeAccountKey == nil {
		panic(errors.NewUnexpectedError("unexpected call to RevokeAccountKey"))
	}
	return t.revokeAccountKey(address, index)
}

func (t *testAccountHandler) GetAccountContractCode(location common.AddressLocation) ([]byte, error) {
	if t.getAccountContractCode == nil {
		panic(errors.NewUnexpectedError("unexpected call to GetAccountContractCode"))
	}
	return t.getAccountContractCode(location)
}

func (t *testAccountHandler) ParseAndCheckProgram(
	code []byte,
	location common.Location,
	getAndSetProgram bool,
) (
	*interpreter.Program,
	error,
) {
	if t.parseAndCheckProgram == nil {
		panic(errors.NewUnexpectedError("unexpected call to ParseAndCheckProgram"))
	}
	return t.parseAndCheckProgram(code, location, getAndSetProgram)
}

func (t *testAccountHandler) UpdateAccountContractCode(location common.AddressLocation, code []byte) error {
	if t.updateAccountContractCode == nil {
		panic(errors.NewUnexpectedError("unexpected call to UpdateAccountContractCode"))
	}
	return t.updateAccountContractCode(location, code)
}

func (t *testAccountHandler) RecordContractUpdate(location common.AddressLocation, value *interpreter.CompositeValue) {
	if t.recordContractUpdate == nil {
		panic(errors.NewUnexpectedError("unexpected call to RecordContractUpdate"))
	}
	t.recordContractUpdate(location, value)
}

func (t *testAccountHandler) ContractUpdateRecorded(location common.AddressLocation) bool {
	if t.contractUpdateRecorded == nil {
		panic(errors.NewUnexpectedError("unexpected call to ContractUpdateRecorded"))
	}
	return t.contractUpdateRecorded(location)
}

func (t *testAccountHandler) InterpretContract(
	location common.AddressLocation,
	program *interpreter.Program,
	name string,
	invocation stdlib.DeployedContractConstructorInvocation,
) (
	*interpreter.CompositeValue,
	error,
) {
	if t.interpretContract == nil {
		panic(errors.NewUnexpectedError("unexpected call to InterpretContract"))
	}
	return t.interpretContract(
		location,
		program,
		name,
		invocation,
	)
}

func (t *testAccountHandler) TemporarilyRecordCode(location common.AddressLocation, code []byte) {
	if t.temporarilyRecordCode == nil {
		panic(errors.NewUnexpectedError("unexpected call to TemporarilyRecordCode"))
	}
	t.temporarilyRecordCode(location, code)
}

func (t *testAccountHandler) RemoveAccountContractCode(location common.AddressLocation) error {
	if t.removeAccountContractCode == nil {
		panic(errors.NewUnexpectedError("unexpected call to RemoveAccountContractCode"))
	}
	return t.removeAccountContractCode(location)
}

func (t *testAccountHandler) RecordContractRemoval(location common.AddressLocation) {
	if t.recordContractRemoval == nil {
		panic(errors.NewUnexpectedError("unexpected call to RecordContractRemoval"))
	}
	t.recordContractRemoval(location)
}

func (t *testAccountHandler) GetAccountContractNames(address common.Address) ([]string, error) {
	if t.getAccountContractNames == nil {
		panic(errors.NewUnexpectedError("unexpected call to GetAccountContractNames"))
	}
	return t.getAccountContractNames(address)
}

func (t *testAccountHandler) StartContractAddition(common.AddressLocation) {
	// NO-OP
}

func (t *testAccountHandler) EndContractAddition(common.AddressLocation) {
	// NO-OP
}

func (t *testAccountHandler) IsContractBeingAdded(common.AddressLocation) bool {
	// NO-OP
	return false
}

<<<<<<< HEAD
func singleIdentifierLocationResolver(t testing.TB) func(
	identifiers []ast.Identifier,
	location common.Location,
) ([]commons.ResolvedLocation, error) {
	return func(identifiers []ast.Identifier, location common.Location) ([]commons.ResolvedLocation, error) {
		require.Len(t, identifiers, 1)
		require.IsType(t, common.AddressLocation{}, location)

		return []commons.ResolvedLocation{
			{
				Location: common.AddressLocation{
					Address: location.(common.AddressLocation).Address,
					Name:    identifiers[0].Identifier,
				},
				Identifiers: identifiers,
			},
		}, nil
	}
}

func printProgram(name string, program *bbq.InstructionProgram) { //nolint:unused
	const resolve = true
	const colorize = true
	printer := bbq.NewInstructionsProgramPrinter(resolve, colorize)
	fmt.Println("===================", name, "===================")
	fmt.Println(printer.PrintProgram(program))
}

func baseValueActivation(common.Location) *sema.VariableActivation {
	// Only need to make the checker happy
	activation := sema.NewVariableActivation(sema.BaseValueActivation)
	activation.DeclareValue(stdlib.PanicFunction)
	activation.DeclareValue(stdlib.AssertFunction)
	activation.DeclareValue(stdlib.NewStandardLibraryStaticFunction(
		"getAccount",
		stdlib.GetAccountFunctionType,
		"",
		nil,
	))
	return activation
}

type compiledProgram struct {
	Program              *bbq.InstructionProgram
	DesugaredElaboration *compiler.DesugaredElaboration
}

type CompilerAndVMOptions struct {
	*ParseAndCheckOptions
	CompilerConfig *compiler.Config
	VMConfig       *vm.Config
}

func parseCheckAndCompile(
	t testing.TB,
	code string,
	location common.Location,
	programs map[common.Location]*compiledProgram,
) *bbq.InstructionProgram {
	return parseCheckAndCompileCodeWithOptions(
		t,
		code,
		location,
		CompilerAndVMOptions{},
		programs,
	)
}

func parseCheckAndCompileCodeWithOptions(
	t testing.TB,
	code string,
	location common.Location,
	options CompilerAndVMOptions,
	programs map[common.Location]*compiledProgram,
) *bbq.InstructionProgram {
	checker := parseAndCheckWithOptions(
		t,
		code,
		location,
		options.ParseAndCheckOptions,
		programs,
	)

	programs[location] = &compiledProgram{
		DesugaredElaboration: compiler.NewDesugaredElaboration(checker.Elaboration),
	}

	program, desugaredElaboration := compile(
		t,
		options.CompilerConfig,
		checker,
		programs,
	)

	// Replace the original elaboration with the extended one.
	// Desugared elaboration is not needed during the compilation of the same program,
	// only needed during runtime. e.g: for type resolving.
	// So it is safe to set the *after* the compilation.
	programs[location] = &compiledProgram{
		DesugaredElaboration: desugaredElaboration,
	}
	programs[location].Program = program

	return program
}

func parseAndCheck( // nolint:unused
	t testing.TB,
	code string,
	location common.Location,
	programs map[common.Location]*compiledProgram,
) *sema.Checker {
	return parseAndCheckWithOptions(t, code, location, nil, programs)
}

func parseAndCheckWithOptions(
	t testing.TB,
	code string,
	location common.Location,
	options *ParseAndCheckOptions,
	programs map[common.Location]*compiledProgram,
) *sema.Checker {

	var parseAndCheckOptions ParseAndCheckOptions
	if options != nil {
		parseAndCheckOptions = *options
	} else {
		parseAndCheckOptions = ParseAndCheckOptions{
			Location: location,
			Config: &sema.Config{
				LocationHandler:            singleIdentifierLocationResolver(t),
				BaseValueActivationHandler: baseValueActivation,
			},
		}
	}

	if parseAndCheckOptions.Config.ImportHandler == nil {
		parseAndCheckOptions.Config.ImportHandler = func(_ *sema.Checker, location common.Location, _ ast.Range) (sema.Import, error) {
			imported, ok := programs[location]
			if !ok {
				return nil, fmt.Errorf("cannot find contract in location %s", location)
			}

			return sema.ElaborationImport{
				// Here the elaboration is only used for type checking.
				// Hence, it is safe to use the original elaboration.
				Elaboration: imported.DesugaredElaboration.OriginalElaboration(),
			}, nil
		}
	}

	checker, err := ParseAndCheckWithOptions(
		t,
		code,
		parseAndCheckOptions,
	)
	require.NoError(t, err)
	return checker
}

func compile(
	t testing.TB,
	config *compiler.Config,
	checker *sema.Checker,
	programs map[common.Location]*compiledProgram,
) (*bbq.InstructionProgram, *compiler.DesugaredElaboration) {

	if config == nil {
		config = &compiler.Config{
			LocationHandler: singleIdentifierLocationResolver(t),
			ImportHandler: func(location common.Location) *bbq.InstructionProgram {
				imported, ok := programs[location]
				if !ok {
					return nil
				}
				return imported.Program
			},
			ElaborationResolver: func(location common.Location) (*compiler.DesugaredElaboration, error) {
				imported, ok := programs[location]
				if !ok {
					return nil, fmt.Errorf("cannot find elaboration for %s", location)
				}
				return imported.DesugaredElaboration, nil
			},
		}
	}
	comp := compiler.NewInstructionCompilerWithConfig(checker, config)

	program := comp.Compile()

	return program, comp.DesugaredElaboration
=======
type CompilerAndVMOptions struct {
	ParseCheckAndCompileOptions
	VMConfig *vm.Config
>>>>>>> 0459b3ed
}

func CompileAndInvoke(
	t testing.TB,
	code string,
	funcName string,
	arguments ...vm.Value,
) (vm.Value, error) {
	return CompileAndInvokeWithOptions(
		t,
		code,
		funcName,
		CompilerAndVMOptions{},
		arguments...,
	)
}

func CompileAndInvokeWithLogs(
	t testing.TB,
	code string,
	funcName string,
	arguments ...vm.Value,
) (result vm.Value, err error, logs []string) {

	activation := sema.NewVariableActivation(sema.BaseValueActivation)
	activation.DeclareValue(stdlib.PanicFunction)
	activation.DeclareValue(stdlib.NewStandardLibraryStaticFunction(
		commons.LogFunctionName,
		sema.NewSimpleFunctionType(
			sema.FunctionPurityView,
			[]sema.Parameter{
				{
					Label:          sema.ArgumentLabelNotRequired,
					Identifier:     "value",
					TypeAnnotation: sema.AnyStructTypeAnnotation,
				},
			},
			sema.VoidTypeAnnotation,
		),
		"",
		nil,
	))

	storage := interpreter.NewInMemoryStorage(nil)
	vmConfig := vm.NewConfig(storage)

	vmConfig.NativeFunctionsProvider = func() map[string]vm.Value {
		funcs := vm.NativeFunctions()
		funcs[commons.LogFunctionName] = vm.NativeFunctionValue{
			ParameterCount: len(stdlib.LogFunctionType.Parameters),
			Function: func(context *vm.Context, typeArguments []interpreter.StaticType, arguments ...vm.Value) vm.Value {
				logs = append(logs, arguments[0].String())
				return interpreter.Void
			},
		}

		return funcs
	}

	result, err = CompileAndInvokeWithOptions(
		t,
		code,
		funcName,
		CompilerAndVMOptions{
			VMConfig: vmConfig,
			ParseCheckAndCompileOptions: ParseCheckAndCompileOptions{
				ParseAndCheckOptions: &ParseAndCheckOptions{
					Config: &sema.Config{
						LocationHandler: SingleIdentifierLocationResolver(t),
						BaseValueActivationHandler: func(location common.Location) *sema.VariableActivation {
							return activation
						},
					},
				},
			},
		},
		arguments...,
	)

	return
}

func CompileAndInvokeWithOptions(
	t testing.TB,
	code string,
	funcName string,
	options CompilerAndVMOptions,
	arguments ...vm.Value,
) (vm.Value, error) {

	programVM := CompileAndPrepareToInvoke(t, code, options)

	result, err := programVM.Invoke(funcName, arguments...)
	if err == nil {
		require.Equal(t, 0, programVM.StackSize())
	}

	return result, err
}

func CompileAndPrepareToInvoke(t testing.TB, code string, options CompilerAndVMOptions) *vm.VM {
	programs := map[common.Location]*CompiledProgram{}

	var location common.Location
	parseAndCheckOptions := options.ParseAndCheckOptions
	if parseAndCheckOptions != nil {
		location = parseAndCheckOptions.Location
	}

	if location == nil {
		location = TestLocation
	}

	program := ParseCheckAndCompileCodeWithOptions(
		t,
		code,
		location,
		options.ParseCheckAndCompileOptions,
		programs,
	)

	// Ensure the program can be printed
	const resolve = false
	const colorize = false
	printer := bbq.NewInstructionsProgramPrinter(resolve, colorize)
	_ = printer.PrintProgram(program)

	vmConfig := prepareVMConfig(t, options.VMConfig, programs)

	if vmConfig.TypeLoader == nil {
<<<<<<< HEAD
		vmConfig.TypeLoader = func(location common.Location, typeID interpreter.TypeID) sema.ContainedType {
			program, ok := programs[location]
			require.True(t, ok, "cannot find elaboration for %s", location)

			elaboration := program.DesugaredElaboration
			compositeType := elaboration.CompositeType(typeID)
			if compositeType != nil {
				return compositeType
			}

			entitlementType := elaboration.EntitlementType(typeID)
			if entitlementType != nil {
				return entitlementType
			}

			entitlementMapType := elaboration.EntitlementMapType(typeID)
			if entitlementMapType != nil {
				return entitlementMapType
			}

			interfaceType := elaboration.InterfaceType(typeID)
			if interfaceType != nil {
				return interfaceType
			}

			return nil
		}
	}

	if vmConfig.ImportHandler == nil {
		vmConfig.ImportHandler = func(location common.Location) *bbq.InstructionProgram {
			program, ok := programs[location]
			require.True(t, ok, "cannot find elaboration for %s", location)
			return program.Program
		}
=======
		vmConfig.TypeLoader = typeLoader(t, programs)
>>>>>>> 0459b3ed
	}

	programVM := vm.NewVM(
		location,
		program,
		vmConfig,
	)
	return programVM
}

func typeLoader(
	tb testing.TB,
	programs CompiledPrograms,
) func(location common.Location, typeID interpreter.TypeID) sema.ContainedType {
	return func(location common.Location, typeID interpreter.TypeID) sema.ContainedType {
		program, ok := programs[location]
		require.True(tb, ok, "cannot find elaboration for %s", location)

		elaboration := program.Elaboration
		compositeType := elaboration.CompositeType(typeID)
		if compositeType != nil {
			return compositeType
		}

		entitlementType := elaboration.EntitlementType(typeID)
		if entitlementType != nil {
			return entitlementType
		}

		entitlementMapType := elaboration.EntitlementMapType(typeID)
		if entitlementMapType != nil {
			return entitlementMapType
		}

		return elaboration.InterfaceType(typeID)
	}
}

func compileAndInvokeWithOptionsAndPrograms(
	t testing.TB,
	code string,
	funcName string,
	options CompilerAndVMOptions,
	programs CompiledPrograms,
	arguments ...vm.Value,
) (vm.Value, error) {

	location := common.ScriptLocation{0x1}
	program := ParseCheckAndCompileCodeWithOptions(
		t,
		code,
		location,
		options.ParseCheckAndCompileOptions,
		programs,
	)

	vmConfig := prepareVMConfig(
		t,
		options.VMConfig,
		programs,
	)

	scriptLocation := NewScriptLocationGenerator()

	programVM := vm.NewVM(
		scriptLocation(),
		program,
		vmConfig,
	)

	result, err := programVM.Invoke(funcName, arguments...)
	if err == nil {
		require.Equal(t, 0, programVM.StackSize())
	}

	return result, err
}

func prepareVMConfig(
	tb testing.TB,
	config *vm.Config,
	programs CompiledPrograms,
) *vm.Config {

	if config == nil {
		storage := interpreter.NewInMemoryStorage(nil)
		config = vm.NewConfig(storage)
	}

	if config.GetAccountHandler() == nil {
		config = config.WithAccountHandler(&testAccountHandler{})
	}

	interpreterConfig := config.InterpreterConfig()
	if interpreterConfig == nil {
		interpreterConfig = &interpreter.Config{}
		config = config.WithInterpreterConfig(interpreterConfig)
	}

	if interpreterConfig.UUIDHandler == nil {
		var uuid uint64
		interpreterConfig.UUIDHandler = func() (uint64, error) {
			uuid++
			return uuid, nil
		}
	}

	if config.TypeLoader == nil {
		config.TypeLoader = typeLoader(tb, programs)
	}

	if config.ImportHandler == nil {
		config.ImportHandler = func(location common.Location) *bbq.InstructionProgram {
			program, ok := programs[location]
			if !ok {
				assert.FailNow(tb, "invalid location")
			}
			return program.Program
		}
	}

	return config
}<|MERGE_RESOLUTION|>--- conflicted
+++ resolved
@@ -360,203 +360,9 @@
 	return false
 }
 
-<<<<<<< HEAD
-func singleIdentifierLocationResolver(t testing.TB) func(
-	identifiers []ast.Identifier,
-	location common.Location,
-) ([]commons.ResolvedLocation, error) {
-	return func(identifiers []ast.Identifier, location common.Location) ([]commons.ResolvedLocation, error) {
-		require.Len(t, identifiers, 1)
-		require.IsType(t, common.AddressLocation{}, location)
-
-		return []commons.ResolvedLocation{
-			{
-				Location: common.AddressLocation{
-					Address: location.(common.AddressLocation).Address,
-					Name:    identifiers[0].Identifier,
-				},
-				Identifiers: identifiers,
-			},
-		}, nil
-	}
-}
-
-func printProgram(name string, program *bbq.InstructionProgram) { //nolint:unused
-	const resolve = true
-	const colorize = true
-	printer := bbq.NewInstructionsProgramPrinter(resolve, colorize)
-	fmt.Println("===================", name, "===================")
-	fmt.Println(printer.PrintProgram(program))
-}
-
-func baseValueActivation(common.Location) *sema.VariableActivation {
-	// Only need to make the checker happy
-	activation := sema.NewVariableActivation(sema.BaseValueActivation)
-	activation.DeclareValue(stdlib.PanicFunction)
-	activation.DeclareValue(stdlib.AssertFunction)
-	activation.DeclareValue(stdlib.NewStandardLibraryStaticFunction(
-		"getAccount",
-		stdlib.GetAccountFunctionType,
-		"",
-		nil,
-	))
-	return activation
-}
-
-type compiledProgram struct {
-	Program              *bbq.InstructionProgram
-	DesugaredElaboration *compiler.DesugaredElaboration
-}
-
-type CompilerAndVMOptions struct {
-	*ParseAndCheckOptions
-	CompilerConfig *compiler.Config
-	VMConfig       *vm.Config
-}
-
-func parseCheckAndCompile(
-	t testing.TB,
-	code string,
-	location common.Location,
-	programs map[common.Location]*compiledProgram,
-) *bbq.InstructionProgram {
-	return parseCheckAndCompileCodeWithOptions(
-		t,
-		code,
-		location,
-		CompilerAndVMOptions{},
-		programs,
-	)
-}
-
-func parseCheckAndCompileCodeWithOptions(
-	t testing.TB,
-	code string,
-	location common.Location,
-	options CompilerAndVMOptions,
-	programs map[common.Location]*compiledProgram,
-) *bbq.InstructionProgram {
-	checker := parseAndCheckWithOptions(
-		t,
-		code,
-		location,
-		options.ParseAndCheckOptions,
-		programs,
-	)
-
-	programs[location] = &compiledProgram{
-		DesugaredElaboration: compiler.NewDesugaredElaboration(checker.Elaboration),
-	}
-
-	program, desugaredElaboration := compile(
-		t,
-		options.CompilerConfig,
-		checker,
-		programs,
-	)
-
-	// Replace the original elaboration with the extended one.
-	// Desugared elaboration is not needed during the compilation of the same program,
-	// only needed during runtime. e.g: for type resolving.
-	// So it is safe to set the *after* the compilation.
-	programs[location] = &compiledProgram{
-		DesugaredElaboration: desugaredElaboration,
-	}
-	programs[location].Program = program
-
-	return program
-}
-
-func parseAndCheck( // nolint:unused
-	t testing.TB,
-	code string,
-	location common.Location,
-	programs map[common.Location]*compiledProgram,
-) *sema.Checker {
-	return parseAndCheckWithOptions(t, code, location, nil, programs)
-}
-
-func parseAndCheckWithOptions(
-	t testing.TB,
-	code string,
-	location common.Location,
-	options *ParseAndCheckOptions,
-	programs map[common.Location]*compiledProgram,
-) *sema.Checker {
-
-	var parseAndCheckOptions ParseAndCheckOptions
-	if options != nil {
-		parseAndCheckOptions = *options
-	} else {
-		parseAndCheckOptions = ParseAndCheckOptions{
-			Location: location,
-			Config: &sema.Config{
-				LocationHandler:            singleIdentifierLocationResolver(t),
-				BaseValueActivationHandler: baseValueActivation,
-			},
-		}
-	}
-
-	if parseAndCheckOptions.Config.ImportHandler == nil {
-		parseAndCheckOptions.Config.ImportHandler = func(_ *sema.Checker, location common.Location, _ ast.Range) (sema.Import, error) {
-			imported, ok := programs[location]
-			if !ok {
-				return nil, fmt.Errorf("cannot find contract in location %s", location)
-			}
-
-			return sema.ElaborationImport{
-				// Here the elaboration is only used for type checking.
-				// Hence, it is safe to use the original elaboration.
-				Elaboration: imported.DesugaredElaboration.OriginalElaboration(),
-			}, nil
-		}
-	}
-
-	checker, err := ParseAndCheckWithOptions(
-		t,
-		code,
-		parseAndCheckOptions,
-	)
-	require.NoError(t, err)
-	return checker
-}
-
-func compile(
-	t testing.TB,
-	config *compiler.Config,
-	checker *sema.Checker,
-	programs map[common.Location]*compiledProgram,
-) (*bbq.InstructionProgram, *compiler.DesugaredElaboration) {
-
-	if config == nil {
-		config = &compiler.Config{
-			LocationHandler: singleIdentifierLocationResolver(t),
-			ImportHandler: func(location common.Location) *bbq.InstructionProgram {
-				imported, ok := programs[location]
-				if !ok {
-					return nil
-				}
-				return imported.Program
-			},
-			ElaborationResolver: func(location common.Location) (*compiler.DesugaredElaboration, error) {
-				imported, ok := programs[location]
-				if !ok {
-					return nil, fmt.Errorf("cannot find elaboration for %s", location)
-				}
-				return imported.DesugaredElaboration, nil
-			},
-		}
-	}
-	comp := compiler.NewInstructionCompilerWithConfig(checker, config)
-
-	program := comp.Compile()
-
-	return program, comp.DesugaredElaboration
-=======
 type CompilerAndVMOptions struct {
 	ParseCheckAndCompileOptions
 	VMConfig *vm.Config
->>>>>>> 0459b3ed
 }
 
 func CompileAndInvoke(
@@ -687,45 +493,7 @@
 	vmConfig := prepareVMConfig(t, options.VMConfig, programs)
 
 	if vmConfig.TypeLoader == nil {
-<<<<<<< HEAD
-		vmConfig.TypeLoader = func(location common.Location, typeID interpreter.TypeID) sema.ContainedType {
-			program, ok := programs[location]
-			require.True(t, ok, "cannot find elaboration for %s", location)
-
-			elaboration := program.DesugaredElaboration
-			compositeType := elaboration.CompositeType(typeID)
-			if compositeType != nil {
-				return compositeType
-			}
-
-			entitlementType := elaboration.EntitlementType(typeID)
-			if entitlementType != nil {
-				return entitlementType
-			}
-
-			entitlementMapType := elaboration.EntitlementMapType(typeID)
-			if entitlementMapType != nil {
-				return entitlementMapType
-			}
-
-			interfaceType := elaboration.InterfaceType(typeID)
-			if interfaceType != nil {
-				return interfaceType
-			}
-
-			return nil
-		}
-	}
-
-	if vmConfig.ImportHandler == nil {
-		vmConfig.ImportHandler = func(location common.Location) *bbq.InstructionProgram {
-			program, ok := programs[location]
-			require.True(t, ok, "cannot find elaboration for %s", location)
-			return program.Program
-		}
-=======
 		vmConfig.TypeLoader = typeLoader(t, programs)
->>>>>>> 0459b3ed
 	}
 
 	programVM := vm.NewVM(
@@ -744,12 +512,18 @@
 		program, ok := programs[location]
 		require.True(tb, ok, "cannot find elaboration for %s", location)
 
-		elaboration := program.Elaboration
+		elaboration := program.DesugaredElaboration
+
 		compositeType := elaboration.CompositeType(typeID)
 		if compositeType != nil {
 			return compositeType
 		}
 
+		interfaceType := elaboration.InterfaceType(typeID)
+		if interfaceType != nil {
+			return interfaceType
+		}
+
 		entitlementType := elaboration.EntitlementType(typeID)
 		if entitlementType != nil {
 			return entitlementType
@@ -760,7 +534,7 @@
 			return entitlementMapType
 		}
 
-		return elaboration.InterfaceType(typeID)
+		return nil
 	}
 }
 
