--- conflicted
+++ resolved
@@ -4354,81 +4354,6 @@
 	})
 }
 
-<<<<<<< HEAD
-func TestForLoop(t *testing.T) {
-
-	t.Parallel()
-
-	t.Run("array", func(t *testing.T) {
-		t.Parallel()
-
-		result, err := compileAndInvoke(t,
-			`
-                fun test(): Int {
-                    var array = [5, 6, 7, 8]
-                    var sum = 0
-                    for e in array {
-                        sum = sum + e
-                    }
-
-                    return sum
-                }
-            `,
-			"test",
-		)
-		require.NoError(t, err)
-		assert.Equal(t, vm.NewIntValue(26), result)
-	})
-
-	t.Run("array with index", func(t *testing.T) {
-		t.Parallel()
-
-		result, err := compileAndInvoke(t,
-			`
-                fun test(): String {
-                    var array = [5, 6, 7, 8]
-                    var keys = ""
-                    var values = ""
-                    for i, e in array {
-                        keys = keys.concat(i.toString())
-                        values = values.concat(e.toString())
-                    }
-
-                    return keys.concat("_").concat(values)
-                }
-            `,
-			"test",
-		)
-		require.NoError(t, err)
-		assert.Equal(t, vm.NewStringValue("0123_5678"), result)
-	})
-
-	t.Run("array loop scoping", func(t *testing.T) {
-		t.Parallel()
-
-		result, err := compileAndInvoke(t,
-			`
-                fun test(): String {
-                    var array = [5, 6, 7, 8]
-
-                    var offset = 10
-                    var values = ""
-
-                    for e in array {
-                        var offset = 1
-                        var e = e + offset
-                        values = values.concat(e.toString())
-                    }
-
-                    return values
-                }
-            `,
-			"test",
-		)
-		require.NoError(t, err)
-		assert.Equal(t, vm.NewStringValue("6789"), result)
-	})
-=======
 func TestIntegers(t *testing.T) {
 
 	t.Parallel()
@@ -4503,5 +4428,79 @@
 	//for _, fixedPointType := range sema.AllSignedFixedPointTypes {
 	//	test(fixedPointType)
 	//}
->>>>>>> 1bf56979
+}
+
+func TestForLoop(t *testing.T) {
+
+	t.Parallel()
+
+	t.Run("array", func(t *testing.T) {
+		t.Parallel()
+
+		result, err := compileAndInvoke(t,
+			`
+                fun test(): Int {
+                    var array = [5, 6, 7, 8]
+                    var sum = 0
+                    for e in array {
+                        sum = sum + e
+                    }
+
+                    return sum
+                }
+            `,
+			"test",
+		)
+		require.NoError(t, err)
+		assert.Equal(t, vm.NewIntValue(26), result)
+	})
+
+	t.Run("array with index", func(t *testing.T) {
+		t.Parallel()
+
+		result, err := compileAndInvoke(t,
+			`
+                fun test(): String {
+                    var array = [5, 6, 7, 8]
+                    var keys = ""
+                    var values = ""
+                    for i, e in array {
+                        keys = keys.concat(i.toString())
+                        values = values.concat(e.toString())
+                    }
+
+                    return keys.concat("_").concat(values)
+                }
+            `,
+			"test",
+		)
+		require.NoError(t, err)
+		assert.Equal(t, vm.NewStringValue("0123_5678"), result)
+	})
+
+	t.Run("array loop scoping", func(t *testing.T) {
+		t.Parallel()
+
+		result, err := compileAndInvoke(t,
+			`
+                fun test(): String {
+                    var array = [5, 6, 7, 8]
+
+                    var offset = 10
+                    var values = ""
+
+                    for e in array {
+                        var offset = 1
+                        var e = e + offset
+                        values = values.concat(e.toString())
+                    }
+
+                    return values
+                }
+            `,
+			"test",
+		)
+		require.NoError(t, err)
+		assert.Equal(t, vm.NewStringValue("6789"), result)
+	})
 }