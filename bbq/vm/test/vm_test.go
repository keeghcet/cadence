/*
 * Cadence - The resource-oriented smart contract programming language
 *
 * Copyright Flow Foundation
 *
 * Licensed under the Apache License, Version 2.0 (the "License");
 * you may not use this file except in compliance with the License.
 * You may obtain a copy of the License at
 *
 *   http://www.apache.org/licenses/LICENSE-2.0
 *
 * Unless required by applicable law or agreed to in writing, software
 * distributed under the License is distributed on an "AS IS" BASIS,
 * WITHOUT WARRANTIES OR CONDITIONS OF ANY KIND, either express or implied.
 * See the License for the specific language governing permissions and
 * limitations under the License.
 */

package test

import (
	"fmt"
	"testing"

	"github.com/onflow/cadence/bbq/opcode"
	"github.com/onflow/cadence/interpreter"

	"github.com/stretchr/testify/assert"
	"github.com/stretchr/testify/require"

	"github.com/onflow/cadence/ast"
	"github.com/onflow/cadence/common"
	"github.com/onflow/cadence/errors"
	"github.com/onflow/cadence/sema"
	"github.com/onflow/cadence/stdlib"
	"github.com/onflow/cadence/test_utils/common_utils"
	"github.com/onflow/cadence/test_utils/runtime_utils"
	. "github.com/onflow/cadence/test_utils/sema_utils"

	"github.com/onflow/cadence/bbq"
	"github.com/onflow/cadence/bbq/commons"
	"github.com/onflow/cadence/bbq/compiler"
	"github.com/onflow/cadence/bbq/vm"
)

const recursiveFib = `
  fun fib(_ n: Int): Int {
      if n < 2 {
         return n
      }
      return fib(n - 1) + fib(n - 2)
  }
`

func scriptLocation() common.Location {
	scriptLocation := runtime_utils.NewScriptLocationGenerator()
	return scriptLocation()
}

func TestRecursionFib(t *testing.T) {

	t.Parallel()

	checker, err := ParseAndCheck(t, recursiveFib)
	require.NoError(t, err)

	comp := compiler.NewInstructionCompiler(checker)
	program := comp.Compile()

	vmConfig := &vm.Config{}
	vmInstance := vm.NewVM(scriptLocation(), program, vmConfig)

	result, err := vmInstance.Invoke(
		"fib",
		vm.NewIntValue(23),
	)
	require.NoError(t, err)
	require.Equal(t, vm.NewIntValue(28657), result)
	require.Equal(t, 0, vmInstance.StackSize())
}

const imperativeFib = `
  fun fib(_ n: Int): Int {
      var fib1 = 1
      var fib2 = 1
      var fibonacci = fib1
      var i = 2
      while i < n {
          fibonacci = fib1 + fib2
          fib1 = fib2
          fib2 = fibonacci
          i = i + 1
      }
      return fibonacci
  }
`

func TestImperativeFib(t *testing.T) {

	t.Parallel()

	checker, err := ParseAndCheck(t, imperativeFib)
	require.NoError(t, err)

	comp := compiler.NewInstructionCompiler(checker)
	program := comp.Compile()

	vmConfig := &vm.Config{}
	vmInstance := vm.NewVM(scriptLocation(), program, vmConfig)

	result, err := vmInstance.Invoke(
		"fib",
		vm.NewIntValue(7),
	)
	require.NoError(t, err)
	require.Equal(t, vm.NewIntValue(13), result)
	require.Equal(t, 0, vmInstance.StackSize())
}

func TestBreak(t *testing.T) {

	t.Parallel()

	checker, err := ParseAndCheck(t, `
      fun test(): Int {
          var i = 0
          while true {
              if i > 3 {
                 break
              }
              i = i + 1
          }
          return i
      }
  `)
	require.NoError(t, err)

	comp := compiler.NewInstructionCompiler(checker)
	program := comp.Compile()

	vmConfig := &vm.Config{}
	vmInstance := vm.NewVM(scriptLocation(), program, vmConfig)

	result, err := vmInstance.Invoke("test")
	require.NoError(t, err)

	require.Equal(t, vm.NewIntValue(4), result)
	require.Equal(t, 0, vmInstance.StackSize())
}

func TestContinue(t *testing.T) {

	t.Parallel()

	checker, err := ParseAndCheck(t, `
      fun test(): Int {
          var i = 0
          while true {
              i = i + 1
              if i < 3 {
                 continue
              }
              break
          }
          return i
      }
  `)
	require.NoError(t, err)

	comp := compiler.NewInstructionCompiler(checker)
	program := comp.Compile()

	vmConfig := &vm.Config{}
	vmInstance := vm.NewVM(scriptLocation(), program, vmConfig)

	result, err := vmInstance.Invoke("test")
	require.NoError(t, err)

	require.Equal(t, vm.NewIntValue(3), result)
	require.Equal(t, 0, vmInstance.StackSize())
}

func TestNilCoalesce(t *testing.T) {

	t.Parallel()

	t.Run("true", func(t *testing.T) {
		t.Parallel()

		checker, err := ParseAndCheck(t, `
            fun test(): Int {
                var i: Int? = 2
                var j = i ?? 3
                return j
            }
        `)
		require.NoError(t, err)

		comp := compiler.NewInstructionCompiler(checker)
		program := comp.Compile()

		vmConfig := &vm.Config{}
		vmInstance := vm.NewVM(scriptLocation(), program, vmConfig)

		result, err := vmInstance.Invoke("test")
		require.NoError(t, err)

		require.Equal(t, vm.NewIntValue(2), result)
		require.Equal(t, 0, vmInstance.StackSize())
	})

	t.Run("false", func(t *testing.T) {
		t.Parallel()

		checker, err := ParseAndCheck(t, `
            fun test(): Int {
                var i: Int? = nil
                var j = i ?? 3
                return j
            }
        `)
		require.NoError(t, err)

		comp := compiler.NewInstructionCompiler(checker)
		program := comp.Compile()

		vmConfig := &vm.Config{}
		vmInstance := vm.NewVM(scriptLocation(), program, vmConfig)

		result, err := vmInstance.Invoke("test")
		require.NoError(t, err)

		require.Equal(t, vm.NewIntValue(3), result)
		require.Equal(t, 0, vmInstance.StackSize())
	})
}

func TestNewStruct(t *testing.T) {

	t.Parallel()

	checker, err := ParseAndCheck(t, `
      struct Foo {
          var id : Int

          init(_ id: Int) {
              self.id = id
          }
      }

      fun test(count: Int): Foo {
          var i = 0
          var r = Foo(0)
          while i < count {
              i = i + 1
              r = Foo(i)
              r.id = r.id + 2
          }
          return r
      }
  `)
	require.NoError(t, err)

	comp := compiler.NewInstructionCompiler(checker)
	program := comp.Compile()

	vmConfig := &vm.Config{}
	vmInstance := vm.NewVM(scriptLocation(), program, vmConfig)

	result, err := vmInstance.Invoke("test", vm.NewIntValue(10))
	require.NoError(t, err)
	require.Equal(t, 0, vmInstance.StackSize())

	require.IsType(t, &vm.CompositeValue{}, result)
	structValue := result.(*vm.CompositeValue)
	compositeType := structValue.CompositeType

	require.Equal(t, "Foo", compositeType.QualifiedIdentifier)
	require.Equal(
		t,
		vm.NewIntValue(12),
		structValue.GetMember(vmConfig, "id"),
	)
}

func TestStructMethodCall(t *testing.T) {

	t.Parallel()

	checker, err := ParseAndCheck(t, `
      struct Foo {
          var id : String

          init(_ id: String) {
              self.id = id
          }

          fun sayHello(_ id: Int): String {
              return self.id
          }
      }

      fun test(): String {
          var r = Foo("Hello from Foo!")
          return r.sayHello(1)
      }
  `)
	require.NoError(t, err)

	comp := compiler.NewInstructionCompiler(checker)
	program := comp.Compile()

	vmConfig := &vm.Config{}
	vmInstance := vm.NewVM(scriptLocation(), program, vmConfig)

	result, err := vmInstance.Invoke("test")
	require.NoError(t, err)
	require.Equal(t, 0, vmInstance.StackSize())

	require.Equal(t, vm.NewStringValue("Hello from Foo!"), result)
}

func TestImport(t *testing.T) {

	t.Parallel()

	importedChecker, err := ParseAndCheckWithOptions(t,
		`
      fun helloText(): String {
          return "global function of the imported program"
      }

      struct Foo {
          var id : String

          init(_ id: String) {
              self.id = id
          }

          fun sayHello(_ id: Int): String {
              self.id
              return helloText()
          }
      }

        `,
		ParseAndCheckOptions{
			Location: common_utils.ImportedLocation,
		},
	)
	require.NoError(t, err)

	subComp := compiler.NewInstructionCompiler(importedChecker)
	importedProgram := subComp.Compile()

	checker, err := ParseAndCheckWithOptions(t, `
      import Foo from 0x01

      fun test(): String {
          var r = Foo("Hello from Foo!")
          return r.sayHello(1)
      }
  `,
		ParseAndCheckOptions{
			Config: &sema.Config{
				ImportHandler: func(*sema.Checker, common.Location, ast.Range) (sema.Import, error) {
					return sema.ElaborationImport{
						Elaboration: importedChecker.Elaboration,
					}, nil
				},
			},
		},
	)
	require.NoError(t, err)

	importCompiler := compiler.NewInstructionCompiler(checker)
	importCompiler.Config.ImportHandler = func(location common.Location) *bbq.Program[opcode.Instruction] {
		return importedProgram
	}

	program := importCompiler.Compile()

	vmConfig := &vm.Config{
		ImportHandler: func(location common.Location) *bbq.Program[opcode.Instruction] {
			return importedProgram
		},
	}

	vmInstance := vm.NewVM(scriptLocation(), program, vmConfig)

	result, err := vmInstance.Invoke("test")
	require.NoError(t, err)
	require.Equal(t, 0, vmInstance.StackSize())

	require.Equal(t, vm.NewStringValue("global function of the imported program"), result)
}

func TestContractImport(t *testing.T) {

	t.Parallel()

	t.Run("nested type def", func(t *testing.T) {

		importLocation := common.NewAddressLocation(nil, common.Address{0x1}, "MyContract")

		importedChecker, err := ParseAndCheckWithOptions(t,
			`
      contract MyContract {

          fun helloText(): String {
              return "global function of the imported program"
          }

          init() {}

          struct Foo {
              var id : String

              init(_ id: String) {
                  self.id = id
              }

              fun sayHello(_ id: Int): String {
                  self.id
                  return MyContract.helloText()
              }
          }
      }
        `,
			ParseAndCheckOptions{
				Location: importLocation,
			},
		)
		require.NoError(t, err)

		importCompiler := compiler.NewInstructionCompiler(importedChecker)
		importedProgram := importCompiler.Compile()

		vmInstance := vm.NewVM(importLocation, importedProgram, nil)
		importedContractValue, err := vmInstance.InitializeContract()
		require.NoError(t, err)

		checker, err := ParseAndCheckWithOptions(t, `
      import MyContract from 0x01

      fun test(): String {
          var r = MyContract.Foo("Hello from Foo!")
          return r.sayHello(1)
      }
  `,
			ParseAndCheckOptions{
				Config: &sema.Config{
					ImportHandler: func(*sema.Checker, common.Location, ast.Range) (sema.Import, error) {
						return sema.ElaborationImport{
							Elaboration: importedChecker.Elaboration,
						}, nil
					},
				},
			},
		)
		require.NoError(t, err)

		comp := compiler.NewInstructionCompiler(checker)
		comp.Config.ImportHandler = func(location common.Location) *bbq.Program[opcode.Instruction] {
			return importedProgram
		}

		program := comp.Compile()

		vmConfig := &vm.Config{
			ImportHandler: func(location common.Location) *bbq.Program[opcode.Instruction] {
				return importedProgram
			},
			ContractValueHandler: func(*vm.Config, common.Location) *vm.CompositeValue {
				return importedContractValue
			},
		}

		vmInstance = vm.NewVM(scriptLocation(), program, vmConfig)

		result, err := vmInstance.Invoke("test")
		require.NoError(t, err)
		require.Equal(t, 0, vmInstance.StackSize())

		require.Equal(t, vm.NewStringValue("global function of the imported program"), result)
	})

	t.Run("contract function", func(t *testing.T) {
		importLocation := common.NewAddressLocation(nil, common.Address{0x1}, "MyContract")

		importedChecker, err := ParseAndCheckWithOptions(t,
			`
      contract MyContract {

          var s: String

          fun helloText(): String {
              return self.s
          }

          init() {
              self.s = "contract function of the imported program"
          }
      }
        `,
			ParseAndCheckOptions{
				Location: importLocation,
			},
		)
		require.NoError(t, err)

		importCompiler := compiler.NewInstructionCompiler(importedChecker)
		importedProgram := importCompiler.Compile()

		vmInstance := vm.NewVM(importLocation, importedProgram, nil)
		importedContractValue, err := vmInstance.InitializeContract()
		require.NoError(t, err)

		checker, err := ParseAndCheckWithOptions(t, `
      import MyContract from 0x01

      fun test(): String {
          return MyContract.helloText()
      }
  `,
			ParseAndCheckOptions{
				Config: &sema.Config{
					ImportHandler: func(*sema.Checker, common.Location, ast.Range) (sema.Import, error) {
						return sema.ElaborationImport{
							Elaboration: importedChecker.Elaboration,
						}, nil
					},
				},
			},
		)
		require.NoError(t, err)

		comp := compiler.NewInstructionCompiler(checker)
		comp.Config.ImportHandler = func(location common.Location) *bbq.Program[opcode.Instruction] {
			return importedProgram
		}

		program := comp.Compile()

		vmConfig := &vm.Config{
			ImportHandler: func(location common.Location) *bbq.Program[opcode.Instruction] {
				return importedProgram
			},
			ContractValueHandler: func(*vm.Config, common.Location) *vm.CompositeValue {
				return importedContractValue
			},
		}

		vmInstance = vm.NewVM(scriptLocation(), program, vmConfig)

		result, err := vmInstance.Invoke("test")
		require.NoError(t, err)
		require.Equal(t, 0, vmInstance.StackSize())

		require.Equal(t, vm.NewStringValue("contract function of the imported program"), result)
	})

	t.Run("nested imports", func(t *testing.T) {

		// Initialize Foo

		fooLocation := common.NewAddressLocation(
			nil,
			common.Address{0x0, 0x0, 0x0, 0x0, 0x0, 0x0, 0x0, 0x1},
			"Foo",
		)

		fooChecker, err := ParseAndCheckWithOptions(t,
			`
            contract Foo {
                var s: String
                init() {
                    self.s = "Hello from Foo!"
                }
                fun sayHello(): String {
                    return self.s
                }
            }`,
			ParseAndCheckOptions{
				Location: fooLocation,
			},
		)
		require.NoError(t, err)

		fooCompiler := compiler.NewInstructionCompiler(fooChecker)
		fooProgram := fooCompiler.Compile()

		vmInstance := vm.NewVM(fooLocation, fooProgram, nil)
		fooContractValue, err := vmInstance.InitializeContract()
		require.NoError(t, err)

		// Initialize Bar

		barLocation := common.NewAddressLocation(
			nil,
			common.Address{0x0, 0x0, 0x0, 0x0, 0x0, 0x0, 0x0, 0x2},
			"Bar",
		)

		barChecker, err := ParseAndCheckWithOptions(t, `
            import Foo from 0x01

            contract Bar {
                init() {}
                fun sayHello(): String {
                    return Foo.sayHello()
                }
            }`,
			ParseAndCheckOptions{
				Location: barLocation,
				Config: &sema.Config{
					ImportHandler: func(_ *sema.Checker, location common.Location, _ ast.Range) (sema.Import, error) {
						require.Equal(t, fooLocation, location)
						return sema.ElaborationImport{
							Elaboration: fooChecker.Elaboration,
						}, nil
					},
					LocationHandler: singleIdentifierLocationResolver(t),
				},
			},
		)
		require.NoError(t, err)

		barCompiler := compiler.NewInstructionCompiler(barChecker)
		barCompiler.Config.LocationHandler = singleIdentifierLocationResolver(t)
		barCompiler.Config.ImportHandler = func(location common.Location) *bbq.Program[opcode.Instruction] {
			require.Equal(t, fooLocation, location)
			return fooProgram
		}

		barProgram := barCompiler.Compile()

		vmConfig := &vm.Config{
			ImportHandler: func(location common.Location) *bbq.Program[opcode.Instruction] {
				require.Equal(t, fooLocation, location)
				return fooProgram
			},
			ContractValueHandler: func(_ *vm.Config, location common.Location) *vm.CompositeValue {
				require.Equal(t, fooLocation, location)
				return fooContractValue
			},
		}

		vmInstance = vm.NewVM(barLocation, barProgram, vmConfig)
		barContractValue, err := vmInstance.InitializeContract()
		require.NoError(t, err)

		// Compile and run main program

		checker, err := ParseAndCheckWithOptions(t, `
            import Bar from 0x02

            fun test(): String {
                return Bar.sayHello()
            }`,
			ParseAndCheckOptions{
				Config: &sema.Config{
					ImportHandler: func(_ *sema.Checker, location common.Location, _ ast.Range) (sema.Import, error) {
						require.IsType(t, common.AddressLocation{}, location)
						addressLocation := location.(common.AddressLocation)
						var elaboration *sema.Elaboration
						switch addressLocation.Address {
						case fooLocation.Address:
							elaboration = fooChecker.Elaboration
						case barLocation.Address:
							elaboration = barChecker.Elaboration
						default:
							assert.FailNow(t, "invalid location")
						}

						return sema.ElaborationImport{
							Elaboration: elaboration,
						}, nil
					},
					LocationHandler: singleIdentifierLocationResolver(t),
				},
			},
		)
		require.NoError(t, err)

		comp := compiler.NewInstructionCompiler(checker)
		comp.Config.LocationHandler = singleIdentifierLocationResolver(t)
		comp.Config.ImportHandler = func(location common.Location) *bbq.Program[opcode.Instruction] {
			switch location {
			case fooLocation:
				return fooProgram
			case barLocation:
				return barProgram
			default:
				assert.FailNow(t, "invalid location")
				return nil
			}
		}

		program := comp.Compile()

		vmConfig = &vm.Config{
			ImportHandler: func(location common.Location) *bbq.Program[opcode.Instruction] {
				switch location {
				case fooLocation:
					return fooProgram
				case barLocation:
					return barProgram
				default:
					assert.FailNow(t, "invalid location")
					return nil
				}
			},
			ContractValueHandler: func(_ *vm.Config, location common.Location) *vm.CompositeValue {
				switch location {
				case fooLocation:
					return fooContractValue
				case barLocation:
					return barContractValue
				default:
					assert.FailNow(t, "invalid location")
					return nil
				}
			},
		}

		vmInstance = vm.NewVM(scriptLocation(), program, vmConfig)

		result, err := vmInstance.Invoke("test")
		require.NoError(t, err)
		require.Equal(t, 0, vmInstance.StackSize())

		require.Equal(t, vm.NewStringValue("Hello from Foo!"), result)
	})

	t.Run("contract interface", func(t *testing.T) {

		// Initialize Foo

		fooLocation := common.NewAddressLocation(
			nil,
			common.Address{0x0, 0x0, 0x0, 0x0, 0x0, 0x0, 0x0, 0x1},
			"Foo",
		)

		fooChecker, err := ParseAndCheckWithOptions(t,
			`
            contract interface Foo {
                fun withdraw(_ amount: Int): String {
                    pre {
                        amount < 100: "Withdraw limit exceeds"
                    }
                }
            }`,
			ParseAndCheckOptions{
				Location: fooLocation,
			},
		)
		require.NoError(t, err)

		fooCompiler := compiler.NewInstructionCompiler(fooChecker)
		fooProgram := fooCompiler.Compile()

		// Initialize Bar

		barLocation := common.NewAddressLocation(
			nil,
			common.Address{0x0, 0x0, 0x0, 0x0, 0x0, 0x0, 0x0, 0x2},
			"Bar",
		)

		barChecker, err := ParseAndCheckWithOptions(t, `
            import Foo from 0x01

            contract Bar: Foo {
                init() {}
                fun withdraw(_ amount: Int): String {
                    return "Successfully withdrew"
                }
            }`,
			ParseAndCheckOptions{
				Location: barLocation,
				Config: &sema.Config{
					ImportHandler: func(_ *sema.Checker, location common.Location, _ ast.Range) (sema.Import, error) {
						require.Equal(t, fooLocation, location)
						return sema.ElaborationImport{
							Elaboration: fooChecker.Elaboration,
						}, nil
					},
					LocationHandler: singleIdentifierLocationResolver(t),
				},
			},
		)
		require.NoError(t, err)

		barCompiler := compiler.NewInstructionCompiler(barChecker)
		barCompiler.Config.LocationHandler = singleIdentifierLocationResolver(t)
		barCompiler.Config.ImportHandler = func(location common.Location) *bbq.Program[opcode.Instruction] {
			require.Equal(t, fooLocation, location)
			return fooProgram
		}

		barCompiler.Config.ElaborationResolver = func(location common.Location) (*sema.Elaboration, error) {
			switch location {
			case fooLocation:
				return fooChecker.Elaboration, nil
			case barLocation:
				return barChecker.Elaboration, nil
			default:
				return nil, fmt.Errorf("cannot find elaboration for %s", location)
			}
		}

		barProgram := barCompiler.Compile()

		vmConfig := &vm.Config{
			ImportHandler: func(location common.Location) *bbq.Program[opcode.Instruction] {
				require.Equal(t, fooLocation, location)
				return fooProgram
			},
		}

		vmInstance := vm.NewVM(barLocation, barProgram, vmConfig)
		barContractValue, err := vmInstance.InitializeContract()
		require.NoError(t, err)

		// Compile and run main program

		checker, err := ParseAndCheckWithOptions(t, `
            import Bar from 0x02

            fun test(): String {
                return Bar.withdraw(50)
            }`,
			ParseAndCheckOptions{
				Config: &sema.Config{
					ImportHandler: func(_ *sema.Checker, location common.Location, _ ast.Range) (sema.Import, error) {
						require.IsType(t, common.AddressLocation{}, location)
						addressLocation := location.(common.AddressLocation)
						var elaboration *sema.Elaboration
						switch addressLocation.Address {
						case fooLocation.Address:
							elaboration = fooChecker.Elaboration
						case barLocation.Address:
							elaboration = barChecker.Elaboration
						default:
							assert.FailNow(t, "invalid location")
						}

						return sema.ElaborationImport{
							Elaboration: elaboration,
						}, nil
					},
					LocationHandler: singleIdentifierLocationResolver(t),
				},
			},
		)
		require.NoError(t, err)

		comp := compiler.NewInstructionCompiler(checker)
		comp.Config.LocationHandler = singleIdentifierLocationResolver(t)
		comp.Config.ImportHandler = func(location common.Location) *bbq.Program[opcode.Instruction] {
			switch location {
			case fooLocation:
				return fooProgram
			case barLocation:
				return barProgram
			default:
				assert.FailNow(t, "invalid location")
				return nil
			}
		}

		program := comp.Compile()

		vmConfig = &vm.Config{
			ImportHandler: func(location common.Location) *bbq.Program[opcode.Instruction] {
				switch location {
				case fooLocation:
					return fooProgram
				case barLocation:
					return barProgram
				default:
					assert.FailNow(t, "invalid location")
					return nil
				}
			},
			ContractValueHandler: func(_ *vm.Config, location common.Location) *vm.CompositeValue {
				switch location {
				//case fooLocation:
				//	return fooContractValue
				case barLocation:
					return barContractValue
				default:
					assert.FailNow(t, fmt.Sprintf("invalid location %s", location))
					return nil
				}
			},
		}

		vmInstance = vm.NewVM(scriptLocation(), program, vmConfig)

		result, err := vmInstance.Invoke("test")
		require.NoError(t, err)
		require.Equal(t, 0, vmInstance.StackSize())

		require.Equal(t, vm.NewStringValue("Successfully withdrew"), result)
	})
}

func TestInitializeContract(t *testing.T) {

	checker, err := ParseAndCheckWithOptions(t,
		`
      contract MyContract {
          var status : String
          init() {
              self.status = "PENDING"
          }
      }
        `,
		ParseAndCheckOptions{
			Location: common.NewAddressLocation(nil, common.Address{0x1}, "MyContract"),
		},
	)
	require.NoError(t, err)

	comp := compiler.NewInstructionCompiler(checker)
	program := comp.Compile()

	vmConfig := &vm.Config{}
	vmInstance := vm.NewVM(scriptLocation(), program, vmConfig)
	contractValue, err := vmInstance.InitializeContract()
	require.NoError(t, err)

	fieldValue := contractValue.GetMember(vmConfig, "status")
	assert.Equal(t, vm.NewStringValue("PENDING"), fieldValue)
}

func TestContractAccessDuringInit(t *testing.T) {

	t.Parallel()

	t.Run("using contract name", func(t *testing.T) {
		t.Parallel()

		checker, err := ParseAndCheckWithOptions(t, `
            contract MyContract {
                var status : String

                access(all) fun getInitialStatus(): String {
                    return "PENDING"
                }

                init() {
                    self.status = MyContract.getInitialStatus()
                }
            }`,
			ParseAndCheckOptions{
				Location: common.NewAddressLocation(nil, common.Address{0x1}, "MyContract"),
			},
		)
		require.NoError(t, err)

		comp := compiler.NewInstructionCompiler(checker)
		program := comp.Compile()

		vmConfig := &vm.Config{}
		vmInstance := vm.NewVM(scriptLocation(), program, vmConfig)
		contractValue, err := vmInstance.InitializeContract()
		require.NoError(t, err)

		fieldValue := contractValue.GetMember(vmConfig, "status")
		assert.Equal(t, vm.NewStringValue("PENDING"), fieldValue)
	})

	t.Run("using self", func(t *testing.T) {
		t.Parallel()

		checker, err := ParseAndCheckWithOptions(t, `
            contract MyContract {
                var status : String

                access(all) fun getInitialStatus(): String {
                    return "PENDING"
                }

                init() {
                    self.status = self.getInitialStatus()
                }
            }`,
			ParseAndCheckOptions{
				Location: common.NewAddressLocation(nil, common.Address{0x1}, "MyContract"),
			},
		)
		require.NoError(t, err)

		comp := compiler.NewInstructionCompiler(checker)
		program := comp.Compile()

		vmConfig := &vm.Config{}
		vmInstance := vm.NewVM(scriptLocation(), program, vmConfig)
		contractValue, err := vmInstance.InitializeContract()
		require.NoError(t, err)

		fieldValue := contractValue.GetMember(vmConfig, "status")
		assert.Equal(t, vm.NewStringValue("PENDING"), fieldValue)
	})
}

func TestFunctionOrder(t *testing.T) {

	t.Parallel()

	t.Run("top level", func(t *testing.T) {
		t.Parallel()

		checker, err := ParseAndCheck(t, `
      fun foo(): Int {
          return 2
      }

      fun test(): Int {
          return foo() + bar()
      }

      fun bar(): Int {
          return 3
      }`)
		require.NoError(t, err)

		comp := compiler.NewInstructionCompiler(checker)
		program := comp.Compile()

		vmConfig := &vm.Config{}
		vmInstance := vm.NewVM(scriptLocation(), program, vmConfig)

		result, err := vmInstance.Invoke("test")
		require.NoError(t, err)
		require.Equal(t, 0, vmInstance.StackSize())

		require.Equal(t, vm.NewIntValue(5), result)
	})

	t.Run("nested", func(t *testing.T) {
		t.Parallel()

		code := `
      contract MyContract {

          fun helloText(): String {
              return "global function of the imported program"
          }

          init() {}

          fun initializeFoo() {
              MyContract.Foo("one")
          }

          struct Foo {
              var id : String

              init(_ id: String) {
                  self.id = id
              }

              fun sayHello(_ id: Int): String {
                  self.id
                  return MyContract.helloText()
              }
          }

          fun initializeFooAgain() {
              MyContract.Foo("two")
          }
      }`

		checker, err := ParseAndCheckWithOptions(
			t,
			code,
			ParseAndCheckOptions{
				Location: common.NewAddressLocation(nil, common.Address{0x1}, "MyContract"),
			},
		)
		require.NoError(t, err)

		comp := compiler.NewInstructionCompiler(checker)
		program := comp.Compile()

		vmConfig := &vm.Config{}
		vmInstance := vm.NewVM(scriptLocation(), program, vmConfig)

		result, err := vmInstance.Invoke("init")
		require.NoError(t, err)
		require.Equal(t, 0, vmInstance.StackSize())

		require.IsType(t, &vm.CompositeValue{}, result)
	})
}

func TestContractField(t *testing.T) {

	t.Parallel()

	t.Run("get", func(t *testing.T) {
		importLocation := common.NewAddressLocation(nil, common.Address{0x1}, "MyContract")

		importedChecker, err := ParseAndCheckWithOptions(t,
			`
      contract MyContract {
          var status : String

          init() {
              self.status = "PENDING"
          }
      }
        `,
			ParseAndCheckOptions{
				Location: common.NewAddressLocation(nil, common.Address{0x1}, "MyContract"),
			},
		)
		require.NoError(t, err)

		importCompiler := compiler.NewInstructionCompiler(importedChecker)
		importedProgram := importCompiler.Compile()

		vmInstance := vm.NewVM(importLocation, importedProgram, nil)
		importedContractValue, err := vmInstance.InitializeContract()
		require.NoError(t, err)

		checker, err := ParseAndCheckWithOptions(t, `
      import MyContract from 0x01

      fun test(): String {
          return MyContract.status
      }
  `,
			ParseAndCheckOptions{
				Config: &sema.Config{
					ImportHandler: func(*sema.Checker, common.Location, ast.Range) (sema.Import, error) {
						return sema.ElaborationImport{
							Elaboration: importedChecker.Elaboration,
						}, nil
					},
				},
			},
		)
		require.NoError(t, err)

		comp := compiler.NewInstructionCompiler(checker).
			WithConfig(&compiler.Config{
				ImportHandler: func(location common.Location) *bbq.Program[opcode.Instruction] {
					return importedProgram
				},
			})

		program := comp.Compile()

		vmConfig := &vm.Config{
			ImportHandler: func(location common.Location) *bbq.Program[opcode.Instruction] {
				return importedProgram
			},
			ContractValueHandler: func(vmConfig *vm.Config, location common.Location) *vm.CompositeValue {
				return importedContractValue
			},
		}

		vmInstance = vm.NewVM(scriptLocation(), program, vmConfig)
		result, err := vmInstance.Invoke("test")
		require.NoError(t, err)
		require.Equal(t, 0, vmInstance.StackSize())

		require.Equal(t, vm.NewStringValue("PENDING"), result)
	})

	t.Run("set", func(t *testing.T) {
		importLocation := common.NewAddressLocation(nil, common.Address{0x1}, "MyContract")

		importedChecker, err := ParseAndCheckWithOptions(t,
			`
      contract MyContract {
          var status : String

          init() {
              self.status = "PENDING"
          }
      }
        `,
			ParseAndCheckOptions{
				Location: common.NewAddressLocation(nil, common.Address{0x1}, "MyContract"),
			},
		)
		require.NoError(t, err)

		importCompiler := compiler.NewInstructionCompiler(importedChecker)
		importedProgram := importCompiler.Compile()

		vmInstance := vm.NewVM(importLocation, importedProgram, nil)
		importedContractValue, err := vmInstance.InitializeContract()
		require.NoError(t, err)

		checker, err := ParseAndCheckWithOptions(t, `
      import MyContract from 0x01

      fun test(): String {
          MyContract.status = "UPDATED"
          return MyContract.status
      }
  `,
			ParseAndCheckOptions{
				Config: &sema.Config{
					ImportHandler: func(*sema.Checker, common.Location, ast.Range) (sema.Import, error) {
						return sema.ElaborationImport{
							Elaboration: importedChecker.Elaboration,
						}, nil
					},
				},
			},
		)
		require.NoError(t, err)

		comp := compiler.NewInstructionCompiler(checker)
		comp.Config.ImportHandler = func(location common.Location) *bbq.Program[opcode.Instruction] {
			return importedProgram
		}

		program := comp.Compile()

		vmConfig := &vm.Config{
			ImportHandler: func(location common.Location) *bbq.Program[opcode.Instruction] {
				return importedProgram
			},
			ContractValueHandler: func(vmConfig *vm.Config, location common.Location) *vm.CompositeValue {
				return importedContractValue
			},
		}

		vmInstance = vm.NewVM(scriptLocation(), program, vmConfig)

		result, err := vmInstance.Invoke("test")
		require.NoError(t, err)
		require.Equal(t, 0, vmInstance.StackSize())

		require.Equal(t, vm.NewStringValue("UPDATED"), result)

		fieldValue := importedContractValue.GetMember(vmConfig, "status")
		assert.Equal(t, vm.NewStringValue("UPDATED"), fieldValue)
	})
}

func TestNativeFunctions(t *testing.T) {

	t.Parallel()

	t.Run("static function", func(t *testing.T) {

		logFunction := stdlib.NewStandardLibraryStaticFunction(
			"log",
			&sema.FunctionType{
				Parameters: []sema.Parameter{
					{
						Label:          sema.ArgumentLabelNotRequired,
						Identifier:     "value",
						TypeAnnotation: sema.NewTypeAnnotation(sema.AnyStructType),
					},
				},
				ReturnTypeAnnotation: sema.NewTypeAnnotation(
					sema.VoidType,
				),
			},
			``,
			nil,
		)

		baseValueActivation := sema.NewVariableActivation(sema.BaseValueActivation)
		baseValueActivation.DeclareValue(logFunction)

		checker, err := ParseAndCheckWithOptions(t, `
            fun test() {
                log("Hello, World!")
            }`,
			ParseAndCheckOptions{
				Config: &sema.Config{
					BaseValueActivationHandler: func(common.Location) *sema.VariableActivation {
						return baseValueActivation
					},
				},
			},
		)
		require.NoError(t, err)

		comp := compiler.NewInstructionCompiler(checker)
		program := comp.Compile()

		vmConfig := &vm.Config{}
		vmInstance := vm.NewVM(scriptLocation(), program, vmConfig)

		_, err = vmInstance.Invoke("test")
		require.NoError(t, err)
		require.Equal(t, 0, vmInstance.StackSize())
	})

	t.Run("bound function", func(t *testing.T) {
		checker, err := ParseAndCheck(t, `
            fun test(): String {
                return "Hello".concat(", World!")
            }`,
		)
		require.NoError(t, err)

		comp := compiler.NewInstructionCompiler(checker)
		program := comp.Compile()

		vmConfig := &vm.Config{}
		vmInstance := vm.NewVM(scriptLocation(), program, vmConfig)

		result, err := vmInstance.Invoke("test")
		require.NoError(t, err)
		require.Equal(t, 0, vmInstance.StackSize())

		require.Equal(t, vm.NewStringValue("Hello, World!"), result)
	})
}

func TestTransaction(t *testing.T) {

	t.Parallel()

	t.Run("simple", func(t *testing.T) {

		checker, err := ParseAndCheck(t, `
            transaction {
				var a: String
                prepare() {
                    self.a = "Hello!"
                }
                execute {
                    self.a = "Hello again!"
                }
            }`,
		)
		require.NoError(t, err)

		comp := compiler.NewInstructionCompiler(checker)
		program := comp.Compile()

		vmConfig := &vm.Config{}
		vmInstance := vm.NewVM(scriptLocation(), program, vmConfig)

		err = vmInstance.ExecuteTransaction(nil)
		require.NoError(t, err)
		require.Equal(t, 0, vmInstance.StackSize())

		// Rerun the same again using internal functions, to get the access to the transaction value.

		transaction, err := vmInstance.Invoke(commons.TransactionWrapperCompositeName)
		require.NoError(t, err)

		require.IsType(t, &vm.CompositeValue{}, transaction)
		compositeValue := transaction.(*vm.CompositeValue)

		// At the beginning, 'a' is uninitialized
		assert.Nil(t, compositeValue.GetMember(vmConfig, "a"))

		// Invoke 'prepare'
		_, err = vmInstance.Invoke(commons.TransactionPrepareFunctionName, transaction)
		require.NoError(t, err)

		// Once 'prepare' is called, 'a' is initialized to "Hello!"
		assert.Equal(t, vm.NewStringValue("Hello!"), compositeValue.GetMember(vmConfig, "a"))

		// Invoke 'execute'
		_, err = vmInstance.Invoke(commons.TransactionExecuteFunctionName, transaction)
		require.NoError(t, err)

		// Once 'execute' is called, 'a' is initialized to "Hello, again!"
		assert.Equal(t, vm.NewStringValue("Hello again!"), compositeValue.GetMember(vmConfig, "a"))
	})

	t.Run("with params", func(t *testing.T) {

		checker, err := ParseAndCheck(t, `
            transaction(param1: String, param2: String) {
				var a: String
                prepare() {
                    self.a = param1
                }
                execute {
                    self.a = param2
                }
            }`,
		)
		require.NoError(t, err)

		comp := compiler.NewInstructionCompiler(checker)
		program := comp.Compile()

		vmConfig := &vm.Config{}
		vmInstance := vm.NewVM(scriptLocation(), program, vmConfig)

		args := []vm.Value{
			vm.NewStringValue("Hello!"),
			vm.NewStringValue("Hello again!"),
		}

		err = vmInstance.ExecuteTransaction(args)
		require.NoError(t, err)
		require.Equal(t, 0, vmInstance.StackSize())

		// Rerun the same again using internal functions, to get the access to the transaction value.

		transaction, err := vmInstance.Invoke(commons.TransactionWrapperCompositeName)
		require.NoError(t, err)

		require.IsType(t, &vm.CompositeValue{}, transaction)
		compositeValue := transaction.(*vm.CompositeValue)

		// At the beginning, 'a' is uninitialized
		assert.Nil(t, compositeValue.GetMember(vmConfig, "a"))

		// Invoke 'prepare'
		_, err = vmInstance.Invoke(commons.TransactionPrepareFunctionName, transaction)
		require.NoError(t, err)

		// Once 'prepare' is called, 'a' is initialized to "Hello!"
		assert.Equal(t, vm.NewStringValue("Hello!"), compositeValue.GetMember(vmConfig, "a"))

		// Invoke 'execute'
		_, err = vmInstance.Invoke(commons.TransactionExecuteFunctionName, transaction)
		require.NoError(t, err)

		// Once 'execute' is called, 'a' is initialized to "Hello, again!"
		assert.Equal(t, vm.NewStringValue("Hello again!"), compositeValue.GetMember(vmConfig, "a"))
	})
}

func TestInterfaceMethodCall(t *testing.T) {

	t.Parallel()

	t.Run("impl in same program", func(t *testing.T) {

		t.Parallel()

		contractLocation := common.NewAddressLocation(
			nil,
			common.Address{0x0, 0x0, 0x0, 0x0, 0x0, 0x0, 0x0, 0x1},
			"MyContract",
		)

		importedChecker, err := ParseAndCheckWithOptions(t,
			`
      contract MyContract {
          struct Foo: Greetings {
              var id : String

              init(_ id: String) {
                  self.id = id
              }

              fun sayHello(_ id: Int): String {
                  return self.id
              }
          }

          struct interface Greetings {
              fun sayHello(_ id: Int): String
          }

          struct interface SomethingElse {
          }
      }
        `,
			ParseAndCheckOptions{
				Location: contractLocation,
			},
		)
		require.NoError(t, err)

		importCompiler := compiler.NewInstructionCompiler(importedChecker)
		importCompiler.Config.ElaborationResolver = func(location common.Location) (*sema.Elaboration, error) {
			if location == contractLocation {
				return importedChecker.Elaboration, nil
			}

			return nil, fmt.Errorf("cannot find elaboration for %s", location)
		}

		importedProgram := importCompiler.Compile()

		vmInstance := vm.NewVM(contractLocation, importedProgram, nil)
		importedContractValue, err := vmInstance.InitializeContract()
		require.NoError(t, err)

		checker, err := ParseAndCheckWithOptions(t, `
        import MyContract from 0x01

        fun test(): String {
            var r: {MyContract.Greetings} = MyContract.Foo("Hello from Foo!")
            // first call must link
            r.sayHello(1)

            // second call should pick from the cache
            return r.sayHello(1)
        }`,

			ParseAndCheckOptions{
				Config: &sema.Config{
					ImportHandler: func(*sema.Checker, common.Location, ast.Range) (sema.Import, error) {
						return sema.ElaborationImport{
							Elaboration: importedChecker.Elaboration,
						}, nil
					},
					LocationHandler: singleIdentifierLocationResolver(t),
				},
			},
		)
		require.NoError(t, err)

		comp := compiler.NewInstructionCompiler(checker)
		comp.Config.LocationHandler = singleIdentifierLocationResolver(t)
		comp.Config.ImportHandler = func(location common.Location) *bbq.Program[opcode.Instruction] {
			return importedProgram
		}

		program := comp.Compile()

		vmConfig := &vm.Config{
			ImportHandler: func(location common.Location) *bbq.Program[opcode.Instruction] {
				return importedProgram
			},
			ContractValueHandler: func(vmConfig *vm.Config, location common.Location) *vm.CompositeValue {
				return importedContractValue
			},
			TypeLoader: func(location common.Location, typeID interpreter.TypeID) sema.CompositeKindedType {
				elaboration := importedChecker.Elaboration
				compositeType := elaboration.CompositeType(typeID)
				if compositeType != nil {
					return compositeType
				}

				return elaboration.InterfaceType(typeID)
			},
		}

		vmInstance = vm.NewVM(scriptLocation(), program, vmConfig)
		result, err := vmInstance.Invoke("test")
		require.NoError(t, err)
		require.Equal(t, 0, vmInstance.StackSize())

		require.Equal(t, vm.NewStringValue("Hello from Foo!"), result)
	})

	t.Run("impl in different program", func(t *testing.T) {

		t.Parallel()

		// Define the interface in `Foo`

		fooLocation := common.NewAddressLocation(
			nil,
			common.Address{0x0, 0x0, 0x0, 0x0, 0x0, 0x0, 0x0, 0x1},
			"Foo",
		)

		fooChecker, err := ParseAndCheckWithOptions(t,
			`
        contract Foo {
            struct interface Greetings {
                fun sayHello(): String
            }
        }`,
			ParseAndCheckOptions{
				Location: fooLocation,
			},
		)
		require.NoError(t, err)

		interfaceCompiler := compiler.NewInstructionCompiler(fooChecker)
		fooProgram := interfaceCompiler.Compile()

		interfaceVM := vm.NewVM(fooLocation, fooProgram, nil)
		fooContractValue, err := interfaceVM.InitializeContract()
		require.NoError(t, err)

		// Deploy the imported `Bar` program

		barLocation := common.NewAddressLocation(
			nil,
			common.Address{0x0, 0x0, 0x0, 0x0, 0x0, 0x0, 0x0, 0x2},
			"Bar",
		)

		barChecker, err := ParseAndCheckWithOptions(t,
			`
        contract Bar {
            fun sayHello(): String {
                return "Hello from Bar!"
            }
        }`,
			ParseAndCheckOptions{
				Config: &sema.Config{
					LocationHandler: singleIdentifierLocationResolver(t),
				},
				Location: barLocation,
			},
		)
		require.NoError(t, err)

		barCompiler := compiler.NewInstructionCompiler(barChecker)
		barProgram := barCompiler.Compile()

		barVM := vm.NewVM(barLocation, barProgram, nil)
		barContractValue, err := barVM.InitializeContract()
		require.NoError(t, err)

		// Define the implementation

		bazLocation := common.NewAddressLocation(
			nil,
			common.Address{0x0, 0x0, 0x0, 0x0, 0x0, 0x0, 0x0, 0x3},
			"Baz",
		)

		bazChecker, err := ParseAndCheckWithOptions(t,
			`
        import Foo from 0x01
        import Bar from 0x02

        contract Baz {
            struct GreetingImpl: Foo.Greetings {
                fun sayHello(): String {
                    return Bar.sayHello()
                }
            }
        }`,
			ParseAndCheckOptions{
				Config: &sema.Config{
					ImportHandler: func(_ *sema.Checker, location common.Location, _ ast.Range) (sema.Import, error) {
						var elaboration *sema.Elaboration
						switch location {
						case fooLocation:
							elaboration = fooChecker.Elaboration
						case barLocation:
							elaboration = barChecker.Elaboration
						default:
							return nil, fmt.Errorf("cannot find import for: %s", location)
						}

						return sema.ElaborationImport{
							Elaboration: elaboration,
						}, nil
					},
					LocationHandler: singleIdentifierLocationResolver(t),
				},
				Location: bazLocation,
			},
		)
		require.NoError(t, err)

		bazImportHandler := func(location common.Location) *bbq.Program[opcode.Instruction] {
			switch location {
			case fooLocation:
				return fooProgram
			case barLocation:
				return barProgram
			default:
				panic(fmt.Errorf("cannot find import for: %s", location))
			}
		}

		bazCompiler := compiler.NewInstructionCompiler(bazChecker)
		bazCompiler.Config.LocationHandler = singleIdentifierLocationResolver(t)
		bazCompiler.Config.ImportHandler = bazImportHandler
		bazCompiler.Config.ElaborationResolver = func(location common.Location) (*sema.Elaboration, error) {
			switch location {
			case fooLocation:
				return fooChecker.Elaboration, nil
			case barLocation:
				return barChecker.Elaboration, nil
			default:
				return nil, fmt.Errorf("cannot find elaboration for %s", location)
			}
		}

		bazProgram := bazCompiler.Compile()

		implProgramVMConfig := &vm.Config{
			ImportHandler: bazImportHandler,
			ContractValueHandler: func(vmConfig *vm.Config, location common.Location) *vm.CompositeValue {
				switch location {
				case fooLocation:
					return fooContractValue
				case barLocation:
					return barContractValue
				default:
					panic(fmt.Errorf("cannot find contract: %s", location))
				}
			},
		}

		bazVM := vm.NewVM(bazLocation, bazProgram, implProgramVMConfig)
		bazContractValue, err := bazVM.InitializeContract()
		require.NoError(t, err)

		// Get `Bar.GreetingsImpl` value

		checker, err := ParseAndCheckWithOptions(t, `
        import Baz from 0x03

        fun test(): Baz.GreetingImpl {
            return Baz.GreetingImpl()
        }`,

			ParseAndCheckOptions{
				Config: &sema.Config{
					ImportHandler: func(_ *sema.Checker, location common.Location, _ ast.Range) (sema.Import, error) {
						var elaboration *sema.Elaboration
						switch location {
						case bazLocation:
							elaboration = bazChecker.Elaboration
						default:
							return nil, fmt.Errorf("cannot find import for: %s", location)
						}

						return sema.ElaborationImport{
							Elaboration: elaboration,
						}, nil
					},
					LocationHandler: singleIdentifierLocationResolver(t),
				},
			},
		)
		require.NoError(t, err)

		scriptImportHandler := func(location common.Location) *bbq.Program[opcode.Instruction] {
			switch location {
			case barLocation:
				return barProgram
			case bazLocation:
				return bazProgram
			default:
				panic(fmt.Errorf("cannot find import for: %s", location))
			}
		}

		comp := compiler.NewInstructionCompiler(checker)
		comp.Config.LocationHandler = singleIdentifierLocationResolver(t)
		comp.Config.ImportHandler = scriptImportHandler

		program := comp.Compile()

		vmConfig := &vm.Config{
			ImportHandler: scriptImportHandler,
			ContractValueHandler: func(vmConfig *vm.Config, location common.Location) *vm.CompositeValue {
				switch location {
				case barLocation:
					return barContractValue
				case bazLocation:
					return bazContractValue
				default:
					panic(fmt.Errorf("cannot find contract: %s", location))
				}
			},
		}

		scriptVM := vm.NewVM(scriptLocation(), program, vmConfig)
		implValue, err := scriptVM.Invoke("test")
		require.NoError(t, err)
		require.Equal(t, 0, scriptVM.StackSize())

		require.IsType(t, &vm.CompositeValue{}, implValue)
		compositeValue := implValue.(*vm.CompositeValue)
		require.Equal(
			t,
			common.TypeID("A.0000000000000003.Baz.GreetingImpl"),
			compositeValue.TypeID(),
		)

		// Test Script. This program only imports `Foo` statically.
		// But the argument passed into the script is of type `Baz.GreetingImpl`.
		// So the linking of `Baz` happens dynamically at runtime.
		// However, `Baz` also has an import to `Bar`. So when the
		// `Baz` is linked and imported at runtime, its imports also
		// should get linked at runtime (similar to how static linking works).

		checker, err = ParseAndCheckWithOptions(t, `
        import Foo from 0x01

        fun test(v: {Foo.Greetings}): String {
            return v.sayHello()
        }`,

			ParseAndCheckOptions{
				Config: &sema.Config{
					ImportHandler: func(_ *sema.Checker, location common.Location, _ ast.Range) (sema.Import, error) {
						var elaboration *sema.Elaboration
						switch location {
						case fooLocation:
							elaboration = fooChecker.Elaboration
						case bazLocation:
							elaboration = bazChecker.Elaboration
						default:
							return nil, fmt.Errorf("cannot find import for: %s", location)
						}

						return sema.ElaborationImport{
							Elaboration: elaboration,
						}, nil
					},
					LocationHandler: singleIdentifierLocationResolver(t),
				},
			},
		)
		require.NoError(t, err)

		scriptImportHandler = func(location common.Location) *bbq.Program[opcode.Instruction] {
			switch location {
			case fooLocation:
				return fooProgram
			case barLocation:
				return barProgram
			case bazLocation:
				return bazProgram
			default:
				panic(fmt.Errorf("cannot find import for: %s", location))
			}
		}

		comp = compiler.NewInstructionCompiler(checker)
		comp.Config.LocationHandler = singleIdentifierLocationResolver(t)
		comp.Config.ImportHandler = scriptImportHandler

		program = comp.Compile()

		vmConfig = &vm.Config{
			ImportHandler: scriptImportHandler,
			ContractValueHandler: func(vmConfig *vm.Config, location common.Location) *vm.CompositeValue {
				switch location {
				case fooLocation:
					return fooContractValue
				case barLocation:
					return barContractValue
				case bazLocation:
					return bazContractValue
				default:
					panic(fmt.Errorf("cannot find contract: %s", location))
				}
			},
		}

		scriptVM = vm.NewVM(scriptLocation(), program, vmConfig)

		result, err := scriptVM.Invoke("test", implValue)
		require.NoError(t, err)
		require.Equal(t, 0, scriptVM.StackSize())

		require.Equal(t, vm.NewStringValue("Hello from Bar!"), result)
	})
}

func TestArrayLiteral(t *testing.T) {

	t.Parallel()

	t.Run("array literal", func(t *testing.T) {
		t.Parallel()

		checker, err := ParseAndCheck(t, `
            fun test(): [Int] {
                return [2, 5]
            }
        `)
		require.NoError(t, err)

		comp := compiler.NewInstructionCompiler(checker)
		program := comp.Compile()

		vmConfig := &vm.Config{}
		vmInstance := vm.NewVM(scriptLocation(), program, vmConfig)

		result, err := vmInstance.Invoke("test")
		require.NoError(t, err)
		require.Equal(t, 0, vmInstance.StackSize())

		require.IsType(t, &vm.ArrayValue{}, result)
		array := result.(*vm.ArrayValue)
		assert.Equal(t, 2, array.Count())
		assert.Equal(t, vm.NewIntValue(2), array.Get(vmConfig, 0))
		assert.Equal(t, vm.NewIntValue(5), array.Get(vmConfig, 1))
	})

	t.Run("array get", func(t *testing.T) {
		t.Parallel()

		checker, err := ParseAndCheck(t, `
            fun test(): Int {
                var a = [2, 5, 7, 3]
                return a[1]
            }
        `)
		require.NoError(t, err)

		comp := compiler.NewInstructionCompiler(checker)
		program := comp.Compile()

		vmConfig := &vm.Config{}
		vmInstance := vm.NewVM(scriptLocation(), program, vmConfig)

		result, err := vmInstance.Invoke("test")
		require.NoError(t, err)
		require.Equal(t, 0, vmInstance.StackSize())
		assert.Equal(t, vm.NewIntValue(5), result)
	})

	t.Run("array set", func(t *testing.T) {
		t.Parallel()

		checker, err := ParseAndCheck(t, `
            fun test(): [Int] {
                var a = [2, 5, 4]
                a[2] = 8
                return a
            }
        `)
		require.NoError(t, err)

		comp := compiler.NewInstructionCompiler(checker)
		program := comp.Compile()

		vmConfig := &vm.Config{}
		vmInstance := vm.NewVM(scriptLocation(), program, vmConfig)

		result, err := vmInstance.Invoke("test")
		require.NoError(t, err)
		require.Equal(t, 0, vmInstance.StackSize())

		require.IsType(t, &vm.ArrayValue{}, result)
		array := result.(*vm.ArrayValue)
		assert.Equal(t, 3, array.Count())
		assert.Equal(t, vm.NewIntValue(2), array.Get(vmConfig, 0))
		assert.Equal(t, vm.NewIntValue(5), array.Get(vmConfig, 1))
		assert.Equal(t, vm.NewIntValue(8), array.Get(vmConfig, 2))
	})
}

func TestDictionaryLiteral(t *testing.T) {

	t.Parallel()

	t.Run("dictionary literal", func(t *testing.T) {
		t.Parallel()

		checker, err := ParseAndCheck(t, `
            fun test(): {String: Int} {
                return {"b": 2, "e": 5}
            }
        `)
		require.NoError(t, err)

		comp := compiler.NewInstructionCompiler(checker)
		program := comp.Compile()

		vmConfig := &vm.Config{}
		vmInstance := vm.NewVM(scriptLocation(), program, vmConfig)

		result, err := vmInstance.Invoke("test")
		require.NoError(t, err)
		require.Equal(t, 0, vmInstance.StackSize())

		require.IsType(t, &vm.DictionaryValue{}, result)
		dictionary := result.(*vm.DictionaryValue)
		assert.Equal(t, 2, dictionary.Count())
		assert.Equal(t,
			vm.NewSomeValueNonCopying(vm.NewIntValue(2)),
			dictionary.GetKey(vmConfig, vm.NewStringValue("b")),
		)
		assert.Equal(t,
			vm.NewSomeValueNonCopying(vm.NewIntValue(5)),
			dictionary.GetKey(vmConfig, vm.NewStringValue("e")),
		)
	})
}

func TestReference(t *testing.T) {

	t.Parallel()

	t.Run("method call", func(t *testing.T) {
		t.Parallel()

		checker, err := ParseAndCheck(t, `
            struct Foo {
                var id : String

                init(_ id: String) {
                    self.id = id
                }

                fun sayHello(_ id: Int): String {
                    return self.id
                }
            }

            fun test(): String {
                var foo = Foo("Hello from Foo!")
                var ref = &foo as &Foo
                return ref.sayHello(1)
            }
        `)
		require.NoError(t, err)

		comp := compiler.NewInstructionCompiler(checker)
		program := comp.Compile()

		vmConfig := vm.NewConfig(nil)

		vmInstance := vm.NewVM(scriptLocation(), program, vmConfig)

		result, err := vmInstance.Invoke("test")
		require.NoError(t, err)
		require.Equal(t, 0, vmInstance.StackSize())

		require.Equal(t, vm.NewStringValue("Hello from Foo!"), result)
	})
}

func TestResource(t *testing.T) {

	t.Parallel()

	t.Run("new", func(t *testing.T) {
		t.Parallel()

		checker, err := ParseAndCheck(t, `
            resource Foo {
                var id : Int

                init(_ id: Int) {
                    self.id = id
                }
            }

            fun test(): @Foo {
                var i = 0
                var r <- create Foo(5)
                return <- r
            }
        `)
		require.NoError(t, err)

		comp := compiler.NewInstructionCompiler(checker)
		program := comp.Compile()

		vmConfig := &vm.Config{}
		vmInstance := vm.NewVM(scriptLocation(), program, vmConfig)

		result, err := vmInstance.Invoke("test")
		require.NoError(t, err)
		require.Equal(t, 0, vmInstance.StackSize())

		require.IsType(t, &vm.CompositeValue{}, result)
		structValue := result.(*vm.CompositeValue)
		compositeType := structValue.CompositeType

		require.Equal(t, "Foo", compositeType.QualifiedIdentifier)
		require.Equal(
			t,
			vm.NewIntValue(5),
			structValue.GetMember(vmConfig, "id"),
		)
	})

	t.Run("destroy", func(t *testing.T) {
		t.Parallel()

		checker, err := ParseAndCheck(t, `
            resource Foo {
                var id : Int

                init(_ id: Int) {
                    self.id = id
                }
            }

            fun test() {
                var i = 0
                var r <- create Foo(5)
                destroy r
            }
        `)
		require.NoError(t, err)

		comp := compiler.NewInstructionCompiler(checker)
		program := comp.Compile()

		vmConfig := &vm.Config{}
		vmInstance := vm.NewVM(scriptLocation(), program, vmConfig)

		_, err = vmInstance.Invoke("test")
		require.NoError(t, err)
		require.Equal(t, 0, vmInstance.StackSize())
	})
}

func fib(n int) int {
	if n < 2 {
		return n
	}
	return fib(n-1) + fib(n-2)
}

func BenchmarkGoFib(b *testing.B) {
	b.ReportAllocs()
	b.ResetTimer()

	for i := 0; i < b.N; i++ {
		fib(46)
	}
}

func TestDefaultFunctions(t *testing.T) {

	t.Parallel()

	t.Run("simple interface", func(t *testing.T) {
		t.Parallel()

		result, err := compileAndInvoke(t, `
            struct interface IA {
                fun test(): Int {
                    return 42
                }
            }

            struct Test: IA {}

            fun main(): Int {
               return Test().test()
            }
        `,
			"main",
		)

		require.NoError(t, err)
		require.Equal(t, vm.NewIntValue(42), result)
	})

	t.Run("overridden", func(t *testing.T) {
		t.Parallel()

		result, err := compileAndInvoke(t, `
            struct interface IA {
                fun test(): Int {
                    return 41
                }
            }

            struct Test: IA {
                fun test(): Int {
                    return 42
                }
            }

            fun main(): Int {
               return Test().test()
            }
        `,
			"main",
		)

		require.NoError(t, err)
		require.Equal(t, vm.NewIntValue(42), result)
	})

	t.Run("default method via different paths", func(t *testing.T) {

		t.Parallel()

		result, err := compileAndInvoke(t, `
            struct interface A {
                access(all) fun test(): Int {
                    return 3
                }
            }

            struct interface B: A {}

            struct interface C: A {}

            struct D: B, C {}

            access(all) fun main(): Int {
                let d = D()
                return d.test()
            }
        `,
			"main",
		)

		require.NoError(t, err)
		assert.Equal(t, vm.NewIntValue(3), result)
	})

	t.Run("in different contract", func(t *testing.T) {

		t.Parallel()

		storage := interpreter.NewInMemoryStorage(nil)

		programs := map[common.Location]*compiledProgram{}
		contractValues := map[common.Location]*vm.CompositeValue{}

		vmConfig := &vm.Config{
			Storage:        storage,
			AccountHandler: &testAccountHandler{},
			ImportHandler: func(location common.Location) *bbq.Program[opcode.Instruction] {
				program, ok := programs[location]
				if !ok {
					assert.FailNow(t, "invalid location")
				}
				return program.Program
			},
			ContractValueHandler: func(_ *vm.Config, location common.Location) *vm.CompositeValue {
				contractValue, ok := contractValues[location]
				if !ok {
					assert.FailNow(t, "invalid location")
				}
				return contractValue
			},
		}

		contractsAddress := common.MustBytesToAddress([]byte{0x1})

		barLocation := common.NewAddressLocation(nil, contractsAddress, "Bar")
		fooLocation := common.NewAddressLocation(nil, contractsAddress, "Foo")

		// Deploy interface contract

		barContract := `
        access(all) contract interface Bar {

            access(all) resource interface VaultInterface {

                access(all) var balance: Int

                access(all) fun getBalance(): Int {
                    return self.balance
                }
            }
        }
    `

		// Only need to compile
		parseCheckAndCompile(t, barContract, barLocation, programs)

		// Deploy contract with the implementation

		fooContract := fmt.Sprintf(`
        import Bar from %[1]s

        access(all) contract Foo {

            access(all) resource Vault: Bar.VaultInterface {
                access(all) var balance: Int

                init(balance: Int) {
                    self.balance = balance
                }

                access(all) fun withdraw(amount: Int): @Vault {
                    self.balance = self.balance - amount
                    return <-create Vault(balance: amount)
                }
            }

            access(all) fun createVault(balance: Int): @Vault {
                return <- create Vault(balance: balance)
            }
        }`,
			contractsAddress.HexWithPrefix(),
		)

		fooProgram := parseCheckAndCompile(t, fooContract, fooLocation, programs)

		fooVM := vm.NewVM(fooLocation, fooProgram, vmConfig)

		fooContractValue, err := fooVM.InitializeContract()
		require.NoError(t, err)
		contractValues[fooLocation] = fooContractValue

		// Run transaction

		tx := fmt.Sprintf(`
            import Foo from %[1]s

            fun main(): Int {
               var vault <- Foo.createVault(balance: 10)
               destroy vault.withdraw(amount: 3)
               var balance = vault.getBalance()
               destroy vault
               return balance
            }`,
			contractsAddress.HexWithPrefix(),
		)

		txLocation := runtime_utils.NewTransactionLocationGenerator()

		txProgram := parseCheckAndCompile(t, tx, txLocation(), programs)
		txVM := vm.NewVM(txLocation(), txProgram, vmConfig)

		result, err := txVM.Invoke("main")
		require.NoError(t, err)
		require.Equal(t, 0, txVM.StackSize())
		require.Equal(t, vm.NewIntValue(7), result)
	})

	t.Run("in different contract with nested call", func(t *testing.T) {

		t.Parallel()

		storage := interpreter.NewInMemoryStorage(nil)

		programs := map[common.Location]*compiledProgram{}
		contractValues := map[common.Location]*vm.CompositeValue{}

		vmConfig := &vm.Config{
			Storage:        storage,
			AccountHandler: &testAccountHandler{},
			ImportHandler: func(location common.Location) *bbq.Program[opcode.Instruction] {
				program, ok := programs[location]
				if !ok {
					assert.FailNow(t, "invalid location")
				}
				return program.Program
			},
			ContractValueHandler: func(_ *vm.Config, location common.Location) *vm.CompositeValue {
				contractValue, ok := contractValues[location]
				if !ok {
					assert.FailNow(t, "invalid location")
				}
				return contractValue
			},
		}

		contractsAddress := common.MustBytesToAddress([]byte{0x1})

		barLocation := common.NewAddressLocation(nil, contractsAddress, "Bar")
		fooLocation := common.NewAddressLocation(nil, contractsAddress, "Foo")

		// Deploy interface contract

		barContract := `
        access(all) contract interface Bar {

            access(all) resource interface HelloInterface {

                access(all) fun sayHello(): String {
                    // Delegate the call
                    return self.sayHelloImpl()
                }

                access(contract) fun sayHelloImpl(): String {
                    return "Hello from HelloInterface"
                }
            }
        }
    `

		// Only need to compile
		parseCheckAndCompile(t, barContract, barLocation, programs)

		// Deploy contract with the implementation

		fooContract := fmt.Sprintf(`
        import Bar from %[1]s

        access(all) contract Foo {

            access(all) resource Hello: Bar.HelloInterface { }

            access(all) fun createHello(): @Hello {
                return <- create Hello()
            }
        }`,
			contractsAddress.HexWithPrefix(),
		)

		fooProgram := parseCheckAndCompile(t, fooContract, fooLocation, programs)

		fooVM := vm.NewVM(fooLocation, fooProgram, vmConfig)

		fooContractValue, err := fooVM.InitializeContract()
		require.NoError(t, err)
		contractValues[fooLocation] = fooContractValue

		// Run transaction

		tx := fmt.Sprintf(`
            import Foo from %[1]s

            fun main(): String {
               var hello <- Foo.createHello()
               var msg = hello.sayHello()
               destroy hello
               return msg
            }`,
			contractsAddress.HexWithPrefix(),
		)

		txLocation := runtime_utils.NewTransactionLocationGenerator()

		txProgram := parseCheckAndCompile(t, tx, txLocation(), programs)
		txVM := vm.NewVM(txLocation(), txProgram, vmConfig)

		result, err := txVM.Invoke("main")
		require.NoError(t, err)
		require.Equal(t, 0, txVM.StackSize())
		require.Equal(t, vm.NewStringValue("Hello from HelloInterface"), result)
	})

	t.Run("in different contract nested call overridden", func(t *testing.T) {

		t.Parallel()

		storage := interpreter.NewInMemoryStorage(nil)

		programs := map[common.Location]*compiledProgram{}
		contractValues := map[common.Location]*vm.CompositeValue{}

		vmConfig := &vm.Config{
			Storage:        storage,
			AccountHandler: &testAccountHandler{},
			ImportHandler: func(location common.Location) *bbq.Program[opcode.Instruction] {
				program, ok := programs[location]
				if !ok {
					assert.FailNow(t, "invalid location")
				}
				return program.Program
			},
			ContractValueHandler: func(_ *vm.Config, location common.Location) *vm.CompositeValue {
				contractValue, ok := contractValues[location]
				if !ok {
					assert.FailNow(t, "invalid location")
				}
				return contractValue
			},
		}

		contractsAddress := common.MustBytesToAddress([]byte{0x1})

		barLocation := common.NewAddressLocation(nil, contractsAddress, "Bar")
		fooLocation := common.NewAddressLocation(nil, contractsAddress, "Foo")

		// Deploy interface contract

		barContract := `
        access(all) contract interface Bar {

            access(all) resource interface HelloInterface {

                access(all) fun sayHello(): String {
                    // Delegate the call
                    return self.sayHelloImpl()
                }

                access(contract) fun sayHelloImpl(): String {
                    return "Hello from HelloInterface"
                }
            }
        }
    `

		// Only need to compile
		parseCheckAndCompile(t, barContract, barLocation, programs)

		// Deploy contract with the implementation

		fooContract := fmt.Sprintf(`
        import Bar from %[1]s

        access(all) contract Foo {

            access(all) resource Hello: Bar.HelloInterface {

                // Override one of the functions (one at the bottom of the call hierarchy)
                access(contract) fun sayHelloImpl(): String {
                    return "Hello from Hello"
                }
            }

            access(all) fun createHello(): @Hello {
                return <- create Hello()
            }
        }`,
			contractsAddress.HexWithPrefix(),
		)

		fooProgram := parseCheckAndCompile(t, fooContract, fooLocation, programs)

		fooVM := vm.NewVM(fooLocation, fooProgram, vmConfig)

		fooContractValue, err := fooVM.InitializeContract()
		require.NoError(t, err)
		contractValues[fooLocation] = fooContractValue

		// Run transaction

		tx := fmt.Sprintf(`
            import Foo from %[1]s

            fun main(): String {
               var hello <- Foo.createHello()
               var msg = hello.sayHello()
               destroy hello
               return msg
            }`,
			contractsAddress.HexWithPrefix(),
		)

		txLocation := runtime_utils.NewTransactionLocationGenerator()

		txProgram := parseCheckAndCompile(t, tx, txLocation(), programs)
		txVM := vm.NewVM(txLocation(), txProgram, vmConfig)

		result, err := txVM.Invoke("main")
		require.NoError(t, err)
		require.Equal(t, 0, txVM.StackSize())
		require.Equal(t, vm.NewStringValue("Hello from Hello"), result)
	})
}

func TestFunctionPreConditions(t *testing.T) {

	t.Parallel()

	t.Run("failed", func(t *testing.T) {

		t.Parallel()

		_, err := compileAndInvoke(t, `
            fun main(x: Int): Int {
                pre {
                    x == 0
                }
                return x
            }`,
			"main",
			vm.NewIntValue(3),
		)

		require.Error(t, err)
		assert.ErrorContains(t, err, "pre/post condition failed")
	})

	t.Run("failed with message", func(t *testing.T) {

		t.Parallel()

		_, err := compileAndInvoke(t, `
            fun main(x: Int): Int {
                pre {
                    x == 0: "x must be zero"
                }
                return x
            }`,
			"main",
			vm.NewIntValue(3),
		)

		require.Error(t, err)
		assert.ErrorContains(t, err, "x must be zero")
	})

	t.Run("passed", func(t *testing.T) {

		t.Parallel()

		result, err := compileAndInvoke(t, `
            fun main(x: Int): Int {
                pre {
                    x != 0
                }
                return x
            }`,
			"main",
			vm.NewIntValue(3),
		)

		require.NoError(t, err)
		assert.Equal(t, vm.NewIntValue(3), result)
	})

	t.Run("inherited", func(t *testing.T) {

		t.Parallel()

		_, err := compileAndInvoke(t, `
            struct interface A {
                access(all) fun test(_ a: Int): Int {
                    pre { a > 10: "a must be larger than 10" }
                }
            }

            struct interface B: A {
                access(all) fun test(_ a: Int): Int
            }

            struct C: B {
                fun test(_ a: Int): Int {
                    return a + 3
                }
            }

            access(all) fun main(_ a: Int): Int {
                let c = C()
                return c.test(a)
            }`,
			"main",
			vm.NewIntValue(4),
		)

		require.Error(t, err)
		assert.ErrorContains(t, err, "a must be larger than 10")
	})

	t.Run("pre conditions order", func(t *testing.T) {

		t.Parallel()

		code := `struct A: B {
                access(all) fun test() {
                    pre { print("A") }
                }
            }

            struct interface B: C, D {
                access(all) fun test() {
                    pre { print("B") }
                }
            }

            struct interface C: E, F {
                access(all) fun test() {
                    pre { print("C") }
                }
            }

            struct interface D: F {
                access(all) fun test() {
                    pre { print("D") }
                }
            }

            struct interface E {
                access(all) fun test() {
                    pre { print("E") }
                }
            }

            struct interface F {
                access(all) fun test() {
                    pre { print("F") }
                }
            }

            access(all) view fun print(_ msg: String): Bool {
                log(msg)
                return true
            }

            access(all) fun main() {
                let a = A()
                a.test()
            }`

		location := common.ScriptLocation{0x1}

		activation := sema.NewVariableActivation(sema.BaseValueActivation)
		activation.DeclareValue(stdlib.PanicFunction)
		activation.DeclareValue(stdlib.NewStandardLibraryStaticFunction(
			"log",
			sema.NewSimpleFunctionType(
				sema.FunctionPurityView,
				[]sema.Parameter{
					{
						Label:          sema.ArgumentLabelNotRequired,
						Identifier:     "value",
						TypeAnnotation: sema.AnyStructTypeAnnotation,
					},
				},
				sema.VoidTypeAnnotation,
			),
			"",
			nil,
		))

		var logs []string

		config := vm.NewConfig(interpreter.NewInMemoryStorage(nil))
		config.NativeFunctionsProvider = func() map[string]vm.Value {
			return map[string]vm.Value{
				commons.LogFunctionName: vm.NativeFunctionValue{
					ParameterCount: len(stdlib.LogFunctionType.Parameters),
					Function: func(config *vm.Config, typeArguments []interpreter.StaticType, arguments ...vm.Value) vm.Value {
						logs = append(logs, arguments[0].String())
						return vm.VoidValue{}
					},
				},
				commons.PanicFunctionName: vm.NativeFunctionValue{
					ParameterCount: len(stdlib.PanicFunctionType.Parameters),
					Function: func(config *vm.Config, typeArguments []interpreter.StaticType, arguments ...vm.Value) vm.Value {
						messageValue, ok := arguments[0].(vm.StringValue)
						if !ok {
							panic(errors.NewUnreachableError())
						}

						panic(stdlib.PanicError{
							Message: string(messageValue.Str),
						})
					},
				},
			}
		}

		_, err := compileAndInvokeWithOptions(
			t,
			code,
			"main",
			CompilerAndVMOptions{
				ParseAndCheckOptions: &ParseAndCheckOptions{
					Location: location,
					Config: &sema.Config{
						LocationHandler: singleIdentifierLocationResolver(t),
						BaseValueActivationHandler: func(location common.Location) *sema.VariableActivation {
							return activation
						},
					},
				},
				VMConfig: config,
			},
		)
		require.NoError(t, err)

		// The pre-conditions of the interfaces are executed first, with depth-first pre-order traversal.
		// The pre-condition of the concrete type is executed at the end, after the interfaces.
		assert.Equal(t, []string{"B", "C", "E", "F", "D", "A"}, logs)
	})

	t.Run("in different contract with nested call", func(t *testing.T) {

		t.Parallel()

		storage := interpreter.NewInMemoryStorage(nil)

		programs := map[common.Location]*compiledProgram{}
		contractValues := map[common.Location]*vm.CompositeValue{}
		var logs []string

		vmConfig := &vm.Config{
			Storage:        storage,
			AccountHandler: &testAccountHandler{},
			ImportHandler: func(location common.Location) *bbq.Program[opcode.Instruction] {
				program, ok := programs[location]
				if !ok {
					assert.FailNow(t, "invalid location")
				}
				return program.Program
			},
			ContractValueHandler: func(_ *vm.Config, location common.Location) *vm.CompositeValue {
				contractValue, ok := contractValues[location]
				if !ok {
					assert.FailNow(t, "invalid location")
				}
				return contractValue
			},

			NativeFunctionsProvider: func() map[string]vm.Value {
				funcs := vm.NativeFunctions()
				funcs[commons.LogFunctionName] = vm.NativeFunctionValue{
					ParameterCount: len(stdlib.LogFunctionType.Parameters),
					Function: func(config *vm.Config, typeArguments []interpreter.StaticType, arguments ...vm.Value) vm.Value {
						logs = append(logs, arguments[0].String())
						return vm.VoidValue{}
					},
				}

				return funcs
			},
		}

		activation := sema.NewVariableActivation(sema.BaseValueActivation)
		activation.DeclareValue(stdlib.PanicFunction)
		activation.DeclareValue(stdlib.NewStandardLibraryStaticFunction(
			"log",
			sema.NewSimpleFunctionType(
				sema.FunctionPurityView,
				[]sema.Parameter{
					{
						Label:          sema.ArgumentLabelNotRequired,
						Identifier:     "value",
						TypeAnnotation: sema.AnyStructTypeAnnotation,
					},
				},
				sema.VoidTypeAnnotation,
			),
			"",
			nil,
		))

		contractsAddress := common.MustBytesToAddress([]byte{0x1})

		barLocation := common.NewAddressLocation(nil, contractsAddress, "Bar")
		fooLocation := common.NewAddressLocation(nil, contractsAddress, "Foo")

		// Deploy interface contract

		barContract := `
        access(all) contract interface Bar {

            struct interface E {
                access(all) fun test() {
                    pre { self.printFromE("E") }
                }

                access(all) view fun printFromE(_ msg: String): Bool {
                    log("Bar.".concat(msg))
                    return true
                }
            }

            struct interface F {
                access(all) fun test() {
                    pre { self.printFromF("F") }
                }

                access(all) view fun printFromF(_ msg: String): Bool {
                    log("Bar.".concat(msg))
                    return true
                }
            }
        }
    `

		// Only need to compile
		_ = parseCheckAndCompileCodeWithOptions(
			t,
			barContract,
			barLocation,
			CompilerAndVMOptions{
				ParseAndCheckOptions: &ParseAndCheckOptions{
					Location: barLocation,
					Config: &sema.Config{
						LocationHandler: singleIdentifierLocationResolver(t),
						BaseValueActivationHandler: func(location common.Location) *sema.VariableActivation {
							return activation
						},
					},
				},
			},
			programs,
		)

		// Deploy contract with the implementation

		fooContract := fmt.Sprintf(`
        import Bar from %[1]s

        access(all) contract Foo {

            struct interface B: C, D {
                access(all) fun test() {
                    pre { Foo.printFromFoo("B") }
                }
            }

            struct interface C: Bar.E, Bar.F {
                access(all) fun test() {
                    pre { Foo.printFromFoo("C") }
                }
            }

            struct interface D: Bar.F {
                access(all) fun test() {
                    pre { Foo.printFromFoo("D") }
                }
            }

            access(all) view fun printFromFoo(_ msg: String): Bool {
                log("Foo.".concat(msg))
                return true
            }
        }`,
			contractsAddress.HexWithPrefix(),
		)

		fooProgram := parseCheckAndCompileCodeWithOptions(
			t,
			fooContract,
			fooLocation,
			CompilerAndVMOptions{
				ParseAndCheckOptions: &ParseAndCheckOptions{
					Location: fooLocation,
					Config: &sema.Config{
						LocationHandler: singleIdentifierLocationResolver(t),
						BaseValueActivationHandler: func(location common.Location) *sema.VariableActivation {
							return activation
						},
					},
				},
			},
			programs,
		)

		fooVM := vm.NewVM(fooLocation, fooProgram, vmConfig)

		fooContractValue, err := fooVM.InitializeContract()
		require.NoError(t, err)
		contractValues[fooLocation] = fooContractValue

		// Run script

		code := fmt.Sprintf(`
            import Foo from %[1]s

            access(all) struct A: Foo.B {
                access(all) fun test() {
                    pre { print("A") }
                }
            }

            access(all) view fun print(_ msg: String): Bool {
                log(msg)
                return true
            }

            access(all) fun main() {
                let a = A()
                a.test()
            }`,
			contractsAddress.HexWithPrefix(),
		)

		location := common.ScriptLocation{0x1}

		_, err = compileAndInvokeWithOptionsAndPrograms(
			t,
			code,
			"main",
			CompilerAndVMOptions{
				ParseAndCheckOptions: &ParseAndCheckOptions{
					Location: location,
					Config: &sema.Config{
						LocationHandler: singleIdentifierLocationResolver(t),
						BaseValueActivationHandler: func(location common.Location) *sema.VariableActivation {
							return activation
						},
					},
				},
				VMConfig: vmConfig,
			},
			programs,
		)
		require.NoError(t, err)
		assert.Equal(t, []string{"Foo.B", "Foo.C", "Bar.E", "Bar.F", "Foo.D", "A"}, logs)
	})
}

func TestFunctionPostConditions(t *testing.T) {

	t.Parallel()

	t.Run("failed", func(t *testing.T) {

		t.Parallel()

		_, err := compileAndInvoke(t, `
            fun main(x: Int): Int {
                post {
                    x == 0
                }
                return x
            }`,
			"main",
			vm.NewIntValue(3),
		)

		require.Error(t, err)
		assert.ErrorContains(t, err, "pre/post condition failed")
	})

	t.Run("failed with message", func(t *testing.T) {

		t.Parallel()

		_, err := compileAndInvoke(t, `
            fun main(x: Int): Int {
                post {
                    x == 0: "x must be zero"
                }
                return x
            }`,
			"main",
			vm.NewIntValue(3),
		)

		require.Error(t, err)
		assert.ErrorContains(t, err, "x must be zero")
	})

	t.Run("passed", func(t *testing.T) {

		t.Parallel()

		result, err := compileAndInvoke(t, `
            fun main(x: Int): Int {
                post {
                    x != 0
                }
                return x
            }`,
			"main",
			vm.NewIntValue(3),
		)

		require.NoError(t, err)
		assert.Equal(t, vm.NewIntValue(3), result)
	})

	t.Run("test on local var", func(t *testing.T) {

		t.Parallel()

		result, err := compileAndInvoke(t, `
            fun main(x: Int): Int {
                post {
                    y == 5
                }
                var y = x + 2
                return y
            }`,
			"main",
			vm.NewIntValue(3),
		)

		require.NoError(t, err)
		assert.Equal(t, vm.NewIntValue(5), result)
	})

	t.Run("test on local var failed with message", func(t *testing.T) {

		t.Parallel()

		_, err := compileAndInvoke(t, `
            fun main(x: Int): Int {
                post {
                    y == 5: "x must be 5"
                }
                var y = x + 2
                return y
            }`,
			"main",
			vm.NewIntValue(4),
		)

		require.Error(t, err)
		assert.ErrorContains(t, err, "x must be 5")
	})

	t.Run("post conditions order", func(t *testing.T) {

		t.Parallel()

		code := `
            struct A: B {
                access(all) fun test() {
                    post { print("A") }
                }
            }

            struct interface B: C, D {
                access(all) fun test() {
                    post { print("B") }
                }
            }

            struct interface C: E, F {
                access(all) fun test() {
                    post { print("C") }
                }
            }

            struct interface D: F {
                access(all) fun test() {
                    post { print("D") }
                }
            }

            struct interface E {
                access(all) fun test() {
                    post { print("E") }
                }
            }

            struct interface F {
                access(all) fun test() {
                    post { print("F") }
                }
            }

            access(all) view fun print(_ msg: String): Bool {
                log(msg)
                return true
            }

            access(all) fun main() {
                let a = A()
                a.test()
            }`

		location := common.ScriptLocation{0x1}

		activation := sema.NewVariableActivation(sema.BaseValueActivation)
		activation.DeclareValue(stdlib.PanicFunction)
		activation.DeclareValue(stdlib.NewStandardLibraryStaticFunction(
			"log",
			sema.NewSimpleFunctionType(
				sema.FunctionPurityView,
				[]sema.Parameter{
					{
						Label:          sema.ArgumentLabelNotRequired,
						Identifier:     "value",
						TypeAnnotation: sema.AnyStructTypeAnnotation,
					},
				},
				sema.VoidTypeAnnotation,
			),
			"",
			nil,
		))

		var logs []string

		config := vm.NewConfig(interpreter.NewInMemoryStorage(nil))
		config.NativeFunctionsProvider = func() map[string]vm.Value {
			funcs := vm.NativeFunctions()
			funcs[commons.LogFunctionName] = vm.NativeFunctionValue{
				ParameterCount: len(stdlib.LogFunctionType.Parameters),
				Function: func(config *vm.Config, typeArguments []interpreter.StaticType, arguments ...vm.Value) vm.Value {
					logs = append(logs, arguments[0].String())
					return vm.VoidValue{}
				},
			}

			return funcs
		}

		_, err := compileAndInvokeWithOptions(
			t,
			code,
			"main",
			CompilerAndVMOptions{
				ParseAndCheckOptions: &ParseAndCheckOptions{
					Location: location,
					Config: &sema.Config{
						LocationHandler: singleIdentifierLocationResolver(t),
						BaseValueActivationHandler: func(location common.Location) *sema.VariableActivation {
							return activation
						},
					},
				},
				VMConfig: config,
			},
		)
		require.NoError(t, err)

		// The post-condition of the concrete type is executed first, before the interfaces.
		// The post-conditions of the interfaces are executed after that, with the reversed depth-first pre-order.
		assert.Equal(t, []string{"A", "D", "F", "E", "C", "B"}, logs)
	})

	t.Run("result var failed", func(t *testing.T) {

		t.Parallel()

		_, err := compileAndInvoke(t, `
            fun main(x: Int): Int {
                post {
                    result == 0: "x must be zero"
                }
                return x
            }`,
			"main",
			vm.NewIntValue(3),
		)

		require.Error(t, err)
		assert.ErrorContains(t, err, "x must be zero")
	})

	t.Run("result var passed", func(t *testing.T) {

		t.Parallel()

		result, err := compileAndInvoke(t, `
            fun main(x: Int): Int {
                post {
                    result != 0
                }
                return x
            }`,
			"main",
			vm.NewIntValue(3),
		)

		require.NoError(t, err)
		assert.Equal(t, vm.NewIntValue(3), result)
	})

	t.Run("result var in inherited condition", func(t *testing.T) {

		t.Parallel()

		_, err := compileAndInvoke(t, `
            struct interface A {
                access(all) fun test(_ a: Int): Int {
                    post { result > 10: "result must be larger than 10" }
                }
            }

            struct interface B: A {
                access(all) fun test(_ a: Int): Int
            }

            struct C: B {
                fun test(_ a: Int): Int {
                    return a + 3
                }
            }

            access(all) fun main(_ a: Int): Int {
                let c = C()
                return c.test(a)
            }`,
			"main",
			vm.NewIntValue(4),
		)

		require.Error(t, err)
		assert.ErrorContains(t, err, "result must be larger than 10")
	})

	t.Run("resource typed result var passed", func(t *testing.T) {

		t.Parallel()

		result, err := compileAndInvoke(t, `
            resource R {
                var i: Int
                init() {
                    self.i = 4
                }
            }

            fun main(): @R {
                post {
                    result.i > 0
                }


                return <- create R()
            }`,
			"main",
		)

		require.NoError(t, err)
		assert.IsType(t, &vm.CompositeValue{}, result)
	})

	t.Run("resource typed result var failed", func(t *testing.T) {

		t.Parallel()

		_, err := compileAndInvoke(t, `
            resource R {
                var i: Int
                init() {
                    self.i = 4
                }
            }

            fun main(): @R {
                post {
                    result.i > 10
                }


                return <- create R()
            }`,
			"main",
		)

		require.Error(t, err)
		assert.ErrorContains(t, err, "pre/post condition failed")
	})
}

func TestIfLet(t *testing.T) {

	t.Parallel()

	t.Run("some", func(t *testing.T) {

		t.Parallel()

		result, err := compileAndInvoke(t, `
              fun main(x: Int?): Int {
                  if let y = x {
                     return y
                  } else {
                     return 2
                  }
              }
            `,
			"main",
			vm.NewSomeValueNonCopying(
				vm.NewIntValue(1),
			),
		)
		require.NoError(t, err)
		assert.Equal(t, vm.NewIntValue(1), result)
	})

	t.Run("nil", func(t *testing.T) {

		t.Parallel()

		result, err := compileAndInvoke(t, `
              fun main(x: Int?): Int {
                  if let y = x {
                     return y
                  } else {
                     return 2
                  }
              }
            `,
			"main",
			vm.NilValue{},
		)

		require.NoError(t, err)
		assert.Equal(t, vm.NewIntValue(2), result)
	})
}

func TestCompileSwitch(t *testing.T) {

	t.Parallel()

	t.Run("1", func(t *testing.T) {
		t.Parallel()

		result, err := compileAndInvoke(t,
			`
              fun test(x: Int): Int {
                  var a = 0
                  switch x {
                      case 1:
                          a = a + 1
                      case 2:
                          a = a + 2
                      default:
                          a = a + 3
                  }
                  return a
              }
            `,
			"test",
			vm.NewIntValue(1),
		)
		require.NoError(t, err)
		assert.Equal(t, vm.NewIntValue(1), result)
	})

	t.Run("2", func(t *testing.T) {
		t.Parallel()

		result, err := compileAndInvoke(t,
			`
              fun test(x: Int): Int {
                  var a = 0
                  switch x {
                      case 1:
                          a = a + 1
                      case 2:
                          a = a + 2
                      default:
                          a = a + 3
                  }
                  return a
              }
            `,
			"test",
			vm.NewIntValue(2),
		)
		require.NoError(t, err)
		assert.Equal(t, vm.NewIntValue(2), result)
	})

	t.Run("4", func(t *testing.T) {
		t.Parallel()

		result, err := compileAndInvoke(t,
			`
              fun test(x: Int): Int {
                  var a = 0
                  switch x {
                      case 1:
                          a = a + 1
                      case 2:
                          a = a + 2
                      default:
                          a = a + 3
                  }
                  return a
              }
            `,
			"test",
			vm.NewIntValue(4),
		)
		require.NoError(t, err)
		assert.Equal(t, vm.NewIntValue(3), result)
	})
}

func TestDefaultFunctionsWithConditions(t *testing.T) {

	t.Parallel()

	t.Run("default in parent, conditions in child", func(t *testing.T) {
		t.Parallel()

		storage := interpreter.NewInMemoryStorage(nil)

		activation := sema.NewVariableActivation(sema.BaseValueActivation)
		activation.DeclareValue(stdlib.PanicFunction)
		activation.DeclareValue(stdlib.NewStandardLibraryStaticFunction(
			"log",
			sema.NewSimpleFunctionType(
				sema.FunctionPurityView,
				[]sema.Parameter{
					{
						Label:          sema.ArgumentLabelNotRequired,
						Identifier:     "value",
						TypeAnnotation: sema.AnyStructTypeAnnotation,
					},
				},
				sema.VoidTypeAnnotation,
			),
			"",
			nil,
		))

		var logs []string
		vmConfig := &vm.Config{
			Storage:        storage,
			AccountHandler: &testAccountHandler{},
			NativeFunctionsProvider: func() map[string]vm.Value {
				funcs := vm.NativeFunctions()
				funcs[commons.LogFunctionName] = vm.NativeFunctionValue{
					ParameterCount: len(stdlib.LogFunctionType.Parameters),
					Function: func(config *vm.Config, typeArguments []interpreter.StaticType, arguments ...vm.Value) vm.Value {
						logs = append(logs, arguments[0].String())
						return vm.VoidValue{}
					},
				}

				return funcs
			},
		}

		_, err := compileAndInvokeWithOptions(t, `
            struct interface Foo {
                fun test(_ a: Int) {
                    printMessage("invoked Foo.test()")
                }
            }

            struct interface Bar: Foo {
                fun test(_ a: Int) {
                    pre {
                         printMessage("invoked Bar.test() pre-condition")
                    }

                    post {
                         printMessage("invoked Bar.test() post-condition")
                    }
                }
            }

            struct Test: Bar {}

            access(all) view fun printMessage(_ msg: String): Bool {
                log(msg)
                return true
            }

            fun main() {
               Test().test(5)
            }
        `,
			"main",
			CompilerAndVMOptions{
				VMConfig: vmConfig,
				ParseAndCheckOptions: &ParseAndCheckOptions{
					Config: &sema.Config{
						LocationHandler: singleIdentifierLocationResolver(t),
						BaseValueActivationHandler: func(location common.Location) *sema.VariableActivation {
							return activation
						},
					},
				},
			},
		)

		require.NoError(t, err)
		require.Equal(
			t,
			[]string{
				"invoked Bar.test() pre-condition",
				"invoked Foo.test()",
				"invoked Bar.test() post-condition",
			}, logs,
		)
	})

	t.Run("default and conditions in parent, more conditions in child", func(t *testing.T) {
		t.Parallel()

		storage := interpreter.NewInMemoryStorage(nil)

		activation := sema.NewVariableActivation(sema.BaseValueActivation)
		activation.DeclareValue(stdlib.PanicFunction)
		activation.DeclareValue(stdlib.NewStandardLibraryStaticFunction(
			"log",
			sema.NewSimpleFunctionType(
				sema.FunctionPurityView,
				[]sema.Parameter{
					{
						Label:          sema.ArgumentLabelNotRequired,
						Identifier:     "value",
						TypeAnnotation: sema.AnyStructTypeAnnotation,
					},
				},
				sema.VoidTypeAnnotation,
			),
			"",
			nil,
		))

		var logs []string
		vmConfig := &vm.Config{
			Storage:        storage,
			AccountHandler: &testAccountHandler{},
			NativeFunctionsProvider: func() map[string]vm.Value {
				funcs := vm.NativeFunctions()
				funcs[commons.LogFunctionName] = vm.NativeFunctionValue{
					ParameterCount: len(stdlib.LogFunctionType.Parameters),
					Function: func(config *vm.Config, typeArguments []interpreter.StaticType, arguments ...vm.Value) vm.Value {
						logs = append(logs, arguments[0].String())
						return vm.VoidValue{}
					},
				}

				return funcs
			},
		}

		_, err := compileAndInvokeWithOptions(t, `
            struct interface Foo {
                fun test(_ a: Int) {
                    pre {
                         printMessage("invoked Foo.test() pre-condition")
                    }
                    post {
                         printMessage("invoked Foo.test() post-condition")
                    }
                    printMessage("invoked Foo.test()")
                }
            }

            struct interface Bar: Foo {
                fun test(_ a: Int) {
                    pre {
                         printMessage("invoked Bar.test() pre-condition")
                    }

                    post {
                         printMessage("invoked Bar.test() post-condition")
                    }
                }
            }

            struct Test: Bar {}

            access(all) view fun printMessage(_ msg: String): Bool {
                log(msg)
                return true
            }

            fun main() {
               Test().test(5)
            }
        `,
			"main",
			CompilerAndVMOptions{
				VMConfig: vmConfig,
				ParseAndCheckOptions: &ParseAndCheckOptions{
					Config: &sema.Config{
						LocationHandler: singleIdentifierLocationResolver(t),
						BaseValueActivationHandler: func(location common.Location) *sema.VariableActivation {
							return activation
						},
					},
				},
			},
		)

		require.NoError(t, err)
		require.Equal(
			t,
			[]string{
				"invoked Bar.test() pre-condition",
				"invoked Foo.test() pre-condition",
				"invoked Foo.test()",
				"invoked Foo.test() post-condition",
				"invoked Bar.test() post-condition",
			}, logs,
		)
	})

}

func TestBeforeFunctionInPostConditions(t *testing.T) {

	t.Parallel()

	t.Run("condition in same type", func(t *testing.T) {
		t.Parallel()

		storage := interpreter.NewInMemoryStorage(nil)

		activation := sema.NewVariableActivation(sema.BaseValueActivation)
		activation.DeclareValue(stdlib.PanicFunction)
		activation.DeclareValue(stdlib.NewStandardLibraryStaticFunction(
			"log",
			sema.NewSimpleFunctionType(
				sema.FunctionPurityView,
				[]sema.Parameter{
					{
						Label:          sema.ArgumentLabelNotRequired,
						Identifier:     "value",
						TypeAnnotation: sema.AnyStructTypeAnnotation,
					},
				},
				sema.VoidTypeAnnotation,
			),
			"",
			nil,
		))

		var logs []string
		vmConfig := &vm.Config{
			Storage:        storage,
			AccountHandler: &testAccountHandler{},
			NativeFunctionsProvider: func() map[string]vm.Value {
				funcs := vm.NativeFunctions()
				funcs[commons.LogFunctionName] = vm.NativeFunctionValue{
					ParameterCount: len(stdlib.LogFunctionType.Parameters),
					Function: func(config *vm.Config, typeArguments []interpreter.StaticType, arguments ...vm.Value) vm.Value {
						logs = append(logs, arguments[0].String())
						return vm.VoidValue{}
					},
				}

				return funcs
			},
		}

		_, err := compileAndInvokeWithOptions(t, `
            struct Test {
                var i: Int

                init() {
                    self.i = 2
                }

                fun test() {
                    post {
                        print(before(self.i).toString())
                        print(self.i.toString())
                    }
                    self.i = 5
                }
            }

            access(all) view fun print(_ msg: String): Bool {
                log(msg)
                return true
            }

            fun main() {
               Test().test()
            }
        `,
			"main",
			CompilerAndVMOptions{
				VMConfig: vmConfig,
				ParseAndCheckOptions: &ParseAndCheckOptions{
					Config: &sema.Config{
						LocationHandler: singleIdentifierLocationResolver(t),
						BaseValueActivationHandler: func(location common.Location) *sema.VariableActivation {
							return activation
						},
					},
				},
			},
		)

		require.NoError(t, err)
		require.Equal(
			t,
			[]string{
				"2",
				"5",
			}, logs,
		)
	})

	t.Run("inherited condition", func(t *testing.T) {
		t.Parallel()

		storage := interpreter.NewInMemoryStorage(nil)

		activation := sema.NewVariableActivation(sema.BaseValueActivation)
		activation.DeclareValue(stdlib.PanicFunction)
		activation.DeclareValue(stdlib.NewStandardLibraryStaticFunction(
			"log",
			sema.NewSimpleFunctionType(
				sema.FunctionPurityView,
				[]sema.Parameter{
					{
						Label:          sema.ArgumentLabelNotRequired,
						Identifier:     "value",
						TypeAnnotation: sema.AnyStructTypeAnnotation,
					},
				},
				sema.VoidTypeAnnotation,
			),
			"",
			nil,
		))

		var logs []string
		vmConfig := &vm.Config{
			Storage:        storage,
			AccountHandler: &testAccountHandler{},
			NativeFunctionsProvider: func() map[string]vm.Value {
				funcs := vm.NativeFunctions()
				funcs[commons.LogFunctionName] = vm.NativeFunctionValue{
					ParameterCount: len(stdlib.LogFunctionType.Parameters),
					Function: func(config *vm.Config, typeArguments []interpreter.StaticType, arguments ...vm.Value) vm.Value {
						logs = append(logs, arguments[0].String())
						return vm.VoidValue{}
					},
				}

				return funcs
			},
		}

		_, err := compileAndInvokeWithOptions(t, `
            struct interface Foo {
                var i: Int

                fun test() {
                    post {
                        print(before(self.i).toString())
                        print(self.i.toString())
                    }
                    self.i = 5
                }
            }

            struct Test: Foo {
                var i: Int

                init() {
                    self.i = 2
                }
            }

            access(all) view fun print(_ msg: String): Bool {
                log(msg)
                return true
            }

            fun main() {
               Test().test()
            }
        `,
			"main",
			CompilerAndVMOptions{
				VMConfig: vmConfig,
				ParseAndCheckOptions: &ParseAndCheckOptions{
					Config: &sema.Config{
						LocationHandler: singleIdentifierLocationResolver(t),
						BaseValueActivationHandler: func(location common.Location) *sema.VariableActivation {
							return activation
						},
					},
				},
			},
		)

		require.NoError(t, err)
		require.Equal(
			t,
			[]string{
				"2",
				"5",
			}, logs,
		)
	})

	t.Run("multiple inherited conditions", func(t *testing.T) {
		t.Parallel()

		storage := interpreter.NewInMemoryStorage(nil)

		activation := sema.NewVariableActivation(sema.BaseValueActivation)
		activation.DeclareValue(stdlib.PanicFunction)
		activation.DeclareValue(stdlib.NewStandardLibraryStaticFunction(
			"log",
			sema.NewSimpleFunctionType(
				sema.FunctionPurityView,
				[]sema.Parameter{
					{
						Label:          sema.ArgumentLabelNotRequired,
						Identifier:     "value",
						TypeAnnotation: sema.AnyStructTypeAnnotation,
					},
				},
				sema.VoidTypeAnnotation,
			),
			"",
			nil,
		))

		var logs []string
		vmConfig := &vm.Config{
			Storage:        storage,
			AccountHandler: &testAccountHandler{},
			NativeFunctionsProvider: func() map[string]vm.Value {
				funcs := vm.NativeFunctions()
				funcs[commons.LogFunctionName] = vm.NativeFunctionValue{
					ParameterCount: len(stdlib.LogFunctionType.Parameters),
					Function: func(config *vm.Config, typeArguments []interpreter.StaticType, arguments ...vm.Value) vm.Value {
						logs = append(logs, arguments[0].String())
						return vm.VoidValue{}
					},
				}

				return funcs
			},
		}

		_, err := compileAndInvokeWithOptions(t, `
            struct interface Foo {
                var i: Int

                fun test() {
                    post {
                        print(before(self.i).toString())
                        print(before(self.i + 1).toString())
                        print(self.i.toString())
                    }
                    self.i = 8
                }
            }

            struct interface Bar: Foo {
                var i: Int

                fun test() {
                    post {
                        print(before(self.i + 3).toString())
                    }
                }
            }


            struct Test: Bar {
                var i: Int

                init() {
                    self.i = 2
                }
            }

            access(all) view fun print(_ msg: String): Bool {
                log(msg)
                return true
            }

            fun main() {
               Test().test()
            }
        `,
			"main",
			CompilerAndVMOptions{
				VMConfig: vmConfig,
				ParseAndCheckOptions: &ParseAndCheckOptions{
					Config: &sema.Config{
						LocationHandler: singleIdentifierLocationResolver(t),
						BaseValueActivationHandler: func(location common.Location) *sema.VariableActivation {
							return activation
						},
					},
				},
			},
		)

		require.NoError(t, err)
		require.Equal(
			t,
			[]string{"2", "3", "8", "5"},
			logs,
		)
	})
<<<<<<< HEAD

	t.Run("resource access in inherited before-statement", func(t *testing.T) {

		t.Parallel()

		_, err := compileAndInvoke(t, `
            resource interface RI {
                var i: Int

                fun test(_ r: @R) {
                    post {
                        before(r.i) == 4
                    }
                }
            }

            resource R: RI {
                var i: Int
                init() {
                    self.i = 4
                }

                fun test(_ r: @R) {
                    destroy r
                }
            }

            fun main() {
                var r1 <- create R()
                var r2 <- create R()

                r1.test(<- r2)

                destroy r1
            }`,
			"main",
		)

		require.NoError(t, err)
=======
}

func TestCompileEmit(t *testing.T) {

	t.Parallel()

	var eventEmitted bool

	vmConfig := vm.NewConfig(interpreter.NewInMemoryStorage(nil))
	vmConfig.OnEventEmitted = func(event *vm.CompositeValue, eventType *interpreter.CompositeStaticType) error {
		require.False(t, eventEmitted)
		eventEmitted = true

		assert.Equal(t,
			common.ScriptLocation{0x1}.TypeID(nil, "Inc"),
			eventType.ID(),
		)

		return nil
	}

	_, err := compileAndInvokeWithOptions(t,
		`
          event Inc(val: Int)

          fun test(x: Int) {
              emit Inc(val: x)
          }
        `,
		"test",
		CompilerAndVMOptions{
			VMConfig: vmConfig,
		},
		vm.NewIntValue(1),
	)
	require.NoError(t, err)

	require.True(t, eventEmitted)
}

func TestCasting(t *testing.T) {

	t.Parallel()

	t.Run("simple cast success", func(t *testing.T) {
		t.Parallel()

		result, err := compileAndInvoke(t,
			`
              fun test(x: Int): AnyStruct {
                  return x as Int?
              }
            `,
			"test",
			vm.NewIntValue(2),
		)
		require.NoError(t, err)
		assert.Equal(t, vm.NewSomeValueNonCopying(vm.NewIntValue(2)), result)
	})

	t.Run("force cast success", func(t *testing.T) {
		t.Parallel()

		result, err := compileAndInvoke(t,
			`
              fun test(x: AnyStruct): Int {
                  return x as! Int
              }
            `,
			"test",
			vm.NewIntValue(2),
		)
		require.NoError(t, err)
		assert.Equal(t, vm.NewIntValue(2), result)
	})

	t.Run("force cast fail", func(t *testing.T) {
		t.Parallel()

		_, err := compileAndInvoke(t,
			`
              fun test(x: AnyStruct): Int {
                  return x as! Int
              }
            `,
			"test",
			vm.BoolValue(true),
		)
		require.Error(t, err)
		assert.ErrorIs(
			t,
			err,
			vm.ForceCastTypeMismatchError{
				ExpectedType: interpreter.PrimitiveStaticTypeInt,
				ActualType:   interpreter.PrimitiveStaticTypeBool,
			},
		)
	})

	t.Run("failable cast success", func(t *testing.T) {
		t.Parallel()

		result, err := compileAndInvoke(t,
			`
              fun test(x: AnyStruct): Int? {
                  return x as? Int
              }
            `,
			"test",
			vm.NewIntValue(2),
		)
		require.NoError(t, err)
		assert.Equal(t, vm.NewSomeValueNonCopying(vm.NewIntValue(2)), result)
	})

	t.Run("failable cast fail", func(t *testing.T) {
		t.Parallel()

		result, err := compileAndInvoke(t,
			`
              fun test(x: AnyStruct): Int? {
                  return x as? Int
              }
            `,
			"test",
			vm.BoolValue(true),
		)
		require.NoError(t, err)
		assert.Equal(t, vm.Nil, result)
>>>>>>> 7c3b5c87
	})
}<|MERGE_RESOLUTION|>--- conflicted
+++ resolved
@@ -3939,7 +3939,6 @@
 			logs,
 		)
 	})
-<<<<<<< HEAD
 
 	t.Run("resource access in inherited before-statement", func(t *testing.T) {
 
@@ -3979,7 +3978,7 @@
 		)
 
 		require.NoError(t, err)
-=======
+	})
 }
 
 func TestCompileEmit(t *testing.T) {
@@ -4109,6 +4108,5 @@
 		)
 		require.NoError(t, err)
 		assert.Equal(t, vm.Nil, result)
->>>>>>> 7c3b5c87
 	})
 }