--- conflicted
+++ resolved
@@ -8286,161 +8286,6 @@
 	})
 }
 
-<<<<<<< HEAD
-func TestOptionalChaining(t *testing.T) {
-	t.Parallel()
-
-	t.Run("nil, field", func(t *testing.T) {
-		t.Parallel()
-
-		result, err := CompileAndInvoke(t,
-			`
-            struct Foo {
-                var bar: Int
-                init(value: Int) {
-                    self.bar = value
-                }
-            }
-
-            fun test(): Int? {
-                let foo: Foo? = nil
-                return foo?.bar
-            }
-            `,
-			"test",
-		)
-		require.NoError(t, err)
-
-		assert.Equal(
-			t,
-			interpreter.Nil,
-			result,
-		)
-	})
-
-	t.Run("non-nil, field", func(t *testing.T) {
-		t.Parallel()
-
-		result, err := CompileAndInvoke(t,
-			`
-            struct Foo {
-                var bar: Int
-                init(_ value: Int) {
-                    self.bar = value
-                }
-            }
-
-            fun test(): Int? {
-                let foo: Foo? = Foo(5)
-                return foo?.bar
-            }
-            `,
-			"test",
-		)
-		require.NoError(t, err)
-
-		assert.Equal(
-			t,
-			interpreter.NewUnmeteredSomeValueNonCopying(
-				interpreter.NewUnmeteredIntValueFromInt64(5),
-			),
-			result,
-		)
-	})
-
-	t.Run("non-nil, nested field", func(t *testing.T) {
-		t.Parallel()
-
-		result, err := CompileAndInvoke(t,
-			`
-            struct Foo {
-                var bar: Bar
-                init() {
-                    self.bar = Bar(5)
-                }
-            }
-
-            struct Bar {
-                var id: Int
-                init(_ id: Int) {
-                    self.id = id
-                }
-            }
-
-            fun test(): Int? {
-                let foo: Foo? = Foo()
-                return foo?.bar?.id
-            }
-            `,
-			"test",
-		)
-		require.NoError(t, err)
-
-		assert.Equal(
-			t,
-			interpreter.NewUnmeteredSomeValueNonCopying(
-				interpreter.NewUnmeteredIntValueFromInt64(5),
-			),
-			result,
-		)
-	})
-
-	t.Run("nil, method", func(t *testing.T) {
-		t.Parallel()
-
-		result, err := CompileAndInvoke(t,
-			`
-            struct Foo {
-                fun bar(): Int {
-                    return 1
-                }
-            }
-
-            fun test(): Int? {
-                let foo: Foo? = nil
-                return foo?.bar()
-            }
-            `,
-			"test",
-		)
-		require.NoError(t, err)
-
-		assert.Equal(
-			t,
-			interpreter.Nil,
-			result,
-		)
-	})
-
-	t.Run("non-nil, method", func(t *testing.T) {
-		t.Parallel()
-
-		result, err := CompileAndInvoke(t,
-			`
-            struct Foo {
-                fun bar(): Int {
-                    return 4
-                }
-            }
-
-            fun test(): Int? {
-                let foo: Foo? = Foo()
-                return foo?.bar()
-            }
-            `,
-			"test",
-		)
-		require.NoError(t, err)
-
-		assert.Equal(
-			t,
-			interpreter.NewUnmeteredSomeValueNonCopying(
-				interpreter.NewUnmeteredIntValueFromInt64(4),
-			),
-			result,
-		)
-	})
-=======
 func TestUserInvokesNativeFunction(t *testing.T) {
 
 	t.Parallel()
@@ -8461,5 +8306,159 @@
 		),
 		result,
 	)
->>>>>>> 98d3f179
+}
+
+func TestOptionalChaining(t *testing.T) {
+	t.Parallel()
+
+	t.Run("nil, field", func(t *testing.T) {
+		t.Parallel()
+
+		result, err := CompileAndInvoke(t,
+			`
+            struct Foo {
+                var bar: Int
+                init(value: Int) {
+                    self.bar = value
+                }
+            }
+
+            fun test(): Int? {
+                let foo: Foo? = nil
+                return foo?.bar
+            }
+            `,
+			"test",
+		)
+		require.NoError(t, err)
+
+		assert.Equal(
+			t,
+			interpreter.Nil,
+			result,
+		)
+	})
+
+	t.Run("non-nil, field", func(t *testing.T) {
+		t.Parallel()
+
+		result, err := CompileAndInvoke(t,
+			`
+            struct Foo {
+                var bar: Int
+                init(_ value: Int) {
+                    self.bar = value
+                }
+            }
+
+            fun test(): Int? {
+                let foo: Foo? = Foo(5)
+                return foo?.bar
+            }
+            `,
+			"test",
+		)
+		require.NoError(t, err)
+
+		assert.Equal(
+			t,
+			interpreter.NewUnmeteredSomeValueNonCopying(
+				interpreter.NewUnmeteredIntValueFromInt64(5),
+			),
+			result,
+		)
+	})
+
+	t.Run("non-nil, nested field", func(t *testing.T) {
+		t.Parallel()
+
+		result, err := CompileAndInvoke(t,
+			`
+            struct Foo {
+                var bar: Bar
+                init() {
+                    self.bar = Bar(5)
+                }
+            }
+
+            struct Bar {
+                var id: Int
+                init(_ id: Int) {
+                    self.id = id
+                }
+            }
+
+            fun test(): Int? {
+                let foo: Foo? = Foo()
+                return foo?.bar?.id
+            }
+            `,
+			"test",
+		)
+		require.NoError(t, err)
+
+		assert.Equal(
+			t,
+			interpreter.NewUnmeteredSomeValueNonCopying(
+				interpreter.NewUnmeteredIntValueFromInt64(5),
+			),
+			result,
+		)
+	})
+
+	t.Run("nil, method", func(t *testing.T) {
+		t.Parallel()
+
+		result, err := CompileAndInvoke(t,
+			`
+            struct Foo {
+                fun bar(): Int {
+                    return 1
+                }
+            }
+
+            fun test(): Int? {
+                let foo: Foo? = nil
+                return foo?.bar()
+            }
+            `,
+			"test",
+		)
+		require.NoError(t, err)
+
+		assert.Equal(
+			t,
+			interpreter.Nil,
+			result,
+		)
+	})
+
+	t.Run("non-nil, method", func(t *testing.T) {
+		t.Parallel()
+
+		result, err := CompileAndInvoke(t,
+			`
+            struct Foo {
+                fun bar(): Int {
+                    return 4
+                }
+            }
+
+            fun test(): Int? {
+                let foo: Foo? = Foo()
+                return foo?.bar()
+            }
+            `,
+			"test",
+		)
+		require.NoError(t, err)
+
+		assert.Equal(
+			t,
+			interpreter.NewUnmeteredSomeValueNonCopying(
+				interpreter.NewUnmeteredIntValueFromInt64(4),
+			),
+			result,
+		)
+	})
 }