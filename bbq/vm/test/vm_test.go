--- conflicted
+++ resolved
@@ -3311,7 +3311,134 @@
 
 }
 
-<<<<<<< HEAD
+func TestIfLet(t *testing.T) {
+
+	t.Parallel()
+
+	t.Run("some", func(t *testing.T) {
+
+		t.Parallel()
+
+		result, err := compileAndInvoke(t, `
+              fun main(x: Int?): Int {
+                  if let y = x {
+                     return y
+                  } else {
+                     return 2
+                  }
+              }
+            `,
+			"main",
+			vm.NewSomeValueNonCopying(
+				vm.NewIntValue(1),
+			),
+		)
+		require.NoError(t, err)
+		assert.Equal(t, vm.NewIntValue(1), result)
+	})
+
+	t.Run("nil", func(t *testing.T) {
+
+		t.Parallel()
+
+		result, err := compileAndInvoke(t, `
+              fun main(x: Int?): Int {
+                  if let y = x {
+                     return y
+                  } else {
+                     return 2
+                  }
+              }
+            `,
+			"main",
+			vm.NilValue{},
+		)
+
+		require.NoError(t, err)
+		assert.Equal(t, vm.NewIntValue(2), result)
+	})
+}
+
+func TestCompileSwitch(t *testing.T) {
+
+	t.Parallel()
+
+	t.Run("1", func(t *testing.T) {
+		t.Parallel()
+
+		result, err := compileAndInvoke(t,
+			`
+              fun test(x: Int): Int {
+                  var a = 0
+                  switch x {
+                      case 1:
+                          a = a + 1
+                      case 2:
+                          a = a + 2
+                      default:
+                          a = a + 3
+                  }
+                  return a
+              }
+            `,
+			"test",
+			vm.NewIntValue(1),
+		)
+		require.NoError(t, err)
+		assert.Equal(t, vm.NewIntValue(1), result)
+	})
+
+	t.Run("2", func(t *testing.T) {
+		t.Parallel()
+
+		result, err := compileAndInvoke(t,
+			`
+              fun test(x: Int): Int {
+                  var a = 0
+                  switch x {
+                      case 1:
+                          a = a + 1
+                      case 2:
+                          a = a + 2
+                      default:
+                          a = a + 3
+                  }
+                  return a
+              }
+            `,
+			"test",
+			vm.NewIntValue(2),
+		)
+		require.NoError(t, err)
+		assert.Equal(t, vm.NewIntValue(2), result)
+	})
+
+	t.Run("4", func(t *testing.T) {
+		t.Parallel()
+
+		result, err := compileAndInvoke(t,
+			`
+              fun test(x: Int): Int {
+                  var a = 0
+                  switch x {
+                      case 1:
+                          a = a + 1
+                      case 2:
+                          a = a + 2
+                      default:
+                          a = a + 3
+                  }
+                  return a
+              }
+            `,
+			"test",
+			vm.NewIntValue(4),
+		)
+		require.NoError(t, err)
+		assert.Equal(t, vm.NewIntValue(3), result)
+	})
+}
+
 func TestDefaultFunctionsWithConditions(t *testing.T) {
 
 	t.Parallel()
@@ -3426,132 +3553,5 @@
 				"invoked Bar.test() post-condition",
 			}, logs,
 		)
-=======
-func TestIfLet(t *testing.T) {
-
-	t.Parallel()
-
-	t.Run("some", func(t *testing.T) {
-
-		t.Parallel()
-
-		result, err := compileAndInvoke(t, `
-              fun main(x: Int?): Int {
-                  if let y = x {
-                     return y
-                  } else {
-                     return 2
-                  }
-              }
-            `,
-			"main",
-			vm.NewSomeValueNonCopying(
-				vm.NewIntValue(1),
-			),
-		)
-		require.NoError(t, err)
-		assert.Equal(t, vm.NewIntValue(1), result)
-	})
-
-	t.Run("nil", func(t *testing.T) {
-
-		t.Parallel()
-
-		result, err := compileAndInvoke(t, `
-              fun main(x: Int?): Int {
-                  if let y = x {
-                     return y
-                  } else {
-                     return 2
-                  }
-              }
-            `,
-			"main",
-			vm.NilValue{},
-		)
-
-		require.NoError(t, err)
-		assert.Equal(t, vm.NewIntValue(2), result)
-	})
-}
-
-func TestCompileSwitch(t *testing.T) {
-
-	t.Parallel()
-
-	t.Run("1", func(t *testing.T) {
-		t.Parallel()
-
-		result, err := compileAndInvoke(t,
-			`
-              fun test(x: Int): Int {
-                  var a = 0
-                  switch x {
-                      case 1:
-                          a = a + 1
-                      case 2:
-                          a = a + 2
-                      default:
-                          a = a + 3
-                  }
-                  return a
-              }
-            `,
-			"test",
-			vm.NewIntValue(1),
-		)
-		require.NoError(t, err)
-		assert.Equal(t, vm.NewIntValue(1), result)
-	})
-
-	t.Run("2", func(t *testing.T) {
-		t.Parallel()
-
-		result, err := compileAndInvoke(t,
-			`
-              fun test(x: Int): Int {
-                  var a = 0
-                  switch x {
-                      case 1:
-                          a = a + 1
-                      case 2:
-                          a = a + 2
-                      default:
-                          a = a + 3
-                  }
-                  return a
-              }
-            `,
-			"test",
-			vm.NewIntValue(2),
-		)
-		require.NoError(t, err)
-		assert.Equal(t, vm.NewIntValue(2), result)
-	})
-
-	t.Run("4", func(t *testing.T) {
-		t.Parallel()
-
-		result, err := compileAndInvoke(t,
-			`
-              fun test(x: Int): Int {
-                  var a = 0
-                  switch x {
-                      case 1:
-                          a = a + 1
-                      case 2:
-                          a = a + 2
-                      default:
-                          a = a + 3
-                  }
-                  return a
-              }
-            `,
-			"test",
-			vm.NewIntValue(4),
-		)
-		require.NoError(t, err)
-		assert.Equal(t, vm.NewIntValue(3), result)
->>>>>>> 9de8b2b3
 	})
 }