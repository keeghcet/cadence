/*
 * Cadence - The resource-oriented smart contract programming language
 *
 * Copyright Flow Foundation
 *
 * Licensed under the Apache License, Version 2.0 (the "License");
 * you may not use this file except in compliance with the License.
 * You may obtain a copy of the License at
 *
 *   http://www.apache.org/licenses/LICENSE-2.0
 *
 * Unless required by applicable law or agreed to in writing, software
 * distributed under the License is distributed on an "AS IS" BASIS,
 * WITHOUT WARRANTIES OR CONDITIONS OF ANY KIND, either express or implied.
 * See the License for the specific language governing permissions and
 * limitations under the License.
 */

package test

import (
	"fmt"
	"testing"

	"github.com/stretchr/testify/assert"
	"github.com/stretchr/testify/require"

	"github.com/onflow/cadence/activations"
	"github.com/onflow/cadence/ast"
	"github.com/onflow/cadence/bbq"
	"github.com/onflow/cadence/bbq/compiler"
	"github.com/onflow/cadence/bbq/opcode"
	. "github.com/onflow/cadence/bbq/test_utils"
	"github.com/onflow/cadence/bbq/vm"
	"github.com/onflow/cadence/common"
	"github.com/onflow/cadence/errors"
	"github.com/onflow/cadence/interpreter"
	"github.com/onflow/cadence/sema"
	"github.com/onflow/cadence/stdlib"
	. "github.com/onflow/cadence/test_utils/common_utils"
	. "github.com/onflow/cadence/test_utils/interpreter_utils"
	. "github.com/onflow/cadence/test_utils/runtime_utils"
	. "github.com/onflow/cadence/test_utils/sema_utils"
)

const recursiveFib = `
  fun fib(_ n: Int): Int {
      if n < 2 {
         return n
      }
      return fib(n - 1) + fib(n - 2)
  }
`

func scriptLocation() common.Location {
	scriptLocation := NewScriptLocationGenerator()
	return scriptLocation()
}

func TestRecursionFib(t *testing.T) {

	t.Parallel()

	checker, err := ParseAndCheck(t, recursiveFib)
	require.NoError(t, err)

	comp := compiler.NewInstructionCompiler(
		interpreter.ProgramFromChecker(checker),
		checker.Location,
	)
	program := comp.Compile()

	vmConfig := &vm.Config{}
	vmInstance := vm.NewVM(scriptLocation(), program, vmConfig)

	result, err := vmInstance.InvokeExternally(
		"fib",
		interpreter.NewUnmeteredIntValueFromInt64(23),
	)
	require.NoError(t, err)
	require.Equal(t, interpreter.NewUnmeteredIntValueFromInt64(28657), result)
	require.Equal(t, 0, vmInstance.StackSize())
}

const imperativeFib = `
  fun fib(_ n: Int): Int {
      var fib1 = 1
      var fib2 = 1
      var fibonacci = fib1
      var i = 2
      while i < n {
          fibonacci = fib1 + fib2
          fib1 = fib2
          fib2 = fibonacci
          i = i + 1
      }
      return fibonacci
  }
`

func TestImperativeFib(t *testing.T) {

	t.Parallel()

	checker, err := ParseAndCheck(t, imperativeFib)
	require.NoError(t, err)

	comp := compiler.NewInstructionCompiler(
		interpreter.ProgramFromChecker(checker),
		checker.Location,
	)
	program := comp.Compile()

	vmConfig := &vm.Config{}
	vmInstance := vm.NewVM(scriptLocation(), program, vmConfig)

	result, err := vmInstance.InvokeExternally(
		"fib",
		interpreter.NewUnmeteredIntValueFromInt64(7),
	)
	require.NoError(t, err)
	require.Equal(t, interpreter.NewUnmeteredIntValueFromInt64(13), result)
	require.Equal(t, 0, vmInstance.StackSize())
}

func TestVoid(t *testing.T) {

	t.Parallel()

	result, err := CompileAndInvoke(t,
		`
          fun test() {
              return ()
          }
        `,
		"test",
	)
	require.NoError(t, err)
	require.Equal(t, interpreter.Void, result)
}

func TestTrue(t *testing.T) {

	t.Parallel()

	result, err := CompileAndInvoke(t,
		`
          fun test(): Bool {
              return true
          }
        `,
		"test",
	)
	require.NoError(t, err)
	require.Equal(t, interpreter.TrueValue, result)
}

func TestFalse(t *testing.T) {

	t.Parallel()

	result, err := CompileAndInvoke(t,
		`
          fun test(): Bool {
              return false
          }
        `,
		"test",
	)
	require.NoError(t, err)
	require.Equal(t, interpreter.FalseValue, result)
}

func TestNil(t *testing.T) {

	t.Parallel()

	result, err := CompileAndInvoke(t,
		`
          fun test(): Bool? {
              return nil
          }
        `,
		"test",
	)
	require.NoError(t, err)
	require.Equal(t, interpreter.Nil, result)
}

func TestWhileBreak(t *testing.T) {

	t.Parallel()

	result, err := CompileAndInvoke(t,
		`
          fun test(): Int {
              var i = 0
              while true {
                  if i > 3 {
                     break
                  }
                  i = i + 1
              }
              return i
          }
        `,
		"test",
	)
	require.NoError(t, err)
	require.Equal(t, interpreter.NewUnmeteredIntValueFromInt64(4), result)
}

func TestSwitchBreak(t *testing.T) {

	t.Parallel()

	test := func(t *testing.T, value int64) vm.Value {
		result, err := CompileAndInvoke(t,
			`
              fun test(x: Int): Int {
                  switch x {
                      case 1:
                          break
                      default:
                          return 3
                  }
                  return 1
              }
            `,
			"test",
			interpreter.NewUnmeteredIntValueFromInt64(value),
		)
		require.NoError(t, err)
		return result
	}

	t.Run("1", func(t *testing.T) {
		t.Parallel()

		result := test(t, 1)
		require.Equal(t, interpreter.NewUnmeteredIntValueFromInt64(1), result)
	})

	t.Run("2", func(t *testing.T) {
		t.Parallel()

		result := test(t, 2)
		require.Equal(t, interpreter.NewUnmeteredIntValueFromInt64(3), result)
	})

	t.Run("3", func(t *testing.T) {
		t.Parallel()

		result := test(t, 3)
		require.Equal(t, interpreter.NewUnmeteredIntValueFromInt64(3), result)
	})
}

func TestWhileSwitchBreak(t *testing.T) {

	t.Parallel()

	test := func(t *testing.T, value int64) vm.Value {
		result, err := CompileAndInvoke(t,
			`
                fun test(x: Int): Int {
                  while true {
                      switch x {
                          case 1:
                              break
                          default:
                              return 3
                      }
                      return 1
                  }
                  return 2
              }
            `,
			"test",
			interpreter.NewUnmeteredIntValueFromInt64(value),
		)
		require.NoError(t, err)
		return result
	}

	t.Run("1", func(t *testing.T) {
		t.Parallel()

		result := test(t, 1)
		require.Equal(t, interpreter.NewUnmeteredIntValueFromInt64(1), result)
	})

	t.Run("2", func(t *testing.T) {
		t.Parallel()

		result := test(t, 2)
		require.Equal(t, interpreter.NewUnmeteredIntValueFromInt64(3), result)
	})

	t.Run("3", func(t *testing.T) {
		t.Parallel()

		result := test(t, 3)
		require.Equal(t, interpreter.NewUnmeteredIntValueFromInt64(3), result)
	})
}

func TestContinue(t *testing.T) {

	t.Parallel()

	result, err := CompileAndInvoke(t,
		`
          fun test(): Int {
              var i = 0
              while true {
                  i = i + 1
                  if i < 3 {
                     continue
                  }
                  break
              }
              return i
          }
        `,
		"test",
	)
	require.NoError(t, err)

	require.Equal(t, interpreter.NewUnmeteredIntValueFromInt64(3), result)
}

func TestNilCoalesce(t *testing.T) {

	t.Parallel()

	test := func(t *testing.T, argument vm.Value) vm.Value {
		actual, err := CompileAndInvoke(t,
			`
                fun test(i: Int?): Int {
                    var j = i ?? 3
                    return j
                }
            `,
			"test",
			argument,
		)
		require.NoError(t, err)
		return actual
	}

	t.Run("non-nil", func(t *testing.T) {
		t.Parallel()

		actual := test(t, interpreter.NewUnmeteredSomeValueNonCopying(
			interpreter.NewUnmeteredIntValueFromInt64(2),
		))
		require.Equal(t, interpreter.NewUnmeteredIntValueFromInt64(2), actual)
	})

	t.Run("nil", func(t *testing.T) {
		t.Parallel()

		actual := test(t, interpreter.Nil)
		require.Equal(t, interpreter.NewUnmeteredIntValueFromInt64(3), actual)
	})
}

func TestNewStruct(t *testing.T) {

	t.Parallel()

	vmConfig := &vm.Config{}

	vmInstance := CompileAndPrepareToInvoke(t,
		`
          struct Foo {
              var id : Int

              init(_ id: Int) {
                  self.id = id
              }
          }

          fun test(count: Int): Foo {
              var i = 0
              var r = Foo(0)
              while i < count {
                  i = i + 1
                  r = Foo(i)
                  r.id = r.id + 2
              }
              return r
          }
        `,
		CompilerAndVMOptions{
			VMConfig: vmConfig,
		},
	)

	result, err := vmInstance.InvokeExternally("test", interpreter.NewUnmeteredIntValueFromInt64(10))
	require.NoError(t, err)
	require.Equal(t, 0, vmInstance.StackSize())

	vmContext := vmInstance.Context()

	require.IsType(t, &interpreter.CompositeValue{}, result)
	structValue := result.(*interpreter.CompositeValue)
	compositeType := structValue.StaticType(vmContext).(*interpreter.CompositeStaticType)

	require.Equal(t, "Foo", compositeType.QualifiedIdentifier)
	require.Equal(
		t,
		interpreter.NewUnmeteredIntValueFromInt64(12),
		structValue.GetMember(vmContext, vm.EmptyLocationRange, "id"),
	)
}

func TestStructMethodCall(t *testing.T) {

	t.Parallel()

	t.Run("method", func(t *testing.T) {

		t.Parallel()

		result, err := CompileAndInvoke(t,
			`
              struct Foo {
                  var id : String

                  init(_ id: String) {
                      self.id = id
                  }

                  fun sayHello(_ id: Int): String {
                      return self.id
                  }
              }

              fun test(): String {
                  var r = Foo("Hello from Foo!")
                  return r.sayHello(1)
              }
            `,
			"test",
		)
		require.NoError(t, err)
		require.Equal(t, interpreter.NewUnmeteredStringValue("Hello from Foo!"), result)
	})

	t.Run("function typed field", func(t *testing.T) {

		t.Parallel()

		result, err := CompileAndInvoke(t,
			`
              struct Foo {
                  var sayHello: fun(): String

                  init(_ str: String) {
                      self.sayHello = fun(): String {
                          return str
                      }
                  }
              }

              fun test(): String {
                  var r = Foo("Hello from Foo!")
                  return r.sayHello()
              }
            `,
			"test",
		)
		require.NoError(t, err)
		require.Equal(t, interpreter.NewUnmeteredStringValue("Hello from Foo!"), result)
	})
}

func TestImport(t *testing.T) {

	t.Parallel()

	importedChecker, err := ParseAndCheckWithOptions(t,
		`
          fun helloText(): String {
              return "global function of the imported program"
          }

          struct Foo {
              var id : String

              init(_ id: String) {
                  self.id = id
              }

              fun sayHello(_ id: Int): String {
                  self.id
                  return helloText()
              }
          }
        `,
		ParseAndCheckOptions{
			Location: ImportedLocation,
		},
	)
	require.NoError(t, err)

	subComp := compiler.NewInstructionCompiler(
		interpreter.ProgramFromChecker(importedChecker),
		importedChecker.Location,
	)
	importedProgram := subComp.Compile()

	checker, err := ParseAndCheckWithOptions(t,
		`
          import Foo from 0x01

          fun test(): String {
              var r = Foo("Hello from Foo!")
              return r.sayHello(1)
          }
        `,
		ParseAndCheckOptions{
			Config: &sema.Config{
				ImportHandler: func(*sema.Checker, common.Location, ast.Range) (sema.Import, error) {
					return sema.ElaborationImport{
						Elaboration: importedChecker.Elaboration,
					}, nil
				},
			},
		},
	)
	require.NoError(t, err)

	importCompiler := compiler.NewInstructionCompiler(
		interpreter.ProgramFromChecker(checker),
		checker.Location,
	)
	importCompiler.Config.ImportHandler = func(location common.Location) *bbq.InstructionProgram {
		return importedProgram
	}

	program := importCompiler.Compile()

	vmConfig := &vm.Config{
		ImportHandler: func(location common.Location) *bbq.InstructionProgram {
			return importedProgram
		},
		TypeLoader: func(location common.Location, typeID interpreter.TypeID) sema.ContainedType {
			elaboration := importedChecker.Elaboration
			compositeType := elaboration.CompositeType(typeID)
			if compositeType != nil {
				return compositeType
			}

			return elaboration.InterfaceType(typeID)
		},
	}

	vmInstance := vm.NewVM(scriptLocation(), program, vmConfig)

	result, err := vmInstance.InvokeExternally("test")
	require.NoError(t, err)
	require.Equal(t, 0, vmInstance.StackSize())

	require.Equal(t, interpreter.NewUnmeteredStringValue("global function of the imported program"), result)
}

func TestContractImport(t *testing.T) {

	t.Parallel()

	t.Run("nested type def", func(t *testing.T) {

		t.Parallel()

		importLocation := common.NewAddressLocation(nil, common.Address{0x1}, "MyContract")

		importedChecker, err := ParseAndCheckWithOptions(t,
			`
              contract MyContract {

                  fun helloText(): String {
                      return "global function of the imported program"
                  }

                  init() {}

                  struct Foo {
                      var id : String

                      init(_ id: String) {
                          self.id = id
                      }

                      fun sayHello(_ id: Int): String {
                          self.id
                          return MyContract.helloText()
                      }
                  }
              }
            `,
			ParseAndCheckOptions{
				Location: importLocation,
			},
		)
		require.NoError(t, err)

		importCompiler := compiler.NewInstructionCompiler(
			interpreter.ProgramFromChecker(importedChecker),
			importedChecker.Location,
		)
		importedProgram := importCompiler.Compile()

		_, importedContractValue := initializeContract(
			t,
			importLocation,
			importedProgram,
			nil,
		)

		checker, err := ParseAndCheckWithOptions(t,
			`
              import MyContract from 0x01

              fun test(): String {
                  var r = MyContract.Foo("Hello from Foo!")
                  return r.sayHello(1)
              }
            `,
			ParseAndCheckOptions{
				Config: &sema.Config{
					ImportHandler: func(*sema.Checker, common.Location, ast.Range) (sema.Import, error) {
						return sema.ElaborationImport{
							Elaboration: importedChecker.Elaboration,
						}, nil
					},
				},
			},
		)
		require.NoError(t, err)

		comp := compiler.NewInstructionCompiler(
			interpreter.ProgramFromChecker(checker),
			checker.Location,
		)
		comp.Config.ImportHandler = func(location common.Location) *bbq.InstructionProgram {
			return importedProgram
		}

		program := comp.Compile()

		vmConfig := &vm.Config{
			ImportHandler: func(location common.Location) *bbq.InstructionProgram {
				return importedProgram
			},
			ContractValueHandler: func(*vm.Context, common.Location) *interpreter.CompositeValue {
				return importedContractValue
			},
			TypeLoader: func(location common.Location, typeID interpreter.TypeID) sema.ContainedType {
				elaboration := importedChecker.Elaboration
				compositeType := elaboration.CompositeType(typeID)
				if compositeType != nil {
					return compositeType
				}

				return elaboration.InterfaceType(typeID)
			},
		}

		vmInstance := vm.NewVM(scriptLocation(), program, vmConfig)

		result, err := vmInstance.InvokeExternally("test")
		require.NoError(t, err)
		require.Equal(t, 0, vmInstance.StackSize())

		require.Equal(t, interpreter.NewUnmeteredStringValue("global function of the imported program"), result)
	})

	t.Run("contract function", func(t *testing.T) {

		t.Parallel()

		importLocation := common.NewAddressLocation(nil, common.Address{0x1}, "MyContract")

		importedChecker, err := ParseAndCheckWithOptions(t,
			`
              contract MyContract {

                  var s: String

                  fun helloText(): String {
                      return self.s
                  }

                  init() {
                      self.s = "contract function of the imported program"
                  }
              }
            `,
			ParseAndCheckOptions{
				Location: importLocation,
			},
		)
		require.NoError(t, err)

		importCompiler := compiler.NewInstructionCompiler(
			interpreter.ProgramFromChecker(importedChecker),
			importedChecker.Location,
		)
		importedProgram := importCompiler.Compile()

		var importedContractValue *interpreter.CompositeValue

		vmConfig := &vm.Config{
			ImportHandler: func(location common.Location) *bbq.InstructionProgram {
				return importedProgram
			},
			ContractValueHandler: func(*vm.Context, common.Location) *interpreter.CompositeValue {
				return importedContractValue
			},
			TypeLoader: func(location common.Location, typeID interpreter.TypeID) sema.ContainedType {
				elaboration := importedChecker.Elaboration
				compositeType := elaboration.CompositeType(typeID)
				if compositeType != nil {
					return compositeType
				}

				return elaboration.InterfaceType(typeID)
			},
		}

		_, importedContractValue = initializeContract(
			t,
			importLocation,
			importedProgram,
			vmConfig,
		)

		checker, err := ParseAndCheckWithOptions(t,
			`
              import MyContract from 0x01

              fun test(): String {
                  return MyContract.helloText()
              }
            `,
			ParseAndCheckOptions{
				Config: &sema.Config{
					ImportHandler: func(*sema.Checker, common.Location, ast.Range) (sema.Import, error) {
						return sema.ElaborationImport{
							Elaboration: importedChecker.Elaboration,
						}, nil
					},
				},
			},
		)
		require.NoError(t, err)

		comp := compiler.NewInstructionCompiler(
			interpreter.ProgramFromChecker(checker),
			checker.Location,
		)
		comp.Config.ImportHandler = func(location common.Location) *bbq.InstructionProgram {
			return importedProgram
		}

		program := comp.Compile()

		vmInstance := vm.NewVM(scriptLocation(), program, vmConfig)

		result, err := vmInstance.InvokeExternally("test")
		require.NoError(t, err)
		require.Equal(t, 0, vmInstance.StackSize())

		require.Equal(t, interpreter.NewUnmeteredStringValue("contract function of the imported program"), result)
	})

	t.Run("nested imports", func(t *testing.T) {

		t.Parallel()

		// Initialize Foo

		fooLocation := common.NewAddressLocation(
			nil,
			common.Address{0x0, 0x0, 0x0, 0x0, 0x0, 0x0, 0x0, 0x1},
			"Foo",
		)

		fooChecker, err := ParseAndCheckWithOptions(t,
			`
              contract Foo {
                  var s: String
                  init() {
                      self.s = "Hello from Foo!"
                  }
                  fun sayHello(): String {
                      return self.s
                  }
              }
            `,
			ParseAndCheckOptions{
				Location: fooLocation,
			},
		)
		require.NoError(t, err)

		fooCompiler := compiler.NewInstructionCompiler(
			interpreter.ProgramFromChecker(fooChecker),
			fooChecker.Location,
		)
		fooProgram := fooCompiler.Compile()

		var fooContractValue *interpreter.CompositeValue

		vmConfig := &vm.Config{
			ImportHandler: func(location common.Location) *bbq.InstructionProgram {
				require.Equal(t, fooLocation, location)
				return fooProgram
			},
			ContractValueHandler: func(_ *vm.Context, location common.Location) *interpreter.CompositeValue {
				require.Equal(t, fooLocation, location)
				return fooContractValue
			},
			TypeLoader: func(location common.Location, typeID interpreter.TypeID) sema.ContainedType {
				require.Equal(t, fooLocation, location)

				elaboration := fooChecker.Elaboration
				compositeType := elaboration.CompositeType(typeID)
				if compositeType != nil {
					return compositeType
				}

				return elaboration.InterfaceType(typeID)
			},
		}

		_, fooContractValue = initializeContract(
			t,
			fooLocation,
			fooProgram,
			vmConfig,
		)

		// Initialize Bar

		barLocation := common.NewAddressLocation(
			nil,
			common.Address{0x0, 0x0, 0x0, 0x0, 0x0, 0x0, 0x0, 0x2},
			"Bar",
		)

		barChecker, err := ParseAndCheckWithOptions(t,
			`
              import Foo from 0x01

              contract Bar {
                  init() {}
                  fun sayHello(): String {
                      return Foo.sayHello()
                  }
              }
            `,
			ParseAndCheckOptions{
				Location: barLocation,
				Config: &sema.Config{
					ImportHandler: func(_ *sema.Checker, location common.Location, _ ast.Range) (sema.Import, error) {
						require.Equal(t, fooLocation, location)
						return sema.ElaborationImport{
							Elaboration: fooChecker.Elaboration,
						}, nil
					},
					LocationHandler: SingleIdentifierLocationResolver(t),
				},
			},
		)
		require.NoError(t, err)

		barCompiler := compiler.NewInstructionCompiler(
			interpreter.ProgramFromChecker(barChecker),
			barChecker.Location,
		)
		barCompiler.Config.LocationHandler = SingleIdentifierLocationResolver(t)
		barCompiler.Config.ImportHandler = func(location common.Location) *bbq.InstructionProgram {
			require.Equal(t, fooLocation, location)
			return fooProgram
		}

		barProgram := barCompiler.Compile()

		_, barContractValue := initializeContract(
			t,
			barLocation,
			barProgram,
			vmConfig,
		)

		// Compile and run main program

		checker, err := ParseAndCheckWithOptions(t,
			`
              import Bar from 0x02

              fun test(): String {
                  return Bar.sayHello()
              }
            `,
			ParseAndCheckOptions{
				Config: &sema.Config{
					ImportHandler: func(_ *sema.Checker, location common.Location, _ ast.Range) (sema.Import, error) {
						require.IsType(t, common.AddressLocation{}, location)
						addressLocation := location.(common.AddressLocation)
						var elaboration *sema.Elaboration
						switch addressLocation.Address {
						case fooLocation.Address:
							elaboration = fooChecker.Elaboration
						case barLocation.Address:
							elaboration = barChecker.Elaboration
						default:
							assert.FailNow(t, "invalid location")
						}

						return sema.ElaborationImport{
							Elaboration: elaboration,
						}, nil
					},
					LocationHandler: SingleIdentifierLocationResolver(t),
				},
			},
		)
		require.NoError(t, err)

		comp := compiler.NewInstructionCompiler(
			interpreter.ProgramFromChecker(checker),
			checker.Location,
		)
		comp.Config.LocationHandler = SingleIdentifierLocationResolver(t)
		comp.Config.ImportHandler = func(location common.Location) *bbq.InstructionProgram {
			switch location {
			case fooLocation:
				return fooProgram
			case barLocation:
				return barProgram
			default:
				assert.FailNow(t, "invalid location")
				return nil
			}
		}

		program := comp.Compile()

		vmConfig = &vm.Config{
			ImportHandler: func(location common.Location) *bbq.InstructionProgram {
				switch location {
				case fooLocation:
					return fooProgram
				case barLocation:
					return barProgram
				default:
					assert.FailNow(t, "invalid location")
					return nil
				}
			},
			ContractValueHandler: func(_ *vm.Context, location common.Location) *interpreter.CompositeValue {
				switch location {
				case fooLocation:
					return fooContractValue
				case barLocation:
					return barContractValue
				default:
					assert.FailNow(t, fmt.Sprintf("invalid location %s", location))
					return nil
				}
			},
			TypeLoader: func(location common.Location, typeID interpreter.TypeID) sema.ContainedType {

				var elaboration *sema.Elaboration

				switch location {
				case fooLocation:
					elaboration = fooChecker.Elaboration
				case barLocation:
					elaboration = barChecker.Elaboration
				default:
					assert.FailNow(t, fmt.Sprintf("invalid location %s", location))
				}

				compositeType := elaboration.CompositeType(typeID)
				if compositeType != nil {
					return compositeType
				}

				return elaboration.InterfaceType(typeID)
			},
		}

		vmInstance := vm.NewVM(scriptLocation(), program, vmConfig)

		result, err := vmInstance.InvokeExternally("test")
		require.NoError(t, err)
		require.Equal(t, 0, vmInstance.StackSize())

		require.Equal(t, interpreter.NewUnmeteredStringValue("Hello from Foo!"), result)
	})

	t.Run("contract interface", func(t *testing.T) {

		t.Parallel()

		// Initialize Foo

		fooLocation := common.NewAddressLocation(
			nil,
			common.Address{0x0, 0x0, 0x0, 0x0, 0x0, 0x0, 0x0, 0x1},
			"Foo",
		)

		fooChecker, err := ParseAndCheckWithOptions(t,
			`
              contract interface Foo {
                  fun withdraw(_ amount: Int): String {
                      pre {
                          amount < 100: "Withdraw limit exceeds"
                      }
                  }
              }
            `,
			ParseAndCheckOptions{
				Location: fooLocation,
			},
		)
		require.NoError(t, err)

		fooCompiler := compiler.NewInstructionCompiler(
			interpreter.ProgramFromChecker(fooChecker),
			fooChecker.Location,
		)
		fooProgram := fooCompiler.Compile()

		// Initialize Bar

		barLocation := common.NewAddressLocation(
			nil,
			common.Address{0x0, 0x0, 0x0, 0x0, 0x0, 0x0, 0x0, 0x2},
			"Bar",
		)

		barChecker, err := ParseAndCheckWithOptions(t,
			`
              import Foo from 0x01

              contract Bar: Foo {
                  init() {}
                  fun withdraw(_ amount: Int): String {
                      return "Successfully withdrew"
                  }
              }
            `,
			ParseAndCheckOptions{
				Location: barLocation,
				Config: &sema.Config{
					ImportHandler: func(_ *sema.Checker, location common.Location, _ ast.Range) (sema.Import, error) {
						require.Equal(t, fooLocation, location)
						return sema.ElaborationImport{
							Elaboration: fooChecker.Elaboration,
						}, nil
					},
					LocationHandler: SingleIdentifierLocationResolver(t),
				},
			},
		)
		require.NoError(t, err)

		barCompiler := compiler.NewInstructionCompiler(
			interpreter.ProgramFromChecker(barChecker),
			barChecker.Location,
		)
		barCompiler.Config.LocationHandler = SingleIdentifierLocationResolver(t)
		barCompiler.Config.ImportHandler = func(location common.Location) *bbq.InstructionProgram {
			require.Equal(t, fooLocation, location)
			return fooProgram
		}

		barCompiler.Config.ElaborationResolver = func(location common.Location) (*compiler.DesugaredElaboration, error) {
			switch location {
			case fooLocation:
				return compiler.NewDesugaredElaboration(fooChecker.Elaboration), nil
			case barLocation:
				return compiler.NewDesugaredElaboration(barChecker.Elaboration), nil
			default:
				return nil, fmt.Errorf("cannot find elaboration for %s", location)
			}
		}

		barProgram := barCompiler.Compile()

		vmConfig := &vm.Config{
			ImportHandler: func(location common.Location) *bbq.InstructionProgram {
				require.Equal(t, fooLocation, location)
				return fooProgram
			},
			BuiltinGlobalsProvider: VMBuiltinGlobalsProviderWithDefaultsAndPanic,
		}

		_, barContractValue := initializeContract(
			t,
			barLocation,
			barProgram,
			vmConfig,
		)

		// Compile and run main program

		checker, err := ParseAndCheckWithOptions(t,
			`
              import Bar from 0x02

              fun test(): String {
                  return Bar.withdraw(50)
              }
            `,
			ParseAndCheckOptions{
				Config: &sema.Config{
					ImportHandler: func(_ *sema.Checker, location common.Location, _ ast.Range) (sema.Import, error) {
						require.IsType(t, common.AddressLocation{}, location)
						addressLocation := location.(common.AddressLocation)
						var elaboration *sema.Elaboration
						switch addressLocation.Address {
						case fooLocation.Address:
							elaboration = fooChecker.Elaboration
						case barLocation.Address:
							elaboration = barChecker.Elaboration
						default:
							assert.FailNow(t, "invalid location")
						}

						return sema.ElaborationImport{
							Elaboration: elaboration,
						}, nil
					},
					LocationHandler: SingleIdentifierLocationResolver(t),
				},
			},
		)
		require.NoError(t, err)

		comp := compiler.NewInstructionCompiler(
			interpreter.ProgramFromChecker(checker),
			checker.Location,
		)
		comp.Config.LocationHandler = SingleIdentifierLocationResolver(t)
		comp.Config.ImportHandler = func(location common.Location) *bbq.InstructionProgram {
			switch location {
			case fooLocation:
				return fooProgram
			case barLocation:
				return barProgram
			default:
				assert.FailNow(t, "invalid location")
				return nil
			}
		}

		program := comp.Compile()

		vmConfig = &vm.Config{
			ImportHandler: func(location common.Location) *bbq.InstructionProgram {
				switch location {
				case fooLocation:
					return fooProgram
				case barLocation:
					return barProgram
				default:
					assert.FailNow(t, "invalid location")
					return nil
				}
			},
			ContractValueHandler: func(_ *vm.Context, location common.Location) *interpreter.CompositeValue {
				switch location {
				case barLocation:
					return barContractValue
				default:
					assert.FailNow(t, fmt.Sprintf("invalid location %s", location))
					return nil
				}
			},
			TypeLoader: func(location common.Location, typeID interpreter.TypeID) sema.ContainedType {

				var elaboration *sema.Elaboration

				switch location {
				case barLocation:
					elaboration = barChecker.Elaboration
				default:
					assert.FailNow(t, fmt.Sprintf("invalid location %s", location))
				}

				compositeType := elaboration.CompositeType(typeID)
				if compositeType != nil {
					return compositeType
				}

				return elaboration.InterfaceType(typeID)
			},
			BuiltinGlobalsProvider: VMBuiltinGlobalsProviderWithDefaultsAndPanic,
		}

		vmInstance := vm.NewVM(scriptLocation(), program, vmConfig)

		result, err := vmInstance.InvokeExternally("test")
		require.NoError(t, err)
		require.Equal(t, 0, vmInstance.StackSize())

		require.Equal(t, interpreter.NewUnmeteredStringValue("Successfully withdrew"), result)
	})
}

func TestInitializeContract(t *testing.T) {

	t.Parallel()

	location := common.NewAddressLocation(nil, common.Address{0x1}, "MyContract")
	programs := map[common.Location]*CompiledProgram{}

	program := ParseCheckAndCompileCodeWithOptions(t,
		`
          contract MyContract {
              var status: String

              init() {
                  self.status = "PENDING"
              }
          }
        `,
		location,
		ParseCheckAndCompileOptions{},
		programs,
	)

	vmConfig := PrepareVMConfig(t, nil, programs)
	vmInstance, contractValue := initializeContract(
		t,
		scriptLocation(),
		program,
		vmConfig,
	)

	fieldValue := contractValue.GetMember(vmInstance.Context(), vm.EmptyLocationRange, "status")
	assert.Equal(t, interpreter.NewUnmeteredStringValue("PENDING"), fieldValue)
}

func TestContractAccessDuringInit(t *testing.T) {

	t.Parallel()

	t.Run("using contract name", func(t *testing.T) {
		t.Parallel()

		location := common.NewAddressLocation(nil, common.Address{0x1}, "MyContract")
<<<<<<< HEAD
		programs := map[common.Location]*CompiledProgram{}

		program := ParseCheckAndCompileCodeWithOptions(t,
=======

		programs := CompiledPrograms{}

		program := ParseCheckAndCompile(t,
>>>>>>> 0582192a
			`
              contract MyContract {
                  var status: String

                  fun getInitialStatus(): String {
                      return "PENDING"
                  }

                  init() {
                      self.status = MyContract.getInitialStatus()
                  }
              }
            `,
			location,
<<<<<<< HEAD
			ParseCheckAndCompileOptions{},
=======
>>>>>>> 0582192a
			programs,
		)

		vmConfig := PrepareVMConfig(t, nil, programs)
<<<<<<< HEAD
=======

>>>>>>> 0582192a
		vmInstance, contractValue := initializeContract(
			t,
			scriptLocation(),
			program,
			vmConfig,
		)

		fieldValue := contractValue.GetMember(vmInstance.Context(), vm.EmptyLocationRange, "status")
		assert.Equal(t, interpreter.NewUnmeteredStringValue("PENDING"), fieldValue)
	})

	t.Run("using self", func(t *testing.T) {
		t.Parallel()

		location := common.NewAddressLocation(nil, common.Address{0x1}, "MyContract")
<<<<<<< HEAD
		programs := map[common.Location]*CompiledProgram{}

		program := ParseCheckAndCompileCodeWithOptions(t,
=======

		programs := CompiledPrograms{}

		program := ParseCheckAndCompile(t,
>>>>>>> 0582192a
			`
              contract MyContract {
                  var status: String

                  fun getInitialStatus(): String {
                      return "PENDING"
                  }

                  init() {
                      self.status = self.getInitialStatus()
                  }
              }
            `,
			location,
<<<<<<< HEAD
			ParseCheckAndCompileOptions{},
			programs,
		)

		vmConfig := PrepareVMConfig(t, nil, programs)
=======
			programs,
		)

		vmConfig := PrepareVMConfig(t, nil, programs)

>>>>>>> 0582192a
		vmInstance, contractValue := initializeContract(
			t,
			scriptLocation(),
			program,
			vmConfig,
		)

		fieldValue := contractValue.GetMember(vmInstance.Context(), vm.EmptyLocationRange, "status")
		assert.Equal(t, interpreter.NewUnmeteredStringValue("PENDING"), fieldValue)
	})
}

func initializeContract(
	tb testing.TB,
	location common.Location,
	program *bbq.Program[opcode.Instruction, bbq.StaticType],
	vmConfig *vm.Config,
) (*vm.VM, *interpreter.CompositeValue) {
	vmInstance := vm.NewVM(location, program, vmConfig)

	// Assume only one contract per program
	require.True(tb, len(program.Contracts) > 0)
	contract := program.Contracts[0]

	contractValue, err := vmInstance.InitializeContract(contract.Name)
	require.NoError(tb, err)

	return vmInstance, contractValue
}

func TestFunctionOrder(t *testing.T) {

	t.Parallel()

	t.Run("top level", func(t *testing.T) {
		t.Parallel()

		checker, err := ParseAndCheck(t, `
          fun foo(): Int {
              return 2
          }

          fun test(): Int {
              return foo() + bar()
          }

          fun bar(): Int {
              return 3
          }
        `)
		require.NoError(t, err)

		comp := compiler.NewInstructionCompiler(
			interpreter.ProgramFromChecker(checker),
			checker.Location,
		)
		program := comp.Compile()

		vmConfig := &vm.Config{}
		vmInstance := vm.NewVM(scriptLocation(), program, vmConfig)

		result, err := vmInstance.InvokeExternally("test")
		require.NoError(t, err)
		require.Equal(t, 0, vmInstance.StackSize())

		require.Equal(t, interpreter.NewUnmeteredIntValueFromInt64(5), result)
	})

	t.Run("nested", func(t *testing.T) {
		t.Parallel()

		code := `
          contract MyContract {

              fun helloText(): String {
                  return "global function of the imported program"
              }

              init() {}

              fun initializeFoo() {
                  MyContract.Foo("one")
              }

              struct Foo {
                  var id : String

                  init(_ id: String) {
                      self.id = id
                  }

                  fun sayHello(_ id: Int): String {
                      self.id
                      return MyContract.helloText()
                  }
              }

              fun initializeFooAgain() {
                  MyContract.Foo("two")
              }
          }
        `

		checker, err := ParseAndCheckWithOptions(
			t,
			code,
			ParseAndCheckOptions{
				Location: common.NewAddressLocation(nil, common.Address{0x1}, "MyContract"),
			},
		)
		require.NoError(t, err)

		comp := compiler.NewInstructionCompiler(
			interpreter.ProgramFromChecker(checker),
			checker.Location,
		)
		program := comp.Compile()

		vmConfig := &vm.Config{}
		vmInstance, contractValue := initializeContract(
			t,
			scriptLocation(),
			program,
			vmConfig,
		)
		require.Equal(t, 0, vmInstance.StackSize())

		require.IsType(t, &interpreter.CompositeValue{}, contractValue)
	})
}

func TestContractField(t *testing.T) {

	t.Parallel()

	t.Run("get", func(t *testing.T) {
		t.Parallel()

		importLocation := common.NewAddressLocation(nil, common.Address{0x1}, "MyContract")

		importedChecker, err := ParseAndCheckWithOptions(t,
			`
              contract MyContract {
                  var status : String

                  init() {
                      self.status = "PENDING"
                  }
              }
            `,
			ParseAndCheckOptions{
				Location: importLocation,
			},
		)
		require.NoError(t, err)

		importCompiler := compiler.NewInstructionCompiler(
			interpreter.ProgramFromChecker(importedChecker),
			importedChecker.Location,
		)
		importedProgram := importCompiler.Compile()

		var importedContractValue *interpreter.CompositeValue

		vmConfig := &vm.Config{
			ImportHandler: func(location common.Location) *bbq.InstructionProgram {
				return importedProgram
			},
			ContractValueHandler: func(_ *vm.Context, _ common.Location) *interpreter.CompositeValue {
				return importedContractValue
			},
			TypeLoader: func(location common.Location, typeID interpreter.TypeID) sema.ContainedType {
				elaboration := importedChecker.Elaboration
				compositeType := elaboration.CompositeType(typeID)
				if compositeType != nil {
					return compositeType
				}

				return elaboration.InterfaceType(typeID)
			},
		}

		_, importedContractValue = initializeContract(
			t,
			importLocation,
			importedProgram,
			vmConfig,
		)

		checker, err := ParseAndCheckWithOptions(t,
			`
              import MyContract from 0x01

              fun test(): String {
                  return MyContract.status
              }
            `,
			ParseAndCheckOptions{
				Config: &sema.Config{
					ImportHandler: func(*sema.Checker, common.Location, ast.Range) (sema.Import, error) {
						return sema.ElaborationImport{
							Elaboration: importedChecker.Elaboration,
						}, nil
					},
				},
			},
		)
		require.NoError(t, err)

		comp := compiler.NewInstructionCompilerWithConfig(
			interpreter.ProgramFromChecker(checker),
			checker.Location,
			&compiler.Config{
				ImportHandler: func(location common.Location) *bbq.InstructionProgram {
					return importedProgram
				},
			},
		)

		program := comp.Compile()

		vmInstance := vm.NewVM(scriptLocation(), program, vmConfig)
		result, err := vmInstance.InvokeExternally("test")
		require.NoError(t, err)
		require.Equal(t, 0, vmInstance.StackSize())

		require.Equal(t, interpreter.NewUnmeteredStringValue("PENDING"), result)
	})

	t.Run("set", func(t *testing.T) {
		t.Parallel()

		importLocation := common.NewAddressLocation(nil, common.Address{0x1}, "MyContract")

		importedChecker, err := ParseAndCheckWithOptions(t,
			`
              contract MyContract {
                  var status : String

                  init() {
                      self.status = "PENDING"
                  }
              }
            `,
			ParseAndCheckOptions{
				Location: importLocation,
			},
		)
		require.NoError(t, err)

		importCompiler := compiler.NewInstructionCompiler(
			interpreter.ProgramFromChecker(importedChecker),
			importedChecker.Location,
		)
		importedProgram := importCompiler.Compile()

		var importedContractValue *interpreter.CompositeValue

		vmConfig := &vm.Config{
			ImportHandler: func(location common.Location) *bbq.InstructionProgram {
				return importedProgram
			},
			ContractValueHandler: func(_ *vm.Context, _ common.Location) *interpreter.CompositeValue {
				return importedContractValue
			},
			TypeLoader: func(location common.Location, typeID interpreter.TypeID) sema.ContainedType {
				elaboration := importedChecker.Elaboration
				compositeType := elaboration.CompositeType(typeID)
				if compositeType != nil {
					return compositeType
				}

				return elaboration.InterfaceType(typeID)
			},
		}

		_, importedContractValue = initializeContract(
			t,
			importLocation,
			importedProgram,
			vmConfig,
		)

		checker, err := ParseAndCheckWithOptions(t,
			`
              import MyContract from 0x01

              fun test(): String {
                  MyContract.status = "UPDATED"
                  return MyContract.status
              }
            `,
			ParseAndCheckOptions{
				Config: &sema.Config{
					ImportHandler: func(*sema.Checker, common.Location, ast.Range) (sema.Import, error) {
						return sema.ElaborationImport{
							Elaboration: importedChecker.Elaboration,
						}, nil
					},
				},
			},
		)
		require.NoError(t, err)

		comp := compiler.NewInstructionCompiler(
			interpreter.ProgramFromChecker(checker),
			checker.Location,
		)
		comp.Config.ImportHandler = func(location common.Location) *bbq.InstructionProgram {
			return importedProgram
		}

		program := comp.Compile()

		vmInstance := vm.NewVM(scriptLocation(), program, vmConfig)

		result, err := vmInstance.InvokeExternally("test")
		require.NoError(t, err)
		require.Equal(t, 0, vmInstance.StackSize())

		require.Equal(t, interpreter.NewUnmeteredStringValue("UPDATED"), result)

		fieldValue := importedContractValue.GetMember(vmInstance.Context(), vm.EmptyLocationRange, "status")
		assert.Equal(t, interpreter.NewUnmeteredStringValue("UPDATED"), fieldValue)
	})
}

func TestNativeFunctions(t *testing.T) {

	t.Parallel()

	t.Run("static function", func(t *testing.T) {

		t.Parallel()

		var logged []string

		baseValueActivation := sema.NewVariableActivation(sema.BaseValueActivation)
		baseValueActivation.DeclareValue(stdlib.NewVMLogFunction(nil))

		checker, err := ParseAndCheckWithOptions(t,
			`
              fun test() {
                  log("Hello, World!")
              }
            `,
			ParseAndCheckOptions{
				Config: &sema.Config{
					BaseValueActivationHandler: func(common.Location) *sema.VariableActivation {
						return baseValueActivation
					},
				},
			},
		)
		require.NoError(t, err)

		compConfig := &compiler.Config{
			BuiltinGlobalsProvider: CompilerDefaultBuiltinGlobalsWithDefaultsAndLog,
		}

		comp := compiler.NewInstructionCompilerWithConfig(
			interpreter.ProgramFromChecker(checker),
			checker.Location,
			compConfig,
		)
		program := comp.Compile()

		vmConfig := &vm.Config{
			BuiltinGlobalsProvider: NewVMBuiltinGlobalsProviderWithDefaultsPanicAndLog(&logged),
		}
		vmInstance := vm.NewVM(scriptLocation(), program, vmConfig)

		_, err = vmInstance.InvokeExternally("test")
		require.NoError(t, err)
		require.Equal(t, 0, vmInstance.StackSize())

		assert.Equal(t, []string{`"Hello, World!"`}, logged)
	})

	t.Run("bound function", func(t *testing.T) {
		t.Parallel()

		checker, err := ParseAndCheck(t, `
          fun test(): String {
              return "Hello".concat(", World!")
          }
        `)
		require.NoError(t, err)

		comp := compiler.NewInstructionCompiler(
			interpreter.ProgramFromChecker(checker),
			checker.Location,
		)
		program := comp.Compile()

		vmConfig := &vm.Config{}
		vmInstance := vm.NewVM(scriptLocation(), program, vmConfig)

		result, err := vmInstance.InvokeExternally("test")
		require.NoError(t, err)
		require.Equal(t, 0, vmInstance.StackSize())

		require.Equal(t, interpreter.NewUnmeteredStringValue("Hello, World!"), result)
	})

	t.Run("optional args assert", func(t *testing.T) {
		t.Parallel()

		baseValueActivation := sema.NewVariableActivation(sema.BaseValueActivation)
		baseValueActivation.DeclareValue(stdlib.VMAssertFunction)

		checker, err := ParseAndCheckWithOptions(t,
			`
              fun test() {
                  assert(true)
                  assert(false, message: "hello")
              }
            `,
			ParseAndCheckOptions{
				Config: &sema.Config{
					BaseValueActivationHandler: func(common.Location) *sema.VariableActivation {
						return baseValueActivation
					},
				},
			},
		)
		require.NoError(t, err)

		compConfig := &compiler.Config{
			BuiltinGlobalsProvider: func() *activations.Activation[compiler.GlobalImport] {
				activation := activations.NewActivation(nil, compiler.DefaultBuiltinGlobals())
				activation.Set(
					stdlib.AssertFunctionName,
					compiler.GlobalImport{
						Name: stdlib.AssertFunctionName,
					},
				)
				return activation
			},
		}

		comp := compiler.NewInstructionCompilerWithConfig(
			interpreter.ProgramFromChecker(checker),
			checker.Location,
			compConfig,
		)
		program := comp.Compile()

		vmConfig := &vm.Config{
			BuiltinGlobalsProvider: func() *activations.Activation[*vm.Variable] {
				activation := activations.NewActivation(nil, vm.DefaultBuiltinGlobals())
				variable := &vm.Variable{}
				variable.InitializeWithValue(stdlib.VMAssertFunction.Value)
				activation.Set(stdlib.AssertFunctionName, variable)
				return activation
			},
		}
		vmInstance := vm.NewVM(scriptLocation(), program, vmConfig)

		_, err = vmInstance.InvokeExternally("test")
		require.EqualError(t, err, "assertion failed: hello")
		require.Equal(t, 0, vmInstance.StackSize())
	})
}

func TestTransaction(t *testing.T) {

	t.Parallel()

	t.Run("simple", func(t *testing.T) {

		t.Parallel()

		vmConfig := &vm.Config{}

		vmInstance := CompileAndPrepareToInvoke(
			t,
			`
              transaction {
                  var a: String

                  prepare() {
                      self.a = "Hello!"
                  }

                  execute {
                      self.a = "Hello again!"
                  }
              }
            `,
			CompilerAndVMOptions{
				VMConfig: vmConfig,
			},
		)

		vmContext := vmInstance.Context()

		err := vmInstance.InvokeTransaction(nil)
		require.NoError(t, err)
		require.Equal(t, 0, vmInstance.StackSize())

		// Rerun the same again using internal functions, to get the access to the transaction value.

		transaction, err := vmInstance.InvokeTransactionWrapper()
		require.NoError(t, err)
		require.Equal(t, 0, vmInstance.StackSize())

		// At the beginning, 'a' is uninitialized
		assert.Nil(t, transaction.GetMember(vmContext, vm.EmptyLocationRange, "a"))

		// Invoke 'prepare'
		err = vmInstance.InvokeTransactionPrepare(transaction, nil)
		require.NoError(t, err)
		require.Equal(t, 0, vmInstance.StackSize())

		// Once 'prepare' is called, 'a' is initialized to "Hello!"
		assert.Equal(
			t,
			interpreter.NewUnmeteredStringValue("Hello!"),
			transaction.GetMember(vmContext, vm.EmptyLocationRange, "a"),
		)

		// Invoke 'execute'
		err = vmInstance.InvokeTransactionExecute(transaction)
		require.NoError(t, err)
		require.Equal(t, 0, vmInstance.StackSize())

		// Once 'execute' is called, 'a' is initialized to "Hello, again!"
		assert.Equal(
			t,
			interpreter.NewUnmeteredStringValue("Hello again!"),
			transaction.GetMember(vmContext, vm.EmptyLocationRange, "a"),
		)
	})

	t.Run("with params", func(t *testing.T) {

		t.Parallel()

		vmConfig := &vm.Config{}

		vmInstance := CompileAndPrepareToInvoke(
			t,
			`
                transaction(param1: String, param2: String) {
                    var a: String

                    prepare() {
                        self.a = param1
                    }

                    execute {
                        self.a = param2
                    }
                }
            `,
			CompilerAndVMOptions{
				VMConfig: vmConfig,
			},
		)

		vmContext := vmInstance.Context()

		args := []vm.Value{
			interpreter.NewUnmeteredStringValue("Hello!"),
			interpreter.NewUnmeteredStringValue("Hello again!"),
		}

		err := vmInstance.InvokeTransaction(args)
		require.NoError(t, err)
		require.Equal(t, 0, vmInstance.StackSize())

		// Rerun the same again using internal functions, to get the access to the transaction value.

		transaction, err := vmInstance.InvokeTransactionWrapper()
		require.NoError(t, err)
		require.Equal(t, 0, vmInstance.StackSize())

		// At the beginning, 'a' is uninitialized
		assert.Nil(t, transaction.GetMember(vmContext, vm.EmptyLocationRange, "a"))

		// Invoke 'prepare'
		err = vmInstance.InvokeTransactionPrepare(transaction, nil)
		require.NoError(t, err)
		require.Equal(t, 0, vmInstance.StackSize())

		// Once 'prepare' is called, 'a' is initialized to "Hello!"
		assert.Equal(
			t,
			interpreter.NewUnmeteredStringValue("Hello!"),
			transaction.GetMember(vmContext, vm.EmptyLocationRange, "a"),
		)

		// Invoke 'execute'
		err = vmInstance.InvokeTransactionExecute(transaction)
		require.NoError(t, err)
		require.Equal(t, 0, vmInstance.StackSize())

		// Once 'execute' is called, 'a' is initialized to "Hello, again!"
		assert.Equal(
			t,
			interpreter.NewUnmeteredStringValue("Hello again!"),
			transaction.GetMember(vmContext, vm.EmptyLocationRange, "a"),
		)
	})

	t.Run("conditions with execute", func(t *testing.T) {

		t.Parallel()

		location := common.TransactionLocation{0x1}

		activation := sema.NewVariableActivation(sema.BaseValueActivation)
		activation.DeclareValue(stdlib.VMPanicFunction)
		activation.DeclareValue(newConditionLogFunction(nil))

		parseAndCheckOptions := &ParseAndCheckOptions{
			Location: location,
			Config: &sema.Config{
				LocationHandler: SingleIdentifierLocationResolver(t),
				BaseValueActivationHandler: func(location common.Location) *sema.VariableActivation {
					return activation
				},
			},
		}

		compilerConfig := &compiler.Config{
			BuiltinGlobalsProvider: CompilerDefaultBuiltinGlobalsWithDefaultsAndConditionLog,
		}

		vmConfig := vm.NewConfig(interpreter.NewInMemoryStorage(nil))

		var logs []string

		vmConfig.BuiltinGlobalsProvider = NewVMBuiltinGlobalsProviderWithDefaultsPanicAndConditionLog(&logs)

		vmInstance := CompileAndPrepareToInvoke(t,
			`
              transaction {
                  var count: Int

                  prepare() {
                      self.count = 2
                  }

                  pre {
                      conditionLog(self.count)
                  }

                  execute {
                      self.count = 10
                  }

                  post {
                      conditionLog(self.count)
                  }
              }
            `,
			CompilerAndVMOptions{
				VMConfig: vmConfig,
				ParseCheckAndCompileOptions: ParseCheckAndCompileOptions{
					ParseAndCheckOptions: parseAndCheckOptions,
					CompilerConfig:       compilerConfig,
				},
			},
		)

		err := vmInstance.InvokeTransaction(nil)
		require.NoError(t, err)
		require.Equal(t, 0, vmInstance.StackSize())

		assert.Equal(t, []string{"2", "10"}, logs)
	})

	t.Run("conditions without execute", func(t *testing.T) {

		t.Parallel()

		location := common.TransactionLocation{0x1}

		activation := sema.NewVariableActivation(sema.BaseValueActivation)
		activation.DeclareValue(stdlib.VMPanicFunction)
		activation.DeclareValue(newConditionLogFunction(nil))

		parseAndCheckOptions := &ParseAndCheckOptions{
			Location: location,
			Config: &sema.Config{
				LocationHandler: SingleIdentifierLocationResolver(t),
				BaseValueActivationHandler: func(location common.Location) *sema.VariableActivation {
					return activation
				},
			},
		}

		compilerConfig := &compiler.Config{
			BuiltinGlobalsProvider: CompilerDefaultBuiltinGlobalsWithDefaultsAndConditionLog,
		}

		vmConfig := vm.NewConfig(interpreter.NewInMemoryStorage(nil))

		var logs []string

		vmConfig.BuiltinGlobalsProvider = NewVMBuiltinGlobalsProviderWithDefaultsPanicAndConditionLog(&logs)

		vmInstance := CompileAndPrepareToInvoke(t,
			`
              transaction {
                  var count: Int

                  prepare() {
                      self.count = 2
                  }

                  pre {
                      conditionLog(self.count)
                  }

                  post {
                      conditionLog(self.count)
                  }
              }
            `,
			CompilerAndVMOptions{
				VMConfig: vmConfig,
				ParseCheckAndCompileOptions: ParseCheckAndCompileOptions{
					ParseAndCheckOptions: parseAndCheckOptions,
					CompilerConfig:       compilerConfig,
				},
			},
		)

		err := vmInstance.InvokeTransaction(nil)
		require.NoError(t, err)
		require.Equal(t, 0, vmInstance.StackSize())

		assert.Equal(t, []string{"2", "2"}, logs)
	})

	t.Run("pre condition failed", func(t *testing.T) {

		t.Parallel()

		location := common.TransactionLocation{0x1}

		activation := sema.NewVariableActivation(sema.BaseValueActivation)
		activation.DeclareValue(stdlib.VMPanicFunction)
		activation.DeclareValue(newConditionLogFunction(nil))

		parseAndCheckOptions := &ParseAndCheckOptions{
			Location: location,
			Config: &sema.Config{
				LocationHandler: SingleIdentifierLocationResolver(t),
				BaseValueActivationHandler: func(location common.Location) *sema.VariableActivation {
					return activation
				},
			},
		}

		compilerConfig := &compiler.Config{
			BuiltinGlobalsProvider: CompilerDefaultBuiltinGlobalsWithDefaultsAndConditionLog,
		}

		vmConfig := vm.NewConfig(interpreter.NewInMemoryStorage(nil))

		var logs []string

		vmConfig.BuiltinGlobalsProvider = NewVMBuiltinGlobalsProviderWithDefaultsPanicAndConditionLog(&logs)

		vmInstance := CompileAndPrepareToInvoke(t,
			`
              transaction {
                  var count: Int

                  prepare() {
                      self.count = 2
                  }

                  pre {
                      conditionLog(self.count)
                      false
                  }

                  execute {
                      self.count = 10
                  }

                  post {
                      conditionLog(self.count)
                  }
              }
            `,
			CompilerAndVMOptions{
				VMConfig: vmConfig,
				ParseCheckAndCompileOptions: ParseCheckAndCompileOptions{
					ParseAndCheckOptions: parseAndCheckOptions,
					CompilerConfig:       compilerConfig,
				},
			},
		)

		err := vmInstance.InvokeTransaction(nil)
		require.Error(t, err)
		assert.ErrorContains(t, err, "pre/post condition failed")

		assert.Equal(t, []string{"2"}, logs)
	})

	t.Run("post condition failed", func(t *testing.T) {

		t.Parallel()

		location := common.TransactionLocation{0x1}

		activation := sema.NewVariableActivation(sema.BaseValueActivation)
		activation.DeclareValue(stdlib.VMPanicFunction)
		activation.DeclareValue(newConditionLogFunction(nil))

		parseAndCheckOptions := &ParseAndCheckOptions{
			Location: location,
			Config: &sema.Config{
				LocationHandler: SingleIdentifierLocationResolver(t),
				BaseValueActivationHandler: func(location common.Location) *sema.VariableActivation {
					return activation
				},
			},
		}

		compilerConfig := &compiler.Config{
			BuiltinGlobalsProvider: CompilerDefaultBuiltinGlobalsWithDefaultsAndConditionLog,
		}

		vmConfig := vm.NewConfig(interpreter.NewInMemoryStorage(nil))

		var logs []string

		vmConfig.BuiltinGlobalsProvider = NewVMBuiltinGlobalsProviderWithDefaultsPanicAndConditionLog(&logs)

		vmInstance := CompileAndPrepareToInvoke(t,
			`
              transaction {
                  var count: Int

                  prepare() {
                      self.count = 2
                  }

                  pre {
                      conditionLog(self.count)
                  }

                  execute {
                      self.count = 10
                  }

                  post {
                      conditionLog(self.count)
                      false
                  }
              }
            `,
			CompilerAndVMOptions{
				VMConfig: vmConfig,
				ParseCheckAndCompileOptions: ParseCheckAndCompileOptions{
					ParseAndCheckOptions: parseAndCheckOptions,
					CompilerConfig:       compilerConfig,
				},
			},
		)

		err := vmInstance.InvokeTransaction(nil)
		require.Error(t, err)
		assert.ErrorContains(t, err, "pre/post condition failed")

		assert.Equal(t, []string{"2", "10"}, logs)
	})
}

func TestInterfaceMethodCall(t *testing.T) {

	t.Parallel()

	t.Run("impl in same program", func(t *testing.T) {

		t.Parallel()

		contractLocation := common.NewAddressLocation(
			nil,
			common.Address{0x0, 0x0, 0x0, 0x0, 0x0, 0x0, 0x0, 0x1},
			"MyContract",
		)

		importedChecker, err := ParseAndCheckWithOptions(t,
			`
              contract MyContract {
                  struct Foo: Greetings {
                      var id : String

                      init(_ id: String) {
                          self.id = id
                      }

                      fun sayHello(_ id: Int): String {
                          return self.id
                      }
                  }

                  struct interface Greetings {
                      fun sayHello(_ id: Int): String
                  }

                  struct interface SomethingElse {
                  }
              }
            `,
			ParseAndCheckOptions{
				Location: contractLocation,
			},
		)
		require.NoError(t, err)

		importCompiler := compiler.NewInstructionCompiler(
			interpreter.ProgramFromChecker(importedChecker),
			importedChecker.Location,
		)
		importCompiler.Config.ElaborationResolver = func(location common.Location) (*compiler.DesugaredElaboration, error) {
			if location == contractLocation {
				return compiler.NewDesugaredElaboration(importedChecker.Elaboration), nil
			}

			return nil, fmt.Errorf("cannot find elaboration for %s", location)
		}

		importedProgram := importCompiler.Compile()

		_, importedContractValue := initializeContract(
			t,
			contractLocation,
			importedProgram,
			nil,
		)

		checker, err := ParseAndCheckWithOptions(t,
			`
              import MyContract from 0x01

              fun test(): String {
                  var r: {MyContract.Greetings} = MyContract.Foo("Hello from Foo!")
                  // first call must link
                  r.sayHello(1)

                  // second call should pick from the cache
                  return r.sayHello(1)
              }
            `,

			ParseAndCheckOptions{
				Config: &sema.Config{
					ImportHandler: func(*sema.Checker, common.Location, ast.Range) (sema.Import, error) {
						return sema.ElaborationImport{
							Elaboration: importedChecker.Elaboration,
						}, nil
					},
					LocationHandler: SingleIdentifierLocationResolver(t),
				},
			},
		)
		require.NoError(t, err)

		comp := compiler.NewInstructionCompiler(
			interpreter.ProgramFromChecker(checker),
			checker.Location,
		)
		comp.Config.LocationHandler = SingleIdentifierLocationResolver(t)
		comp.Config.ImportHandler = func(location common.Location) *bbq.InstructionProgram {
			return importedProgram
		}

		program := comp.Compile()

		vmConfig := &vm.Config{
			ImportHandler: func(location common.Location) *bbq.InstructionProgram {
				return importedProgram
			},
			ContractValueHandler: func(_ *vm.Context, location common.Location) *interpreter.CompositeValue {
				return importedContractValue
			},
			TypeLoader: func(location common.Location, typeID interpreter.TypeID) sema.ContainedType {
				elaboration := importedChecker.Elaboration
				compositeType := elaboration.CompositeType(typeID)
				if compositeType != nil {
					return compositeType
				}

				return elaboration.InterfaceType(typeID)
			},
		}

		vmInstance := vm.NewVM(scriptLocation(), program, vmConfig)
		result, err := vmInstance.InvokeExternally("test")
		require.NoError(t, err)
		require.Equal(t, 0, vmInstance.StackSize())

		require.Equal(t, interpreter.NewUnmeteredStringValue("Hello from Foo!"), result)
	})

	t.Run("impl in different program", func(t *testing.T) {

		t.Parallel()

		// Define the interface in `Foo`

		fooLocation := common.NewAddressLocation(
			nil,
			common.Address{0x0, 0x0, 0x0, 0x0, 0x0, 0x0, 0x0, 0x1},
			"Foo",
		)

		fooChecker, err := ParseAndCheckWithOptions(t,
			`
              contract Foo {
                  struct interface Greetings {
                      fun sayHello(): String
                  }
              }
            `,
			ParseAndCheckOptions{
				Location: fooLocation,
			},
		)
		require.NoError(t, err)

		interfaceCompiler := compiler.NewInstructionCompiler(
			interpreter.ProgramFromChecker(fooChecker),
			fooChecker.Location,
		)
		fooProgram := interfaceCompiler.Compile()

		_, fooContractValue := initializeContract(
			t,
			fooLocation,
			fooProgram,
			nil,
		)

		// Deploy the imported `Bar` program

		barLocation := common.NewAddressLocation(
			nil,
			common.Address{0x0, 0x0, 0x0, 0x0, 0x0, 0x0, 0x0, 0x2},
			"Bar",
		)

		barChecker, err := ParseAndCheckWithOptions(t,
			`
              contract Bar {
                  fun sayHello(): String {
                      return "Hello from Bar!"
                  }
              }
            `,
			ParseAndCheckOptions{
				Config: &sema.Config{
					LocationHandler: SingleIdentifierLocationResolver(t),
				},
				Location: barLocation,
			},
		)
		require.NoError(t, err)

		barCompiler := compiler.NewInstructionCompiler(
			interpreter.ProgramFromChecker(barChecker),
			barChecker.Location,
		)
		barProgram := barCompiler.Compile()

		_, barContractValue := initializeContract(
			t,
			barLocation,
			barProgram,
			nil,
		)

		// Define the implementation

		bazLocation := common.NewAddressLocation(
			nil,
			common.Address{0x0, 0x0, 0x0, 0x0, 0x0, 0x0, 0x0, 0x3},
			"Baz",
		)

		bazChecker, err := ParseAndCheckWithOptions(t,
			`
              import Foo from 0x01
              import Bar from 0x02

              contract Baz {
                  struct GreetingImpl: Foo.Greetings {
                      fun sayHello(): String {
                          return Bar.sayHello()
                      }
                  }
              }
            `,
			ParseAndCheckOptions{
				Config: &sema.Config{
					ImportHandler: func(_ *sema.Checker, location common.Location, _ ast.Range) (sema.Import, error) {
						var elaboration *sema.Elaboration
						switch location {
						case fooLocation:
							elaboration = fooChecker.Elaboration
						case barLocation:
							elaboration = barChecker.Elaboration
						default:
							return nil, fmt.Errorf("cannot find import for: %s", location)
						}

						return sema.ElaborationImport{
							Elaboration: elaboration,
						}, nil
					},
					LocationHandler: SingleIdentifierLocationResolver(t),
				},
				Location: bazLocation,
			},
		)
		require.NoError(t, err)

		bazImportHandler := func(location common.Location) *bbq.InstructionProgram {
			switch location {
			case fooLocation:
				return fooProgram
			case barLocation:
				return barProgram
			default:
				panic(fmt.Errorf("cannot find import for: %s", location))
			}
		}

		bazCompiler := compiler.NewInstructionCompiler(
			interpreter.ProgramFromChecker(bazChecker),
			bazChecker.Location,
		)
		bazCompiler.Config.LocationHandler = SingleIdentifierLocationResolver(t)
		bazCompiler.Config.ImportHandler = bazImportHandler
		bazCompiler.Config.ElaborationResolver = func(location common.Location) (*compiler.DesugaredElaboration, error) {
			switch location {
			case fooLocation:
				return compiler.NewDesugaredElaboration(fooChecker.Elaboration), nil
			case barLocation:
				return compiler.NewDesugaredElaboration(barChecker.Elaboration), nil
			default:
				return nil, fmt.Errorf("cannot find elaboration for %s", location)
			}
		}

		bazProgram := bazCompiler.Compile()

		implProgramVMConfig := &vm.Config{
			ImportHandler: bazImportHandler,
			ContractValueHandler: func(_ *vm.Context, location common.Location) *interpreter.CompositeValue {
				switch location {
				case fooLocation:
					return fooContractValue
				case barLocation:
					return barContractValue
				default:
					assert.FailNow(t, fmt.Sprintf("invalid location %s", location))
					return nil
				}
			},
			TypeLoader: func(location common.Location, typeID interpreter.TypeID) sema.ContainedType {

				var elaboration *sema.Elaboration

				switch location {
				case fooLocation:
					elaboration = fooChecker.Elaboration
				case barLocation:
					elaboration = barChecker.Elaboration
				default:
					assert.FailNow(t, fmt.Sprintf("invalid location %s", location))
				}

				compositeType := elaboration.CompositeType(typeID)
				if compositeType != nil {
					return compositeType
				}

				return elaboration.InterfaceType(typeID)
			},
		}

		_, bazContractValue := initializeContract(
			t,
			bazLocation,
			bazProgram,
			implProgramVMConfig,
		)

		// Get `Bar.GreetingsImpl` value

		checker, err := ParseAndCheckWithOptions(t,
			`
              import Baz from 0x03

              fun test(): Baz.GreetingImpl {
                  return Baz.GreetingImpl()
              }
            `,
			ParseAndCheckOptions{
				Config: &sema.Config{
					ImportHandler: func(_ *sema.Checker, location common.Location, _ ast.Range) (sema.Import, error) {
						var elaboration *sema.Elaboration
						switch location {
						case bazLocation:
							elaboration = bazChecker.Elaboration
						default:
							return nil, fmt.Errorf("cannot find import for: %s", location)
						}

						return sema.ElaborationImport{
							Elaboration: elaboration,
						}, nil
					},
					LocationHandler: SingleIdentifierLocationResolver(t),
				},
			},
		)
		require.NoError(t, err)

		scriptImportHandler := func(location common.Location) *bbq.InstructionProgram {
			switch location {
			case barLocation:
				return barProgram
			case bazLocation:
				return bazProgram
			default:
				panic(fmt.Errorf("cannot find import for: %s", location))
			}
		}

		comp := compiler.NewInstructionCompiler(
			interpreter.ProgramFromChecker(checker),
			checker.Location,
		)
		comp.Config.LocationHandler = SingleIdentifierLocationResolver(t)
		comp.Config.ImportHandler = scriptImportHandler

		program := comp.Compile()

		vmConfig := &vm.Config{
			ImportHandler: scriptImportHandler,
			ContractValueHandler: func(_ *vm.Context, location common.Location) *interpreter.CompositeValue {
				switch location {
				case barLocation:
					return barContractValue
				case bazLocation:
					return bazContractValue
				default:
					assert.FailNow(t, fmt.Sprintf("invalid location %s", location))
					return nil
				}
			},
			TypeLoader: func(location common.Location, typeID interpreter.TypeID) sema.ContainedType {
				var elaboration *sema.Elaboration

				switch location {
				case barLocation:
					elaboration = barChecker.Elaboration
				case bazLocation:
					elaboration = bazChecker.Elaboration
				default:
					assert.FailNow(t, fmt.Sprintf("invalid location %s", location))
				}

				compositeType := elaboration.CompositeType(typeID)
				if compositeType != nil {
					return compositeType
				}

				return elaboration.InterfaceType(typeID)
			},
		}

		scriptVM := vm.NewVM(scriptLocation(), program, vmConfig)
		implValue, err := scriptVM.InvokeExternally("test")
		require.NoError(t, err)
		require.Equal(t, 0, scriptVM.StackSize())

		require.IsType(t, &interpreter.CompositeValue{}, implValue)
		compositeValue := implValue.(*interpreter.CompositeValue)
		require.Equal(
			t,
			common.TypeID("A.0000000000000003.Baz.GreetingImpl"),
			compositeValue.TypeID(),
		)

		// Test Script. This program only imports `Foo` statically.
		// But the argument passed into the script is of type `Baz.GreetingImpl`.
		// So the linking of `Baz` happens dynamically at runtime.
		// However, `Baz` also has an import to `Bar`. So when the
		// `Baz` is linked and imported at runtime, its imports also
		// should get linked at runtime (similar to how static linking works).

		checker, err = ParseAndCheckWithOptions(t,
			`
              import Foo from 0x01

              fun test(v: {Foo.Greetings}): String {
                  return v.sayHello()
              }
            `,
			ParseAndCheckOptions{
				Config: &sema.Config{
					ImportHandler: func(_ *sema.Checker, location common.Location, _ ast.Range) (sema.Import, error) {
						var elaboration *sema.Elaboration
						switch location {
						case fooLocation:
							elaboration = fooChecker.Elaboration
						case bazLocation:
							elaboration = bazChecker.Elaboration
						default:
							return nil, fmt.Errorf("cannot find import for: %s", location)
						}

						return sema.ElaborationImport{
							Elaboration: elaboration,
						}, nil
					},
					LocationHandler: SingleIdentifierLocationResolver(t),
				},
			},
		)
		require.NoError(t, err)

		scriptImportHandler = func(location common.Location) *bbq.InstructionProgram {
			switch location {
			case fooLocation:
				return fooProgram
			case barLocation:
				return barProgram
			case bazLocation:
				return bazProgram
			default:
				panic(fmt.Errorf("cannot find import for: %s", location))
			}
		}

		comp = compiler.NewInstructionCompiler(
			interpreter.ProgramFromChecker(checker),
			checker.Location,
		)
		comp.Config.LocationHandler = SingleIdentifierLocationResolver(t)
		comp.Config.ImportHandler = scriptImportHandler

		program = comp.Compile()

		vmConfig = &vm.Config{
			ImportHandler: scriptImportHandler,
			ContractValueHandler: func(_ *vm.Context, location common.Location) *interpreter.CompositeValue {
				switch location {
				case fooLocation:
					return fooContractValue
				case barLocation:
					return barContractValue
				case bazLocation:
					return bazContractValue
				default:
					assert.FailNow(t, fmt.Sprintf("invalid location %s", location))
					return nil
				}
			},
			TypeLoader: func(location common.Location, typeID interpreter.TypeID) sema.ContainedType {

				var elaboration *sema.Elaboration

				switch location {
				case fooLocation:
					elaboration = fooChecker.Elaboration
				case barLocation:
					elaboration = barChecker.Elaboration
				case bazLocation:
					elaboration = bazChecker.Elaboration
				default:
					assert.FailNow(t, fmt.Sprintf("invalid location %s", location))
				}

				compositeType := elaboration.CompositeType(typeID)
				if compositeType != nil {
					return compositeType
				}

				return elaboration.InterfaceType(typeID)
			},
		}

		scriptVM = vm.NewVM(scriptLocation(), program, vmConfig)

		result, err := scriptVM.InvokeExternally("test", implValue)
		require.NoError(t, err)
		require.Equal(t, 0, scriptVM.StackSize())

		require.Equal(t, interpreter.NewUnmeteredStringValue("Hello from Bar!"), result)
	})
}

func TestArrayLiteral(t *testing.T) {

	t.Parallel()

	t.Run("array literal", func(t *testing.T) {
		t.Parallel()

		checker, err := ParseAndCheck(t, `
            fun test(): [Int] {
                return [2, 5]
            }
        `)
		require.NoError(t, err)

		comp := compiler.NewInstructionCompiler(
			interpreter.ProgramFromChecker(checker),
			checker.Location,
		)
		program := comp.Compile()

		vmConfig := &vm.Config{}
		vmInstance := vm.NewVM(scriptLocation(), program, vmConfig)

		vmContext := vmInstance.Context()

		result, err := vmInstance.InvokeExternally("test")
		require.NoError(t, err)
		require.Equal(t, 0, vmInstance.StackSize())

		require.IsType(t, &interpreter.ArrayValue{}, result)
		array := result.(*interpreter.ArrayValue)
		assert.Equal(t, 2, array.Count())
		assert.Equal(
			t,
			interpreter.NewUnmeteredIntValueFromInt64(2),
			array.Get(vmContext, vm.EmptyLocationRange, 0),
		)
		assert.Equal(
			t,
			interpreter.NewUnmeteredIntValueFromInt64(5),
			array.Get(vmContext, vm.EmptyLocationRange, 1),
		)
	})

	t.Run("array get", func(t *testing.T) {
		t.Parallel()

		checker, err := ParseAndCheck(t, `
            fun test(): Int {
                var a = [2, 5, 7, 3]
                return a[1]
            }
        `)
		require.NoError(t, err)

		comp := compiler.NewInstructionCompiler(
			interpreter.ProgramFromChecker(checker),
			checker.Location,
		)
		program := comp.Compile()

		vmConfig := &vm.Config{}
		vmInstance := vm.NewVM(scriptLocation(), program, vmConfig)

		result, err := vmInstance.InvokeExternally("test")
		require.NoError(t, err)
		require.Equal(t, 0, vmInstance.StackSize())
		assert.Equal(t, interpreter.NewUnmeteredIntValueFromInt64(5), result)
	})

	t.Run("array set", func(t *testing.T) {
		t.Parallel()

		checker, err := ParseAndCheck(t, `
            fun test(): [Int] {
                var a = [2, 5, 4]
                a[2] = 8
                return a
            }
        `)
		require.NoError(t, err)

		comp := compiler.NewInstructionCompiler(
			interpreter.ProgramFromChecker(checker),
			checker.Location,
		)
		program := comp.Compile()

		vmConfig := &vm.Config{}
		vmInstance := vm.NewVM(scriptLocation(), program, vmConfig)
		vmContext := vmInstance.Context()

		result, err := vmInstance.InvokeExternally("test")
		require.NoError(t, err)
		require.Equal(t, 0, vmInstance.StackSize())

		require.IsType(t, &interpreter.ArrayValue{}, result)
		array := result.(*interpreter.ArrayValue)
		assert.Equal(t, 3, array.Count())
		assert.Equal(t, interpreter.NewUnmeteredIntValueFromInt64(2), array.Get(vmContext, vm.EmptyLocationRange, 0))
		assert.Equal(t, interpreter.NewUnmeteredIntValueFromInt64(5), array.Get(vmContext, vm.EmptyLocationRange, 1))
		assert.Equal(t, interpreter.NewUnmeteredIntValueFromInt64(8), array.Get(vmContext, vm.EmptyLocationRange, 2))
	})
}

func TestDictionaryLiteral(t *testing.T) {

	t.Parallel()

	t.Run("dictionary literal", func(t *testing.T) {
		t.Parallel()

		checker, err := ParseAndCheck(t, `
            fun test(): {String: Int} {
                return {"b": 2, "e": 5}
            }
        `)
		require.NoError(t, err)

		comp := compiler.NewInstructionCompiler(
			interpreter.ProgramFromChecker(checker),
			checker.Location,
		)
		program := comp.Compile()

		vmConfig := &vm.Config{}
		vmInstance := vm.NewVM(scriptLocation(), program, vmConfig)
		vmContext := vmInstance.Context()

		result, err := vmInstance.InvokeExternally("test")
		require.NoError(t, err)
		require.Equal(t, 0, vmInstance.StackSize())

		require.IsType(t, &interpreter.DictionaryValue{}, result)
		dictionary := result.(*interpreter.DictionaryValue)
		assert.Equal(t, 2, dictionary.Count())
		assert.Equal(t,
			interpreter.NewUnmeteredSomeValueNonCopying(
				interpreter.NewUnmeteredIntValueFromInt64(2),
			),
			dictionary.GetKey(
				vmContext,
				vm.EmptyLocationRange,
				interpreter.NewUnmeteredStringValue("b"),
			),
		)
		assert.Equal(t,
			interpreter.NewUnmeteredSomeValueNonCopying(
				interpreter.NewUnmeteredIntValueFromInt64(5),
			),
			dictionary.GetKey(
				vmContext,
				vm.EmptyLocationRange,
				interpreter.NewUnmeteredStringValue("e"),
			),
		)
	})
}

func TestReference(t *testing.T) {

	t.Parallel()

	t.Run("method call", func(t *testing.T) {
		t.Parallel()

		code := `
            struct Foo {
                var id : String

                init(_ id: String) {
                    self.id = id
                }

                fun sayHello(_ id: Int): String {
                    return self.id
                }
            }

            fun test(): String {
                var foo = Foo("Hello from Foo!")
                var ref = &foo as &Foo
                return ref.sayHello(1)
            }
        `

		result, err := CompileAndInvoke(t, code, "test")
		require.NoError(t, err)

		require.Equal(t, interpreter.NewUnmeteredStringValue("Hello from Foo!"), result)
	})
}

func TestResource(t *testing.T) {

	t.Parallel()

	t.Run("new", func(t *testing.T) {
		t.Parallel()

		programs := map[common.Location]*CompiledProgram{}

		program := ParseCheckAndCompile(
			t,
			`
                resource Foo {
                    var id : Int

                    init(_ id: Int) {
                        self.id = id
                    }
                }

                fun test(): @Foo {
                    var i = 0
                    var r <- create Foo(5)
                    return <- r
                }
            `,
			TestLocation,
			programs,
		)

		vmConfig := PrepareVMConfig(t, nil, programs)

		vmInstance := vm.NewVM(scriptLocation(), program, vmConfig)

		vmContext := vmInstance.Context()

		result, err := vmInstance.InvokeExternally("test")
		require.NoError(t, err)
		require.Equal(t, 0, vmInstance.StackSize())

		require.IsType(t, &interpreter.CompositeValue{}, result)
		structValue := result.(*interpreter.CompositeValue)
		compositeType := structValue.StaticType(vmContext).(*interpreter.CompositeStaticType)

		require.Equal(t, "Foo", compositeType.QualifiedIdentifier)
		require.Equal(
			t,
			interpreter.NewUnmeteredIntValueFromInt64(5),
			structValue.GetMember(vmContext, vm.EmptyLocationRange, "id"),
		)
	})

	t.Run("destroy", func(t *testing.T) {
		t.Parallel()

		_, err := CompileAndInvoke(
			t,
			`
                resource Foo {
                    var id : Int

                    init(_ id: Int) {
                        self.id = id
                    }
                }

                fun test() {
                    var i = 0
                    var r <- create Foo(5)
                    destroy r
                }
            `,
			"test",
		)

		require.NoError(t, err)
	})
}

func fib(n int) int {
	if n < 2 {
		return n
	}
	return fib(n-1) + fib(n-2)
}

func BenchmarkGoFib(b *testing.B) {
	b.ReportAllocs()
	b.ResetTimer()

	for i := 0; i < b.N; i++ {
		fib(46)
	}
}

func TestDefaultFunctions(t *testing.T) {

	t.Parallel()

	t.Run("simple interface", func(t *testing.T) {
		t.Parallel()

		result, err := CompileAndInvoke(t,
			`
              struct interface IA {
                  fun test(): Int {
                      return 42
                  }
              }

              struct Test: IA {}

              fun main(): Int {
                 return Test().test()
              }
            `,
			"main",
		)

		require.NoError(t, err)
		require.Equal(t, interpreter.NewUnmeteredIntValueFromInt64(42), result)
	})

	t.Run("overridden", func(t *testing.T) {
		t.Parallel()

		result, err := CompileAndInvoke(t,
			`
              struct interface IA {
                  fun test(): Int {
                      return 41
                  }
              }

              struct Test: IA {
                  fun test(): Int {
                      return 42
                  }
              }

              fun main(): Int {
                 return Test().test()
              }
            `,
			"main",
		)

		require.NoError(t, err)
		require.Equal(t, interpreter.NewUnmeteredIntValueFromInt64(42), result)
	})

	t.Run("default method via different paths", func(t *testing.T) {

		t.Parallel()

		result, err := CompileAndInvoke(t,
			`
              struct interface A {
                  fun test(): Int {
                      return 3
                  }
              }

              struct interface B: A {}

              struct interface C: A {}

              struct D: B, C {}

              fun main(): Int {
                  let d = D()
                  return d.test()
              }
            `,
			"main",
		)

		require.NoError(t, err)
		assert.Equal(t, interpreter.NewUnmeteredIntValueFromInt64(3), result)
	})

	t.Run("in different contract", func(t *testing.T) {

		t.Parallel()

		storage := interpreter.NewInMemoryStorage(nil)

		programs := map[common.Location]*CompiledProgram{}
		contractValues := map[common.Location]*interpreter.CompositeValue{}

		vmConfig := vm.NewConfig(storage)
		vmConfig.ImportHandler = func(location common.Location) *bbq.InstructionProgram {
			program, ok := programs[location]
			if !ok {
				assert.FailNow(t, "invalid location")
			}
			return program.Program
		}
		vmConfig.ContractValueHandler = func(_ *vm.Context, location common.Location) *interpreter.CompositeValue {
			contractValue, ok := contractValues[location]
			if !ok {
				assert.FailNow(t, "invalid location")
			}
			return contractValue
		}
		vmConfig.TypeLoader = func(location common.Location, typeID interpreter.TypeID) sema.ContainedType {
			elaboration := programs[location].DesugaredElaboration
			compositeType := elaboration.CompositeType(typeID)
			if compositeType != nil {
				return compositeType
			}

			return elaboration.InterfaceType(typeID)
		}

		var uuid uint64 = 42
		vmConfig.UUIDHandler = func() (uint64, error) {
			uuid++
			return uuid, nil
		}

		contractsAddress := common.MustBytesToAddress([]byte{0x1})

		barLocation := common.NewAddressLocation(nil, contractsAddress, "Bar")
		fooLocation := common.NewAddressLocation(nil, contractsAddress, "Foo")

		// Deploy interface contract

		barContract := `
          contract interface Bar {

              resource interface VaultInterface {

                  var balance: Int

                  fun getBalance(): Int {
                      return self.balance
                  }
              }
          }
        `

		// Only need to compile
		ParseCheckAndCompile(t, barContract, barLocation, programs)

		// Deploy contract with the implementation

		fooContract := fmt.Sprintf(
			`
              import Bar from %[1]s

              contract Foo {

                  resource Vault: Bar.VaultInterface {
                      var balance: Int

                      init(balance: Int) {
                          self.balance = balance
                      }

                      fun withdraw(amount: Int): @Vault {
                          self.balance = self.balance - amount
                          return <-create Vault(balance: amount)
                      }
                  }

                  fun createVault(balance: Int): @Vault {
                      return <- create Vault(balance: balance)
                  }
              }
            `,
			contractsAddress.HexWithPrefix(),
		)

		fooProgram := ParseCheckAndCompile(t, fooContract, fooLocation, programs)

		_, fooContractValue := initializeContract(
			t,
			fooLocation,
			fooProgram,
			vmConfig,
		)
		contractValues[fooLocation] = fooContractValue

		// Run transaction

		tx := fmt.Sprintf(
			`
              import Foo from %[1]s

              fun main(): Int {
                 var vault <- Foo.createVault(balance: 10)
                 destroy vault.withdraw(amount: 3)
                 var balance = vault.getBalance()
                 destroy vault
                 return balance
              }
            `,
			contractsAddress.HexWithPrefix(),
		)

		txLocation := NewTransactionLocationGenerator()

		txProgram := ParseCheckAndCompile(t, tx, txLocation(), programs)
		txVM := vm.NewVM(txLocation(), txProgram, vmConfig)

		result, err := txVM.InvokeExternally("main")
		require.NoError(t, err)
		require.Equal(t, 0, txVM.StackSize())
		require.Equal(t, interpreter.NewUnmeteredIntValueFromInt64(7), result)
	})

	t.Run("in different contract with nested call", func(t *testing.T) {

		t.Parallel()

		storage := interpreter.NewInMemoryStorage(nil)

		programs := map[common.Location]*CompiledProgram{}
		contractValues := map[common.Location]*interpreter.CompositeValue{}

		vmConfig := vm.NewConfig(storage)
		vmConfig.ImportHandler = func(location common.Location) *bbq.InstructionProgram {
			program, ok := programs[location]
			if !ok {
				assert.FailNow(t, "invalid location")
			}
			return program.Program
		}
		vmConfig.ContractValueHandler = func(_ *vm.Context, location common.Location) *interpreter.CompositeValue {
			contractValue, ok := contractValues[location]
			if !ok {
				assert.FailNow(t, "invalid location")
			}
			return contractValue
		}
		vmConfig.TypeLoader = func(location common.Location, typeID interpreter.TypeID) sema.ContainedType {
			elaboration := programs[location].DesugaredElaboration
			compositeType := elaboration.CompositeType(typeID)
			if compositeType != nil {
				return compositeType
			}

			return elaboration.InterfaceType(typeID)
		}

		var uuid uint64 = 42
		vmConfig.UUIDHandler = func() (uint64, error) {
			uuid++
			return uuid, nil
		}

		contractsAddress := common.MustBytesToAddress([]byte{0x1})

		barLocation := common.NewAddressLocation(nil, contractsAddress, "Bar")
		fooLocation := common.NewAddressLocation(nil, contractsAddress, "Foo")

		// Deploy interface contract

		barContract := `
          contract interface Bar {

              resource interface HelloInterface {

                  fun sayHello(): String {
                      // Delegate the call
                      return self.sayHelloImpl()
                  }

                  access(contract) fun sayHelloImpl(): String {
                      return "Hello from HelloInterface"
                  }
              }
          }
        `

		// Only need to compile
		ParseCheckAndCompile(t, barContract, barLocation, programs)

		// Deploy contract with the implementation

		fooContract := fmt.Sprintf(
			`
              import Bar from %[1]s

              contract Foo {

                  resource Hello: Bar.HelloInterface { }

                  fun createHello(): @Hello {
                      return <- create Hello()
                  }
              }
            `,
			contractsAddress.HexWithPrefix(),
		)

		fooProgram := ParseCheckAndCompile(t, fooContract, fooLocation, programs)

		_, fooContractValue := initializeContract(
			t,
			fooLocation,
			fooProgram,
			vmConfig,
		)
		contractValues[fooLocation] = fooContractValue

		// Run transaction

		tx := fmt.Sprintf(
			`
              import Foo from %[1]s

              fun main(): String {
                 var hello <- Foo.createHello()
                 var msg = hello.sayHello()
                 destroy hello
                 return msg
              }
            `,
			contractsAddress.HexWithPrefix(),
		)

		txLocation := NewTransactionLocationGenerator()

		txProgram := ParseCheckAndCompile(t, tx, txLocation(), programs)
		txVM := vm.NewVM(txLocation(), txProgram, vmConfig)

		result, err := txVM.InvokeExternally("main")
		require.NoError(t, err)
		require.Equal(t, 0, txVM.StackSize())
		require.Equal(t, interpreter.NewUnmeteredStringValue("Hello from HelloInterface"), result)
	})

	t.Run("in different contract nested call overridden", func(t *testing.T) {

		t.Parallel()

		storage := interpreter.NewInMemoryStorage(nil)

		programs := map[common.Location]*CompiledProgram{}
		contractValues := map[common.Location]*interpreter.CompositeValue{}

		vmConfig := vm.NewConfig(storage)

		vmConfig.ImportHandler = func(location common.Location) *bbq.InstructionProgram {
			program, ok := programs[location]
			if !ok {
				assert.FailNow(t, "invalid location")
			}
			return program.Program
		}
		vmConfig.ContractValueHandler = func(_ *vm.Context, location common.Location) *interpreter.CompositeValue {
			contractValue, ok := contractValues[location]
			if !ok {
				assert.FailNow(t, "invalid location")
			}
			return contractValue
		}
		vmConfig.TypeLoader = func(location common.Location, typeID interpreter.TypeID) sema.ContainedType {
			elaboration := programs[location].DesugaredElaboration
			compositeType := elaboration.CompositeType(typeID)
			if compositeType != nil {
				return compositeType
			}

			return elaboration.InterfaceType(typeID)
		}

		var uuid uint64 = 42
		vmConfig.UUIDHandler = func() (uint64, error) {
			uuid++
			return uuid, nil
		}

		contractsAddress := common.MustBytesToAddress([]byte{0x1})

		barLocation := common.NewAddressLocation(nil, contractsAddress, "Bar")
		fooLocation := common.NewAddressLocation(nil, contractsAddress, "Foo")

		// Deploy interface contract

		barContract := `
          contract interface Bar {

              resource interface HelloInterface {

                  fun sayHello(): String {
                      // Delegate the call
                      return self.sayHelloImpl()
                  }

                  access(contract) fun sayHelloImpl(): String {
                      return "Hello from HelloInterface"
                  }
              }
          }
        `

		// Only need to compile
		ParseCheckAndCompile(t, barContract, barLocation, programs)

		// Deploy contract with the implementation

		fooContract := fmt.Sprintf(
			`
              import Bar from %[1]s

              contract Foo {

                  resource Hello: Bar.HelloInterface {

                      // Override one of the functions (one at the bottom of the call hierarchy)
                      access(contract) fun sayHelloImpl(): String {
                          return "Hello from Hello"
                      }
                  }

                  fun createHello(): @Hello {
                      return <- create Hello()
                  }
              }
            `,
			contractsAddress.HexWithPrefix(),
		)

		fooProgram := ParseCheckAndCompile(t, fooContract, fooLocation, programs)

		_, fooContractValue := initializeContract(
			t,
			fooLocation,
			fooProgram,
			vmConfig,
		)
		contractValues[fooLocation] = fooContractValue

		// Run transaction

		tx := fmt.Sprintf(
			`
              import Foo from %[1]s

              fun main(): String {
                 var hello <- Foo.createHello()
                 var msg = hello.sayHello()
                 destroy hello
                 return msg
              }
            `,
			contractsAddress.HexWithPrefix(),
		)

		txLocation := NewTransactionLocationGenerator()

		txProgram := ParseCheckAndCompile(t, tx, txLocation(), programs)
		txVM := vm.NewVM(txLocation(), txProgram, vmConfig)

		result, err := txVM.InvokeExternally("main")
		require.NoError(t, err)
		require.Equal(t, 0, txVM.StackSize())
		require.Equal(t, interpreter.NewUnmeteredStringValue("Hello from Hello"), result)
	})
}

func TestFunctionPreConditions(t *testing.T) {

	t.Parallel()

	t.Run("failed", func(t *testing.T) {

		t.Parallel()

		_, err := CompileAndInvoke(t,
			`
              fun main(x: Int): Int {
                  pre {
                      x == 0
                  }
                  return x
              }
            `,
			"main",
			interpreter.NewUnmeteredIntValueFromInt64(3),
		)

		require.Error(t, err)
		assert.ErrorContains(t, err, "pre/post condition failed")
	})

	t.Run("failed with message", func(t *testing.T) {

		t.Parallel()

		_, err := CompileAndInvoke(t,
			`
              fun main(x: Int): Int {
                  pre {
                      x == 0: "x must be zero"
                  }
                  return x
              }
            `,
			"main",
			interpreter.NewUnmeteredIntValueFromInt64(3),
		)

		require.Error(t, err)
		assert.ErrorContains(t, err, "x must be zero")
	})

	t.Run("passed", func(t *testing.T) {

		t.Parallel()

		result, err := CompileAndInvoke(t,
			`
              fun main(x: Int): Int {
                  pre {
                      x != 0
                  }
                  return x
              }
            `,
			"main",
			interpreter.NewUnmeteredIntValueFromInt64(3),
		)

		require.NoError(t, err)
		assert.Equal(t, interpreter.NewUnmeteredIntValueFromInt64(3), result)
	})

	t.Run("inherited", func(t *testing.T) {

		t.Parallel()

		_, err := CompileAndInvoke(t,
			`
              struct interface A {
                  fun test(_ a: Int): Int {
                      pre { a > 10: "a must be larger than 10" }
                  }
              }

              struct interface B: A {
                  fun test(_ a: Int): Int
              }

              struct C: B {
                  fun test(_ a: Int): Int {
                      return a + 3
                  }
              }

              fun main(_ a: Int): Int {
                  let c = C()
                  return c.test(a)
              }
            `,
			"main",
			interpreter.NewUnmeteredIntValueFromInt64(4),
		)

		require.Error(t, err)
		assert.ErrorContains(t, err, "a must be larger than 10")
	})

	t.Run("inherited with different param names", func(t *testing.T) {

		t.Parallel()

		_, err := CompileAndInvoke(t,
			`
              struct interface A {
                  fun test(a x: Int): Int {
                      pre { x > 10: "a must be larger than 10" }
                  }
              }

              struct interface B: A {
                  fun test(a y: Int): Int
              }

              struct C: B {
                  fun test(a z: Int): Int {
                      return z + 3
                  }
              }

              fun main(_ a: Int): Int {
                  let c = C()
                  return c.test(a: a)
              }
            `,
			"main",
			interpreter.NewUnmeteredIntValueFromInt64(4),
		)

		require.Error(t, err)
		assert.ErrorContains(t, err, "a must be larger than 10")
	})

	t.Run("inherited with different param names, conflict with local vars", func(t *testing.T) {

		t.Parallel()

		_, err := CompileAndInvoke(t,
			`
              struct interface A {
                  fun test(a x: Int): Int {
                      pre { x > 10: "a must be larger than 10" }
                  }
              }

              struct interface B: A {
                  fun test(a y: Int): Int
              }

              // Just a global declaration with conflicting names 'x'
              fun x() {}

              struct C: B {
                  fun test(a z: Int): Int {
                      // condition is inherited as:
                      //    'pre { x > 10: "a must be larger than 10" }'
                      // Referring to 'x', instead of 'z'.

                      // Just another local variable with conflicting names 'x'
                      var x = 45

                      return z + 3
                  }
              }

              fun main(_ a: Int): Int {
                  let c = C()
                  return c.test(a: a)
              }
            `,
			"main",
			interpreter.NewUnmeteredIntValueFromInt64(4),
		)

		require.Error(t, err)
		assert.ErrorContains(t, err, "a must be larger than 10")
	})

	t.Run("pre conditions order", func(t *testing.T) {

		t.Parallel()

		code := `
          struct A: B {
              fun test() {
                  pre { conditionLog("A") }
              }
          }

          struct interface B: C, D {
              fun test() {
                  pre { conditionLog("B") }
              }
          }

          struct interface C: E, F {
              fun test() {
                  pre { conditionLog("C") }
              }
          }

          struct interface D: F {
              fun test() {
                  pre { conditionLog("D") }
              }
          }

          struct interface E {
              fun test() {
                  pre { conditionLog("E") }
              }
          }

          struct interface F {
              fun test() {
                  pre { conditionLog("F") }
              }
          }

          fun main() {
              let a = A()
              a.test()
          }
        `

		_, logs, err := CompileAndInvokeWithConditionLogs(
			t,
			code,
			"main",
		)
		require.NoError(t, err)

		// The pre-conditions of the interfaces are executed first, with depth-first pre-order traversal.
		// The pre-condition of the concrete type is executed at the end, after the interfaces.
		assert.Equal(t, []string{"\"B\"", "\"C\"", "\"E\"", "\"F\"", "\"D\"", "\"A\""}, logs)
	})

	t.Run("in different contract with nested call", func(t *testing.T) {

		t.Parallel()

		storage := interpreter.NewInMemoryStorage(nil)

		programs := map[common.Location]*CompiledProgram{}
		contractValues := map[common.Location]*interpreter.CompositeValue{}
		var logs []string

		vmConfig := vm.NewConfig(storage)
		vmConfig.ImportHandler = func(location common.Location) *bbq.InstructionProgram {
			program, ok := programs[location]
			if !ok {
				assert.FailNow(t, "invalid location")
			}
			return program.Program
		}
		vmConfig.ContractValueHandler = func(_ *vm.Context, location common.Location) *interpreter.CompositeValue {
			contractValue, ok := contractValues[location]
			if !ok {
				assert.FailNow(t, "invalid location")
			}
			return contractValue
		}
		vmConfig.TypeLoader = func(location common.Location, typeID interpreter.TypeID) sema.ContainedType {
			elaboration := programs[location].DesugaredElaboration
			compositeType := elaboration.CompositeType(typeID)
			if compositeType != nil {
				return compositeType
			}

			return elaboration.InterfaceType(typeID)
		}

		vmConfig.BuiltinGlobalsProvider = NewVMBuiltinGlobalsProviderWithDefaultsPanicAndConditionLog(&logs)

		activation := sema.NewVariableActivation(sema.BaseValueActivation)
		activation.DeclareValue(stdlib.VMPanicFunction)
		activation.DeclareValue(newConditionLogFunction(nil))

		contractsAddress := common.MustBytesToAddress([]byte{0x1})

		barLocation := common.NewAddressLocation(nil, contractsAddress, "Bar")
		fooLocation := common.NewAddressLocation(nil, contractsAddress, "Foo")

		// Deploy interface contract

		barContract := `
          contract interface Bar {

              struct interface E {

                  fun test() {
                      pre { self.printFromE("E") }
                  }

                  view fun printFromE(_ msg: String): Bool {
                      conditionLog("Bar.".concat(msg))
                      return true
                  }
              }

              struct interface F {

                  fun test() {
                      pre { self.printFromF("F") }
                  }

                  view fun printFromF(_ msg: String): Bool {
                      conditionLog("Bar.".concat(msg))
                      return true
                  }
              }
          }
        `

		compilerConfig := &compiler.Config{
			BuiltinGlobalsProvider: CompilerDefaultBuiltinGlobalsWithDefaultsAndConditionLog,
		}

		// Only need to compile
		_ = ParseCheckAndCompileCodeWithOptions(
			t,
			barContract,
			barLocation,
			ParseCheckAndCompileOptions{
				CompilerConfig: compilerConfig,
				ParseAndCheckOptions: &ParseAndCheckOptions{
					Location: barLocation,
					Config: &sema.Config{
						LocationHandler: SingleIdentifierLocationResolver(t),
						BaseValueActivationHandler: func(location common.Location) *sema.VariableActivation {
							return activation
						},
					},
				},
			},
			programs,
		)

		// Deploy contract with the implementation

		fooContract := fmt.Sprintf(
			`
              import Bar from %[1]s

              contract Foo {

                  struct interface B: C, D {
                      fun test() {
                          pre { Foo.printFromFoo("B") }
                      }
                  }

                  struct interface C: Bar.E, Bar.F {
                      fun test() {
                          pre { Foo.printFromFoo("C") }
                      }
                  }

                  struct interface D: Bar.F {
                      fun test() {
                          pre { Foo.printFromFoo("D") }
                      }
                  }

                  view fun printFromFoo(_ msg: String): Bool {
                      conditionLog("Foo.".concat(msg))
                      return true
                  }
              }
            `,
			contractsAddress.HexWithPrefix(),
		)

		fooProgram := ParseCheckAndCompileCodeWithOptions(
			t,
			fooContract,
			fooLocation,
			ParseCheckAndCompileOptions{
				CompilerConfig: compilerConfig,
				ParseAndCheckOptions: &ParseAndCheckOptions{
					Location: fooLocation,
					Config: &sema.Config{
						LocationHandler: SingleIdentifierLocationResolver(t),
						BaseValueActivationHandler: func(location common.Location) *sema.VariableActivation {
							return activation
						},
					},
				},
			},
			programs,
		)

		_, fooContractValue := initializeContract(
			t,
			fooLocation,
			fooProgram,
			vmConfig,
		)
		contractValues[fooLocation] = fooContractValue

		// Run script

		code := fmt.Sprintf(
			`
              import Foo from %[1]s

              struct A: Foo.B {
                  fun test() {
                      pre { conditionLog("A") }
                  }
              }

              fun main() {
                  let a = A()
                  a.test()
              }
            `,
			contractsAddress.HexWithPrefix(),
		)

		location := common.ScriptLocation{0x1}

		_, err := compileAndInvokeWithOptionsAndPrograms(
			t,
			code,
			"main",
			CompilerAndVMOptions{
				ParseCheckAndCompileOptions: ParseCheckAndCompileOptions{
					CompilerConfig: compilerConfig,
					ParseAndCheckOptions: &ParseAndCheckOptions{
						Location: location,
						Config: &sema.Config{
							LocationHandler: SingleIdentifierLocationResolver(t),
							BaseValueActivationHandler: func(location common.Location) *sema.VariableActivation {
								return activation
							},
						},
					},
				},
				VMConfig: vmConfig,
			},
			programs,
		)
		require.NoError(t, err)
		assert.Equal(t, []string{"\"Foo.B\"", "\"Foo.C\"", "\"Bar.E\"", "\"Bar.F\"", "\"Foo.D\"", "\"A\""}, logs)
	})
}

func TestFunctionPostConditions(t *testing.T) {

	t.Parallel()

	t.Run("failed", func(t *testing.T) {

		t.Parallel()

		_, err := CompileAndInvoke(t,
			`
              fun main(x: Int): Int {
                  post {
                      x == 0
                  }
                  return x
              }
            `,
			"main",
			interpreter.NewUnmeteredIntValueFromInt64(3),
		)

		require.Error(t, err)
		assert.ErrorContains(t, err, "pre/post condition failed")
	})

	t.Run("failed with message", func(t *testing.T) {

		t.Parallel()

		_, err := CompileAndInvoke(t,
			`
              fun main(x: Int): Int {
                  post {
                      x == 0: "x must be zero"
                  }
                  return x
              }
            `,
			"main",
			interpreter.NewUnmeteredIntValueFromInt64(3),
		)

		require.Error(t, err)
		assert.ErrorContains(t, err, "x must be zero")
	})

	t.Run("passed", func(t *testing.T) {

		t.Parallel()

		result, err := CompileAndInvoke(t,
			`
              fun main(x: Int): Int {
                  post {
                      x != 0
                  }
                  return x
              }
            `,
			"main",
			interpreter.NewUnmeteredIntValueFromInt64(3),
		)

		require.NoError(t, err)
		assert.Equal(t, interpreter.NewUnmeteredIntValueFromInt64(3), result)
	})

	t.Run("test on local var", func(t *testing.T) {

		t.Parallel()

		result, err := CompileAndInvoke(t,
			`
              fun main(x: Int): Int {
                  post {
                      y == 5
                  }
                  var y = x + 2
                  return y
              }
            `,
			"main",
			interpreter.NewUnmeteredIntValueFromInt64(3),
		)

		require.NoError(t, err)
		assert.Equal(t, interpreter.NewUnmeteredIntValueFromInt64(5), result)
	})

	t.Run("test on local var failed with message", func(t *testing.T) {

		t.Parallel()

		_, err := CompileAndInvoke(t,
			`
              fun main(x: Int): Int {
                  post {
                      y == 5: "x must be 5"
                  }
                  var y = x + 2
                  return y
              }
            `,
			"main",
			interpreter.NewUnmeteredIntValueFromInt64(4),
		)

		require.Error(t, err)
		assert.ErrorContains(t, err, "x must be 5")
	})

	t.Run("post conditions order", func(t *testing.T) {

		t.Parallel()

		_, logs, err := CompileAndInvokeWithConditionLogs(
			t,
			`
              struct A: B {
                  fun test() {
                      post { conditionLog("A") }
                  }
              }

              struct interface B: C, D {
                  fun test() {
                      post { conditionLog("B") }
                  }
              }

              struct interface C: E, F {
                  fun test() {
                      post { conditionLog("C") }
                  }
              }

              struct interface D: F {
                  fun test() {
                      post { conditionLog("D") }
                  }
              }

              struct interface E {
                  fun test() {
                      post { conditionLog("E") }
                  }
              }

              struct interface F {
                  fun test() {
                      post { conditionLog("F") }
                  }
              }

              fun main() {
                  let a = A()
                  a.test()
              }
            `,
			"main",
		)
		require.NoError(t, err)

		// The post-condition of the concrete type is executed first, before the interfaces.
		// The post-conditions of the interfaces are executed after that, with the reversed depth-first pre-order.
		assert.Equal(t, []string{"\"A\"", "\"D\"", "\"F\"", "\"E\"", "\"C\"", "\"B\""}, logs)
	})

	t.Run("result var failed", func(t *testing.T) {

		t.Parallel()

		_, err := CompileAndInvoke(t,
			`
              fun main(x: Int): Int {
                  post {
                      result == 0: "x must be zero"
                  }
                  return x
              }
            `,
			"main",
			interpreter.NewUnmeteredIntValueFromInt64(3),
		)

		require.Error(t, err)
		assert.ErrorContains(t, err, "x must be zero")
	})

	t.Run("result var passed", func(t *testing.T) {

		t.Parallel()

		result, err := CompileAndInvoke(t,
			`
              fun main(x: Int): Int {
                  post {
                      result != 0
                  }
                  return x
              }
            `,
			"main",
			interpreter.NewUnmeteredIntValueFromInt64(3),
		)

		require.NoError(t, err)
		assert.Equal(t, interpreter.NewUnmeteredIntValueFromInt64(3), result)
	})

	t.Run("result var in inherited condition", func(t *testing.T) {

		t.Parallel()

		_, err := CompileAndInvoke(t,
			`
              struct interface A {
                  fun test(_ a: Int): Int {
                      post { result > 10: "result must be larger than 10" }
                  }
              }

              struct interface B: A {
                  fun test(_ a: Int): Int
              }

              struct C: B {
                  fun test(_ a: Int): Int {
                      return a + 3
                  }
              }

              fun main(_ a: Int): Int {
                  let c = C()
                  return c.test(a)
              }
            `,
			"main",
			interpreter.NewUnmeteredIntValueFromInt64(4),
		)

		require.Error(t, err)
		assert.ErrorContains(t, err, "result must be larger than 10")
	})

	t.Run("resource typed result var passed", func(t *testing.T) {

		t.Parallel()

		result, err := CompileAndInvoke(t,
			`
              resource R {
                  var i: Int
                  init() {
                      self.i = 4
                  }
              }

              fun main(): @R {
                  post {
                      result.i > 0
                  }

                  return <- create R()
              }
            `,
			"main",
		)

		require.NoError(t, err)
		assert.IsType(t, &interpreter.CompositeValue{}, result)
	})

	t.Run("resource typed result var failed", func(t *testing.T) {

		t.Parallel()

		_, err := CompileAndInvoke(t,
			`
              resource R {
                  var i: Int
                  init() {
                      self.i = 4
                  }
              }

              fun main(): @R {
                  post {
                      result.i > 10
                  }


                  return <- create R()
              }
            `,
			"main",
		)

		require.Error(t, err)
		assert.ErrorContains(t, err, "pre/post condition failed")
	})

	t.Run("inherited with different param names", func(t *testing.T) {

		t.Parallel()

		_, err := CompileAndInvoke(t,
			`
              struct interface A {
                  fun test(a x: Int): Int {
                      post { x > 10: "a must be larger than 10" }
                  }
              }

              struct interface B: A {
                  fun test(a y: Int): Int
              }

              struct C: B {
                  fun test(a z: Int): Int {
                      return z + 3
                  }
              }

              fun main(_ a: Int): Int {
                  let c = C()
                  return c.test(a: a)
              }
            `,
			"main",
			interpreter.NewUnmeteredIntValueFromInt64(4),
		)

		require.Error(t, err)
		assert.ErrorContains(t, err, "a must be larger than 10")
	})
}

func TestIfLet(t *testing.T) {

	t.Parallel()

	test := func(t *testing.T, argument vm.Value) vm.Value {
		result, err := CompileAndInvoke(t,
			`
              fun main(x: Int?): Int {
                  if let y = x {
                     return y
                  } else {
                     return 2
                  }
              }
            `,
			"main",
			argument,
		)
		require.NoError(t, err)
		return result
	}

	t.Run("some", func(t *testing.T) {

		t.Parallel()

		actual := test(t,
			interpreter.NewUnmeteredSomeValueNonCopying(
				interpreter.NewUnmeteredIntValueFromInt64(1),
			),
		)
		assert.Equal(t, interpreter.NewUnmeteredIntValueFromInt64(1), actual)
	})

	t.Run("nil", func(t *testing.T) {

		t.Parallel()

		actual := test(t, interpreter.NilValue{})
		assert.Equal(t, interpreter.NewUnmeteredIntValueFromInt64(2), actual)
	})
}

func TestIfLetScope(t *testing.T) {

	t.Parallel()

	test := func(t *testing.T, argument vm.Value) vm.Value {
		result, err := CompileAndInvoke(t,
			`
              fun test(y: Int?): Int {
                  let x = 1
                  var z = 0
                  if let x = y {
                      z = x
                  } else {
                      z = x
                  }
                  return x + z
              }
            `,
			"test",
			argument,
		)
		require.NoError(t, err)
		return result
	}

	t.Run("some", func(t *testing.T) {

		t.Parallel()

		actual := test(t,
			interpreter.NewUnmeteredSomeValueNonCopying(
				interpreter.NewUnmeteredIntValueFromInt64(10),
			),
		)
		assert.Equal(t, interpreter.NewUnmeteredIntValueFromInt64(11), actual)
	})

	t.Run("nil", func(t *testing.T) {

		t.Parallel()

		actual := test(t, interpreter.NilValue{})
		assert.Equal(t, interpreter.NewUnmeteredIntValueFromInt64(2), actual)
	})
}

func TestSwitch(t *testing.T) {

	t.Parallel()

	t.Run("1", func(t *testing.T) {
		t.Parallel()

		result, err := CompileAndInvoke(t,
			`
              fun test(x: Int): Int {
                  var a = 0
                  switch x {
                      case 1:
                          a = a + 1
                      case 2:
                          a = a + 2
                      default:
                          a = a + 3
                  }
                  return a
              }
            `,
			"test",
			interpreter.NewUnmeteredIntValueFromInt64(1),
		)
		require.NoError(t, err)
		assert.Equal(t, interpreter.NewUnmeteredIntValueFromInt64(1), result)
	})

	t.Run("2", func(t *testing.T) {
		t.Parallel()

		result, err := CompileAndInvoke(t,
			`
              fun test(x: Int): Int {
                  var a = 0
                  switch x {
                      case 1:
                          a = a + 1
                      case 2:
                          a = a + 2
                      default:
                          a = a + 3
                  }
                  return a
              }
            `,
			"test",
			interpreter.NewUnmeteredIntValueFromInt64(2),
		)
		require.NoError(t, err)
		assert.Equal(t, interpreter.NewUnmeteredIntValueFromInt64(2), result)
	})

	t.Run("4", func(t *testing.T) {
		t.Parallel()

		result, err := CompileAndInvoke(t,
			`
              fun test(x: Int): Int {
                  var a = 0
                  switch x {
                      case 1:
                          a = a + 1
                      case 2:
                          a = a + 2
                      default:
                          a = a + 3
                  }
                  return a
              }
            `,
			"test",
			interpreter.NewUnmeteredIntValueFromInt64(4),
		)
		require.NoError(t, err)
		assert.Equal(t, interpreter.NewUnmeteredIntValueFromInt64(3), result)
	})
}

func TestDefaultFunctionsWithConditions(t *testing.T) {

	t.Parallel()

	t.Run("default in parent, conditions in child", func(t *testing.T) {
		t.Parallel()

		_, logs, err := CompileAndInvokeWithConditionLogs(t,
			`
              struct interface Foo {
                  fun test(_ a: Int) {
                      conditionLog("invoked Foo.test()")
                  }
              }

              struct interface Bar: Foo {
                  fun test(_ a: Int) {
                      pre {
                           conditionLog("invoked Bar.test() pre-condition")
                      }

                      post {
                           conditionLog("invoked Bar.test() post-condition")
                      }
                  }
              }

              struct Test: Bar {}

              fun main() {
                 Test().test(5)
              }
            `,
			"main",
		)

		require.NoError(t, err)
		require.Equal(
			t,
			[]string{
				"\"invoked Bar.test() pre-condition\"",
				"\"invoked Foo.test()\"",
				"\"invoked Bar.test() post-condition\"",
			},
			logs,
		)
	})

	t.Run("default and conditions in parent, more conditions in child", func(t *testing.T) {
		t.Parallel()

		_, logs, err := CompileAndInvokeWithConditionLogs(t,
			`
              struct interface Foo {
                  fun test(_ a: Int) {
                      pre {
                           conditionLog("invoked Foo.test() pre-condition")
                      }
                      post {
                           conditionLog("invoked Foo.test() post-condition")
                      }
                      conditionLog("invoked Foo.test()")
                  }
              }

              struct interface Bar: Foo {
                  fun test(_ a: Int) {
                      pre {
                           conditionLog("invoked Bar.test() pre-condition")
                      }

                      post {
                           conditionLog("invoked Bar.test() post-condition")
                      }
                  }
              }

              struct Test: Bar {}

              fun main() {
                 Test().test(5)
              }
            `,
			"main",
		)

		require.NoError(t, err)
		require.Equal(
			t,
			[]string{
				"\"invoked Bar.test() pre-condition\"",
				"\"invoked Foo.test() pre-condition\"",
				"\"invoked Foo.test()\"",
				"\"invoked Foo.test() post-condition\"",
				"\"invoked Bar.test() post-condition\"",
			},
			logs,
		)
	})

}

func TestBeforeFunctionInPostConditions(t *testing.T) {

	t.Parallel()

	t.Run("condition in same type", func(t *testing.T) {
		t.Parallel()

		var logs []string

		_, logs, err := CompileAndInvokeWithConditionLogs(t,
			`
              struct Test {
                  var i: Int

                  init() {
                      self.i = 2
                  }

                  fun test() {
                      post {
                          conditionLog(before(self.i).toString())
                          conditionLog(self.i.toString())
                      }
                      self.i = 5
                  }
              }

              fun main() {
                 Test().test()
              }
            `,
			"main",
		)

		require.NoError(t, err)
		require.Equal(
			t,
			[]string{
				"\"2\"",
				"\"5\"",
			},
			logs,
		)
	})

	t.Run("inherited condition", func(t *testing.T) {
		t.Parallel()

		_, logs, err := CompileAndInvokeWithConditionLogs(t,
			`
                struct interface Foo {
                    var i: Int

                    fun test() {
                        post {
                            conditionLog(before(self.i).toString())
                            conditionLog(self.i.toString())
                        }
                        self.i = 5
                    }
                }

                struct Test: Foo {
                    var i: Int

                    init() {
                        self.i = 2
                    }
                }

                fun main() {
                    Test().test()
                }
            `,
			"main",
		)

		require.NoError(t, err)
		require.Equal(
			t,
			[]string{
				"\"2\"",
				"\"5\"",
			},
			logs,
		)
	})

	t.Run("multiple inherited conditions", func(t *testing.T) {
		t.Parallel()

		_, logs, err := CompileAndInvokeWithConditionLogs(t,
			`
              struct interface Foo {
                  var i: Int

                  fun test() {
                      post {
                          conditionLog(before(self.i).toString())
                          conditionLog(before(self.i + 1).toString())
                          conditionLog(self.i.toString())
                      }
                      self.i = 8
                  }
              }

              struct interface Bar: Foo {
                  var i: Int

                  fun test() {
                      post {
                          conditionLog(before(self.i + 3).toString())
                      }
                  }
              }


              struct Test: Bar {
                  var i: Int

                  init() {
                      self.i = 2
                  }
              }

              fun main() {
                  Test().test()
              }
            `,
			"main",
		)

		require.NoError(t, err)
		require.Equal(
			t,
			[]string{"\"2\"", "\"3\"", "\"8\"", "\"5\""},
			logs,
		)
	})

	t.Run("resource access in inherited before-statement", func(t *testing.T) {

		t.Parallel()

		_, err := CompileAndInvoke(t,
			`
              resource interface RI {
                  var i: Int

                  fun test(_ r: @R) {
                      post {
                          before(r.i) == 4
                      }
                  }
              }

              resource R: RI {
                  var i: Int
                  init() {
                      self.i = 4
                  }

                  fun test(_ r: @R) {
                      destroy r
                  }
              }

              fun main() {
                  var r1 <- create R()
                  var r2 <- create R()

                  r1.test(<- r2)

                  destroy r1
              }
            `,
			"main",
		)

		require.NoError(t, err)
	})
}

func TestEmit(t *testing.T) {

	t.Parallel()

	var eventEmitted bool

	vmConfig := vm.NewConfig(interpreter.NewInMemoryStorage(nil))
	vmConfig.OnEventEmitted = func(
		context interpreter.ValueExportContext,
		locationRange interpreter.LocationRange,
		eventType *sema.CompositeType,
		eventFields []interpreter.Value,
	) error {
		require.False(t, eventEmitted)
		eventEmitted = true

		assert.Equal(t,
			[]interpreter.Value{
				interpreter.NewUnmeteredIntValueFromInt64(1),
			},
			eventFields,
		)

		assert.Equal(t,
			TestLocation.TypeID(nil, "Inc"),
			eventType.ID(),
		)

		return nil
	}

	_, err := CompileAndInvokeWithOptions(t,
		`
          event Inc(val: Int)

          fun test(x: Int) {
              emit Inc(val: x)
          }
        `,
		"test",
		CompilerAndVMOptions{
			VMConfig: vmConfig,
		},
		interpreter.NewUnmeteredIntValueFromInt64(1),
	)
	require.NoError(t, err)

	require.True(t, eventEmitted)
}

func TestCasting(t *testing.T) {

	t.Parallel()

	t.Run("simple cast success", func(t *testing.T) {
		t.Parallel()

		result, err := CompileAndInvoke(t,
			`
              fun test(x: Int): AnyStruct {
                  return x as Int?
              }
            `,
			"test",
			interpreter.NewUnmeteredIntValueFromInt64(2),
		)
		require.NoError(t, err)
		assert.Equal(t, interpreter.NewUnmeteredSomeValueNonCopying(interpreter.NewUnmeteredIntValueFromInt64(2)), result)
	})

	t.Run("force cast success", func(t *testing.T) {
		t.Parallel()

		result, err := CompileAndInvoke(t,
			`
              fun test(x: AnyStruct): Int {
                  return x as! Int
              }
            `,
			"test",
			interpreter.NewUnmeteredIntValueFromInt64(2),
		)
		require.NoError(t, err)
		assert.Equal(t, interpreter.NewUnmeteredIntValueFromInt64(2), result)
	})

	t.Run("force cast fail", func(t *testing.T) {
		t.Parallel()

		_, err := CompileAndInvoke(t,
			`
              fun test(x: AnyStruct): Int {
                  return x as! Int
              }
            `,
			"test",
			interpreter.TrueValue,
		)
		require.Error(t, err)
		assert.Equal(
			t,
			&interpreter.ForceCastTypeMismatchError{
				ExpectedType: sema.IntType,
				ActualType:   sema.BoolType,
				LocationRange: interpreter.LocationRange{
					Location: TestLocation,
					HasPosition: bbq.Position{
						StartPos: ast.Position{
							Offset: 70,
							Line:   3,
							Column: 25,
						},
						EndPos: ast.Position{
							Offset: 78,
							Line:   3,
							Column: 33,
						},
					},
				},
			},
			err,
		)
	})

	t.Run("failable cast success", func(t *testing.T) {
		t.Parallel()

		result, err := CompileAndInvoke(t,
			`
              fun test(x: AnyStruct): Int? {
                  return x as? Int
              }
            `,
			"test",
			interpreter.NewUnmeteredIntValueFromInt64(2),
		)
		require.NoError(t, err)
		assert.Equal(t, interpreter.NewUnmeteredSomeValueNonCopying(interpreter.NewUnmeteredIntValueFromInt64(2)), result)
	})

	t.Run("failable cast fail", func(t *testing.T) {
		t.Parallel()

		result, err := CompileAndInvoke(t,
			`
              fun test(x: AnyStruct): Int? {
                  return x as? Int
              }
            `,
			"test",
			interpreter.TrueValue,
		)
		require.NoError(t, err)
		assert.Equal(t, interpreter.Nil, result)
	})
}

func TestBlockScope(t *testing.T) {

	t.Parallel()

	test := func(t *testing.T, argument vm.Value) vm.Value {

		result, err := CompileAndInvoke(t,
			`
                fun test(y: Bool): Int {
                    let x = 1
                    if y {
                        let x = 2
                    } else {
                        let x = 3
                    }
                    return x
                }
            `,
			"test",
			argument,
		)
		require.NoError(t, err)
		return result
	}

	t.Run("true", func(t *testing.T) {
		t.Parallel()

		actual := test(t, interpreter.TrueValue)
		require.Equal(t, interpreter.NewUnmeteredIntValueFromInt64(1), actual)
	})

	t.Run("false", func(t *testing.T) {
		t.Parallel()

		actual := test(t, interpreter.FalseValue)
		require.Equal(t, interpreter.NewUnmeteredIntValueFromInt64(1), actual)
	})
}

func TestBlockScope2(t *testing.T) {

	t.Parallel()

	test := func(t *testing.T, argument vm.Value) vm.Value {

		result, err := CompileAndInvoke(t,
			`
                fun test(y: Bool): Int {
                    let x = 1
                    var z = 0
                    if y {
                        var x = x
                        x = 2
                        z = x
                    } else {
                        var x = x
                        x = 3
                        z = x
                    }
                    return x + z
                }
            `,
			"test",
			argument,
		)
		require.NoError(t, err)
		return result
	}

	t.Run("true", func(t *testing.T) {
		t.Parallel()

		actual := test(t, interpreter.TrueValue)
		require.Equal(t, interpreter.NewUnmeteredIntValueFromInt64(3), actual)
	})

	t.Run("false", func(t *testing.T) {
		t.Parallel()

		actual := test(t, interpreter.FalseValue)
		require.Equal(t, interpreter.NewUnmeteredIntValueFromInt64(4), actual)
	})
}

func TestIntegers(t *testing.T) {

	t.Parallel()

	test := func(integerType sema.Type) {

		t.Run(integerType.String(), func(t *testing.T) {

			t.Parallel()

			result, err := CompileAndInvoke(t,
				fmt.Sprintf(`
                        fun test(): %s {
                            return 2 + 3
                        }
                    `,
					integerType,
				),
				"test",
			)
			require.NoError(t, err)

			assert.Equal(t, "5", result.String())
			assert.Equal(t,
				integerType,
				interpreter.MustConvertStaticToSemaType(result.StaticType(nil), nil),
			)
		})
	}

	for _, integerType := range common.Concat(
		sema.AllUnsignedIntegerTypes,
		sema.AllSignedIntegerTypes,
	) {
		test(integerType)
	}
}

func TestAddress(t *testing.T) {

	t.Parallel()

	result, err := CompileAndInvoke(t,
		`
            fun test(): Address {
                return 0x2
            }
        `,
		"test",
	)
	require.NoError(t, err)

	assert.Equal(t, "0x0000000000000002", result.String())
	assert.Equal(t,
		interpreter.PrimitiveStaticTypeAddress,
		result.StaticType(nil),
	)
}

func TestFixedPoint(t *testing.T) {

	t.Parallel()

	test := func(fixedPointType sema.Type) {

		t.Run(fixedPointType.String(), func(t *testing.T) {

			t.Parallel()

			result, err := CompileAndInvoke(t,
				fmt.Sprintf(`
                        fun test(): %s {
                            return 2.1 + 7.9
                        }
                    `,
					fixedPointType,
				),
				"test",
			)
			require.NoError(t, err)

			assert.Equal(t, "10.00000000", result.String())
			assert.Equal(t,
				fixedPointType,
				interpreter.MustConvertStaticToSemaType(result.StaticType(nil), nil),
			)
		})
	}

	for _, fixedPointType := range common.Concat(
		sema.AllUnsignedFixedPointTypes,
		sema.AllSignedFixedPointTypes,
	) {
		test(fixedPointType)
	}
}

func TestForLoop(t *testing.T) {

	t.Parallel()

	t.Run("array", func(t *testing.T) {
		t.Parallel()

		result, err := CompileAndInvoke(t,
			`
                fun test(): Int {
                    var array = [5, 6, 7, 8]
                    var sum = 0
                    for e in array {
                        sum = sum + e
                    }

                    return sum
                }
            `,
			"test",
		)
		require.NoError(t, err)
		assert.Equal(t, interpreter.NewUnmeteredIntValueFromInt64(26), result)
	})

	t.Run("array with index", func(t *testing.T) {
		t.Parallel()

		result, err := CompileAndInvoke(t,
			`
                fun test(): String {
                    var array = ["a", "b", "c", "d"]
                    var keys = ""
                    var values = ""
                    for i, e in array {
                        keys = keys.concat(i.toString())
                        values = values.concat(e)
                    }

                    return keys.concat("_").concat(values)
                }
            `,
			"test",
		)
		require.NoError(t, err)
		assert.Equal(t, interpreter.NewUnmeteredStringValue("0123_abcd"), result)
	})

	t.Run("array loop scoping", func(t *testing.T) {
		t.Parallel()

		result, err := CompileAndInvoke(t,
			`
                fun test(): String {
                    var array = [5, 6, 7, 8]

                    var offset = 10
                    var values = ""

                    for e in array {
                        var offset = 1
                        var e = e + offset
                        values = values.concat(e.toString())
                    }

                    return values
                }
            `,
			"test",
		)
		require.NoError(t, err)
		assert.Equal(t, interpreter.NewUnmeteredStringValue("6789"), result)
	})
}

func TestCompileIf(t *testing.T) {

	t.Parallel()

	test := func(t *testing.T, argument vm.Value) vm.Value {
		result, err := CompileAndInvoke(t,
			`
                fun test(x: Bool): Int {
                    var y = 0
                    if x {
                        y = 1
                    } else {
                        y = 2
                    }
                    return y
                }
            `,
			"test",
			argument,
		)
		require.NoError(t, err)
		return result
	}

	t.Run("true", func(t *testing.T) {
		t.Parallel()

		actual := test(t, interpreter.TrueValue)
		require.Equal(t, interpreter.NewUnmeteredIntValueFromInt64(1), actual)
	})

	t.Run("false", func(t *testing.T) {
		t.Parallel()

		actual := test(t, interpreter.FalseValue)
		require.Equal(t, interpreter.NewUnmeteredIntValueFromInt64(2), actual)
	})
}

func TestCompileConditional(t *testing.T) {

	t.Parallel()

	test := func(t *testing.T, argument vm.Value) vm.Value {
		result, err := CompileAndInvoke(t,
			`
                fun test(x: Bool): Int {
                    return x ? 1 : 2
                }
            `,
			"test",
			argument,
		)
		require.NoError(t, err)
		return result
	}

	t.Run("true", func(t *testing.T) {
		t.Parallel()

		actual := test(t, interpreter.TrueValue)
		require.Equal(t, interpreter.NewUnmeteredIntValueFromInt64(1), actual)
	})

	t.Run("false", func(t *testing.T) {
		t.Parallel()

		actual := test(t, interpreter.FalseValue)
		require.Equal(t, interpreter.NewUnmeteredIntValueFromInt64(2), actual)
	})
}

func TestCompileOr(t *testing.T) {

	t.Parallel()

	test := func(t *testing.T, x, y vm.Value) vm.Value {
		result, err := CompileAndInvoke(t,
			`
                struct Tester {
                    let x: Bool
                    let y: Bool
                    var z: Int

                    init(x: Bool, y: Bool) {
                        self.x = x
                        self.y = y
                        self.z = 0
                    }

                    fun a(): Bool {
                        self.z = 1
                        return self.x
                    }

                    fun b(): Bool {
                        self.z = 2
                        return self.y
                    }

                    fun test(): Int {
                        if self.a() || self.b() {
                            return self.z + 10
                        } else {
                            return self.z + 20
                        }
                    }
                }

                fun test(x: Bool, y: Bool): Int {
                    return Tester(x: x, y: y).test()
                }
            `,
			"test",
			x,
			y,
		)
		require.NoError(t, err)
		return result
	}

	t.Run("true, true", func(t *testing.T) {
		t.Parallel()

		actual := test(t, interpreter.TrueValue, interpreter.TrueValue)
		require.Equal(t, interpreter.NewUnmeteredIntValueFromInt64(11), actual)
	})

	t.Run("true, false", func(t *testing.T) {
		t.Parallel()

		actual := test(t, interpreter.TrueValue, interpreter.FalseValue)
		require.Equal(t, interpreter.NewUnmeteredIntValueFromInt64(11), actual)
	})

	t.Run("false, true", func(t *testing.T) {
		t.Parallel()

		actual := test(t, interpreter.FalseValue, interpreter.TrueValue)
		require.Equal(t, interpreter.NewUnmeteredIntValueFromInt64(12), actual)
	})

	t.Run("false, false", func(t *testing.T) {
		t.Parallel()

		actual := test(t, interpreter.FalseValue, interpreter.FalseValue)
		require.Equal(t, interpreter.NewUnmeteredIntValueFromInt64(22), actual)
	})
}

func TestCompileAnd(t *testing.T) {

	t.Parallel()

	test := func(t *testing.T, x, y vm.Value) vm.Value {
		result, err := CompileAndInvoke(t,
			`
                struct Tester {
                    let x: Bool
                    let y: Bool
                    var z: Int

                    init(x: Bool, y: Bool) {
                        self.x = x
                        self.y = y
                        self.z = 0
                    }

                    fun a(): Bool {
                        self.z = 1
                        return self.x
                    }

                    fun b(): Bool {
                        self.z = 2
                        return self.y
                    }

                    fun test(): Int {
                        if self.a() && self.b() {
                            return self.z + 10
                        } else {
                            return self.z + 20
                        }
                    }
                }

                fun test(x: Bool, y: Bool): Int {
                    return Tester(x: x, y: y).test()
                }
            `,
			"test",
			x,
			y,
		)
		require.NoError(t, err)
		return result
	}

	t.Run("true, true", func(t *testing.T) {
		t.Parallel()

		actual := test(t, interpreter.TrueValue, interpreter.TrueValue)
		require.Equal(t, interpreter.NewUnmeteredIntValueFromInt64(12), actual)
	})

	t.Run("true, false", func(t *testing.T) {
		t.Parallel()

		actual := test(t, interpreter.TrueValue, interpreter.FalseValue)
		require.Equal(t, interpreter.NewUnmeteredIntValueFromInt64(22), actual)
	})

	t.Run("false, true", func(t *testing.T) {
		t.Parallel()

		actual := test(t, interpreter.FalseValue, interpreter.TrueValue)
		require.Equal(t, interpreter.NewUnmeteredIntValueFromInt64(21), actual)
	})

	t.Run("false, false", func(t *testing.T) {
		t.Parallel()

		actual := test(t, interpreter.FalseValue, interpreter.FalseValue)
		require.Equal(t, interpreter.NewUnmeteredIntValueFromInt64(21), actual)
	})
}

func TestCompileUnaryNot(t *testing.T) {

	t.Parallel()

	test := func(t *testing.T, argument vm.Value) vm.Value {

		actual, err := CompileAndInvoke(t,
			`
              fun test(x: Bool): Bool {
                  return !x
              }
            `,
			"test",
			argument,
		)
		require.NoError(t, err)

		return actual
	}

	t.Run("true", func(t *testing.T) {
		t.Parallel()

		actual := test(t, interpreter.TrueValue)
		require.Equal(t, interpreter.FalseValue, actual)
	})

	t.Run("false", func(t *testing.T) {
		t.Parallel()

		actual := test(t, interpreter.FalseValue)
		require.Equal(t, interpreter.TrueValue, actual)
	})
}

func TestCompileUnaryNegate(t *testing.T) {

	t.Parallel()

	actual, err := CompileAndInvoke(t,
		`
            fun test(x: Int): Int {
                return -x
            }
        `,
		"test",
		interpreter.NewUnmeteredIntValueFromInt64(42),
	)
	require.NoError(t, err)

	assert.Equal(t, interpreter.NewUnmeteredIntValueFromInt64(-42), actual)
}

func TestCompileUnaryDeref(t *testing.T) {

	t.Parallel()

	actual, err := CompileAndInvoke(t,
		`
            fun test(): Int {
                let x = 42
                let ref: &Int = &x
                return *ref
            }
        `,
		"test",
	)
	require.NoError(t, err)

	assert.Equal(t, interpreter.NewUnmeteredIntValueFromInt64(42), actual)
}

func TestCompileUnaryDerefSome(t *testing.T) {

	t.Parallel()

	actual, err := CompileAndInvoke(t,
		`
            fun test(): Int? {
                let x = 42
                let ref: &Int = &x
                let optRef = ref as? &Int
                return *optRef
            }
        `,
		"test",
	)
	require.NoError(t, err)

	assert.Equal(t,
		interpreter.NewUnmeteredSomeValueNonCopying(interpreter.NewUnmeteredIntValueFromInt64(42)),
		actual,
	)
}

func TestCompileUnaryDerefNil(t *testing.T) {

	t.Parallel()

	actual, err := CompileAndInvoke(t,
		`
            fun test(): Int? {
                let optRef: &Int? = nil
                return *optRef
            }
        `,
		"test",
	)
	require.NoError(t, err)

	assert.Equal(t, interpreter.Nil, actual)
}

func TestBinary(t *testing.T) {

	t.Parallel()

	test := func(op string, expected vm.Value) {

		t.Run(op, func(t *testing.T) {

			t.Parallel()

			actual, err := CompileAndInvoke(t,
				fmt.Sprintf(`
                        fun test(): AnyStruct {
                            return 6 %s 4
                        }
                    `,
					op,
				),
				"test",
			)
			require.NoError(t, err)

			ValuesAreEqual(nil, expected, actual)
		})
	}

	tests := map[string]vm.Value{
		"+": interpreter.NewUnmeteredIntValueFromInt64(10),
		"-": interpreter.NewUnmeteredIntValueFromInt64(2),
		"*": interpreter.NewUnmeteredIntValueFromInt64(24),
		"/": interpreter.NewUnmeteredIntValueFromInt64(1),
		"%": interpreter.NewUnmeteredIntValueFromInt64(2),

		"<":  interpreter.FalseValue,
		"<=": interpreter.FalseValue,
		">":  interpreter.TrueValue,
		">=": interpreter.TrueValue,

		"==": interpreter.FalseValue,
		"!=": interpreter.TrueValue,

		"&":  interpreter.NewUnmeteredIntValueFromInt64(4),
		"|":  interpreter.NewUnmeteredIntValueFromInt64(6),
		"^":  interpreter.NewUnmeteredIntValueFromInt64(2),
		"<<": interpreter.NewUnmeteredIntValueFromInt64(96),
		">>": interpreter.NewUnmeteredIntValueFromInt64(0),
	}

	for op, value := range tests {
		test(op, value)
	}
}

func TestCompileForce(t *testing.T) {

	t.Parallel()

	t.Run("non-nil", func(t *testing.T) {
		t.Parallel()

		actual, err := CompileAndInvoke(t,
			`
                fun test(x: Int?): Int {
                    return x!
                }
            `,
			"test",
			interpreter.NewUnmeteredSomeValueNonCopying(interpreter.NewUnmeteredIntValueFromInt64(42)),
		)

		require.NoError(t, err)
		assert.Equal(t, interpreter.NewUnmeteredIntValueFromInt64(42), actual)
	})

	t.Run("non-nil, AnyStruct", func(t *testing.T) {
		t.Parallel()

		actual, err := CompileAndInvoke(t,
			`
                fun test(x: Int?): AnyStruct {
                    let y: AnyStruct = x
                    return y!
                }
            `,
			"test",
			interpreter.NewUnmeteredSomeValueNonCopying(interpreter.NewUnmeteredIntValueFromInt64(42)),
		)

		require.NoError(t, err)
		assert.Equal(t, interpreter.NewUnmeteredIntValueFromInt64(42), actual)
	})

	t.Run("nil", func(t *testing.T) {
		t.Parallel()

		_, err := CompileAndInvoke(t,
			`
                fun test(x: Int?): Int {
                    return x!
                }
            `,
			"test",
			interpreter.Nil,
		)
		require.Error(t, err)

		var forceNilError *interpreter.ForceNilError
		require.ErrorAs(t, err, &forceNilError)
	})

	t.Run("nil, AnyStruct", func(t *testing.T) {
		t.Parallel()

		_, err := CompileAndInvoke(t,
			`
                fun test(x: Int?): AnyStruct {
                    let y: AnyStruct = x
                    return y!
                }
            `,
			"test",
			interpreter.Nil,
		)
		require.Error(t, err)
		var forceNilError *interpreter.ForceNilError
		require.ErrorAs(t, err, &forceNilError)
	})

	t.Run("non-optional", func(t *testing.T) {
		t.Parallel()

		actual, err := CompileAndInvoke(t,
			`
                fun test(x: Int): Int {
                    return x!
                }
            `,
			"test",
			interpreter.NewUnmeteredIntValueFromInt64(42),
		)
		require.NoError(t, err)
		assert.Equal(t, interpreter.NewUnmeteredIntValueFromInt64(42), actual)
	})

	t.Run("non-optional, AnyStruct", func(t *testing.T) {
		t.Parallel()

		actual, err := CompileAndInvoke(t,
			`
                fun test(x: Int): AnyStruct {
                    let y: AnyStruct = x
                    return y!
                }
            `,
			"test",
			interpreter.NewUnmeteredIntValueFromInt64(42),
		)
		require.NoError(t, err)
		assert.Equal(t, interpreter.NewUnmeteredIntValueFromInt64(42), actual)
	})

}

func TestTypeConstructor(t *testing.T) {
	t.Parallel()

	t.Run("simple type", func(t *testing.T) {
		t.Parallel()

		actual, err := CompileAndInvoke(t,
			`
                fun test(): Type {
                    return Type<Int>()
                }
            `,
			"test",
		)
		require.NoError(t, err)
		assert.Equal(
			t,
			interpreter.NewTypeValue(nil, interpreter.PrimitiveStaticTypeInt),
			actual,
		)
	})

	t.Run("user defined type", func(t *testing.T) {
		t.Parallel()

		actual, err := CompileAndInvoke(t,
			`
                struct Foo{}
                fun test(): Type {
                    return Type<Foo>()
                }
            `,
			"test",
		)
		require.NoError(t, err)
		assert.Equal(
			t,
			interpreter.NewTypeValue(
				nil,
				interpreter.NewCompositeStaticTypeComputeTypeID(
					nil,
					TestLocation,
					"Foo",
				),
			),
			actual,
		)
	})
}

func TestTypeConversions(t *testing.T) {
	t.Parallel()

	t.Run("address", func(t *testing.T) {
		t.Parallel()

		actual, err := CompileAndInvoke(t,
			`
                fun test(): Address {
                    return Address(0x2)
                }
            `,
			"test",
		)
		require.NoError(t, err)
		assert.Equal(
			t,
			interpreter.AddressValue{
				0x0, 0x0, 0x0, 0x0, 0x0, 0x0, 0x0, 0x2,
			},
			actual,
		)
	})

	t.Run("Int", func(t *testing.T) {
		t.Parallel()

		actual, err := CompileAndInvoke(t,
			`
                fun test(): Int {
                    var v: Int64 = 5
                    return Int(v)
                }
            `,
			"test",
		)
		require.NoError(t, err)
		assert.Equal(
			t,
			interpreter.NewUnmeteredIntValueFromInt64(5),
			actual,
		)
	})
}

func TestReturnStatements(t *testing.T) {

	t.Parallel()

	t.Run("conditional return", func(t *testing.T) {
		t.Parallel()

		actual, err := CompileAndInvoke(t,
			`
              fun test(a: Bool): Int {
                  if a {
                      return 1
                  }
                  return 2
              }
            `,
			"test",
			interpreter.TrueValue,
		)

		require.NoError(t, err)
		assert.Equal(t, interpreter.NewUnmeteredIntValueFromInt64(1), actual)
	})

	t.Run("conditional return with post condition", func(t *testing.T) {
		t.Parallel()

		actual, logs, err := CompileAndInvokeWithConditionLogs(t,
			`
              fun test(a: Bool): Int {
                  post {
                      conditionLog("post condition executed")
                  }

                  if a {
                      return 1
                  }

                  if a {
                      // some statements, just to increase the number
                      // of statements inside the nested block
                      var b = 1
                      var c = 2
                      var d = 3
                      conditionLog("second condition reached 1")
                      conditionLog("second condition reached 2")
                  }

                  return 2
              }
            `,
			"test",
			interpreter.TrueValue,
		)

		require.NoError(t, err)
		assert.Equal(t, interpreter.NewUnmeteredIntValueFromInt64(1), actual)

		require.Equal(
			t,
			[]string{
				"\"post condition executed\"",
			},
			logs,
		)
	})

	t.Run("conditional return with post condition in initializer", func(t *testing.T) {
		t.Parallel()

		actual, logs, err := CompileAndInvokeWithConditionLogs(t,
			`
              struct Foo {
                  var i: Int
                  init(_ a: Bool) {
                      post {
                          conditionLog("post condition executed")
                      }
                      if a {
                          self.i = 5
                          return
                      } else {
                          self.i = 8
                      }
                  }
              }

              fun test(a: Bool): Int {
                  var foo = Foo(a)
                  return foo.i
              }
            `,
			"test",
			interpreter.TrueValue,
		)

		require.NoError(t, err)
		assert.Equal(t, interpreter.NewUnmeteredIntValueFromInt64(5), actual)

		require.Equal(
			t,
			[]string{
				"\"post condition executed\"",
			},
			logs,
		)
	})
}

func TestFunctionExpression(t *testing.T) {

	t.Parallel()

	actual, err := CompileAndInvoke(t,
		`
          fun test(): Int {
              let addOne = fun(_ x: Int): Int {
                  return x + 1
              }
              let x = 2
              return x + addOne(3)
          }
        `,
		"test",
	)
	require.NoError(t, err)

	require.NoError(t, err)
	assert.Equal(t, interpreter.NewUnmeteredIntValueFromInt64(6), actual)
}

func TestInnerFunction(t *testing.T) {

	t.Parallel()

	actual, err := CompileAndInvoke(t,
		`
          fun test(): Int {
              fun addOne(_ x: Int): Int {
                  return x + 1
              }
              let x = 2
              return x + addOne(3)
          }
        `,
		"test",
	)
	require.NoError(t, err)
	assert.Equal(t, interpreter.NewUnmeteredIntValueFromInt64(6), actual)
}

func TestContractAccount(t *testing.T) {
	t.Parallel()

	importLocation := common.NewAddressLocation(nil, common.Address{0x1}, "C")

	importedChecker, err := ParseAndCheckWithOptions(t,
		`
          contract C {
              fun test(): Address {
                  return self.account.address
              }
          }
        `,
		ParseAndCheckOptions{
			Location: importLocation,
		},
	)
	require.NoError(t, err)

	importCompiler := compiler.NewInstructionCompiler(
		interpreter.ProgramFromChecker(importedChecker),
		importedChecker.Location,
	)
	importedProgram := importCompiler.Compile()

	_, importedContractValue := initializeContract(
		t,
		importLocation,
		importedProgram,
		nil,
	)

	checker, err := ParseAndCheckWithOptions(t,
		`
          import C from 0x1

          fun test(): Address {
              return C.test()
          }
        `,
		ParseAndCheckOptions{
			Config: &sema.Config{
				ImportHandler: func(*sema.Checker, common.Location, ast.Range) (sema.Import, error) {
					return sema.ElaborationImport{
						Elaboration: importedChecker.Elaboration,
					}, nil
				},
			},
		},
	)
	require.NoError(t, err)

	comp := compiler.NewInstructionCompiler(
		interpreter.ProgramFromChecker(checker),
		checker.Location,
	)
	comp.Config.ImportHandler = func(location common.Location) *bbq.InstructionProgram {
		return importedProgram
	}

	program := comp.Compile()

	addressValue := interpreter.NewUnmeteredAddressValueFromBytes([]byte{0x1})

	vmConfig := &vm.Config{
		ImportHandler: func(location common.Location) *bbq.InstructionProgram {
			return importedProgram
		},
		ContractValueHandler: func(*vm.Context, common.Location) *interpreter.CompositeValue {
			return importedContractValue
		},
		TypeLoader: func(location common.Location, typeID interpreter.TypeID) sema.ContainedType {
			elaboration := importedChecker.Elaboration
			compositeType := elaboration.CompositeType(typeID)
			if compositeType != nil {
				return compositeType
			}

			return elaboration.InterfaceType(typeID)
		},
	}

	vmConfig.InjectedCompositeFieldsHandler = func(
		context interpreter.AccountCreationContext,
		_ common.Location,
		_ string,
		_ common.CompositeKind,
	) map[string]interpreter.Value {

		accountRef := stdlib.NewAccountReferenceValue(
			context,
			nil,
			addressValue,
			interpreter.FullyEntitledAccountAccess,
			interpreter.EmptyLocationRange,
		)

		return map[string]interpreter.Value{
			sema.ContractAccountFieldName: accountRef,
		}
	}

	vmInstance := vm.NewVM(scriptLocation(), program, vmConfig)

	result, err := vmInstance.InvokeExternally("test")
	require.NoError(t, err)
	require.Equal(t, 0, vmInstance.StackSize())

	require.Equal(
		t,
		interpreter.NewUnmeteredAddressValueFromBytes([]byte{0x1}),
		result,
	)
}

func TestResourceOwner(t *testing.T) {
	t.Parallel()

	importLocation := common.NewAddressLocation(nil, common.Address{0x1}, "C")

	importedChecker, err := ParseAndCheckWithOptions(t,
		`
          contract C {

              resource R {}

              fun test(): Address {
                  let r <- create R()
                  let path = /storage/r
                  self.account.storage.save(<- r, to: path)
                  let rRef = self.account.storage.borrow<&R>(from: path)!
                  return rRef.owner!.address
              }
          }
        `,
		ParseAndCheckOptions{
			Location: importLocation,
		},
	)
	require.NoError(t, err)

	importCompiler := compiler.NewInstructionCompiler(
		interpreter.ProgramFromChecker(importedChecker),
		importedChecker.Location,
	)
	importedProgram := importCompiler.Compile()

	_, importedContractValue := initializeContract(
		t,
		importLocation,
		importedProgram,
		nil,
	)

	checker, err := ParseAndCheckWithOptions(t,
		`
          import C from 0x1

          fun test(): Address {
              return C.test()
          }
        `,
		ParseAndCheckOptions{
			Config: &sema.Config{
				ImportHandler: func(*sema.Checker, common.Location, ast.Range) (sema.Import, error) {
					return sema.ElaborationImport{
						Elaboration: importedChecker.Elaboration,
					}, nil
				},
			},
		},
	)
	require.NoError(t, err)

	comp := compiler.NewInstructionCompiler(
		interpreter.ProgramFromChecker(checker),
		checker.Location,
	)
	comp.Config.ImportHandler = func(location common.Location) *bbq.InstructionProgram {
		return importedProgram
	}

	program := comp.Compile()

	addressValue := interpreter.NewUnmeteredAddressValueFromBytes([]byte{0x1})

	var uuid uint64 = 42

	vmConfig := &vm.Config{
		ImportHandler: func(location common.Location) *bbq.InstructionProgram {
			return importedProgram
		},
		ContractValueHandler: func(*vm.Context, common.Location) *interpreter.CompositeValue {
			return importedContractValue
		},
		TypeLoader: func(location common.Location, typeID interpreter.TypeID) sema.ContainedType {
			elaboration := importedChecker.Elaboration
			compositeType := elaboration.CompositeType(typeID)
			if compositeType != nil {
				return compositeType
			}

			return elaboration.InterfaceType(typeID)
		},
	}

	vmConfig.UUIDHandler = func() (uint64, error) {
		uuid++
		return uuid, nil
	}

	vmConfig.InjectedCompositeFieldsHandler = func(
		context interpreter.AccountCreationContext,
		_ common.Location,
		_ string,
		_ common.CompositeKind,
	) map[string]interpreter.Value {

		accountRef := stdlib.NewAccountReferenceValue(
			context,
			nil,
			addressValue,
			interpreter.FullyEntitledAccountAccess,
			interpreter.EmptyLocationRange,
		)

		return map[string]interpreter.Value{
			sema.ContractAccountFieldName: accountRef,
		}
	}

	vmConfig.AccountHandlerFunc = func(
		context interpreter.AccountCreationContext,
		address interpreter.AddressValue,
	) interpreter.Value {
		return stdlib.NewAccountValue(context, nil, address)
	}

	vmInstance := vm.NewVM(scriptLocation(), program, vmConfig)

	result, err := vmInstance.InvokeExternally("test")
	require.NoError(t, err)
	require.Equal(t, 0, vmInstance.StackSize())

	require.Equal(
		t,
		interpreter.NewUnmeteredAddressValueFromBytes([]byte{0x1}),
		result,
	)
}

func TestResourceUUID(t *testing.T) {
	t.Parallel()

	importLocation := common.NewAddressLocation(nil, common.Address{0x1}, "C")

	importedChecker, err := ParseAndCheckWithOptions(t,
		`
          contract C {

              resource R {}

              fun test(): UInt64 {
                  let r <- create R()
                  let uuid = r.uuid
                  destroy r
                  return uuid
              }
          }
        `,
		ParseAndCheckOptions{
			Location: importLocation,
		},
	)
	require.NoError(t, err)

	importCompiler := compiler.NewInstructionCompiler(
		interpreter.ProgramFromChecker(importedChecker),
		importedChecker.Location,
	)
	importedProgram := importCompiler.Compile()

	_, importedContractValue := initializeContract(
		t,
		importLocation,
		importedProgram,
		nil,
	)

	checker, err := ParseAndCheckWithOptions(t,
		`
          import C from 0x1

          fun test(): UInt64 {
              return C.test()
          }
        `,
		ParseAndCheckOptions{
			Config: &sema.Config{
				ImportHandler: func(*sema.Checker, common.Location, ast.Range) (sema.Import, error) {
					return sema.ElaborationImport{
						Elaboration: importedChecker.Elaboration,
					}, nil
				},
			},
		},
	)
	require.NoError(t, err)

	comp := compiler.NewInstructionCompiler(
		interpreter.ProgramFromChecker(checker),
		checker.Location,
	)
	comp.Config.ImportHandler = func(location common.Location) *bbq.InstructionProgram {
		return importedProgram
	}

	program := comp.Compile()

	var uuid uint64 = 42

	vmConfig := &vm.Config{
		ImportHandler: func(location common.Location) *bbq.InstructionProgram {
			return importedProgram
		},
		ContractValueHandler: func(*vm.Context, common.Location) *interpreter.CompositeValue {
			return importedContractValue
		},
		TypeLoader: func(location common.Location, typeID interpreter.TypeID) sema.ContainedType {
			elaboration := importedChecker.Elaboration
			compositeType := elaboration.CompositeType(typeID)
			if compositeType != nil {
				return compositeType
			}

			return elaboration.InterfaceType(typeID)
		},
	}

	vmConfig.UUIDHandler = func() (uint64, error) {
		uuid++
		return uuid, nil
	}

	vmConfig.AccountHandlerFunc = func(
		context interpreter.AccountCreationContext,
		address interpreter.AddressValue,
	) interpreter.Value {
		return stdlib.NewAccountValue(context, nil, address)
	}

	vmInstance := vm.NewVM(scriptLocation(), program, vmConfig)

	result, err := vmInstance.InvokeExternally("test")
	require.NoError(t, err)
	require.Equal(t, 0, vmInstance.StackSize())

	require.Equal(
		t,
		interpreter.NewUnmeteredUInt64Value(43),
		result,
	)
}

func TestUnclosedUpvalue(t *testing.T) {

	t.Parallel()

	actual, err := CompileAndInvoke(t,
		`
          fun test(): Int {
              let x = 1
              fun addToX(_ y: Int): Int {
                  return x + y
              }
              return addToX(2)
          }
        `,
		"test",
	)
	require.NoError(t, err)
	assert.Equal(t, interpreter.NewUnmeteredIntValueFromInt64(3), actual)
}

func TestUnclosedUpvalueNested(t *testing.T) {

	t.Parallel()

	actual, err := CompileAndInvoke(t,
		`
          fun test(): Int {
              let x = 1
              fun middle(): Int {
                  fun inner(): Int {
                      let y = 2
                      return x + y
                  }
                  return inner()
              }
              return middle()
          }
        `,
		"test",
	)
	require.NoError(t, err)
	assert.Equal(t, interpreter.NewUnmeteredIntValueFromInt64(3), actual)
}

func TestUnclosedUpvalueDeeplyNested(t *testing.T) {

	t.Parallel()

	actual, err := CompileAndInvoke(t,
		`
          fun test(): Int {
              let a = 1
              let b = 2
              fun middle(): Int {
                  let c = 3
                  let d = 4
                  fun inner(): Int {
                      let e = 5
                      let f = 6
                      return f + e + d + b + c + a
                  }
                  return inner()
              }
              return middle()
          }
        `,
		"test",
	)
	require.NoError(t, err)
	assert.Equal(t, interpreter.NewUnmeteredIntValueFromInt64(21), actual)
}

func TestUnclosedUpvalueAssignment(t *testing.T) {

	t.Parallel()

	actual, err := CompileAndInvoke(t,
		`
          fun test(): Int {
              var x = 1
              fun addToX(_ y: Int) {
                  x = x + y
              }
              addToX(2)
              return x
          }
        `,
		"test",
	)
	require.NoError(t, err)
	assert.Equal(t, interpreter.NewUnmeteredIntValueFromInt64(3), actual)
}

func TestUnclosedUpvalueAssignment2(t *testing.T) {

	t.Parallel()

	actual, err := CompileAndInvoke(t,
		`
          fun test(): Int {
              var x = 1
              fun addToX(_ y: Int) {
                  x = x + y
              }
              addToX(2)
              addToX(2)
              return x
          }
        `,
		"test",
	)
	require.NoError(t, err)
	assert.Equal(t, interpreter.NewUnmeteredIntValueFromInt64(5), actual)
}

func TestClosedUpvalue(t *testing.T) {

	t.Parallel()

	actual, err := CompileAndInvoke(t,
		`
          fun new(): fun(Int): Int {
              let x = 1
              fun addToX(_ y: Int): Int {
                  return x + y
              }
              return addToX
          }

          fun test(): Int {
              let f = new()
              return f(1) + f(2)
          }
        `,
		"test",
	)
	require.NoError(t, err)
	assert.Equal(t, interpreter.NewUnmeteredIntValueFromInt64(5), actual)
}

func TestClosedUpvalueVariableAssignmentBeforeReturn(t *testing.T) {

	t.Parallel()

	actual, err := CompileAndInvoke(t,
		`
          fun new(): fun(Int): Int {
              var x = 1
              fun addToX(_ y: Int): Int {
                  return x + y
              }
              x = 10
              return addToX
          }

          fun test(): Int {
              let f = new()
              return f(1) + f(2)
          }
        `,
		"test",
	)
	require.NoError(t, err)
	assert.Equal(t, interpreter.NewUnmeteredIntValueFromInt64(23), actual)
}

func TestClosedUpvalueAssignment(t *testing.T) {

	t.Parallel()

	actual, err := CompileAndInvoke(t,
		`
          fun new(): fun(Int): Int {
              var x = 1
              fun addToX(_ y: Int): Int {
                  x = x + y
                  return x
              }
              return addToX
          }

          fun test(): Int {
              let f = new()
              return f(1) + f(2)
          }
        `,
		"test",
	)
	require.NoError(t, err)
	assert.Equal(t, interpreter.NewUnmeteredIntValueFromInt64(6), actual)
}

func TestCounter(t *testing.T) {

	t.Parallel()

	actual, err := CompileAndInvoke(t,
		`
          fun newCounter(): fun(): Int {
              var count = 0
              return fun(): Int {
                  count = count + 1
                  return count
              }
          }

          fun test(): Int {
              let counter = newCounter()
              return counter() + counter() + counter()
          }
        `,
		"test",
	)
	require.NoError(t, err)
	assert.Equal(t, interpreter.NewUnmeteredIntValueFromInt64(6), actual)
}

func TestCounters(t *testing.T) {

	t.Parallel()

	actual, err := CompileAndInvoke(t,
		`
          fun newCounter(): fun(): Int {
              var count = 0
              return fun(): Int {
                  count = count + 1
                  return count
              }
          }

          fun test(): Int {
              let counter1 = newCounter()
              let counter2 = newCounter()
              return counter1() + counter2()
          }
        `,
		"test",
	)
	require.NoError(t, err)
	assert.Equal(t, interpreter.NewUnmeteredIntValueFromInt64(2), actual)
}

func TestCounterWithInitialization(t *testing.T) {

	t.Parallel()

	actual, err := CompileAndInvoke(t,
		`
          fun newCounter(): fun(): Int {
              var count = 0
              let res = fun(): Int {
                  count = count + 1
                  return count
              }
              res()
              return res
          }

          fun test(): Int {
              let counter1 = newCounter()
              let counter2 = newCounter()
              return counter1() + counter2()
          }
        `,
		"test",
	)
	require.NoError(t, err)
	assert.Equal(t, interpreter.NewUnmeteredIntValueFromInt64(4), actual)
}

func TestContractClosure(t *testing.T) {

	t.Parallel()

	importLocation := common.NewAddressLocation(nil, common.Address{0x1}, "Counter")

	importedChecker, err := ParseAndCheckWithOptions(t,
		`
          contract Counter {
              fun newCounter(): fun(): Int {
                  var count = 0
                  return fun(): Int {
                      count = count + 1
                      return count
                  }
              }
          }
        `,
		ParseAndCheckOptions{
			Location: importLocation,
		},
	)
	require.NoError(t, err)

	importCompiler := compiler.NewInstructionCompiler(
		interpreter.ProgramFromChecker(importedChecker),
		importedChecker.Location,
	)
	importedProgram := importCompiler.Compile()

	_, importedContractValue := initializeContract(
		t,
		importLocation,
		importedProgram,
		nil,
	)

	activation := sema.NewVariableActivation(sema.BaseValueActivation)
	activation.DeclareValue(stdlib.VMPanicFunction)

	checker, err := ParseAndCheckWithOptions(t,
		`
          import Counter from 0x1

          fun test(): Int {
              let counter1 = Counter.newCounter()
              let counter2 = Counter.newCounter()

              if counter1() != 1 { panic("first count wrong") }
              if counter1() != 2 { panic("second count wrong") }
              if counter2() != 1 { panic("third count wrong") }
              if counter2() != 2 { panic("fourth count wrong") }
              if counter1() != 3 { panic("fifth count wrong") }
              if counter2() != 3 { panic("sixth count wrong") }
              if counter2() != 4 { panic("seventh count wrong") }

              return counter1() + counter2()
          }
        `,
		ParseAndCheckOptions{
			Config: &sema.Config{
				ImportHandler: func(*sema.Checker, common.Location, ast.Range) (sema.Import, error) {
					return sema.ElaborationImport{
						Elaboration: importedChecker.Elaboration,
					}, nil
				},
				BaseValueActivationHandler: func(location common.Location) *sema.VariableActivation {
					return activation
				},
			},
		},
	)
	require.NoError(t, err)

	comp := compiler.NewInstructionCompiler(
		interpreter.ProgramFromChecker(checker),
		checker.Location,
	)
	comp.Config.ImportHandler = func(location common.Location) *bbq.InstructionProgram {
		return importedProgram
	}

	program := comp.Compile()

	vmConfig := &vm.Config{
		ImportHandler: func(location common.Location) *bbq.InstructionProgram {
			return importedProgram
		},
		ContractValueHandler: func(_ *vm.Context, location common.Location) *interpreter.CompositeValue {
			return importedContractValue
		},
		TypeLoader: func(location common.Location, typeID interpreter.TypeID) sema.ContainedType {
			elaboration := importedChecker.Elaboration
			compositeType := elaboration.CompositeType(typeID)
			if compositeType != nil {
				return compositeType
			}

			return elaboration.InterfaceType(typeID)
		},
		BuiltinGlobalsProvider: VMBuiltinGlobalsProviderWithDefaultsAndPanic,
	}

	vmInstance := vm.NewVM(scriptLocation(), program, vmConfig)

	result, err := vmInstance.InvokeExternally("test")
	require.NoError(t, err)
	require.Equal(t, 0, vmInstance.StackSize())
	assert.Equal(t, interpreter.NewUnmeteredIntValueFromInt64(9), result)
}

func TestCommonBuiltinTypeBoundFunctions(t *testing.T) {

	t.Parallel()

	t.Run("getType", func(t *testing.T) {

		t.Parallel()

		t.Run("int32", func(t *testing.T) {

			t.Parallel()

			actual, err := CompileAndInvoke(t,
				`
                    struct S {}

                    fun test(): Type {
                        let i: Int32 = 6
                        return i.getType()
                    }
                `,
				"test",
			)
			require.NoError(t, err)
			assert.Equal(
				t,
				interpreter.NewUnmeteredTypeValue(
					interpreter.PrimitiveStaticTypeInt32,
				),
				actual,
			)
		})

		t.Run("struct", func(t *testing.T) {

			t.Parallel()

			actual, err := CompileAndInvoke(t,
				`
                    struct S {}

                    fun test(): Type {
                        let s = S()
                        return s.getType()
                    }
                `,
				"test",
			)
			require.NoError(t, err)
			assert.Equal(
				t,
				interpreter.NewUnmeteredTypeValue(
					interpreter.NewCompositeStaticTypeComputeTypeID(
						nil,
						TestLocation,
						"S",
					),
				),
				actual,
			)
		})

		t.Run("struct interface", func(t *testing.T) {

			t.Parallel()

			actual, err := CompileAndInvoke(t,
				`
                    struct interface I {}
                    struct S: I {}

                    fun test(): Type {
                        let i: {I} = S()
                        return i.getType()
                    }
                `,
				"test",
			)
			require.NoError(t, err)
			assert.Equal(
				t,
				interpreter.NewUnmeteredTypeValue(
					interpreter.NewCompositeStaticTypeComputeTypeID(
						nil,
						TestLocation,
						"S",
					),
				),
				actual,
			)
		})
	})

	t.Run("getIsInstance", func(t *testing.T) {

		t.Parallel()

		t.Run("int32, pass", func(t *testing.T) {

			t.Parallel()

			actual, err := CompileAndInvoke(t,
				`
                    struct S {}

                    fun test(): Bool {
                        let i: Int32 = 6
                        return i.isInstance(Type<Int32>())
                    }
                `,
				"test",
			)
			require.NoError(t, err)
			assert.Equal(
				t,
				interpreter.BoolValue(true),
				actual,
			)
		})

		t.Run("int32, fail", func(t *testing.T) {

			t.Parallel()

			actual, err := CompileAndInvoke(t,
				`
                    struct S {}

                    fun test(): Bool {
                        let i: Int32 = 6
                        return i.isInstance(Type<Int64>())
                    }
                `,
				"test",
			)
			require.NoError(t, err)
			assert.Equal(
				t,
				interpreter.BoolValue(false),
				actual,
			)
		})

		t.Run("struct, pass", func(t *testing.T) {

			t.Parallel()

			actual, err := CompileAndInvoke(t,
				`
                    struct S {}

                    fun test(): Bool {
                        let s = S()
                        return s.isInstance(Type<S>())
                    }
                `,
				"test",
			)
			require.NoError(t, err)
			assert.Equal(
				t,
				interpreter.BoolValue(true),
				actual,
			)
		})

		t.Run("struct, fail", func(t *testing.T) {

			t.Parallel()

			actual, err := CompileAndInvoke(t,
				`
                    struct S1 {}
                    struct S2 {}

                    fun test(): Bool {
                        let s1 = S1()
                        return s1.isInstance(Type<S2>())
                    }
                `,
				"test",
			)
			require.NoError(t, err)
			assert.Equal(
				t,
				interpreter.BoolValue(false),
				actual,
			)
		})
	})
}

func TestEmitInContract(t *testing.T) {

	t.Parallel()

	t.Run("emit", func(t *testing.T) {

		t.Parallel()

		storage := interpreter.NewInMemoryStorage(nil)

		programs := map[common.Location]*CompiledProgram{}
		contractValues := map[common.Location]*interpreter.CompositeValue{}

		vmConfig := vm.NewConfig(storage)
		vmConfig.ImportHandler = func(location common.Location) *bbq.InstructionProgram {
			program, ok := programs[location]
			if !ok {
				assert.FailNow(t, "invalid location")
			}
			return program.Program
		}
		vmConfig.ContractValueHandler = func(_ *vm.Context, location common.Location) *interpreter.CompositeValue {
			contractValue, ok := contractValues[location]
			if !ok {
				assert.FailNow(t, "invalid location")
			}
			return contractValue
		}
		vmConfig.TypeLoader = func(location common.Location, typeID interpreter.TypeID) sema.ContainedType {
			elaboration := programs[location].DesugaredElaboration
			compositeType := elaboration.CompositeType(typeID)
			if compositeType != nil {
				return compositeType
			}

			return elaboration.InterfaceType(typeID)
		}

		var uuid uint64 = 42
		vmConfig.UUIDHandler = func() (uint64, error) {
			uuid++
			return uuid, nil
		}

		contractsAddress := common.MustBytesToAddress([]byte{0x1})

		cLocation := common.NewAddressLocation(nil, contractsAddress, "C")

		// Deploy contract with the implementation

		cContract := `
            contract C {

                event TestEvent()

                resource Vault {
                    var balance: Int

                    init(balance: Int) {
                        self.balance = balance
                    }

                    fun getBalance(): Int {
                        pre { emit TestEvent() }
                        return self.balance
                    }
                }

                fun createVault(balance: Int): @Vault {
                    return <- create Vault(balance: balance)
                }
            }`

		cProgram := ParseCheckAndCompile(t, cContract, cLocation, programs)

		_, cContractValue := initializeContract(
			t,
			cLocation,
			cProgram,
			vmConfig,
		)
		contractValues[cLocation] = cContractValue

		// Run script

		code := fmt.Sprintf(
			`
              import C from %[1]s

              fun main(): Int {
                 var vault <- C.createVault(balance: 10)
                 var balance = vault.getBalance()
                 destroy vault
                 return balance
              }
            `,
			contractsAddress.HexWithPrefix(),
		)

		eventEmitted := false
		vmConfig.OnEventEmitted = func(
			context interpreter.ValueExportContext,
			locationRange interpreter.LocationRange,
			eventType *sema.CompositeType,
			eventFields []interpreter.Value,
		) error {
			require.False(t, eventEmitted)
			eventEmitted = true

			assert.Equal(t,
				cLocation.TypeID(nil, "C.TestEvent"),
				eventType.ID(),
			)

			assert.Equal(t,
				[]interpreter.Value{},
				eventFields,
			)

			return nil
		}

		require.False(t, eventEmitted)

		result, err := CompileAndInvokeWithOptions(
			t,
			code,
			"main",
			CompilerAndVMOptions{
				VMConfig: vmConfig,
				Programs: programs,
			},
		)

		require.NoError(t, err)

		require.True(t, eventEmitted)
		require.Equal(t, interpreter.NewUnmeteredIntValueFromInt64(10), result)
	})
}

func TestInheritedConditions(t *testing.T) {

	t.Parallel()

	t.Run("emit in parent", func(t *testing.T) {

		t.Parallel()

		storage := interpreter.NewInMemoryStorage(nil)

		programs := map[common.Location]*CompiledProgram{}
		contractValues := map[common.Location]*interpreter.CompositeValue{}

		vmConfig := vm.NewConfig(storage)
		vmConfig.ImportHandler = func(location common.Location) *bbq.InstructionProgram {
			program, ok := programs[location]
			if !ok {
				assert.FailNow(t, "invalid location")
			}
			return program.Program
		}
		vmConfig.ContractValueHandler = func(_ *vm.Context, location common.Location) *interpreter.CompositeValue {
			contractValue, ok := contractValues[location]
			if !ok {
				assert.FailNow(t, "invalid location")
			}
			return contractValue
		}
		vmConfig.TypeLoader = func(location common.Location, typeID interpreter.TypeID) sema.ContainedType {
			elaboration := programs[location].DesugaredElaboration
			compositeType := elaboration.CompositeType(typeID)
			if compositeType != nil {
				return compositeType
			}

			return elaboration.InterfaceType(typeID)
		}

		var uuid uint64 = 42
		vmConfig.UUIDHandler = func() (uint64, error) {
			uuid++
			return uuid, nil
		}

		contractsAddress := common.MustBytesToAddress([]byte{0x1})

		bLocation := common.NewAddressLocation(nil, contractsAddress, "B")
		cLocation := common.NewAddressLocation(nil, contractsAddress, "C")

		// Deploy interface contract

		bContract := `
          contract interface B {

              event TestEvent()

              resource interface VaultInterface {
                  var balance: Int

                  fun getBalance(): Int {
                      pre { emit TestEvent() }
                  }
              }
          }
        `

		// Only need to compile
		ParseCheckAndCompile(t, bContract, bLocation, programs)

		// Deploy contract with the implementation

		cContract := fmt.Sprintf(
			`
              import B from %[1]s

              contract C {

                  resource Vault: B.VaultInterface {
                      var balance: Int

                      init(balance: Int) {
                          self.balance = balance
                      }

                      fun getBalance(): Int {
                          return self.balance
                      }
                  }

                  fun createVault(balance: Int): @Vault {
                      return <- create Vault(balance: balance)
                  }
              }
            `,
			contractsAddress.HexWithPrefix(),
		)

		cProgram := ParseCheckAndCompile(t, cContract, cLocation, programs)

		_, cContractValue := initializeContract(
			t,
			cLocation,
			cProgram,
			vmConfig,
		)
		contractValues[cLocation] = cContractValue

		// Run transaction

		tx := fmt.Sprintf(
			`
              import C from %[1]s

              fun main(): Int {
                 var vault <- C.createVault(balance: 10)
                 var balance = vault.getBalance()
                 destroy vault
                 return balance
              }
            `,
			contractsAddress.HexWithPrefix(),
		)

		eventEmitted := false
		vmConfig.OnEventEmitted = func(
			context interpreter.ValueExportContext,
			locationRange interpreter.LocationRange,
			eventType *sema.CompositeType,
			eventFields []interpreter.Value,
		) error {
			require.False(t, eventEmitted)
			eventEmitted = true

			assert.Equal(t,
				cLocation.TypeID(nil, "B.TestEvent"),
				eventType.ID(),
			)

			assert.Equal(t,
				[]interpreter.Value{},
				eventFields,
			)

			return nil
		}

		require.False(t, eventEmitted)

		result, err := CompileAndInvokeWithOptions(
			t,
			tx,
			"main",
			CompilerAndVMOptions{
				VMConfig: vmConfig,
				Programs: programs,
			},
		)
		require.NoError(t, err)

		require.True(t, eventEmitted)
		require.Equal(t, interpreter.NewUnmeteredIntValueFromInt64(10), result)
	})

	t.Run("emit in grand parent", func(t *testing.T) {

		t.Parallel()

		storage := interpreter.NewInMemoryStorage(nil)

		programs := map[common.Location]*CompiledProgram{}
		contractValues := map[common.Location]*interpreter.CompositeValue{}

		vmConfig := vm.NewConfig(storage)
		vmConfig.ImportHandler = func(location common.Location) *bbq.InstructionProgram {
			program, ok := programs[location]
			if !ok {
				assert.FailNow(t, "invalid location")
			}
			return program.Program
		}
		vmConfig.ContractValueHandler = func(_ *vm.Context, location common.Location) *interpreter.CompositeValue {
			contractValue, ok := contractValues[location]
			if !ok {
				assert.FailNow(t, "invalid location")
			}
			return contractValue
		}
		vmConfig.TypeLoader = func(location common.Location, typeID interpreter.TypeID) sema.ContainedType {
			elaboration := programs[location].DesugaredElaboration
			compositeType := elaboration.CompositeType(typeID)
			if compositeType != nil {
				return compositeType
			}

			return elaboration.InterfaceType(typeID)
		}

		var uuid uint64 = 42
		vmConfig.UUIDHandler = func() (uint64, error) {
			uuid++
			return uuid, nil
		}

		contractsAddress := common.MustBytesToAddress([]byte{0x1})

		aLocation := common.NewAddressLocation(nil, contractsAddress, "A")
		bLocation := common.NewAddressLocation(nil, contractsAddress, "B")
		cLocation := common.NewAddressLocation(nil, contractsAddress, "C")

		// Deploy interface contract

		aContract := `
          contract interface A {

              event TestEvent()

              resource interface VaultSuperInterface {
                  var balance: Int

                  fun getBalance(): Int {
                      pre { emit TestEvent() }
                  }
              }
          }
        `

		// Only need to compile
		ParseCheckAndCompile(t, aContract, aLocation, programs)

		// Deploy interface contract

		bContract := fmt.Sprintf(
			`
              import A from %[1]s

              contract interface B: A {
                  resource interface VaultInterface: A.VaultSuperInterface {}
              }
            `,
			contractsAddress.HexWithPrefix(),
		)

		// Only need to compile
		ParseCheckAndCompile(t, bContract, bLocation, programs)

		// Deploy contract with the implementation

		cContract := fmt.Sprintf(
			`
              import B from %[1]s

              contract C {

                  resource Vault: B.VaultInterface {
                      var balance: Int

                      init(balance: Int) {
                          self.balance = balance
                      }

                      fun getBalance(): Int {
                          return self.balance
                      }
                  }

                  fun createVault(balance: Int): @Vault {
                      return <- create Vault(balance: balance)
                  }
              }
            `,
			contractsAddress.HexWithPrefix(),
		)

		cProgram := ParseCheckAndCompile(t, cContract, cLocation, programs)

		_, cContractValue := initializeContract(
			t,
			cLocation,
			cProgram,
			vmConfig,
		)
		contractValues[cLocation] = cContractValue

		// Run transaction

		tx := fmt.Sprintf(
			`
              import C from %[1]s

              fun main(): Int {
                 var vault <- C.createVault(balance: 10)
                 var balance = vault.getBalance()
                 destroy vault
                 return balance
              }
            `,
			contractsAddress.HexWithPrefix(),
		)

		eventEmitted := false
		vmConfig.OnEventEmitted = func(
			context interpreter.ValueExportContext,
			locationRange interpreter.LocationRange,
			eventType *sema.CompositeType,
			eventFields []interpreter.Value,
		) error {
			require.False(t, eventEmitted)
			eventEmitted = true

			assert.Equal(t,
				cLocation.TypeID(nil, "A.TestEvent"),
				eventType.ID(),
			)

			assert.Equal(t,
				[]interpreter.Value{},
				eventFields,
			)

			return nil
		}

		require.False(t, eventEmitted)

		result, err := compileAndInvokeWithOptionsAndPrograms(
			t,
			tx,
			"main",
			CompilerAndVMOptions{
				VMConfig: vmConfig,
			},
			programs,
		)
		require.NoError(t, err)

		require.True(t, eventEmitted)
		require.Equal(t, interpreter.NewUnmeteredIntValueFromInt64(10), result)
	})

	t.Run("transitive dependency function call in parent", func(t *testing.T) {

		t.Parallel()

		storage := interpreter.NewInMemoryStorage(nil)

		programs := map[common.Location]*CompiledProgram{}
		contractValues := map[common.Location]*interpreter.CompositeValue{}

		vmConfig := vm.NewConfig(storage)

		vmConfig.ContractValueHandler = func(_ *vm.Context, location common.Location) *interpreter.CompositeValue {
			contractValue, ok := contractValues[location]
			if !ok {
				assert.FailNow(t, "invalid location")
			}
			return contractValue
		}

		var logs []string
		vmConfig.BuiltinGlobalsProvider = NewVMBuiltinGlobalsProviderWithDefaultsPanicAndConditionLog(&logs)

		PrepareVMConfig(t, vmConfig, programs)

		contractsAddress := common.MustBytesToAddress([]byte{0x1})

		aLocation := common.NewAddressLocation(nil, contractsAddress, "A")
		bLocation := common.NewAddressLocation(nil, contractsAddress, "B")
		cLocation := common.NewAddressLocation(nil, contractsAddress, "C")
		dLocation := common.NewAddressLocation(nil, contractsAddress, "D")

		// Deploy contract with a type

		aContract := `
            contract A {
                struct TestStruct {
                    view fun test(): Bool {
                        conditionLog("invoked TestStruct.test()")
                        return true
                    }
                }
            }
        `

		baseValueActivation := sema.NewVariableActivation(sema.BaseValueActivation)
		baseValueActivation.DeclareValue(stdlib.VMPanicFunction)
		baseValueActivation.DeclareValue(newConditionLogFunction(nil))

		compilerConfig := &compiler.Config{
			BuiltinGlobalsProvider: CompilerDefaultBuiltinGlobalsWithDefaultsAndConditionLog,
		}

		aProgram := ParseCheckAndCompileCodeWithOptions(
			t,
			aContract,
			aLocation,
			ParseCheckAndCompileOptions{
				CompilerConfig: compilerConfig,
				ParseAndCheckOptions: &ParseAndCheckOptions{
					Config: &sema.Config{
						BaseValueActivationHandler: func(location common.Location) *sema.VariableActivation {
							return baseValueActivation
						},
					},
				},
			},
			programs,
		)

		_, aContractValue := initializeContract(
			t,
			aLocation,
			aProgram,
			vmConfig,
		)
		contractValues[aLocation] = aContractValue

		// Deploy contract interface

		bContract := fmt.Sprintf(
			`
              import A from %[1]s

              contract interface B {

                  resource interface VaultInterface {
                      var balance: Int

                      fun getBalance(): Int {
                          // Call 'A.TestStruct()' which is only available to this contract interface.
                          pre { self.test(A.TestStruct()) }
                      }

                      view fun test(_ a: A.TestStruct): Bool {
                         return a.test()
                      }
                  }
              }
            `,
			contractsAddress.HexWithPrefix(),
		)

		// Only need to compile
		ParseCheckAndCompile(t, bContract, bLocation, programs)

		// Deploy another intermediate contract interface

		cContract := fmt.Sprintf(
			`
              import B from %[1]s

              contract interface C: B {
                  resource interface VaultIntermediateInterface: B.VaultInterface {}
              }
            `,
			contractsAddress.HexWithPrefix(),
		)

		// Only need to compile
		ParseCheckAndCompile(t, cContract, cLocation, programs)

		// Deploy contract with the implementation

		dContract := fmt.Sprintf(
			`
              import C from %[1]s

              contract D: C {

                  resource Vault: C.VaultIntermediateInterface {
                      var balance: Int

                      init(balance: Int) {
                          self.balance = balance
                      }

                      fun getBalance(): Int {
                          // Inherits a function call 'A.TestStruct()' from the grand-parent 'B',
                          // But 'A' is NOT available to this contract (as an import).
                          return self.balance
                      }
                  }

                  fun createVault(balance: Int): @Vault {
                      return <- create Vault(balance: balance)
                  }
              }
            `,
			contractsAddress.HexWithPrefix(),
		)

		dProgram := ParseCheckAndCompile(t, dContract, dLocation, programs)

		_, dContractValue := initializeContract(
			t,
			dLocation,
			dProgram,
			vmConfig,
		)
		contractValues[dLocation] = dContractValue

		// Run transaction

		tx := fmt.Sprintf(
			`
              import D from %[1]s

              fun main(): Int {
                 var vault <- D.createVault(balance: 10)
                 var balance = vault.getBalance()
                 destroy vault
                 return balance
              }
            `,
			contractsAddress.HexWithPrefix(),
		)

		txLocation := NewTransactionLocationGenerator()
		txProgram := ParseCheckAndCompile(t, tx, txLocation(), programs)

		txVM := vm.NewVM(txLocation(), txProgram, vmConfig)
		result, err := txVM.InvokeExternally("main")
		require.NoError(t, err)

		require.Equal(t, 0, txVM.StackSize())
		assert.Equal(t, interpreter.NewUnmeteredIntValueFromInt64(10), result)
		assert.Equal(
			t,
			[]string{"\"invoked TestStruct.test()\""},
			logs,
		)
	})
}

func TestMethodsAsFunctionPointers(t *testing.T) {

	t.Parallel()

	t.Run("composite value, user function", func(t *testing.T) {
		t.Parallel()

		result, err := CompileAndInvoke(
			t,
			`
                struct Test {
                    access(all) fun add(_ a: Int, _ b: Int): Int {
                        return a + b
                    }
                }

                fun test(): Int {
                    let test = Test()
                    var add: (fun(Int, Int): Int) = test.add
                    return add( 1, 3)
                }
            `,
			"test",
		)

		require.NoError(t, err)
		assert.Equal(t, interpreter.NewUnmeteredIntValueFromInt64(4), result)
	})

	t.Run("composite value, builtin function", func(t *testing.T) {
		t.Parallel()

		result, err := CompileAndInvoke(
			t,
			`
                struct Test {}

                fun test(): Bool {
                    let test = Test()
                    var isInstance = test.isInstance
                    return isInstance(Type<Test>())
                }
            `,
			"test",
		)

		require.NoError(t, err)
		assert.Equal(t, interpreter.BoolValue(true), result)
	})

	t.Run("interface function", func(t *testing.T) {
		t.Parallel()

		result, err := CompileAndInvoke(
			t,
			`
                struct interface Interface {
                    access(all) fun add(_ a: Int, _ b: Int): Int {
                        return a + b
                    }
                }

                struct Test: Interface {
                    access(all) fun add(_ a: Int, _ b: Int): Int {
                        return a + b
                    }
                }

                fun test(): Int {
                    let test: {Interface} = Test()
                    var add = test.add
                    return add( 1, 3)
                }
            `,
			"test",
		)

		require.NoError(t, err)
		assert.Equal(t, interpreter.NewUnmeteredIntValueFromInt64(4), result)
	})

	t.Run("primitive value, builtin function", func(t *testing.T) {
		t.Parallel()

		result, err := CompileAndInvoke(
			t,
			`
                fun test(): Bool {
                    let a: Int64 = 5
                    var isInstance = a.isInstance
                    return isInstance(Type<Int32>())
                }
            `,
			"test",
		)

		require.NoError(t, err)
		assert.Equal(t, interpreter.BoolValue(false), result)
	})
}

func TestArrayFunctions(t *testing.T) {

	t.Parallel()

	t.Run("append", func(t *testing.T) {
		t.Parallel()

		result, err := CompileAndInvoke(t,
			`
                fun test(): Type {
                    var array: [UInt8] = [2, 5]
                    var append = array.append
                    return append.getType()
                }
            `,
			"test",
		)

		require.NoError(t, err)
		require.Equal(
			t,
			interpreter.TypeValue{
				Type: interpreter.FunctionStaticType{
					Type: sema.ArrayAppendFunctionType(sema.UInt8Type),
				},
			},
			result,
		)
	})

	t.Run("variable sized reverse", func(t *testing.T) {
		t.Parallel()

		result, err := CompileAndInvoke(t,
			`
                fun test(): Type {
                    var array: [UInt8] = [2, 5]
                    var reverse = array.reverse
                    return reverse.getType()
                }
            `,
			"test",
		)

		require.NoError(t, err)
		require.Equal(
			t,
			interpreter.TypeValue{
				Type: interpreter.FunctionStaticType{
					Type: sema.ArrayReverseFunctionType(
						sema.NewVariableSizedType(
							nil,
							sema.UInt8Type,
						),
					),
				},
			},
			result,
		)
	})

	t.Run("constant sized reverse", func(t *testing.T) {
		t.Parallel()

		result, err := CompileAndInvoke(t,
			`
                fun test(): Type {
                    var array: [UInt8; 2] = [2, 5]
                    var reverse = array.reverse
                    return reverse.getType()
                }
            `,
			"test",
		)

		require.NoError(t, err)
		require.Equal(
			t,
			interpreter.TypeValue{
				Type: interpreter.FunctionStaticType{
					Type: sema.ArrayReverseFunctionType(
						sema.NewConstantSizedType(
							nil,
							sema.UInt8Type,
							2,
						),
					),
				},
			},
			result,
		)
	})
}

func TestInvocationExpressionEvaluationOrder(t *testing.T) {

	t.Parallel()

	t.Run("static function", func(t *testing.T) {
		t.Parallel()

		_, logs, err := CompileAndInvokeWithLogs(t,
			`
              fun test() {
                  getFunction()(getArgument())
              }

              fun getFunction(): (fun(Int)) {
                  log("invoked expression")
                  return fun(_ n: Int) {
                      log("function implementation")
                  }
              }

              fun getArgument(): Int {
                  log("arguments")
                  return 3
              }
            `,
			"test",
		)
		require.NoError(t, err)

		assert.Equal(
			t,
			[]string{
				`"invoked expression"`,
				`"arguments"`,
				`"function implementation"`,
			},
			logs,
		)
	})

	t.Run("object method", func(t *testing.T) {
		t.Parallel()

		_, logs, err := CompileAndInvokeWithLogs(t,
			`
              fun test() {
                  getReceiver().method(getArgument())
              }

              struct Foo {
                  fun method(_ n: Int) {
                      log("method implementation")
                  }
              }

              fun getReceiver(): Foo {
                  log("receiver")
                  return Foo()
              }

              fun getArgument(): Int {
                  log("arguments")
                  return 3
              }
            `,
			"test",
		)
		require.NoError(t, err)

		assert.Equal(
			t,
			[]string{
				`"receiver"`,
				`"arguments"`,
				`"method implementation"`,
			},
			logs,
		)
	})
}

func TestSaturatingArithmetic(t *testing.T) {

	t.Parallel()

	result, err := CompileAndInvoke(t,
		`
          fun test(): UFix64 {
              return (1.0).saturatingSubtract(2.0)
          }
        `,
		"test",
	)
	require.NoError(t, err)

	assert.Equal(
		t,
		interpreter.NewUnmeteredUFix64Value(0),
		result,
	)
}

func TestGlobalVariables(t *testing.T) {

	t.Parallel()

	t.Run("simple", func(t *testing.T) {
		t.Parallel()

		result, err := CompileAndInvoke(t,
			`
              var a = 5

              fun test(): Int {
                  return a
              }
            `,
			"test",
		)
		require.NoError(t, err)

		assert.Equal(
			t,
			interpreter.NewUnmeteredIntValueFromInt64(5),
			result,
		)
	})

	t.Run("referenced another var", func(t *testing.T) {
		t.Parallel()

		result, err := CompileAndInvoke(t,
			`
              var a = 5
              var b = a

              fun test(): Int {
                  return b
              }
            `,
			"test",
		)
		require.NoError(t, err)

		assert.Equal(
			t,
			interpreter.NewUnmeteredIntValueFromInt64(5),
			result,
		)
	})

	t.Run("update referenced var before first use", func(t *testing.T) {
		t.Parallel()

		result, err := CompileAndInvoke(t,
			`
              var a = 5
              var b = a

              fun test(): Int {
                  // Update 'a' before getting 'b'.
                  a = 8

                  // Get 'b' for the fist time.
                  return b
              }
            `,
			"test",
		)
		require.NoError(t, err)

		assert.Equal(
			t,
			interpreter.NewUnmeteredIntValueFromInt64(5),
			result,
		)
	})

	t.Run("update referenced var after first use", func(t *testing.T) {
		t.Parallel()

		result, err := CompileAndInvoke(t,
			`
              var a = 5
              var b = a

              fun test(): Int {
                  // Use 'b' to get the value once.
                  var c = b

                  // Update 'a' before getting 'b' for the first time.
                  a = 8

                  // Get 'b' for a second time.
                  // Should return the initial value.
                  return b
              }
            `,
			"test",
		)
		require.NoError(t, err)

		assert.Equal(
			t,
			interpreter.NewUnmeteredIntValueFromInt64(5),
			result,
		)
	})

	t.Run("overridden local var", func(t *testing.T) {
		t.Parallel()

		result, err := CompileAndInvoke(t,
			`
              var a = 5

              fun test(): Int {
                  var a = 8
                  return getGlobalA()
              }

              fun getGlobalA(): Int {
                  return a
              }
            `,
			"test",
		)
		require.NoError(t, err)

		assert.Equal(
			t,
			interpreter.NewUnmeteredIntValueFromInt64(5),
			result,
		)
	})

	t.Run("forward references", func(t *testing.T) {
		t.Parallel()

		result, logs, err := CompileAndInvokeWithLogs(t,
			`
              var a = initializeA()
              var b = initializeB()

              fun test(): Int {
                  log("invoked test")
                  return a
              }

              fun initializeA(): Int {
                  log("invoked initializeA")

                  // Indirect forward reference to b
                  var c = b

                  log("exiting initializeA")
                  return 5
              }

              fun initializeB(): Int {
                  log("invoked initializeB")
                  return 5
              }
            `,
			"test",
		)
		require.NoError(t, err)

		assert.Equal(
			t,
			interpreter.NewUnmeteredIntValueFromInt64(5),
			result,
		)

		assert.Equal(
			t,
			[]string{
				// Variables must be initialized before calling the function test.
				`"invoked initializeA"`,
				`"invoked initializeB"`,
				`"exiting initializeA"`,

				`"invoked test"`,
			},
			logs,
		)
	})

	t.Run("initialization on program start", func(t *testing.T) {
		t.Parallel()

		var logs []string

		activation := sema.NewVariableActivation(sema.BaseValueActivation)
		activation.DeclareValue(stdlib.VMPanicFunction)
		activation.DeclareValue(stdlib.NewVMLogFunction(nil))

		compilerConfig := &compiler.Config{
			BuiltinGlobalsProvider: CompilerDefaultBuiltinGlobalsWithDefaultsAndLog,
		}
		storage := interpreter.NewInMemoryStorage(nil)
		vmConfig := vm.NewConfig(storage)

		vmConfig.BuiltinGlobalsProvider = NewVMBuiltinGlobalsProviderWithDefaultsPanicAndLog(&logs)

		// Only prepare, do not invoke anything.

		_ = CompileAndPrepareToInvoke(t,
			`
              var a = initializeA()
              var b = initializeB()

              fun initializeA(): Int {
                  log("invoked initializeA")

                  // Indirect forward reference to b
                  var c = b

                  log("exiting initializeA")
                  return 5
              }

              fun initializeB(): Int {
                  log("invoked initializeB")
                  return 5
              }
            `,
			CompilerAndVMOptions{
				ParseCheckAndCompileOptions: ParseCheckAndCompileOptions{
					ParseAndCheckOptions: &ParseAndCheckOptions{
						Config: &sema.Config{
							LocationHandler: SingleIdentifierLocationResolver(t),
							BaseValueActivationHandler: func(location common.Location) *sema.VariableActivation {
								return activation
							},
						},
					},
					CompilerConfig: compilerConfig,
				},
				VMConfig: vmConfig,
			},
		)

		assert.Equal(
			t,
			[]string{
				// Variables must be initialized before calling the function test.
				`"invoked initializeA"`,
				`"invoked initializeB"`,
				`"exiting initializeA"`,
			},
			logs,
		)
	})
}

func TestUserInvokesNativeFunction(t *testing.T) {

	t.Parallel()

	result, err := CompileAndInvoke(t,
		`
          fun test(): Int? {
              let opt: UInt8? = 1
              return opt.map(Int)
          }
        `,
		"test",
	)
	require.NoError(t, err)
	require.Equal(t,
		interpreter.NewUnmeteredSomeValueNonCopying(
			interpreter.NewUnmeteredIntValueFromInt64(1),
		),
		result,
	)
}

func TestOptionalChaining(t *testing.T) {
	t.Parallel()

	t.Run("nil, field", func(t *testing.T) {
		t.Parallel()

		result, err := CompileAndInvoke(t,
			`
            struct Foo {
                var bar: Int
                init(value: Int) {
                    self.bar = value
                }
            }

            fun test(): Int? {
                let foo: Foo? = nil
                return foo?.bar
            }
            `,
			"test",
		)
		require.NoError(t, err)

		assert.Equal(
			t,
			interpreter.Nil,
			result,
		)
	})

	t.Run("non-nil, field", func(t *testing.T) {
		t.Parallel()

		result, err := CompileAndInvoke(t,
			`
            struct Foo {
                var bar: Int
                init(_ value: Int) {
                    self.bar = value
                }
            }

            fun test(): Int? {
                let foo: Foo? = Foo(5)
                return foo?.bar
            }
            `,
			"test",
		)
		require.NoError(t, err)

		assert.Equal(
			t,
			interpreter.NewUnmeteredSomeValueNonCopying(
				interpreter.NewUnmeteredIntValueFromInt64(5),
			),
			result,
		)
	})

	t.Run("non-nil, nested field", func(t *testing.T) {
		t.Parallel()

		result, err := CompileAndInvoke(t,
			`
            struct Foo {
                var bar: Bar
                init() {
                    self.bar = Bar(5)
                }
            }

            struct Bar {
                var id: Int
                init(_ id: Int) {
                    self.id = id
                }
            }

            fun test(): Int? {
                let foo: Foo? = Foo()
                return foo?.bar?.id
            }
            `,
			"test",
		)
		require.NoError(t, err)

		assert.Equal(
			t,
			interpreter.NewUnmeteredSomeValueNonCopying(
				interpreter.NewUnmeteredIntValueFromInt64(5),
			),
			result,
		)
	})

	t.Run("nil, method", func(t *testing.T) {
		t.Parallel()

		result, err := CompileAndInvoke(t,
			`
            struct Foo {
                fun bar(): Int {
                    return 1
                }
            }

            fun test(): Int? {
                let foo: Foo? = nil
                return foo?.bar()
            }
            `,
			"test",
		)
		require.NoError(t, err)

		assert.Equal(
			t,
			interpreter.Nil,
			result,
		)
	})

	t.Run("non-nil, method", func(t *testing.T) {
		t.Parallel()

		result, err := CompileAndInvoke(t,
			`
            struct Foo {
                fun bar(): Int {
                    return 4
                }
            }

            fun test(): Int? {
                let foo: Foo? = Foo()
                return foo?.bar()
            }
            `,
			"test",
		)
		require.NoError(t, err)

		assert.Equal(
			t,
			interpreter.NewUnmeteredSomeValueNonCopying(
				interpreter.NewUnmeteredIntValueFromInt64(4),
			),
			result,
		)
	})
}

func TestBoundStaticFunction(t *testing.T) {

	t.Parallel()

	result, err := CompileAndInvoke(t,
		`
          fun test(): UInt8? {
              let f = UInt8.fromString
              return f("1")
          }
        `,
		"test",
	)
	require.NoError(t, err)
	require.Equal(t,
		interpreter.NewUnmeteredSomeValueNonCopying(
			interpreter.NewUnmeteredUInt8Value(1),
		),
		result,
	)
}

func TestEnumAccess(t *testing.T) {

	t.Parallel()

	result, err := CompileAndInvoke(t,
		`
            enum Test: UInt8 {
                case a
                case b
                case c
            }

            fun test(): UInt8 {
                return Test.b.rawValue
            }
        `,
		"test",
	)
	require.NoError(t, err)
	assert.Equal(t, interpreter.NewUnmeteredUInt8Value(1), result)
}

func TestEnumLookupSuccess(t *testing.T) {

	t.Parallel()

	result, err := CompileAndInvoke(t,
		`
            enum Test: UInt8 {
                case a
                case b
                case c
            }

            fun test(): AnyStruct {
                return Test(rawValue: 1)
            }
        `,
		"test",
	)
	require.NoError(t, err)
	assert.IsType(t, &interpreter.SomeValue{}, result)
}

func TestEnumLookupFailure(t *testing.T) {

	t.Parallel()

	result, err := CompileAndInvoke(t,
		`
            enum Test: UInt8 {
                case a
                case b
                case c
            }

            fun test(): AnyStruct {
                return Test(rawValue: 5)
            }
        `,
		"test",
	)
	require.NoError(t, err)
	assert.Equal(t, interpreter.Nil, result)
}

func TestAccountMethodOptionalArgs(t *testing.T) {

	t.Parallel()

	importLocation := common.NewAddressLocation(nil, common.Address{0x1}, "C")

	importedChecker, err := ParseAndCheckWithOptions(t,
		`
			contract C {
				fun test(): DeployedContract {
					self.account.contracts.add(
						name: "Bar",
						code: "contract Bar { }".utf8,
					)
					return self.account.contracts.add(
						name: "Foo",
						code: "contract Foo { let message: String\n init(message:String) {self.message = message}\nfun test(): String {return self.message}}".utf8,
						message: "Optional arg",
					)
				}
			}
        `,
		ParseAndCheckOptions{
			Location: importLocation,
			Config: &sema.Config{
				BaseValueActivationHandler: TestBaseValueActivation,
			},
		},
	)
	require.NoError(t, err)

	importCompiler := compiler.NewInstructionCompiler(
		interpreter.ProgramFromChecker(importedChecker),
		importedChecker.Location,
	)
	importedProgram := importCompiler.Compile()

	_, importedContractValue := initializeContract(
		t,
		importLocation,
		importedProgram,
		nil,
	)

	checker, err := ParseAndCheckWithOptions(t,
		`
          import C from 0x1

          fun test(): String {
              return C.test().name
          }
        `,
		ParseAndCheckOptions{
			Config: &sema.Config{
				ImportHandler: func(*sema.Checker, common.Location, ast.Range) (sema.Import, error) {
					return sema.ElaborationImport{
						Elaboration: importedChecker.Elaboration,
					}, nil
				},
			},
		},
	)
	require.NoError(t, err)

	comp := compiler.NewInstructionCompiler(
		interpreter.ProgramFromChecker(checker),
		checker.Location,
	)
	comp.Config.ImportHandler = func(location common.Location) *bbq.InstructionProgram {
		return importedProgram
	}

	program := comp.Compile()

	addressValue := interpreter.NewUnmeteredAddressValueFromBytes([]byte{0x1})

	var uuid uint64 = 42

	vmConfig := &vm.Config{
		ImportHandler: func(location common.Location) *bbq.InstructionProgram {
			return importedProgram
		},
		ContractValueHandler: func(*vm.Context, common.Location) *interpreter.CompositeValue {
			return importedContractValue
		},
		TypeLoader: func(location common.Location, typeID interpreter.TypeID) sema.ContainedType {
			elaboration := importedChecker.Elaboration
			compositeType := elaboration.CompositeType(typeID)
			if compositeType != nil {
				return compositeType
			}

			return elaboration.InterfaceType(typeID)
		},
	}

	vmConfig.UUIDHandler = func() (uint64, error) {
		uuid++
		return uuid, nil
	}

	vmConfig.InjectedCompositeFieldsHandler = func(
		context interpreter.AccountCreationContext,
		_ common.Location,
		_ string,
		_ common.CompositeKind,
	) map[string]interpreter.Value {

		accountRef := stdlib.NewAccountReferenceValue(
			context,
			nil,
			addressValue,
			interpreter.FullyEntitledAccountAccess,
			interpreter.EmptyLocationRange,
		)

		return map[string]interpreter.Value{
			sema.ContractAccountFieldName: accountRef,
		}
	}

	vmConfig.AccountHandlerFunc = func(
		context interpreter.AccountCreationContext,
		address interpreter.AddressValue,
	) interpreter.Value {
		return stdlib.NewAccountValue(context, nil, address)
	}

	vmInstance := vm.NewVM(scriptLocation(), program, vmConfig)

	result, err := vmInstance.InvokeExternally("test")
	require.NoError(t, err)
	require.Equal(t, 0, vmInstance.StackSize())

	require.Equal(
		t,
		interpreter.NewUnmeteredStringValue("Foo"),
		result,
	)
}

type testMemoryGauge struct {
	meter map[common.MemoryKind]uint64
}

func newTestMemoryGauge() *testMemoryGauge {
	return &testMemoryGauge{
		meter: make(map[common.MemoryKind]uint64),
	}
}

func (g *testMemoryGauge) MeterMemory(usage common.MemoryUsage) error {
	g.meter[usage.Kind] += usage.Amount
	return nil
}

func (g *testMemoryGauge) getMemory(kind common.MemoryKind) uint64 {
	return g.meter[kind]
}

type testComputationGauge struct {
	meter map[common.ComputationKind]uint64
}

func newTestComputationGauge() *testComputationGauge {
	return &testComputationGauge{
		meter: make(map[common.ComputationKind]uint64),
	}
}

func (g *testComputationGauge) MeterComputation(usage common.ComputationUsage) error {
	g.meter[usage.Kind] += usage.Intensity
	return nil
}

func (g *testComputationGauge) getComputation(kind common.ComputationKind) uint64 {
	return g.meter[kind]
}

func TestMetering(t *testing.T) {

	t.Parallel()

	checker, err := ParseAndCheck(t, imperativeFib)
	require.NoError(t, err)

	comp := compiler.NewInstructionCompiler(
		interpreter.ProgramFromChecker(checker),
		checker.Location,
	)
	program := comp.Compile()

	memoryGauge := newTestMemoryGauge()
	computationGauge := newTestComputationGauge()

	vmConfig := &vm.Config{
		MemoryGauge:      memoryGauge,
		ComputationGauge: computationGauge,
	}
	vmInstance := vm.NewVM(scriptLocation(), program, vmConfig)

	result, err := vmInstance.InvokeExternally(
		"fib",
		interpreter.NewUnmeteredIntValueFromInt64(23),
	)
	require.NoError(t, err)
	assert.Equal(t, interpreter.NewUnmeteredIntValueFromInt64(28657), result)
	assert.Equal(t, 0, vmInstance.StackSize())

	assert.Equal(t, uint64(2032), memoryGauge.getMemory(common.MemoryKindBigInt))
	assert.Equal(t, uint64(21), computationGauge.getComputation(common.ComputationKindLoop))
}

func TestSwapIdentifiers(t *testing.T) {

	t.Parallel()

	checker, err := ParseAndCheck(t, `
        fun test(): [Int] {
            var x = 1
            var y = 2
            x <-> y
            return [x, y]
        }
    `)
	require.NoError(t, err)

	comp := compiler.NewInstructionCompiler(
		interpreter.ProgramFromChecker(checker),
		checker.Location,
	)
	program := comp.Compile()

	vmConfig := &vm.Config{}
	vmInstance := vm.NewVM(TestLocation, program, vmConfig)

	result, err := vmInstance.InvokeExternally("test")
	require.NoError(t, err)

	context := vmInstance.Context()

	AssertValuesEqual(
		t,
		context,
		interpreter.NewArrayValue(
			context,
			interpreter.EmptyLocationRange,
			interpreter.NewVariableSizedStaticType(nil, interpreter.PrimitiveStaticTypeInt),
			common.ZeroAddress,
			interpreter.NewUnmeteredIntValueFromInt64(2),
			interpreter.NewUnmeteredIntValueFromInt64(1),
		),
		result,
	)
}

func TestSwapMembers(t *testing.T) {

	t.Parallel()

	vmInstance := CompileAndPrepareToInvoke(t, `
        struct S {
            var x: Int
            var y: Int

            init() {
                self.x = 1
                self.y = 2
            }
        }

        fun test(): [Int] {
            let s = S()
            s.x <-> s.y
            return [s.x, s.y]
        }
    `,
		CompilerAndVMOptions{},
	)

	result, err := vmInstance.InvokeExternally("test")
	require.NoError(t, err)

	context := vmInstance.Context()

	AssertValuesEqual(
		t,
		context,
		interpreter.NewArrayValue(
			context,
			interpreter.EmptyLocationRange,
			interpreter.NewVariableSizedStaticType(nil, interpreter.PrimitiveStaticTypeInt),
			common.ZeroAddress,
			interpreter.NewUnmeteredIntValueFromInt64(2),
			interpreter.NewUnmeteredIntValueFromInt64(1),
		),
		result,
	)
}

func TestSwapIndex(t *testing.T) {

	t.Parallel()

	checker, err := ParseAndCheck(t, `
        fun test(): [String] {
            let chars = ["a", "b"]
            chars[0] <-> chars[1]
            return chars
        }
    `)
	require.NoError(t, err)

	comp := compiler.NewInstructionCompiler(
		interpreter.ProgramFromChecker(checker),
		checker.Location,
	)
	program := comp.Compile()

	vmConfig := &vm.Config{}
	vmInstance := vm.NewVM(TestLocation, program, vmConfig)

	result, err := vmInstance.InvokeExternally("test")
	require.NoError(t, err)

	context := vmInstance.Context()

	AssertValuesEqual(
		t,
		context,
		interpreter.NewArrayValue(
			context,
			interpreter.EmptyLocationRange,
			interpreter.NewVariableSizedStaticType(nil, interpreter.PrimitiveStaticTypeString),
			common.ZeroAddress,
			interpreter.NewUnmeteredStringValue("b"),
			interpreter.NewUnmeteredStringValue("a"),
		),
		result,
	)
}

func TestImplicitBoxing(t *testing.T) {

	t.Parallel()

	checker, err := ParseAndCheck(t, `
        fun f(_ y: Int?): AnyStruct {
            return y
        }

        fun g(): Int? {
            return 3
        }

        fun test(): [AnyStruct] {
            let x: Int? = 1
            return [x, f(2), g()]
        }
    `)
	require.NoError(t, err)

	comp := compiler.NewInstructionCompiler(
		interpreter.ProgramFromChecker(checker),
		checker.Location,
	)
	program := comp.Compile()

	vmConfig := &vm.Config{}
	vmInstance := vm.NewVM(TestLocation, program, vmConfig)

	result, err := vmInstance.InvokeExternally("test")
	require.NoError(t, err)

	context := vmInstance.Context()

	AssertValuesEqual(
		t,
		context,
		interpreter.NewArrayValue(
			context,
			interpreter.EmptyLocationRange,
			interpreter.NewVariableSizedStaticType(nil, interpreter.PrimitiveStaticTypeAnyStruct),
			common.ZeroAddress,
			interpreter.NewUnmeteredSomeValueNonCopying(
				interpreter.NewUnmeteredIntValueFromInt64(1),
			),
			interpreter.NewUnmeteredSomeValueNonCopying(
				interpreter.NewUnmeteredIntValueFromInt64(2),
			),
			interpreter.NewUnmeteredSomeValueNonCopying(
				interpreter.NewUnmeteredIntValueFromInt64(3),
			),
		),
		result,
	)
}

func TestGetAuthAccount(t *testing.T) {

	t.Parallel()

	t.Run("available in script", func(t *testing.T) {

		t.Parallel()

		code := `
          fun main(): &Account {
              return getAuthAccount<auth(Storage) &Account>(0x1)
          }
        `

		location := common.ScriptLocation{0x1}

		activation := sema.NewVariableActivation(sema.BaseValueActivation)
		activation.DeclareValue(stdlib.VMPanicFunction)
		activation.DeclareValue(stdlib.NewVMGetAuthAccountFunction(nil))

		compilerConfig := &compiler.Config{
			BuiltinGlobalsProvider: func() *activations.Activation[compiler.GlobalImport] {
				activation := activations.NewActivation[compiler.GlobalImport](nil, compiler.DefaultBuiltinGlobals())
				activation.Set(
					stdlib.GetAuthAccountFunctionName,
					compiler.GlobalImport{
						Name: stdlib.GetAuthAccountFunctionName,
					},
				)
				return activation
			},
		}

		vmConfig := vm.NewConfig(interpreter.NewInMemoryStorage(nil))
		vmConfig.BuiltinGlobalsProvider = func() *activations.Activation[*vm.Variable] {
			activation := activations.NewActivation[*vm.Variable](nil, vm.DefaultBuiltinGlobals())
			variable := &vm.Variable{}
			variable.InitializeWithValue(stdlib.NewVMGetAuthAccountFunction(&testAccountHandler{}).Value)
			activation.Set(stdlib.GetAuthAccountFunctionName, variable)
			return activation
		}

		result, err := CompileAndInvokeWithOptions(
			t,
			code,
			"main",
			CompilerAndVMOptions{
				ParseCheckAndCompileOptions: ParseCheckAndCompileOptions{
					CompilerConfig: compilerConfig,
					ParseAndCheckOptions: &ParseAndCheckOptions{
						Location: location,
						Config: &sema.Config{
							LocationHandler: SingleIdentifierLocationResolver(t),
							BaseValueActivationHandler: func(location common.Location) *sema.VariableActivation {
								return activation
							},
						},
					},
				},
				VMConfig: vmConfig,
			},
		)
		require.NoError(t, err)
		require.IsType(t, &interpreter.EphemeralReferenceValue{}, result)
	})

	t.Run("not available by default", func(t *testing.T) {

		t.Parallel()

		code := `
          fun main(): &Account {
              return getAuthAccount<auth(Storage) &Account>(0x1)
          }
        `

		location := common.ScriptLocation{0x1}

		activation := sema.NewVariableActivation(sema.BaseValueActivation)
		activation.DeclareValue(stdlib.NewVMGetAuthAccountFunction(nil))

		compilerConfig := &compiler.Config{}
		// NOTE: default globals do not include `getAuthAccount`

		vmConfig := vm.NewConfig(interpreter.NewInMemoryStorage(nil))
		// NOTE: default globals do not include `getAuthAccount`

		var recovered any
		defer func() {
			recovered = recover()
			require.IsType(t, errors.UnexpectedError{}, recovered)
			unexpectedError := recovered.(errors.UnexpectedError)
			require.ErrorContains(t, unexpectedError, "cannot find global declaration 'getAuthAccount'")
		}()

		_, err := CompileAndInvokeWithOptions(
			t,
			code,
			"main",
			CompilerAndVMOptions{
				ParseCheckAndCompileOptions: ParseCheckAndCompileOptions{
					CompilerConfig: compilerConfig,
					ParseAndCheckOptions: &ParseAndCheckOptions{
						Location: location,
						Config: &sema.Config{
							LocationHandler: SingleIdentifierLocationResolver(t),
							BaseValueActivationHandler: func(location common.Location) *sema.VariableActivation {
								return activation
							},
						},
					},
				},
				VMConfig: vmConfig,
			},
		)
		RequireError(t, err)
	})
}

func TestStringTemplate(t *testing.T) {

	t.Parallel()

	t.Run("simple", func(t *testing.T) {
		t.Parallel()

		result, err := CompileAndInvoke(t,
			`
				fun test(): String {
					var s = "2+2=\(2+2)"
					return s
				}
			`,
			"test",
		)
		require.NoError(t, err)
		require.Equal(t, interpreter.NewUnmeteredStringValue("2+2=4"), result)
	})

	t.Run("multiple exprs", func(t *testing.T) {
		t.Parallel()

		result, err := CompileAndInvoke(t,
			`
				fun test(): String {
					let a = "A"
					let b = "B"
					let c = 4
					let str = "\(a) + \(b) = \(c)"
					return str
				}
			`,
			"test",
		)
		require.NoError(t, err)
		require.Equal(t, interpreter.NewUnmeteredStringValue("A + B = 4"), result)
	})
}<|MERGE_RESOLUTION|>--- conflicted
+++ resolved
@@ -1259,16 +1259,9 @@
 		t.Parallel()
 
 		location := common.NewAddressLocation(nil, common.Address{0x1}, "MyContract")
-<<<<<<< HEAD
-		programs := map[common.Location]*CompiledProgram{}
-
-		program := ParseCheckAndCompileCodeWithOptions(t,
-=======
-
 		programs := CompiledPrograms{}
 
 		program := ParseCheckAndCompile(t,
->>>>>>> 0582192a
 			`
               contract MyContract {
                   var status: String
@@ -1283,18 +1276,11 @@
               }
             `,
 			location,
-<<<<<<< HEAD
-			ParseCheckAndCompileOptions{},
-=======
->>>>>>> 0582192a
 			programs,
 		)
 
 		vmConfig := PrepareVMConfig(t, nil, programs)
-<<<<<<< HEAD
-=======
-
->>>>>>> 0582192a
+
 		vmInstance, contractValue := initializeContract(
 			t,
 			scriptLocation(),
@@ -1310,16 +1296,10 @@
 		t.Parallel()
 
 		location := common.NewAddressLocation(nil, common.Address{0x1}, "MyContract")
-<<<<<<< HEAD
-		programs := map[common.Location]*CompiledProgram{}
-
-		program := ParseCheckAndCompileCodeWithOptions(t,
-=======
 
 		programs := CompiledPrograms{}
 
 		program := ParseCheckAndCompile(t,
->>>>>>> 0582192a
 			`
               contract MyContract {
                   var status: String
@@ -1334,19 +1314,11 @@
               }
             `,
 			location,
-<<<<<<< HEAD
-			ParseCheckAndCompileOptions{},
 			programs,
 		)
 
 		vmConfig := PrepareVMConfig(t, nil, programs)
-=======
-			programs,
-		)
-
-		vmConfig := PrepareVMConfig(t, nil, programs)
-
->>>>>>> 0582192a
+
 		vmInstance, contractValue := initializeContract(
 			t,
 			scriptLocation(),
