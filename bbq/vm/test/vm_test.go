/*
 * Cadence - The resource-oriented smart contract programming language
 *
 * Copyright Flow Foundation
 *
 * Licensed under the Apache License, Version 2.0 (the "License");
 * you may not use this file except in compliance with the License.
 * You may obtain a copy of the License at
 *
 *   http://www.apache.org/licenses/LICENSE-2.0
 *
 * Unless required by applicable law or agreed to in writing, software
 * distributed under the License is distributed on an "AS IS" BASIS,
 * WITHOUT WARRANTIES OR CONDITIONS OF ANY KIND, either express or implied.
 * See the License for the specific language governing permissions and
 * limitations under the License.
 */

package test

import (
	"fmt"
	"testing"

	"github.com/onflow/cadence/bbq/opcode"
	"github.com/onflow/cadence/interpreter"

	"github.com/stretchr/testify/assert"
	"github.com/stretchr/testify/require"

	"github.com/onflow/cadence/ast"
	"github.com/onflow/cadence/common"
	"github.com/onflow/cadence/errors"
	"github.com/onflow/cadence/sema"
	"github.com/onflow/cadence/stdlib"
	"github.com/onflow/cadence/test_utils/common_utils"
	"github.com/onflow/cadence/test_utils/runtime_utils"
	. "github.com/onflow/cadence/test_utils/sema_utils"

	"github.com/onflow/cadence/bbq"
	"github.com/onflow/cadence/bbq/commons"
	"github.com/onflow/cadence/bbq/compiler"
	"github.com/onflow/cadence/bbq/vm"
)

const recursiveFib = `
  fun fib(_ n: Int): Int {
      if n < 2 {
         return n
      }
      return fib(n - 1) + fib(n - 2)
  }
`

func scriptLocation() common.Location {
	scriptLocation := runtime_utils.NewScriptLocationGenerator()
	return scriptLocation()
}

func TestRecursionFib(t *testing.T) {

	t.Parallel()

	checker, err := ParseAndCheck(t, recursiveFib)
	require.NoError(t, err)

	comp := compiler.NewInstructionCompiler(checker)
	program := comp.Compile()

	vmConfig := &vm.Config{}
	vmInstance := vm.NewVM(scriptLocation(), program, vmConfig)

	result, err := vmInstance.Invoke(
		"fib",
		vm.NewIntValue(23),
	)
	require.NoError(t, err)
	require.Equal(t, vm.NewIntValue(28657), result)
	require.Equal(t, 0, vmInstance.StackSize())
}

const imperativeFib = `
  fun fib(_ n: Int): Int {
      var fib1 = 1
      var fib2 = 1
      var fibonacci = fib1
      var i = 2
      while i < n {
          fibonacci = fib1 + fib2
          fib1 = fib2
          fib2 = fibonacci
          i = i + 1
      }
      return fibonacci
  }
`

func TestImperativeFib(t *testing.T) {

	t.Parallel()

	checker, err := ParseAndCheck(t, imperativeFib)
	require.NoError(t, err)

	comp := compiler.NewInstructionCompiler(checker)
	program := comp.Compile()

	vmConfig := &vm.Config{}
	vmInstance := vm.NewVM(scriptLocation(), program, vmConfig)

	result, err := vmInstance.Invoke(
		"fib",
		vm.NewIntValue(7),
	)
	require.NoError(t, err)
	require.Equal(t, vm.NewIntValue(13), result)
	require.Equal(t, 0, vmInstance.StackSize())
}

func TestBreak(t *testing.T) {

	t.Parallel()

	checker, err := ParseAndCheck(t, `
      fun test(): Int {
          var i = 0
          while true {
              if i > 3 {
                 break
              }
              i = i + 1
          }
          return i
      }
  `)
	require.NoError(t, err)

	comp := compiler.NewInstructionCompiler(checker)
	program := comp.Compile()

	vmConfig := &vm.Config{}
	vmInstance := vm.NewVM(scriptLocation(), program, vmConfig)

	result, err := vmInstance.Invoke("test")
	require.NoError(t, err)

	require.Equal(t, vm.NewIntValue(4), result)
	require.Equal(t, 0, vmInstance.StackSize())
}

func TestContinue(t *testing.T) {

	t.Parallel()

	checker, err := ParseAndCheck(t, `
      fun test(): Int {
          var i = 0
          while true {
              i = i + 1
              if i < 3 {
                 continue
              }
              break
          }
          return i
      }
  `)
	require.NoError(t, err)

	comp := compiler.NewInstructionCompiler(checker)
	program := comp.Compile()

	vmConfig := &vm.Config{}
	vmInstance := vm.NewVM(scriptLocation(), program, vmConfig)

	result, err := vmInstance.Invoke("test")
	require.NoError(t, err)

	require.Equal(t, vm.NewIntValue(3), result)
	require.Equal(t, 0, vmInstance.StackSize())
}

func TestNilCoalesce(t *testing.T) {

	t.Parallel()

	t.Run("true", func(t *testing.T) {
		t.Parallel()

		checker, err := ParseAndCheck(t, `
            fun test(): Int {
                var i: Int? = 2
                var j = i ?? 3
                return j
            }
        `)
		require.NoError(t, err)

		comp := compiler.NewInstructionCompiler(checker)
		program := comp.Compile()

		vmConfig := &vm.Config{}
		vmInstance := vm.NewVM(scriptLocation(), program, vmConfig)

		result, err := vmInstance.Invoke("test")
		require.NoError(t, err)

		require.Equal(t, vm.NewIntValue(2), result)
		require.Equal(t, 0, vmInstance.StackSize())
	})

	t.Run("false", func(t *testing.T) {
		t.Parallel()

		checker, err := ParseAndCheck(t, `
            fun test(): Int {
                var i: Int? = nil
                var j = i ?? 3
                return j
            }
        `)
		require.NoError(t, err)

		comp := compiler.NewInstructionCompiler(checker)
		program := comp.Compile()

		vmConfig := &vm.Config{}
		vmInstance := vm.NewVM(scriptLocation(), program, vmConfig)

		result, err := vmInstance.Invoke("test")
		require.NoError(t, err)

		require.Equal(t, vm.NewIntValue(3), result)
		require.Equal(t, 0, vmInstance.StackSize())
	})
}

func TestNewStruct(t *testing.T) {

	t.Parallel()

	checker, err := ParseAndCheck(t, `
      struct Foo {
          var id : Int

          init(_ id: Int) {
              self.id = id
          }
      }

      fun test(count: Int): Foo {
          var i = 0
          var r = Foo(0)
          while i < count {
              i = i + 1
              r = Foo(i)
              r.id = r.id + 2
          }
          return r
      }
  `)
	require.NoError(t, err)

	comp := compiler.NewInstructionCompiler(checker)
	program := comp.Compile()

	vmConfig := &vm.Config{}
	vmInstance := vm.NewVM(scriptLocation(), program, vmConfig)

	result, err := vmInstance.Invoke("test", vm.NewIntValue(10))
	require.NoError(t, err)
	require.Equal(t, 0, vmInstance.StackSize())

	require.IsType(t, &vm.CompositeValue{}, result)
	structValue := result.(*vm.CompositeValue)
	compositeType := structValue.CompositeType

	require.Equal(t, "Foo", compositeType.QualifiedIdentifier)
	require.Equal(
		t,
		vm.NewIntValue(12),
		structValue.GetMember(vmConfig, "id"),
	)
}

func TestStructMethodCall(t *testing.T) {

	t.Parallel()

	checker, err := ParseAndCheck(t, `
      struct Foo {
          var id : String

          init(_ id: String) {
              self.id = id
          }

          fun sayHello(_ id: Int): String {
              return self.id
          }
      }

      fun test(): String {
          var r = Foo("Hello from Foo!")
          return r.sayHello(1)
      }
  `)
	require.NoError(t, err)

	comp := compiler.NewInstructionCompiler(checker)
	program := comp.Compile()

	vmConfig := &vm.Config{}
	vmInstance := vm.NewVM(scriptLocation(), program, vmConfig)

	result, err := vmInstance.Invoke("test")
	require.NoError(t, err)
	require.Equal(t, 0, vmInstance.StackSize())

	require.Equal(t, vm.NewStringValue("Hello from Foo!"), result)
}

func TestImport(t *testing.T) {

	t.Parallel()

	importedChecker, err := ParseAndCheckWithOptions(t,
		`
      fun helloText(): String {
          return "global function of the imported program"
      }

      struct Foo {
          var id : String

          init(_ id: String) {
              self.id = id
          }

          fun sayHello(_ id: Int): String {
              self.id
              return helloText()
          }
      }

        `,
		ParseAndCheckOptions{
			Location: common_utils.ImportedLocation,
		},
	)
	require.NoError(t, err)

	subComp := compiler.NewInstructionCompiler(importedChecker)
	importedProgram := subComp.Compile()

	checker, err := ParseAndCheckWithOptions(t, `
      import Foo from 0x01

      fun test(): String {
          var r = Foo("Hello from Foo!")
          return r.sayHello(1)
      }
  `,
		ParseAndCheckOptions{
			Config: &sema.Config{
				ImportHandler: func(*sema.Checker, common.Location, ast.Range) (sema.Import, error) {
					return sema.ElaborationImport{
						Elaboration: importedChecker.Elaboration,
					}, nil
				},
			},
		},
	)
	require.NoError(t, err)

	importCompiler := compiler.NewInstructionCompiler(checker)
	importCompiler.Config.ImportHandler = func(location common.Location) *bbq.Program[opcode.Instruction] {
		return importedProgram
	}

	program := importCompiler.Compile()

	vmConfig := &vm.Config{
		ImportHandler: func(location common.Location) *bbq.Program[opcode.Instruction] {
			return importedProgram
		},
	}

	vmInstance := vm.NewVM(scriptLocation(), program, vmConfig)

	result, err := vmInstance.Invoke("test")
	require.NoError(t, err)
	require.Equal(t, 0, vmInstance.StackSize())

	require.Equal(t, vm.NewStringValue("global function of the imported program"), result)
}

func TestContractImport(t *testing.T) {

	t.Parallel()

	t.Run("nested type def", func(t *testing.T) {

		importLocation := common.NewAddressLocation(nil, common.Address{0x1}, "MyContract")

		importedChecker, err := ParseAndCheckWithOptions(t,
			`
      contract MyContract {

          fun helloText(): String {
              return "global function of the imported program"
          }

          init() {}

          struct Foo {
              var id : String

              init(_ id: String) {
                  self.id = id
              }

              fun sayHello(_ id: Int): String {
                  self.id
                  return MyContract.helloText()
              }
          }
      }
        `,
			ParseAndCheckOptions{
				Location: importLocation,
			},
		)
		require.NoError(t, err)

		importCompiler := compiler.NewInstructionCompiler(importedChecker)
		importedProgram := importCompiler.Compile()

		vmInstance := vm.NewVM(importLocation, importedProgram, nil)
		importedContractValue, err := vmInstance.InitializeContract()
		require.NoError(t, err)

		checker, err := ParseAndCheckWithOptions(t, `
      import MyContract from 0x01

      fun test(): String {
          var r = MyContract.Foo("Hello from Foo!")
          return r.sayHello(1)
      }
  `,
			ParseAndCheckOptions{
				Config: &sema.Config{
					ImportHandler: func(*sema.Checker, common.Location, ast.Range) (sema.Import, error) {
						return sema.ElaborationImport{
							Elaboration: importedChecker.Elaboration,
						}, nil
					},
				},
			},
		)
		require.NoError(t, err)

		comp := compiler.NewInstructionCompiler(checker)
		comp.Config.ImportHandler = func(location common.Location) *bbq.Program[opcode.Instruction] {
			return importedProgram
		}

		program := comp.Compile()

		vmConfig := &vm.Config{
			ImportHandler: func(location common.Location) *bbq.Program[opcode.Instruction] {
				return importedProgram
			},
			ContractValueHandler: func(*vm.Config, common.Location) *vm.CompositeValue {
				return importedContractValue
			},
		}

		vmInstance = vm.NewVM(scriptLocation(), program, vmConfig)

		result, err := vmInstance.Invoke("test")
		require.NoError(t, err)
		require.Equal(t, 0, vmInstance.StackSize())

		require.Equal(t, vm.NewStringValue("global function of the imported program"), result)
	})

	t.Run("contract function", func(t *testing.T) {
		importLocation := common.NewAddressLocation(nil, common.Address{0x1}, "MyContract")

		importedChecker, err := ParseAndCheckWithOptions(t,
			`
      contract MyContract {

          var s: String

          fun helloText(): String {
              return self.s
          }

          init() {
              self.s = "contract function of the imported program"
          }
      }
        `,
			ParseAndCheckOptions{
				Location: importLocation,
			},
		)
		require.NoError(t, err)

		importCompiler := compiler.NewInstructionCompiler(importedChecker)
		importedProgram := importCompiler.Compile()

		vmInstance := vm.NewVM(importLocation, importedProgram, nil)
		importedContractValue, err := vmInstance.InitializeContract()
		require.NoError(t, err)

		checker, err := ParseAndCheckWithOptions(t, `
      import MyContract from 0x01

      fun test(): String {
          return MyContract.helloText()
      }
  `,
			ParseAndCheckOptions{
				Config: &sema.Config{
					ImportHandler: func(*sema.Checker, common.Location, ast.Range) (sema.Import, error) {
						return sema.ElaborationImport{
							Elaboration: importedChecker.Elaboration,
						}, nil
					},
				},
			},
		)
		require.NoError(t, err)

		comp := compiler.NewInstructionCompiler(checker)
		comp.Config.ImportHandler = func(location common.Location) *bbq.Program[opcode.Instruction] {
			return importedProgram
		}

		program := comp.Compile()

		vmConfig := &vm.Config{
			ImportHandler: func(location common.Location) *bbq.Program[opcode.Instruction] {
				return importedProgram
			},
			ContractValueHandler: func(*vm.Config, common.Location) *vm.CompositeValue {
				return importedContractValue
			},
		}

		vmInstance = vm.NewVM(scriptLocation(), program, vmConfig)

		result, err := vmInstance.Invoke("test")
		require.NoError(t, err)
		require.Equal(t, 0, vmInstance.StackSize())

		require.Equal(t, vm.NewStringValue("contract function of the imported program"), result)
	})

	t.Run("nested imports", func(t *testing.T) {

		// Initialize Foo

		fooLocation := common.NewAddressLocation(
			nil,
			common.Address{0x0, 0x0, 0x0, 0x0, 0x0, 0x0, 0x0, 0x1},
			"Foo",
		)

		fooChecker, err := ParseAndCheckWithOptions(t,
			`
            contract Foo {
                var s: String
                init() {
                    self.s = "Hello from Foo!"
                }
                fun sayHello(): String {
                    return self.s
                }
            }`,
			ParseAndCheckOptions{
				Location: fooLocation,
			},
		)
		require.NoError(t, err)

		fooCompiler := compiler.NewInstructionCompiler(fooChecker)
		fooProgram := fooCompiler.Compile()

		vmInstance := vm.NewVM(fooLocation, fooProgram, nil)
		fooContractValue, err := vmInstance.InitializeContract()
		require.NoError(t, err)

		// Initialize Bar

		barLocation := common.NewAddressLocation(
			nil,
			common.Address{0x0, 0x0, 0x0, 0x0, 0x0, 0x0, 0x0, 0x2},
			"Bar",
		)

		barChecker, err := ParseAndCheckWithOptions(t, `
            import Foo from 0x01

            contract Bar {
                init() {}
                fun sayHello(): String {
                    return Foo.sayHello()
                }
            }`,
			ParseAndCheckOptions{
				Location: barLocation,
				Config: &sema.Config{
					ImportHandler: func(_ *sema.Checker, location common.Location, _ ast.Range) (sema.Import, error) {
						require.Equal(t, fooLocation, location)
						return sema.ElaborationImport{
							Elaboration: fooChecker.Elaboration,
						}, nil
					},
					LocationHandler: singleIdentifierLocationResolver(t),
				},
			},
		)
		require.NoError(t, err)

		barCompiler := compiler.NewInstructionCompiler(barChecker)
		barCompiler.Config.LocationHandler = singleIdentifierLocationResolver(t)
		barCompiler.Config.ImportHandler = func(location common.Location) *bbq.Program[opcode.Instruction] {
			require.Equal(t, fooLocation, location)
			return fooProgram
		}

		barProgram := barCompiler.Compile()

		vmConfig := &vm.Config{
			ImportHandler: func(location common.Location) *bbq.Program[opcode.Instruction] {
				require.Equal(t, fooLocation, location)
				return fooProgram
			},
			ContractValueHandler: func(_ *vm.Config, location common.Location) *vm.CompositeValue {
				require.Equal(t, fooLocation, location)
				return fooContractValue
			},
		}

		vmInstance = vm.NewVM(barLocation, barProgram, vmConfig)
		barContractValue, err := vmInstance.InitializeContract()
		require.NoError(t, err)

		// Compile and run main program

		checker, err := ParseAndCheckWithOptions(t, `
            import Bar from 0x02

            fun test(): String {
                return Bar.sayHello()
            }`,
			ParseAndCheckOptions{
				Config: &sema.Config{
					ImportHandler: func(_ *sema.Checker, location common.Location, _ ast.Range) (sema.Import, error) {
						require.IsType(t, common.AddressLocation{}, location)
						addressLocation := location.(common.AddressLocation)
						var elaboration *sema.Elaboration
						switch addressLocation.Address {
						case fooLocation.Address:
							elaboration = fooChecker.Elaboration
						case barLocation.Address:
							elaboration = barChecker.Elaboration
						default:
							assert.FailNow(t, "invalid location")
						}

						return sema.ElaborationImport{
							Elaboration: elaboration,
						}, nil
					},
					LocationHandler: singleIdentifierLocationResolver(t),
				},
			},
		)
		require.NoError(t, err)

		comp := compiler.NewInstructionCompiler(checker)
		comp.Config.LocationHandler = singleIdentifierLocationResolver(t)
		comp.Config.ImportHandler = func(location common.Location) *bbq.Program[opcode.Instruction] {
			switch location {
			case fooLocation:
				return fooProgram
			case barLocation:
				return barProgram
			default:
				assert.FailNow(t, "invalid location")
				return nil
			}
		}

		program := comp.Compile()

		vmConfig = &vm.Config{
			ImportHandler: func(location common.Location) *bbq.Program[opcode.Instruction] {
				switch location {
				case fooLocation:
					return fooProgram
				case barLocation:
					return barProgram
				default:
					assert.FailNow(t, "invalid location")
					return nil
				}
			},
			ContractValueHandler: func(_ *vm.Config, location common.Location) *vm.CompositeValue {
				switch location {
				case fooLocation:
					return fooContractValue
				case barLocation:
					return barContractValue
				default:
					assert.FailNow(t, "invalid location")
					return nil
				}
			},
		}

		vmInstance = vm.NewVM(scriptLocation(), program, vmConfig)

		result, err := vmInstance.Invoke("test")
		require.NoError(t, err)
		require.Equal(t, 0, vmInstance.StackSize())

		require.Equal(t, vm.NewStringValue("Hello from Foo!"), result)
	})

	t.Run("contract interface", func(t *testing.T) {

		// Initialize Foo

		fooLocation := common.NewAddressLocation(
			nil,
			common.Address{0x0, 0x0, 0x0, 0x0, 0x0, 0x0, 0x0, 0x1},
			"Foo",
		)

		fooChecker, err := ParseAndCheckWithOptions(t,
			`
            contract interface Foo {
                fun withdraw(_ amount: Int): String {
                    pre {
                        amount < 100: "Withdraw limit exceeds"
                    }
                }
            }`,
			ParseAndCheckOptions{
				Location: fooLocation,
			},
		)
		require.NoError(t, err)

		fooCompiler := compiler.NewInstructionCompiler(fooChecker)
		fooProgram := fooCompiler.Compile()

		// Initialize Bar

		barLocation := common.NewAddressLocation(
			nil,
			common.Address{0x0, 0x0, 0x0, 0x0, 0x0, 0x0, 0x0, 0x2},
			"Bar",
		)

		barChecker, err := ParseAndCheckWithOptions(t, `
            import Foo from 0x01

            contract Bar: Foo {
                init() {}
                fun withdraw(_ amount: Int): String {
                    return "Successfully withdrew"
                }
            }`,
			ParseAndCheckOptions{
				Location: barLocation,
				Config: &sema.Config{
					ImportHandler: func(_ *sema.Checker, location common.Location, _ ast.Range) (sema.Import, error) {
						require.Equal(t, fooLocation, location)
						return sema.ElaborationImport{
							Elaboration: fooChecker.Elaboration,
						}, nil
					},
					LocationHandler: singleIdentifierLocationResolver(t),
				},
			},
		)
		require.NoError(t, err)

		barCompiler := compiler.NewInstructionCompiler(barChecker)
		barCompiler.Config.LocationHandler = singleIdentifierLocationResolver(t)
		barCompiler.Config.ImportHandler = func(location common.Location) *bbq.Program[opcode.Instruction] {
			require.Equal(t, fooLocation, location)
			return fooProgram
		}

		barCompiler.Config.ElaborationResolver = func(location common.Location) (*sema.Elaboration, error) {
			switch location {
			case fooLocation:
				return fooChecker.Elaboration, nil
			case barLocation:
				return barChecker.Elaboration, nil
			default:
				return nil, fmt.Errorf("cannot find elaboration for %s", location)
			}
		}

		barProgram := barCompiler.Compile()

		vmConfig := &vm.Config{
			ImportHandler: func(location common.Location) *bbq.Program[opcode.Instruction] {
				require.Equal(t, fooLocation, location)
				return fooProgram
			},
		}

		vmInstance := vm.NewVM(barLocation, barProgram, vmConfig)
		barContractValue, err := vmInstance.InitializeContract()
		require.NoError(t, err)

		// Compile and run main program

		checker, err := ParseAndCheckWithOptions(t, `
            import Bar from 0x02

            fun test(): String {
                return Bar.withdraw(50)
            }`,
			ParseAndCheckOptions{
				Config: &sema.Config{
					ImportHandler: func(_ *sema.Checker, location common.Location, _ ast.Range) (sema.Import, error) {
						require.IsType(t, common.AddressLocation{}, location)
						addressLocation := location.(common.AddressLocation)
						var elaboration *sema.Elaboration
						switch addressLocation.Address {
						case fooLocation.Address:
							elaboration = fooChecker.Elaboration
						case barLocation.Address:
							elaboration = barChecker.Elaboration
						default:
							assert.FailNow(t, "invalid location")
						}

						return sema.ElaborationImport{
							Elaboration: elaboration,
						}, nil
					},
					LocationHandler: singleIdentifierLocationResolver(t),
				},
			},
		)
		require.NoError(t, err)

		comp := compiler.NewInstructionCompiler(checker)
		comp.Config.LocationHandler = singleIdentifierLocationResolver(t)
		comp.Config.ImportHandler = func(location common.Location) *bbq.Program[opcode.Instruction] {
			switch location {
			case fooLocation:
				return fooProgram
			case barLocation:
				return barProgram
			default:
				assert.FailNow(t, "invalid location")
				return nil
			}
		}

		program := comp.Compile()

		vmConfig = &vm.Config{
			ImportHandler: func(location common.Location) *bbq.Program[opcode.Instruction] {
				switch location {
				case fooLocation:
					return fooProgram
				case barLocation:
					return barProgram
				default:
					assert.FailNow(t, "invalid location")
					return nil
				}
			},
			ContractValueHandler: func(_ *vm.Config, location common.Location) *vm.CompositeValue {
				switch location {
				//case fooLocation:
				//	return fooContractValue
				case barLocation:
					return barContractValue
				default:
					assert.FailNow(t, fmt.Sprintf("invalid location %s", location))
					return nil
				}
			},
		}

		vmInstance = vm.NewVM(scriptLocation(), program, vmConfig)

		result, err := vmInstance.Invoke("test")
		require.NoError(t, err)
		require.Equal(t, 0, vmInstance.StackSize())

		require.Equal(t, vm.NewStringValue("Successfully withdrew"), result)
	})
}

func TestInitializeContract(t *testing.T) {

	checker, err := ParseAndCheckWithOptions(t,
		`
      contract MyContract {
          var status : String
          init() {
              self.status = "PENDING"
          }
      }
        `,
		ParseAndCheckOptions{
			Location: common.NewAddressLocation(nil, common.Address{0x1}, "MyContract"),
		},
	)
	require.NoError(t, err)

	comp := compiler.NewInstructionCompiler(checker)
	program := comp.Compile()

	vmConfig := &vm.Config{}
	vmInstance := vm.NewVM(scriptLocation(), program, vmConfig)
	contractValue, err := vmInstance.InitializeContract()
	require.NoError(t, err)

	fieldValue := contractValue.GetMember(vmConfig, "status")
	assert.Equal(t, vm.NewStringValue("PENDING"), fieldValue)
}

func TestContractAccessDuringInit(t *testing.T) {

	t.Parallel()

	t.Run("using contract name", func(t *testing.T) {
		t.Parallel()

		checker, err := ParseAndCheckWithOptions(t, `
            contract MyContract {
                var status : String

                access(all) fun getInitialStatus(): String {
                    return "PENDING"
                }

                init() {
                    self.status = MyContract.getInitialStatus()
                }
            }`,
			ParseAndCheckOptions{
				Location: common.NewAddressLocation(nil, common.Address{0x1}, "MyContract"),
			},
		)
		require.NoError(t, err)

		comp := compiler.NewInstructionCompiler(checker)
		program := comp.Compile()

		vmConfig := &vm.Config{}
		vmInstance := vm.NewVM(scriptLocation(), program, vmConfig)
		contractValue, err := vmInstance.InitializeContract()
		require.NoError(t, err)

		fieldValue := contractValue.GetMember(vmConfig, "status")
		assert.Equal(t, vm.NewStringValue("PENDING"), fieldValue)
	})

	t.Run("using self", func(t *testing.T) {
		t.Parallel()

		checker, err := ParseAndCheckWithOptions(t, `
            contract MyContract {
                var status : String

                access(all) fun getInitialStatus(): String {
                    return "PENDING"
                }

                init() {
                    self.status = self.getInitialStatus()
                }
            }`,
			ParseAndCheckOptions{
				Location: common.NewAddressLocation(nil, common.Address{0x1}, "MyContract"),
			},
		)
		require.NoError(t, err)

		comp := compiler.NewInstructionCompiler(checker)
		program := comp.Compile()

		vmConfig := &vm.Config{}
		vmInstance := vm.NewVM(scriptLocation(), program, vmConfig)
		contractValue, err := vmInstance.InitializeContract()
		require.NoError(t, err)

		fieldValue := contractValue.GetMember(vmConfig, "status")
		assert.Equal(t, vm.NewStringValue("PENDING"), fieldValue)
	})
}

func TestFunctionOrder(t *testing.T) {

	t.Parallel()

	t.Run("top level", func(t *testing.T) {
		t.Parallel()

		checker, err := ParseAndCheck(t, `
      fun foo(): Int {
          return 2
      }

      fun test(): Int {
          return foo() + bar()
      }

      fun bar(): Int {
          return 3
      }`)
		require.NoError(t, err)

		comp := compiler.NewInstructionCompiler(checker)
		program := comp.Compile()

		vmConfig := &vm.Config{}
		vmInstance := vm.NewVM(scriptLocation(), program, vmConfig)

		result, err := vmInstance.Invoke("test")
		require.NoError(t, err)
		require.Equal(t, 0, vmInstance.StackSize())

		require.Equal(t, vm.NewIntValue(5), result)
	})

	t.Run("nested", func(t *testing.T) {
		t.Parallel()

		code := `
      contract MyContract {

          fun helloText(): String {
              return "global function of the imported program"
          }

          init() {}

          fun initializeFoo() {
              MyContract.Foo("one")
          }

          struct Foo {
              var id : String

              init(_ id: String) {
                  self.id = id
              }

              fun sayHello(_ id: Int): String {
                  self.id
                  return MyContract.helloText()
              }
          }

          fun initializeFooAgain() {
              MyContract.Foo("two")
          }
      }`

		checker, err := ParseAndCheckWithOptions(
			t,
			code,
			ParseAndCheckOptions{
				Location: common.NewAddressLocation(nil, common.Address{0x1}, "MyContract"),
			},
		)
		require.NoError(t, err)

		comp := compiler.NewInstructionCompiler(checker)
		program := comp.Compile()

		vmConfig := &vm.Config{}
		vmInstance := vm.NewVM(scriptLocation(), program, vmConfig)

		result, err := vmInstance.Invoke("init")
		require.NoError(t, err)
		require.Equal(t, 0, vmInstance.StackSize())

		require.IsType(t, &vm.CompositeValue{}, result)
	})
}

func TestContractField(t *testing.T) {

	t.Parallel()

	t.Run("get", func(t *testing.T) {
		importLocation := common.NewAddressLocation(nil, common.Address{0x1}, "MyContract")

		importedChecker, err := ParseAndCheckWithOptions(t,
			`
      contract MyContract {
          var status : String

          init() {
              self.status = "PENDING"
          }
      }
        `,
			ParseAndCheckOptions{
				Location: common.NewAddressLocation(nil, common.Address{0x1}, "MyContract"),
			},
		)
		require.NoError(t, err)

		importCompiler := compiler.NewInstructionCompiler(importedChecker)
		importedProgram := importCompiler.Compile()

		vmInstance := vm.NewVM(importLocation, importedProgram, nil)
		importedContractValue, err := vmInstance.InitializeContract()
		require.NoError(t, err)

		checker, err := ParseAndCheckWithOptions(t, `
      import MyContract from 0x01

      fun test(): String {
          return MyContract.status
      }
  `,
			ParseAndCheckOptions{
				Config: &sema.Config{
					ImportHandler: func(*sema.Checker, common.Location, ast.Range) (sema.Import, error) {
						return sema.ElaborationImport{
							Elaboration: importedChecker.Elaboration,
						}, nil
					},
				},
			},
		)
		require.NoError(t, err)

		comp := compiler.NewInstructionCompiler(checker).
			WithConfig(&compiler.Config{
				ImportHandler: func(location common.Location) *bbq.Program[opcode.Instruction] {
					return importedProgram
				},
			})

		program := comp.Compile()

		vmConfig := &vm.Config{
			ImportHandler: func(location common.Location) *bbq.Program[opcode.Instruction] {
				return importedProgram
			},
			ContractValueHandler: func(vmConfig *vm.Config, location common.Location) *vm.CompositeValue {
				return importedContractValue
			},
		}

		vmInstance = vm.NewVM(scriptLocation(), program, vmConfig)
		result, err := vmInstance.Invoke("test")
		require.NoError(t, err)
		require.Equal(t, 0, vmInstance.StackSize())

		require.Equal(t, vm.NewStringValue("PENDING"), result)
	})

	t.Run("set", func(t *testing.T) {
		importLocation := common.NewAddressLocation(nil, common.Address{0x1}, "MyContract")

		importedChecker, err := ParseAndCheckWithOptions(t,
			`
      contract MyContract {
          var status : String

          init() {
              self.status = "PENDING"
          }
      }
        `,
			ParseAndCheckOptions{
				Location: common.NewAddressLocation(nil, common.Address{0x1}, "MyContract"),
			},
		)
		require.NoError(t, err)

		importCompiler := compiler.NewInstructionCompiler(importedChecker)
		importedProgram := importCompiler.Compile()

		vmInstance := vm.NewVM(importLocation, importedProgram, nil)
		importedContractValue, err := vmInstance.InitializeContract()
		require.NoError(t, err)

		checker, err := ParseAndCheckWithOptions(t, `
      import MyContract from 0x01

      fun test(): String {
          MyContract.status = "UPDATED"
          return MyContract.status
      }
  `,
			ParseAndCheckOptions{
				Config: &sema.Config{
					ImportHandler: func(*sema.Checker, common.Location, ast.Range) (sema.Import, error) {
						return sema.ElaborationImport{
							Elaboration: importedChecker.Elaboration,
						}, nil
					},
				},
			},
		)
		require.NoError(t, err)

		comp := compiler.NewInstructionCompiler(checker)
		comp.Config.ImportHandler = func(location common.Location) *bbq.Program[opcode.Instruction] {
			return importedProgram
		}

		program := comp.Compile()

		vmConfig := &vm.Config{
			ImportHandler: func(location common.Location) *bbq.Program[opcode.Instruction] {
				return importedProgram
			},
			ContractValueHandler: func(vmConfig *vm.Config, location common.Location) *vm.CompositeValue {
				return importedContractValue
			},
		}

		vmInstance = vm.NewVM(scriptLocation(), program, vmConfig)

		result, err := vmInstance.Invoke("test")
		require.NoError(t, err)
		require.Equal(t, 0, vmInstance.StackSize())

		require.Equal(t, vm.NewStringValue("UPDATED"), result)

		fieldValue := importedContractValue.GetMember(vmConfig, "status")
		assert.Equal(t, vm.NewStringValue("UPDATED"), fieldValue)
	})
}

func TestNativeFunctions(t *testing.T) {

	t.Parallel()

	t.Run("static function", func(t *testing.T) {

		logFunction := stdlib.NewStandardLibraryStaticFunction(
			"log",
			&sema.FunctionType{
				Parameters: []sema.Parameter{
					{
						Label:          sema.ArgumentLabelNotRequired,
						Identifier:     "value",
						TypeAnnotation: sema.NewTypeAnnotation(sema.AnyStructType),
					},
				},
				ReturnTypeAnnotation: sema.NewTypeAnnotation(
					sema.VoidType,
				),
			},
			``,
			nil,
		)

		baseValueActivation := sema.NewVariableActivation(sema.BaseValueActivation)
		baseValueActivation.DeclareValue(logFunction)

		checker, err := ParseAndCheckWithOptions(t, `
            fun test() {
                log("Hello, World!")
            }`,
			ParseAndCheckOptions{
				Config: &sema.Config{
					BaseValueActivationHandler: func(common.Location) *sema.VariableActivation {
						return baseValueActivation
					},
				},
			},
		)
		require.NoError(t, err)

		comp := compiler.NewInstructionCompiler(checker)
		program := comp.Compile()

		vmConfig := &vm.Config{}
		vmInstance := vm.NewVM(scriptLocation(), program, vmConfig)

		_, err = vmInstance.Invoke("test")
		require.NoError(t, err)
		require.Equal(t, 0, vmInstance.StackSize())
	})

	t.Run("bound function", func(t *testing.T) {
		checker, err := ParseAndCheck(t, `
            fun test(): String {
                return "Hello".concat(", World!")
            }`,
		)
		require.NoError(t, err)

		comp := compiler.NewInstructionCompiler(checker)
		program := comp.Compile()

		vmConfig := &vm.Config{}
		vmInstance := vm.NewVM(scriptLocation(), program, vmConfig)

		result, err := vmInstance.Invoke("test")
		require.NoError(t, err)
		require.Equal(t, 0, vmInstance.StackSize())

		require.Equal(t, vm.NewStringValue("Hello, World!"), result)
	})
}

func TestTransaction(t *testing.T) {

	t.Parallel()

	t.Run("simple", func(t *testing.T) {

		checker, err := ParseAndCheck(t, `
            transaction {
				var a: String
                prepare() {
                    self.a = "Hello!"
                }
                execute {
                    self.a = "Hello again!"
                }
            }`,
		)
		require.NoError(t, err)

		comp := compiler.NewInstructionCompiler(checker)
		program := comp.Compile()

		vmConfig := &vm.Config{}
		vmInstance := vm.NewVM(scriptLocation(), program, vmConfig)

		err = vmInstance.ExecuteTransaction(nil)
		require.NoError(t, err)
		require.Equal(t, 0, vmInstance.StackSize())

		// Rerun the same again using internal functions, to get the access to the transaction value.

		transaction, err := vmInstance.Invoke(commons.TransactionWrapperCompositeName)
		require.NoError(t, err)

		require.IsType(t, &vm.CompositeValue{}, transaction)
		compositeValue := transaction.(*vm.CompositeValue)

		// At the beginning, 'a' is uninitialized
		assert.Nil(t, compositeValue.GetMember(vmConfig, "a"))

		// Invoke 'prepare'
		_, err = vmInstance.Invoke(commons.TransactionPrepareFunctionName, transaction)
		require.NoError(t, err)

		// Once 'prepare' is called, 'a' is initialized to "Hello!"
		assert.Equal(t, vm.NewStringValue("Hello!"), compositeValue.GetMember(vmConfig, "a"))

		// Invoke 'execute'
		_, err = vmInstance.Invoke(commons.TransactionExecuteFunctionName, transaction)
		require.NoError(t, err)

		// Once 'execute' is called, 'a' is initialized to "Hello, again!"
		assert.Equal(t, vm.NewStringValue("Hello again!"), compositeValue.GetMember(vmConfig, "a"))
	})

	t.Run("with params", func(t *testing.T) {

		checker, err := ParseAndCheck(t, `
            transaction(param1: String, param2: String) {
				var a: String
                prepare() {
                    self.a = param1
                }
                execute {
                    self.a = param2
                }
            }`,
		)
		require.NoError(t, err)

		comp := compiler.NewInstructionCompiler(checker)
		program := comp.Compile()

		vmConfig := &vm.Config{}
		vmInstance := vm.NewVM(scriptLocation(), program, vmConfig)

		args := []vm.Value{
			vm.NewStringValue("Hello!"),
			vm.NewStringValue("Hello again!"),
		}

		err = vmInstance.ExecuteTransaction(args)
		require.NoError(t, err)
		require.Equal(t, 0, vmInstance.StackSize())

		// Rerun the same again using internal functions, to get the access to the transaction value.

		transaction, err := vmInstance.Invoke(commons.TransactionWrapperCompositeName)
		require.NoError(t, err)

		require.IsType(t, &vm.CompositeValue{}, transaction)
		compositeValue := transaction.(*vm.CompositeValue)

		// At the beginning, 'a' is uninitialized
		assert.Nil(t, compositeValue.GetMember(vmConfig, "a"))

		// Invoke 'prepare'
		_, err = vmInstance.Invoke(commons.TransactionPrepareFunctionName, transaction)
		require.NoError(t, err)

		// Once 'prepare' is called, 'a' is initialized to "Hello!"
		assert.Equal(t, vm.NewStringValue("Hello!"), compositeValue.GetMember(vmConfig, "a"))

		// Invoke 'execute'
		_, err = vmInstance.Invoke(commons.TransactionExecuteFunctionName, transaction)
		require.NoError(t, err)

		// Once 'execute' is called, 'a' is initialized to "Hello, again!"
		assert.Equal(t, vm.NewStringValue("Hello again!"), compositeValue.GetMember(vmConfig, "a"))
	})
}

func TestInterfaceMethodCall(t *testing.T) {

	t.Parallel()

	t.Run("impl in same program", func(t *testing.T) {

		t.Parallel()

		contractLocation := common.NewAddressLocation(
			nil,
			common.Address{0x0, 0x0, 0x0, 0x0, 0x0, 0x0, 0x0, 0x1},
			"MyContract",
		)

		importedChecker, err := ParseAndCheckWithOptions(t,
			`
      contract MyContract {
          struct Foo: Greetings {
              var id : String

              init(_ id: String) {
                  self.id = id
              }

              fun sayHello(_ id: Int): String {
                  return self.id
              }
          }

          struct interface Greetings {
              fun sayHello(_ id: Int): String
          }

          struct interface SomethingElse {
          }
      }
        `,
			ParseAndCheckOptions{
				Location: contractLocation,
			},
		)
		require.NoError(t, err)

		importCompiler := compiler.NewInstructionCompiler(importedChecker)
		importCompiler.Config.ElaborationResolver = func(location common.Location) (*sema.Elaboration, error) {
			if location == contractLocation {
				return importedChecker.Elaboration, nil
			}

			return nil, fmt.Errorf("cannot find elaboration for %s", location)
		}

		importedProgram := importCompiler.Compile()

		vmInstance := vm.NewVM(contractLocation, importedProgram, nil)
		importedContractValue, err := vmInstance.InitializeContract()
		require.NoError(t, err)

		checker, err := ParseAndCheckWithOptions(t, `
        import MyContract from 0x01

        fun test(): String {
            var r: {MyContract.Greetings} = MyContract.Foo("Hello from Foo!")
            // first call must link
            r.sayHello(1)

            // second call should pick from the cache
            return r.sayHello(1)
        }`,

			ParseAndCheckOptions{
				Config: &sema.Config{
					ImportHandler: func(*sema.Checker, common.Location, ast.Range) (sema.Import, error) {
						return sema.ElaborationImport{
							Elaboration: importedChecker.Elaboration,
						}, nil
					},
					LocationHandler: singleIdentifierLocationResolver(t),
				},
			},
		)
		require.NoError(t, err)

		comp := compiler.NewInstructionCompiler(checker)
		comp.Config.LocationHandler = singleIdentifierLocationResolver(t)
		comp.Config.ImportHandler = func(location common.Location) *bbq.Program[opcode.Instruction] {
			return importedProgram
		}

		program := comp.Compile()

		vmConfig := &vm.Config{
			ImportHandler: func(location common.Location) *bbq.Program[opcode.Instruction] {
				return importedProgram
			},
			ContractValueHandler: func(vmConfig *vm.Config, location common.Location) *vm.CompositeValue {
				return importedContractValue
			},
			TypeLoader: func(location common.Location, typeID interpreter.TypeID) sema.CompositeKindedType {
				elaboration := importedChecker.Elaboration
				compositeType := elaboration.CompositeType(typeID)
				if compositeType != nil {
					return compositeType
				}

				return elaboration.InterfaceType(typeID)
			},
		}

		vmInstance = vm.NewVM(scriptLocation(), program, vmConfig)
		result, err := vmInstance.Invoke("test")
		require.NoError(t, err)
		require.Equal(t, 0, vmInstance.StackSize())

		require.Equal(t, vm.NewStringValue("Hello from Foo!"), result)
	})

	t.Run("impl in different program", func(t *testing.T) {

		t.Parallel()

		// Define the interface in `Foo`

		fooLocation := common.NewAddressLocation(
			nil,
			common.Address{0x0, 0x0, 0x0, 0x0, 0x0, 0x0, 0x0, 0x1},
			"Foo",
		)

		fooChecker, err := ParseAndCheckWithOptions(t,
			`
        contract Foo {
            struct interface Greetings {
                fun sayHello(): String
            }
        }`,
			ParseAndCheckOptions{
				Location: fooLocation,
			},
		)
		require.NoError(t, err)

		interfaceCompiler := compiler.NewInstructionCompiler(fooChecker)
		fooProgram := interfaceCompiler.Compile()

		interfaceVM := vm.NewVM(fooLocation, fooProgram, nil)
		fooContractValue, err := interfaceVM.InitializeContract()
		require.NoError(t, err)

		// Deploy the imported `Bar` program

		barLocation := common.NewAddressLocation(
			nil,
			common.Address{0x0, 0x0, 0x0, 0x0, 0x0, 0x0, 0x0, 0x2},
			"Bar",
		)

		barChecker, err := ParseAndCheckWithOptions(t,
			`
        contract Bar {
            fun sayHello(): String {
                return "Hello from Bar!"
            }
        }`,
			ParseAndCheckOptions{
				Config: &sema.Config{
					LocationHandler: singleIdentifierLocationResolver(t),
				},
				Location: barLocation,
			},
		)
		require.NoError(t, err)

		barCompiler := compiler.NewInstructionCompiler(barChecker)
		barProgram := barCompiler.Compile()

		barVM := vm.NewVM(barLocation, barProgram, nil)
		barContractValue, err := barVM.InitializeContract()
		require.NoError(t, err)

		// Define the implementation

		bazLocation := common.NewAddressLocation(
			nil,
			common.Address{0x0, 0x0, 0x0, 0x0, 0x0, 0x0, 0x0, 0x3},
			"Baz",
		)

		bazChecker, err := ParseAndCheckWithOptions(t,
			`
        import Foo from 0x01
        import Bar from 0x02

        contract Baz {
            struct GreetingImpl: Foo.Greetings {
                fun sayHello(): String {
                    return Bar.sayHello()
                }
            }
        }`,
			ParseAndCheckOptions{
				Config: &sema.Config{
					ImportHandler: func(_ *sema.Checker, location common.Location, _ ast.Range) (sema.Import, error) {
						var elaboration *sema.Elaboration
						switch location {
						case fooLocation:
							elaboration = fooChecker.Elaboration
						case barLocation:
							elaboration = barChecker.Elaboration
						default:
							return nil, fmt.Errorf("cannot find import for: %s", location)
						}

						return sema.ElaborationImport{
							Elaboration: elaboration,
						}, nil
					},
					LocationHandler: singleIdentifierLocationResolver(t),
				},
				Location: bazLocation,
			},
		)
		require.NoError(t, err)

		bazImportHandler := func(location common.Location) *bbq.Program[opcode.Instruction] {
			switch location {
			case fooLocation:
				return fooProgram
			case barLocation:
				return barProgram
			default:
				panic(fmt.Errorf("cannot find import for: %s", location))
			}
		}

		bazCompiler := compiler.NewInstructionCompiler(bazChecker)
		bazCompiler.Config.LocationHandler = singleIdentifierLocationResolver(t)
		bazCompiler.Config.ImportHandler = bazImportHandler
		bazCompiler.Config.ElaborationResolver = func(location common.Location) (*sema.Elaboration, error) {
			switch location {
			case fooLocation:
				return fooChecker.Elaboration, nil
			case barLocation:
				return barChecker.Elaboration, nil
			default:
				return nil, fmt.Errorf("cannot find elaboration for %s", location)
			}
		}

		bazProgram := bazCompiler.Compile()

		implProgramVMConfig := &vm.Config{
			ImportHandler: bazImportHandler,
			ContractValueHandler: func(vmConfig *vm.Config, location common.Location) *vm.CompositeValue {
				switch location {
				case fooLocation:
					return fooContractValue
				case barLocation:
					return barContractValue
				default:
					panic(fmt.Errorf("cannot find contract: %s", location))
				}
			},
		}

		bazVM := vm.NewVM(bazLocation, bazProgram, implProgramVMConfig)
		bazContractValue, err := bazVM.InitializeContract()
		require.NoError(t, err)

		// Get `Bar.GreetingsImpl` value

		checker, err := ParseAndCheckWithOptions(t, `
        import Baz from 0x03

        fun test(): Baz.GreetingImpl {
            return Baz.GreetingImpl()
        }`,

			ParseAndCheckOptions{
				Config: &sema.Config{
					ImportHandler: func(_ *sema.Checker, location common.Location, _ ast.Range) (sema.Import, error) {
						var elaboration *sema.Elaboration
						switch location {
						case bazLocation:
							elaboration = bazChecker.Elaboration
						default:
							return nil, fmt.Errorf("cannot find import for: %s", location)
						}

						return sema.ElaborationImport{
							Elaboration: elaboration,
						}, nil
					},
					LocationHandler: singleIdentifierLocationResolver(t),
				},
			},
		)
		require.NoError(t, err)

		scriptImportHandler := func(location common.Location) *bbq.Program[opcode.Instruction] {
			switch location {
			case barLocation:
				return barProgram
			case bazLocation:
				return bazProgram
			default:
				panic(fmt.Errorf("cannot find import for: %s", location))
			}
		}

		comp := compiler.NewInstructionCompiler(checker)
		comp.Config.LocationHandler = singleIdentifierLocationResolver(t)
		comp.Config.ImportHandler = scriptImportHandler

		program := comp.Compile()

		vmConfig := &vm.Config{
			ImportHandler: scriptImportHandler,
			ContractValueHandler: func(vmConfig *vm.Config, location common.Location) *vm.CompositeValue {
				switch location {
				case barLocation:
					return barContractValue
				case bazLocation:
					return bazContractValue
				default:
					panic(fmt.Errorf("cannot find contract: %s", location))
				}
			},
		}

		scriptVM := vm.NewVM(scriptLocation(), program, vmConfig)
		implValue, err := scriptVM.Invoke("test")
		require.NoError(t, err)
		require.Equal(t, 0, scriptVM.StackSize())

		require.IsType(t, &vm.CompositeValue{}, implValue)
		compositeValue := implValue.(*vm.CompositeValue)
		require.Equal(
			t,
			common.TypeID("A.0000000000000003.Baz.GreetingImpl"),
			compositeValue.TypeID(),
		)

		// Test Script. This program only imports `Foo` statically.
		// But the argument passed into the script is of type `Baz.GreetingImpl`.
		// So the linking of `Baz` happens dynamically at runtime.
		// However, `Baz` also has an import to `Bar`. So when the
		// `Baz` is linked and imported at runtime, its imports also
		// should get linked at runtime (similar to how static linking works).

		checker, err = ParseAndCheckWithOptions(t, `
        import Foo from 0x01

        fun test(v: {Foo.Greetings}): String {
            return v.sayHello()
        }`,

			ParseAndCheckOptions{
				Config: &sema.Config{
					ImportHandler: func(_ *sema.Checker, location common.Location, _ ast.Range) (sema.Import, error) {
						var elaboration *sema.Elaboration
						switch location {
						case fooLocation:
							elaboration = fooChecker.Elaboration
						case bazLocation:
							elaboration = bazChecker.Elaboration
						default:
							return nil, fmt.Errorf("cannot find import for: %s", location)
						}

						return sema.ElaborationImport{
							Elaboration: elaboration,
						}, nil
					},
					LocationHandler: singleIdentifierLocationResolver(t),
				},
			},
		)
		require.NoError(t, err)

		scriptImportHandler = func(location common.Location) *bbq.Program[opcode.Instruction] {
			switch location {
			case fooLocation:
				return fooProgram
			case barLocation:
				return barProgram
			case bazLocation:
				return bazProgram
			default:
				panic(fmt.Errorf("cannot find import for: %s", location))
			}
		}

		comp = compiler.NewInstructionCompiler(checker)
		comp.Config.LocationHandler = singleIdentifierLocationResolver(t)
		comp.Config.ImportHandler = scriptImportHandler

		program = comp.Compile()

		vmConfig = &vm.Config{
			ImportHandler: scriptImportHandler,
			ContractValueHandler: func(vmConfig *vm.Config, location common.Location) *vm.CompositeValue {
				switch location {
				case fooLocation:
					return fooContractValue
				case barLocation:
					return barContractValue
				case bazLocation:
					return bazContractValue
				default:
					panic(fmt.Errorf("cannot find contract: %s", location))
				}
			},
		}

		scriptVM = vm.NewVM(scriptLocation(), program, vmConfig)

		result, err := scriptVM.Invoke("test", implValue)
		require.NoError(t, err)
		require.Equal(t, 0, scriptVM.StackSize())

		require.Equal(t, vm.NewStringValue("Hello from Bar!"), result)
	})
}

func TestArrayLiteral(t *testing.T) {

	t.Parallel()

	t.Run("array literal", func(t *testing.T) {
		t.Parallel()

		checker, err := ParseAndCheck(t, `
            fun test(): [Int] {
                return [2, 5]
            }
        `)
		require.NoError(t, err)

		comp := compiler.NewInstructionCompiler(checker)
		program := comp.Compile()

		vmConfig := &vm.Config{}
		vmInstance := vm.NewVM(scriptLocation(), program, vmConfig)

		result, err := vmInstance.Invoke("test")
		require.NoError(t, err)
		require.Equal(t, 0, vmInstance.StackSize())

		require.IsType(t, &vm.ArrayValue{}, result)
		array := result.(*vm.ArrayValue)
		assert.Equal(t, 2, array.Count())
		assert.Equal(t, vm.NewIntValue(2), array.Get(vmConfig, 0))
		assert.Equal(t, vm.NewIntValue(5), array.Get(vmConfig, 1))
	})

	t.Run("array get", func(t *testing.T) {
		t.Parallel()

		checker, err := ParseAndCheck(t, `
            fun test(): Int {
                var a = [2, 5, 7, 3]
                return a[1]
            }
        `)
		require.NoError(t, err)

		comp := compiler.NewInstructionCompiler(checker)
		program := comp.Compile()

		vmConfig := &vm.Config{}
		vmInstance := vm.NewVM(scriptLocation(), program, vmConfig)

		result, err := vmInstance.Invoke("test")
		require.NoError(t, err)
		require.Equal(t, 0, vmInstance.StackSize())
		assert.Equal(t, vm.NewIntValue(5), result)
	})

	t.Run("array set", func(t *testing.T) {
		t.Parallel()

		checker, err := ParseAndCheck(t, `
            fun test(): [Int] {
                var a = [2, 5, 4]
                a[2] = 8
                return a
            }
        `)
		require.NoError(t, err)

		comp := compiler.NewInstructionCompiler(checker)
		program := comp.Compile()

		vmConfig := &vm.Config{}
		vmInstance := vm.NewVM(scriptLocation(), program, vmConfig)

		result, err := vmInstance.Invoke("test")
		require.NoError(t, err)
		require.Equal(t, 0, vmInstance.StackSize())

		require.IsType(t, &vm.ArrayValue{}, result)
		array := result.(*vm.ArrayValue)
		assert.Equal(t, 3, array.Count())
		assert.Equal(t, vm.NewIntValue(2), array.Get(vmConfig, 0))
		assert.Equal(t, vm.NewIntValue(5), array.Get(vmConfig, 1))
		assert.Equal(t, vm.NewIntValue(8), array.Get(vmConfig, 2))
	})
}

func TestDictionaryLiteral(t *testing.T) {

	t.Parallel()

	t.Run("dictionary literal", func(t *testing.T) {
		t.Parallel()

		checker, err := ParseAndCheck(t, `
            fun test(): {String: Int} {
                return {"b": 2, "e": 5}
            }
        `)
		require.NoError(t, err)

		comp := compiler.NewInstructionCompiler(checker)
		program := comp.Compile()

		vmConfig := &vm.Config{}
		vmInstance := vm.NewVM(scriptLocation(), program, vmConfig)

		result, err := vmInstance.Invoke("test")
		require.NoError(t, err)
		require.Equal(t, 0, vmInstance.StackSize())

		require.IsType(t, &vm.DictionaryValue{}, result)
		dictionary := result.(*vm.DictionaryValue)
		assert.Equal(t, 2, dictionary.Count())
		assert.Equal(t,
			vm.NewSomeValueNonCopying(vm.NewIntValue(2)),
			dictionary.GetKey(vmConfig, vm.NewStringValue("b")),
		)
		assert.Equal(t,
			vm.NewSomeValueNonCopying(vm.NewIntValue(5)),
			dictionary.GetKey(vmConfig, vm.NewStringValue("e")),
		)
	})
}

func TestReference(t *testing.T) {

	t.Parallel()

	t.Run("method call", func(t *testing.T) {
		t.Parallel()

		checker, err := ParseAndCheck(t, `
            struct Foo {
                var id : String

                init(_ id: String) {
                    self.id = id
                }

                fun sayHello(_ id: Int): String {
                    return self.id
                }
            }

            fun test(): String {
                var foo = Foo("Hello from Foo!")
                var ref = &foo as &Foo
                return ref.sayHello(1)
            }
        `)
		require.NoError(t, err)

		comp := compiler.NewInstructionCompiler(checker)
		program := comp.Compile()

		vmConfig := vm.NewConfig(nil)

		vmInstance := vm.NewVM(scriptLocation(), program, vmConfig)

		result, err := vmInstance.Invoke("test")
		require.NoError(t, err)
		require.Equal(t, 0, vmInstance.StackSize())

		require.Equal(t, vm.NewStringValue("Hello from Foo!"), result)
	})
}

func TestResource(t *testing.T) {

	t.Parallel()

	t.Run("new", func(t *testing.T) {
		t.Parallel()

		checker, err := ParseAndCheck(t, `
            resource Foo {
                var id : Int

                init(_ id: Int) {
                    self.id = id
                }
            }

            fun test(): @Foo {
                var i = 0
                var r <- create Foo(5)
                return <- r
            }
        `)
		require.NoError(t, err)

		comp := compiler.NewInstructionCompiler(checker)
		program := comp.Compile()

		vmConfig := &vm.Config{}
		vmInstance := vm.NewVM(scriptLocation(), program, vmConfig)

		result, err := vmInstance.Invoke("test")
		require.NoError(t, err)
		require.Equal(t, 0, vmInstance.StackSize())

		require.IsType(t, &vm.CompositeValue{}, result)
		structValue := result.(*vm.CompositeValue)
		compositeType := structValue.CompositeType

		require.Equal(t, "Foo", compositeType.QualifiedIdentifier)
		require.Equal(
			t,
			vm.NewIntValue(5),
			structValue.GetMember(vmConfig, "id"),
		)
	})

	t.Run("destroy", func(t *testing.T) {
		t.Parallel()

		checker, err := ParseAndCheck(t, `
            resource Foo {
                var id : Int

                init(_ id: Int) {
                    self.id = id
                }
            }

            fun test() {
                var i = 0
                var r <- create Foo(5)
                destroy r
            }
        `)
		require.NoError(t, err)

		comp := compiler.NewInstructionCompiler(checker)
		program := comp.Compile()

		vmConfig := &vm.Config{}
		vmInstance := vm.NewVM(scriptLocation(), program, vmConfig)

		_, err = vmInstance.Invoke("test")
		require.NoError(t, err)
		require.Equal(t, 0, vmInstance.StackSize())
	})
}

func fib(n int) int {
	if n < 2 {
		return n
	}
	return fib(n-1) + fib(n-2)
}

func BenchmarkGoFib(b *testing.B) {
	b.ReportAllocs()
	b.ResetTimer()

	for i := 0; i < b.N; i++ {
		fib(46)
	}
}

func TestDefaultFunctions(t *testing.T) {

	t.Parallel()

	t.Run("simple interface", func(t *testing.T) {
		t.Parallel()

		result, err := compileAndInvoke(t, `
            struct interface IA {
                fun test(): Int {
                    return 42
                }
            }

            struct Test: IA {}

            fun main(): Int {
               return Test().test()
            }
        `,
			"main",
		)

		require.NoError(t, err)
		require.Equal(t, vm.NewIntValue(42), result)
	})

	t.Run("overridden", func(t *testing.T) {
		t.Parallel()

		result, err := compileAndInvoke(t, `
            struct interface IA {
                fun test(): Int {
                    return 41
                }
            }

            struct Test: IA {
                fun test(): Int {
                    return 42
                }
            }

            fun main(): Int {
               return Test().test()
            }
        `,
			"main",
		)

		require.NoError(t, err)
		require.Equal(t, vm.NewIntValue(42), result)
	})

	t.Run("default method via different paths", func(t *testing.T) {

		t.Parallel()

		result, err := compileAndInvoke(t, `
            struct interface A {
                access(all) fun test(): Int {
                    return 3
                }
            }

            struct interface B: A {}

            struct interface C: A {}

            struct D: B, C {}

            access(all) fun main(): Int {
                let d = D()
                return d.test()
            }
        `,
			"main",
		)

		require.NoError(t, err)
		assert.Equal(t, vm.NewIntValue(3), result)
	})

	t.Run("in different contract", func(t *testing.T) {

		t.Parallel()

		storage := interpreter.NewInMemoryStorage(nil)

		programs := map[common.Location]*compiledProgram{}
		contractValues := map[common.Location]*vm.CompositeValue{}

		vmConfig := &vm.Config{
			Storage:        storage,
			AccountHandler: &testAccountHandler{},
			ImportHandler: func(location common.Location) *bbq.Program[opcode.Instruction] {
				program, ok := programs[location]
				if !ok {
					assert.FailNow(t, "invalid location")
				}
				return program.Program
			},
			ContractValueHandler: func(_ *vm.Config, location common.Location) *vm.CompositeValue {
				contractValue, ok := contractValues[location]
				if !ok {
					assert.FailNow(t, "invalid location")
				}
				return contractValue
			},
		}

		contractsAddress := common.MustBytesToAddress([]byte{0x1})

		barLocation := common.NewAddressLocation(nil, contractsAddress, "Bar")
		fooLocation := common.NewAddressLocation(nil, contractsAddress, "Foo")

		// Deploy interface contract

		barContract := `
        access(all) contract interface Bar {

            access(all) resource interface VaultInterface {

                access(all) var balance: Int

                access(all) fun getBalance(): Int {
                    return self.balance
                }
            }
        }
    `

		// Only need to compile
		parseCheckAndCompile(t, barContract, barLocation, programs)

		// Deploy contract with the implementation

		fooContract := fmt.Sprintf(`
        import Bar from %[1]s

        access(all) contract Foo {

            access(all) resource Vault: Bar.VaultInterface {
                access(all) var balance: Int

                init(balance: Int) {
                    self.balance = balance
                }

                access(all) fun withdraw(amount: Int): @Vault {
                    self.balance = self.balance - amount
                    return <-create Vault(balance: amount)
                }
            }

            access(all) fun createVault(balance: Int): @Vault {
                return <- create Vault(balance: balance)
            }
        }`,
			contractsAddress.HexWithPrefix(),
		)

		fooProgram := parseCheckAndCompile(t, fooContract, fooLocation, programs)

		fooVM := vm.NewVM(fooLocation, fooProgram, vmConfig)

		fooContractValue, err := fooVM.InitializeContract()
		require.NoError(t, err)
		contractValues[fooLocation] = fooContractValue

		// Run transaction

		tx := fmt.Sprintf(`
            import Foo from %[1]s

            fun main(): Int {
               var vault <- Foo.createVault(balance: 10)
               destroy vault.withdraw(amount: 3)
               var balance = vault.getBalance()
               destroy vault
               return balance
            }`,
			contractsAddress.HexWithPrefix(),
		)

		txLocation := runtime_utils.NewTransactionLocationGenerator()

		txProgram := parseCheckAndCompile(t, tx, txLocation(), programs)
		txVM := vm.NewVM(txLocation(), txProgram, vmConfig)

		result, err := txVM.Invoke("main")
		require.NoError(t, err)
		require.Equal(t, 0, txVM.StackSize())
		require.Equal(t, vm.NewIntValue(7), result)
	})

	t.Run("in different contract with nested call", func(t *testing.T) {

		t.Parallel()

		storage := interpreter.NewInMemoryStorage(nil)

		programs := map[common.Location]*compiledProgram{}
		contractValues := map[common.Location]*vm.CompositeValue{}

		vmConfig := &vm.Config{
			Storage:        storage,
			AccountHandler: &testAccountHandler{},
			ImportHandler: func(location common.Location) *bbq.Program[opcode.Instruction] {
				program, ok := programs[location]
				if !ok {
					assert.FailNow(t, "invalid location")
				}
				return program.Program
			},
			ContractValueHandler: func(_ *vm.Config, location common.Location) *vm.CompositeValue {
				contractValue, ok := contractValues[location]
				if !ok {
					assert.FailNow(t, "invalid location")
				}
				return contractValue
			},
		}

		contractsAddress := common.MustBytesToAddress([]byte{0x1})

		barLocation := common.NewAddressLocation(nil, contractsAddress, "Bar")
		fooLocation := common.NewAddressLocation(nil, contractsAddress, "Foo")

		// Deploy interface contract

		barContract := `
        access(all) contract interface Bar {

            access(all) resource interface HelloInterface {

                access(all) fun sayHello(): String {
                    // Delegate the call
                    return self.sayHelloImpl()
                }

                access(contract) fun sayHelloImpl(): String {
                    return "Hello from HelloInterface"
                }
            }
        }
    `

		// Only need to compile
		parseCheckAndCompile(t, barContract, barLocation, programs)

		// Deploy contract with the implementation

		fooContract := fmt.Sprintf(`
        import Bar from %[1]s

        access(all) contract Foo {

            access(all) resource Hello: Bar.HelloInterface { }

            access(all) fun createHello(): @Hello {
                return <- create Hello()
            }
        }`,
			contractsAddress.HexWithPrefix(),
		)

		fooProgram := parseCheckAndCompile(t, fooContract, fooLocation, programs)

		fooVM := vm.NewVM(fooLocation, fooProgram, vmConfig)

		fooContractValue, err := fooVM.InitializeContract()
		require.NoError(t, err)
		contractValues[fooLocation] = fooContractValue

		// Run transaction

		tx := fmt.Sprintf(`
            import Foo from %[1]s

            fun main(): String {
               var hello <- Foo.createHello()
               var msg = hello.sayHello()
               destroy hello
               return msg
            }`,
			contractsAddress.HexWithPrefix(),
		)

		txLocation := runtime_utils.NewTransactionLocationGenerator()

		txProgram := parseCheckAndCompile(t, tx, txLocation(), programs)
		txVM := vm.NewVM(txLocation(), txProgram, vmConfig)

		result, err := txVM.Invoke("main")
		require.NoError(t, err)
		require.Equal(t, 0, txVM.StackSize())
		require.Equal(t, vm.NewStringValue("Hello from HelloInterface"), result)
	})

	t.Run("in different contract nested call overridden", func(t *testing.T) {

		t.Parallel()

		storage := interpreter.NewInMemoryStorage(nil)

		programs := map[common.Location]*compiledProgram{}
		contractValues := map[common.Location]*vm.CompositeValue{}

		vmConfig := &vm.Config{
			Storage:        storage,
			AccountHandler: &testAccountHandler{},
			ImportHandler: func(location common.Location) *bbq.Program[opcode.Instruction] {
				program, ok := programs[location]
				if !ok {
					assert.FailNow(t, "invalid location")
				}
				return program.Program
			},
			ContractValueHandler: func(_ *vm.Config, location common.Location) *vm.CompositeValue {
				contractValue, ok := contractValues[location]
				if !ok {
					assert.FailNow(t, "invalid location")
				}
				return contractValue
			},
		}

		contractsAddress := common.MustBytesToAddress([]byte{0x1})

		barLocation := common.NewAddressLocation(nil, contractsAddress, "Bar")
		fooLocation := common.NewAddressLocation(nil, contractsAddress, "Foo")

		// Deploy interface contract

		barContract := `
        access(all) contract interface Bar {

            access(all) resource interface HelloInterface {

                access(all) fun sayHello(): String {
                    // Delegate the call
                    return self.sayHelloImpl()
                }

                access(contract) fun sayHelloImpl(): String {
                    return "Hello from HelloInterface"
                }
            }
        }
    `

		// Only need to compile
		parseCheckAndCompile(t, barContract, barLocation, programs)

		// Deploy contract with the implementation

		fooContract := fmt.Sprintf(`
        import Bar from %[1]s

        access(all) contract Foo {

            access(all) resource Hello: Bar.HelloInterface {

                // Override one of the functions (one at the bottom of the call hierarchy)
                access(contract) fun sayHelloImpl(): String {
                    return "Hello from Hello"
                }
            }

            access(all) fun createHello(): @Hello {
                return <- create Hello()
            }
        }`,
			contractsAddress.HexWithPrefix(),
		)

		fooProgram := parseCheckAndCompile(t, fooContract, fooLocation, programs)

		fooVM := vm.NewVM(fooLocation, fooProgram, vmConfig)

		fooContractValue, err := fooVM.InitializeContract()
		require.NoError(t, err)
		contractValues[fooLocation] = fooContractValue

		// Run transaction

		tx := fmt.Sprintf(`
            import Foo from %[1]s

            fun main(): String {
               var hello <- Foo.createHello()
               var msg = hello.sayHello()
               destroy hello
               return msg
            }`,
			contractsAddress.HexWithPrefix(),
		)

		txLocation := runtime_utils.NewTransactionLocationGenerator()

		txProgram := parseCheckAndCompile(t, tx, txLocation(), programs)
		txVM := vm.NewVM(txLocation(), txProgram, vmConfig)

		result, err := txVM.Invoke("main")
		require.NoError(t, err)
		require.Equal(t, 0, txVM.StackSize())
		require.Equal(t, vm.NewStringValue("Hello from Hello"), result)
	})
}

func TestFunctionPreConditions(t *testing.T) {

	t.Parallel()

	t.Run("failed", func(t *testing.T) {

		t.Parallel()

		_, err := compileAndInvoke(t, `
            fun main(x: Int): Int {
                pre {
                    x == 0
                }
                return x
            }`,
			"main",
			vm.NewIntValue(3),
		)

		require.Error(t, err)
		assert.ErrorContains(t, err, "pre/post condition failed")
	})

	t.Run("failed with message", func(t *testing.T) {

		t.Parallel()

		_, err := compileAndInvoke(t, `
            fun main(x: Int): Int {
                pre {
                    x == 0: "x must be zero"
                }
                return x
            }`,
			"main",
			vm.NewIntValue(3),
		)

		require.Error(t, err)
		assert.ErrorContains(t, err, "x must be zero")
	})

	t.Run("passed", func(t *testing.T) {

		t.Parallel()

		result, err := compileAndInvoke(t, `
            fun main(x: Int): Int {
                pre {
                    x != 0
                }
                return x
            }`,
			"main",
			vm.NewIntValue(3),
		)

		require.NoError(t, err)
		assert.Equal(t, vm.NewIntValue(3), result)
	})

	t.Run("inherited", func(t *testing.T) {

		t.Parallel()

		_, err := compileAndInvoke(t, `
            struct interface A {
                access(all) fun test(_ a: Int): Int {
                    pre { a > 10: "a must be larger than 10" }
                }
            }

            struct interface B: A {
                access(all) fun test(_ a: Int): Int
            }

            struct C: B {
                fun test(_ a: Int): Int {
                    return a + 3
                }
            }

            access(all) fun main(_ a: Int): Int {
                let c = C()
                return c.test(a)
            }`,
			"main",
			vm.NewIntValue(4),
		)

		require.Error(t, err)
		assert.ErrorContains(t, err, "a must be larger than 10")
	})

	t.Run("pre conditions order", func(t *testing.T) {

		t.Parallel()

		code := `struct A: B {
                access(all) fun test() {
                    pre { print("A") }
                }
            }

            struct interface B: C, D {
                access(all) fun test() {
                    pre { print("B") }
                }
            }

            struct interface C: E, F {
                access(all) fun test() {
                    pre { print("C") }
                }
            }

            struct interface D: F {
                access(all) fun test() {
                    pre { print("D") }
                }
            }

            struct interface E {
                access(all) fun test() {
                    pre { print("E") }
                }
            }

            struct interface F {
                access(all) fun test() {
                    pre { print("F") }
                }
            }

            access(all) view fun print(_ msg: String): Bool {
                log(msg)
                return true
            }

            access(all) fun main() {
                let a = A()
                a.test()
            }`

		location := common.ScriptLocation{0x1}

		activation := sema.NewVariableActivation(sema.BaseValueActivation)
		activation.DeclareValue(stdlib.PanicFunction)
		activation.DeclareValue(stdlib.NewStandardLibraryStaticFunction(
			"log",
			sema.NewSimpleFunctionType(
				sema.FunctionPurityView,
				[]sema.Parameter{
					{
						Label:          sema.ArgumentLabelNotRequired,
						Identifier:     "value",
						TypeAnnotation: sema.AnyStructTypeAnnotation,
					},
				},
				sema.VoidTypeAnnotation,
			),
			"",
			nil,
		))

		var logs []string

		config := vm.NewConfig(interpreter.NewInMemoryStorage(nil))
		config.NativeFunctionsProvider = func() map[string]vm.Value {
			return map[string]vm.Value{
				commons.LogFunctionName: vm.NativeFunctionValue{
					ParameterCount: len(stdlib.LogFunctionType.Parameters),
					Function: func(config *vm.Config, typeArguments []interpreter.StaticType, arguments ...vm.Value) vm.Value {
						logs = append(logs, arguments[0].String())
						return vm.VoidValue{}
					},
				},
				commons.PanicFunctionName: vm.NativeFunctionValue{
					ParameterCount: len(stdlib.PanicFunctionType.Parameters),
					Function: func(config *vm.Config, typeArguments []interpreter.StaticType, arguments ...vm.Value) vm.Value {
						messageValue, ok := arguments[0].(vm.StringValue)
						if !ok {
							panic(errors.NewUnreachableError())
						}

						panic(stdlib.PanicError{
							Message: string(messageValue.Str),
						})
					},
				},
			}
		}

		_, err := compileAndInvokeWithOptions(
			t,
			code,
			"main",
			CompilerAndVMOptions{
				ParseAndCheckOptions: &ParseAndCheckOptions{
					Location: location,
					Config: &sema.Config{
						LocationHandler: singleIdentifierLocationResolver(t),
						BaseValueActivationHandler: func(location common.Location) *sema.VariableActivation {
							return activation
						},
					},
				},
				VMConfig: config,
			},
		)
		require.NoError(t, err)

		// The pre-conditions of the interfaces are executed first, with depth-first pre-order traversal.
		// The pre-condition of the concrete type is executed at the end, after the interfaces.
		assert.Equal(t, []string{"B", "C", "E", "F", "D", "A"}, logs)
	})

	t.Run("in different contract with nested call", func(t *testing.T) {

		t.Parallel()

		storage := interpreter.NewInMemoryStorage(nil)

		programs := map[common.Location]*compiledProgram{}
		contractValues := map[common.Location]*vm.CompositeValue{}
		var logs []string

		vmConfig := &vm.Config{
			Storage:        storage,
			AccountHandler: &testAccountHandler{},
			ImportHandler: func(location common.Location) *bbq.Program[opcode.Instruction] {
				program, ok := programs[location]
				if !ok {
					assert.FailNow(t, "invalid location")
				}
				return program.Program
			},
			ContractValueHandler: func(_ *vm.Config, location common.Location) *vm.CompositeValue {
				contractValue, ok := contractValues[location]
				if !ok {
					assert.FailNow(t, "invalid location")
				}
				return contractValue
			},

			NativeFunctionsProvider: func() map[string]vm.Value {
				funcs := vm.NativeFunctions()
				funcs[commons.LogFunctionName] = vm.NativeFunctionValue{
					ParameterCount: len(stdlib.LogFunctionType.Parameters),
					Function: func(config *vm.Config, typeArguments []interpreter.StaticType, arguments ...vm.Value) vm.Value {
						logs = append(logs, arguments[0].String())
						return vm.VoidValue{}
					},
				}

				return funcs
			},
		}

		activation := sema.NewVariableActivation(sema.BaseValueActivation)
		activation.DeclareValue(stdlib.PanicFunction)
		activation.DeclareValue(stdlib.NewStandardLibraryStaticFunction(
			"log",
			sema.NewSimpleFunctionType(
				sema.FunctionPurityView,
				[]sema.Parameter{
					{
						Label:          sema.ArgumentLabelNotRequired,
						Identifier:     "value",
						TypeAnnotation: sema.AnyStructTypeAnnotation,
					},
				},
				sema.VoidTypeAnnotation,
			),
			"",
			nil,
		))

		contractsAddress := common.MustBytesToAddress([]byte{0x1})

		barLocation := common.NewAddressLocation(nil, contractsAddress, "Bar")
		fooLocation := common.NewAddressLocation(nil, contractsAddress, "Foo")

		// Deploy interface contract

		barContract := `
        access(all) contract interface Bar {

            struct interface E {
                access(all) fun test() {
                    pre { self.printFromE("E") }
                }

                access(all) view fun printFromE(_ msg: String): Bool {
                    log("Bar.".concat(msg))
                    return true
                }
            }

            struct interface F {
                access(all) fun test() {
                    pre { self.printFromF("F") }
                }

                access(all) view fun printFromF(_ msg: String): Bool {
                    log("Bar.".concat(msg))
                    return true
                }
            }
        }
    `

		// Only need to compile
		program := parseCheckAndCompileCodeWithOptions(
			t,
			barContract,
			barLocation,
			CompilerAndVMOptions{
				ParseAndCheckOptions: &ParseAndCheckOptions{
					Location: barLocation,
					Config: &sema.Config{
						LocationHandler: singleIdentifierLocationResolver(t),
						BaseValueActivationHandler: func(location common.Location) *sema.VariableActivation {
							return activation
						},
					},
				},
			},
			programs,
		)

		printProgram("Bar", program)

		// Deploy contract with the implementation

		fooContract := fmt.Sprintf(`
        import Bar from %[1]s

        access(all) contract Foo {

            struct interface B: C, D {
                access(all) fun test() {
                    pre { Foo.printFromFoo("B") }
                }
            }

            struct interface C: Bar.E, Bar.F {
                access(all) fun test() {
                    pre { Foo.printFromFoo("C") }
                }
            }

            struct interface D: Bar.F {
                access(all) fun test() {
                    pre { Foo.printFromFoo("D") }
                }
            }

            access(all) view fun printFromFoo(_ msg: String): Bool {
                log("Foo.".concat(msg))
                return true
            }
        }`,
			contractsAddress.HexWithPrefix(),
		)

		fooProgram := parseCheckAndCompileCodeWithOptions(
			t,
			fooContract,
			fooLocation,
			CompilerAndVMOptions{
				ParseAndCheckOptions: &ParseAndCheckOptions{
					Location: fooLocation,
					Config: &sema.Config{
						LocationHandler: singleIdentifierLocationResolver(t),
						BaseValueActivationHandler: func(location common.Location) *sema.VariableActivation {
							return activation
						},
					},
				},
			},
			programs,
		)

		printProgram("Foo", fooProgram)

		fooVM := vm.NewVM(fooLocation, fooProgram, vmConfig)

		fooContractValue, err := fooVM.InitializeContract()
		require.NoError(t, err)
		contractValues[fooLocation] = fooContractValue

		// Run script

		code := fmt.Sprintf(`
            import Foo from %[1]s

            access(all) struct A: Foo.B {
                access(all) fun test() {
                    pre { print("A") }
                }
            }

            access(all) view fun print(_ msg: String): Bool {
                log(msg)
                return true
            }

            access(all) fun main() {
                let a = A()
                a.test()
            }`,
			contractsAddress.HexWithPrefix(),
		)

		location := common.ScriptLocation{0x1}

		_, err = compileAndInvokeWithOptionsAndPrograms(
			t,
			code,
			"main",
			CompilerAndVMOptions{
				ParseAndCheckOptions: &ParseAndCheckOptions{
					Location: location,
					Config: &sema.Config{
						LocationHandler: singleIdentifierLocationResolver(t),
						BaseValueActivationHandler: func(location common.Location) *sema.VariableActivation {
							return activation
						},
					},
				},
				VMConfig: vmConfig,
			},
			programs,
		)
		require.NoError(t, err)
		assert.Equal(t, []string{"Foo.B", "Foo.C", "Bar.E", "Bar.F", "Foo.D", "A"}, logs)
	})
}

func TestFunctionPostConditions(t *testing.T) {

	t.Parallel()

	t.Run("failed", func(t *testing.T) {

		t.Parallel()

		_, err := compileAndInvoke(t, `
            fun main(x: Int): Int {
                post {
                    x == 0
                }
                return x
            }`,
			"main",
			vm.NewIntValue(3),
		)

		require.Error(t, err)
		assert.ErrorContains(t, err, "pre/post condition failed")
	})

	t.Run("failed with message", func(t *testing.T) {

		t.Parallel()

		_, err := compileAndInvoke(t, `
            fun main(x: Int): Int {
                post {
                    x == 0: "x must be zero"
                }
                return x
            }`,
			"main",
			vm.NewIntValue(3),
		)

		require.Error(t, err)
		assert.ErrorContains(t, err, "x must be zero")
	})

	t.Run("passed", func(t *testing.T) {

		t.Parallel()

		result, err := compileAndInvoke(t, `
            fun main(x: Int): Int {
                post {
                    x != 0
                }
                return x
            }`,
			"main",
			vm.NewIntValue(3),
		)

		require.NoError(t, err)
		assert.Equal(t, vm.NewIntValue(3), result)
	})

	t.Run("test on local var", func(t *testing.T) {

		t.Parallel()

		result, err := compileAndInvoke(t, `
            fun main(x: Int): Int {
                post {
                    y == 5
                }
                var y = x + 2
                return y
            }`,
			"main",
			vm.NewIntValue(3),
		)

		require.NoError(t, err)
		assert.Equal(t, vm.NewIntValue(5), result)
	})

	t.Run("test on local var failed with message", func(t *testing.T) {

		t.Parallel()

		_, err := compileAndInvoke(t, `
            fun main(x: Int): Int {
                post {
                    y == 5: "x must be 5"
                }
                var y = x + 2
                return y
            }`,
			"main",
			vm.NewIntValue(4),
		)

		require.Error(t, err)
		assert.ErrorContains(t, err, "x must be 5")
	})

	t.Run("post conditions order", func(t *testing.T) {

		t.Parallel()

		code := `
            struct A: B {
                access(all) fun test() {
                    post { print("A") }
                }
            }

            struct interface B: C, D {
                access(all) fun test() {
                    post { print("B") }
                }
            }

            struct interface C: E, F {
                access(all) fun test() {
                    post { print("C") }
                }
            }

            struct interface D: F {
                access(all) fun test() {
                    post { print("D") }
                }
            }

            struct interface E {
                access(all) fun test() {
                    post { print("E") }
                }
            }

            struct interface F {
                access(all) fun test() {
                    post { print("F") }
                }
            }

            access(all) view fun print(_ msg: String): Bool {
                log(msg)
                return true
            }

            access(all) fun main() {
                let a = A()
                a.test()
            }`

		location := common.ScriptLocation{0x1}

		activation := sema.NewVariableActivation(sema.BaseValueActivation)
		activation.DeclareValue(stdlib.PanicFunction)
		activation.DeclareValue(stdlib.NewStandardLibraryStaticFunction(
			"log",
			sema.NewSimpleFunctionType(
				sema.FunctionPurityView,
				[]sema.Parameter{
					{
						Label:          sema.ArgumentLabelNotRequired,
						Identifier:     "value",
						TypeAnnotation: sema.AnyStructTypeAnnotation,
					},
				},
				sema.VoidTypeAnnotation,
			),
			"",
			nil,
		))

		var logs []string

		config := vm.NewConfig(interpreter.NewInMemoryStorage(nil))
		config.NativeFunctionsProvider = func() map[string]vm.Value {
			funcs := vm.NativeFunctions()
			funcs[commons.LogFunctionName] = vm.NativeFunctionValue{
				ParameterCount: len(stdlib.LogFunctionType.Parameters),
				Function: func(config *vm.Config, typeArguments []interpreter.StaticType, arguments ...vm.Value) vm.Value {
					logs = append(logs, arguments[0].String())
					return vm.VoidValue{}
				},
			}

			return funcs
		}

		_, err := compileAndInvokeWithOptions(
			t,
			code,
			"main",
			CompilerAndVMOptions{
				ParseAndCheckOptions: &ParseAndCheckOptions{
					Location: location,
					Config: &sema.Config{
						LocationHandler: singleIdentifierLocationResolver(t),
						BaseValueActivationHandler: func(location common.Location) *sema.VariableActivation {
							return activation
						},
					},
				},
				VMConfig: config,
			},
		)
		require.NoError(t, err)

		// The post-condition of the concrete type is executed first, before the interfaces.
		// The post-conditions of the interfaces are executed after that, with the reversed depth-first pre-order.
		assert.Equal(t, []string{"A", "D", "F", "E", "C", "B"}, logs)
	})

	t.Run("result var failed", func(t *testing.T) {

		t.Parallel()

		_, err := compileAndInvoke(t, `
            fun main(x: Int): Int {
                post {
                    result == 0: "x must be zero"
                }
                return x
            }`,
			"main",
			vm.NewIntValue(3),
		)

		require.Error(t, err)
		assert.ErrorContains(t, err, "x must be zero")
	})

	t.Run("result var passed", func(t *testing.T) {

		t.Parallel()

		result, err := compileAndInvoke(t, `
            fun main(x: Int): Int {
                post {
                    result != 0
                }
                return x
            }`,
			"main",
			vm.NewIntValue(3),
		)

		require.NoError(t, err)
		assert.Equal(t, vm.NewIntValue(3), result)
	})

	t.Run("result var in inherited condition", func(t *testing.T) {

		t.Parallel()

		_, err := compileAndInvoke(t, `
            struct interface A {
                access(all) fun test(_ a: Int): Int {
                    post { result > 10: "result must be larger than 10" }
                }
            }

            struct interface B: A {
                access(all) fun test(_ a: Int): Int
            }

            struct C: B {
                fun test(_ a: Int): Int {
                    return a + 3
                }
            }

            access(all) fun main(_ a: Int): Int {
                let c = C()
                return c.test(a)
            }`,
			"main",
			vm.NewIntValue(4),
		)

		require.Error(t, err)
		assert.ErrorContains(t, err, "result must be larger than 10")
	})

	t.Run("resource typed result var passed", func(t *testing.T) {

		t.Parallel()

		result, err := compileAndInvoke(t, `
            resource R {
                var i: Int
                init() {
                    self.i = 4
                }
            }

            fun main(): @R {
                post {
                    result.i > 0
                }


                return <- create R()
            }`,
			"main",
		)

		require.NoError(t, err)
		assert.IsType(t, &vm.CompositeValue{}, result)
	})

	t.Run("resource typed result var failed", func(t *testing.T) {

		t.Parallel()

		_, err := compileAndInvoke(t, `
            resource R {
                var i: Int
                init() {
                    self.i = 4
                }
            }

            fun main(): @R {
                post {
                    result.i > 10
                }


                return <- create R()
            }`,
			"main",
		)

		require.Error(t, err)
		assert.ErrorContains(t, err, "pre/post condition failed")
	})

}

func TestIfLet(t *testing.T) {

	t.Parallel()

	t.Run("some", func(t *testing.T) {

		t.Parallel()

		result, err := compileAndInvoke(t, `
              fun main(x: Int?): Int {
                  if let y = x {
                     return y
                  } else {
                     return 2
                  }
              }
            `,
			"main",
			vm.NewSomeValueNonCopying(
				vm.NewIntValue(1),
			),
		)
		require.NoError(t, err)
		assert.Equal(t, vm.NewIntValue(1), result)
	})

	t.Run("nil", func(t *testing.T) {

		t.Parallel()

		result, err := compileAndInvoke(t, `
              fun main(x: Int?): Int {
                  if let y = x {
                     return y
                  } else {
                     return 2
                  }
              }
            `,
			"main",
			vm.NilValue{},
		)

		require.NoError(t, err)
		assert.Equal(t, vm.NewIntValue(2), result)
	})
}

func TestCompileSwitch(t *testing.T) {

	t.Parallel()

	t.Run("1", func(t *testing.T) {
		t.Parallel()

		result, err := compileAndInvoke(t,
			`
              fun test(x: Int): Int {
                  var a = 0
                  switch x {
                      case 1:
                          a = a + 1
                      case 2:
                          a = a + 2
                      default:
                          a = a + 3
                  }
                  return a
              }
            `,
			"test",
			vm.NewIntValue(1),
		)
		require.NoError(t, err)
		assert.Equal(t, vm.NewIntValue(1), result)
	})

	t.Run("2", func(t *testing.T) {
		t.Parallel()

		result, err := compileAndInvoke(t,
			`
              fun test(x: Int): Int {
                  var a = 0
                  switch x {
                      case 1:
                          a = a + 1
                      case 2:
                          a = a + 2
                      default:
                          a = a + 3
                  }
                  return a
              }
            `,
			"test",
			vm.NewIntValue(2),
		)
		require.NoError(t, err)
		assert.Equal(t, vm.NewIntValue(2), result)
	})

	t.Run("4", func(t *testing.T) {
		t.Parallel()

		result, err := compileAndInvoke(t,
			`
              fun test(x: Int): Int {
                  var a = 0
                  switch x {
                      case 1:
                          a = a + 1
                      case 2:
                          a = a + 2
                      default:
                          a = a + 3
                  }
                  return a
              }
            `,
			"test",
			vm.NewIntValue(4),
		)
		require.NoError(t, err)
		assert.Equal(t, vm.NewIntValue(3), result)
	})
}

func TestDefaultFunctionsWithConditions(t *testing.T) {

	t.Parallel()

	t.Run("default in parent, conditions in child", func(t *testing.T) {
		t.Parallel()

		storage := interpreter.NewInMemoryStorage(nil)

		activation := sema.NewVariableActivation(sema.BaseValueActivation)
		activation.DeclareValue(stdlib.PanicFunction)
		activation.DeclareValue(stdlib.NewStandardLibraryStaticFunction(
			"log",
			sema.NewSimpleFunctionType(
				sema.FunctionPurityView,
				[]sema.Parameter{
					{
						Label:          sema.ArgumentLabelNotRequired,
						Identifier:     "value",
						TypeAnnotation: sema.AnyStructTypeAnnotation,
					},
				},
				sema.VoidTypeAnnotation,
			),
			"",
			nil,
		))

		var logs []string
		vmConfig := &vm.Config{
			Storage:        storage,
			AccountHandler: &testAccountHandler{},
			NativeFunctionsProvider: func() map[string]vm.Value {
				funcs := vm.NativeFunctions()
				funcs[commons.LogFunctionName] = vm.NativeFunctionValue{
					ParameterCount: len(stdlib.LogFunctionType.Parameters),
					Function: func(config *vm.Config, typeArguments []interpreter.StaticType, arguments ...vm.Value) vm.Value {
						logs = append(logs, arguments[0].String())
						return vm.VoidValue{}
					},
				}

				return funcs
			},
		}

		_, err := compileAndInvokeWithOptions(t, `
            struct interface Foo {
                fun test(_ a: Int) {
                    printMessage("invoked Foo.test()")
                }
            }

            struct interface Bar: Foo {
                fun test(_ a: Int) {
                    pre {
                         printMessage("invoked Bar.test() pre-condition")
                    }

                    post {
                         printMessage("invoked Bar.test() post-condition")
                    }
                }
            }

            struct Test: Bar {}

            access(all) view fun printMessage(_ msg: String): Bool {
                log(msg)
                return true
            }

            fun main() {
               Test().test(5)
            }
        `,
			"main",
			CompilerAndVMOptions{
				VMConfig: vmConfig,
				ParseAndCheckOptions: &ParseAndCheckOptions{
					Config: &sema.Config{
						LocationHandler: singleIdentifierLocationResolver(t),
						BaseValueActivationHandler: func(location common.Location) *sema.VariableActivation {
							return activation
						},
					},
				},
			},
		)

		require.NoError(t, err)
		require.Equal(
			t,
			[]string{
				"invoked Bar.test() pre-condition",
				"invoked Foo.test()",
				"invoked Bar.test() post-condition",
			}, logs,
		)
	})

	t.Run("default and conditions in parent, more conditions in child", func(t *testing.T) {
		t.Parallel()

		storage := interpreter.NewInMemoryStorage(nil)

		activation := sema.NewVariableActivation(sema.BaseValueActivation)
		activation.DeclareValue(stdlib.PanicFunction)
		activation.DeclareValue(stdlib.NewStandardLibraryStaticFunction(
			"log",
			sema.NewSimpleFunctionType(
				sema.FunctionPurityView,
				[]sema.Parameter{
					{
						Label:          sema.ArgumentLabelNotRequired,
						Identifier:     "value",
						TypeAnnotation: sema.AnyStructTypeAnnotation,
					},
				},
				sema.VoidTypeAnnotation,
			),
			"",
			nil,
		))

		var logs []string
		vmConfig := &vm.Config{
			Storage:        storage,
			AccountHandler: &testAccountHandler{},
			NativeFunctionsProvider: func() map[string]vm.Value {
				funcs := vm.NativeFunctions()
				funcs[commons.LogFunctionName] = vm.NativeFunctionValue{
					ParameterCount: len(stdlib.LogFunctionType.Parameters),
					Function: func(config *vm.Config, typeArguments []interpreter.StaticType, arguments ...vm.Value) vm.Value {
						logs = append(logs, arguments[0].String())
						return vm.VoidValue{}
					},
				}

				return funcs
			},
		}

		_, err := compileAndInvokeWithOptions(t, `
            struct interface Foo {
                fun test(_ a: Int) {
                    pre {
                         printMessage("invoked Foo.test() pre-condition")
                    }
                    post {
                         printMessage("invoked Foo.test() post-condition")
                    }
                    printMessage("invoked Foo.test()")
                }
            }

            struct interface Bar: Foo {
                fun test(_ a: Int) {
                    pre {
                         printMessage("invoked Bar.test() pre-condition")
                    }

                    post {
                         printMessage("invoked Bar.test() post-condition")
                    }
                }
            }

            struct Test: Bar {}

            access(all) view fun printMessage(_ msg: String): Bool {
                log(msg)
                return true
            }

            fun main() {
               Test().test(5)
            }
        `,
			"main",
			CompilerAndVMOptions{
				VMConfig: vmConfig,
				ParseAndCheckOptions: &ParseAndCheckOptions{
					Config: &sema.Config{
						LocationHandler: singleIdentifierLocationResolver(t),
						BaseValueActivationHandler: func(location common.Location) *sema.VariableActivation {
							return activation
						},
					},
				},
			},
		)

		require.NoError(t, err)
		require.Equal(
			t,
			[]string{
				"invoked Bar.test() pre-condition",
				"invoked Foo.test() pre-condition",
				"invoked Foo.test()",
				"invoked Foo.test() post-condition",
				"invoked Bar.test() post-condition",
			}, logs,
		)
	})
}

<<<<<<< HEAD
func TestCasting(t *testing.T) {

	t.Parallel()

	t.Run("simple cast success", func(t *testing.T) {
		t.Parallel()

		result, err := compileAndInvoke(t,
			`
              fun test(x: Int): AnyStruct {
                  return x as Int?
              }
            `,
			"test",
			vm.NewIntValue(2),
		)
		require.NoError(t, err)
		assert.Equal(t, vm.NewSomeValueNonCopying(vm.NewIntValue(2)), result)
	})

	t.Run("force cast success", func(t *testing.T) {
		t.Parallel()

		result, err := compileAndInvoke(t,
			`
              fun test(x: AnyStruct): Int {
                  return x as! Int
              }
            `,
			"test",
			vm.NewIntValue(2),
		)
		require.NoError(t, err)
		assert.Equal(t, vm.NewIntValue(2), result)
	})

	t.Run("force cast fail", func(t *testing.T) {
		t.Parallel()

		_, err := compileAndInvoke(t,
			`
              fun test(x: AnyStruct): Int {
                  return x as! Int
              }
            `,
			"test",
			vm.BoolValue(true),
		)
		require.Error(t, err)
		assert.ErrorIs(
			t,
			err,
			vm.ForceCastTypeMismatchError{
				ExpectedType: interpreter.PrimitiveStaticTypeInt,
				ActualType:   interpreter.PrimitiveStaticTypeBool,
			},
		)
	})

	t.Run("failable cast success", func(t *testing.T) {
		t.Parallel()

		result, err := compileAndInvoke(t,
			`
              fun test(x: AnyStruct): Int? {
                  return x as? Int
              }
            `,
			"test",
			vm.NewIntValue(2),
		)
		require.NoError(t, err)
		assert.Equal(t, vm.NewSomeValueNonCopying(vm.NewIntValue(2)), result)
	})

	t.Run("failable cast fail", func(t *testing.T) {
		t.Parallel()

		result, err := compileAndInvoke(t,
			`
              fun test(x: AnyStruct): Int? {
                  return x as? Int
              }
            `,
			"test",
			vm.BoolValue(true),
		)
		require.NoError(t, err)
		assert.Equal(t, vm.Nil, result)
	})
=======
func TestCompileEmit(t *testing.T) {

	t.Parallel()

	var eventEmitted bool

	vmConfig := vm.NewConfig(interpreter.NewInMemoryStorage(nil))
	vmConfig.OnEventEmitted = func(event *vm.CompositeValue, eventType *interpreter.CompositeStaticType) error {
		require.False(t, eventEmitted)
		eventEmitted = true

		assert.Equal(t,
			common.ScriptLocation{0x1}.TypeID(nil, "Inc"),
			eventType.ID(),
		)

		return nil
	}

	_, err := compileAndInvokeWithOptions(t,
		`
          event Inc(val: Int)

          fun test(x: Int) {
              emit Inc(val: x)
          }
        `,
		"test",
		CompilerAndVMOptions{
			VMConfig: vmConfig,
		},
		vm.NewIntValue(1),
	)
	require.NoError(t, err)

	require.True(t, eventEmitted)
>>>>>>> 56c8fbd8
}<|MERGE_RESOLUTION|>--- conflicted
+++ resolved
@@ -3646,98 +3646,6 @@
 	})
 }
 
-<<<<<<< HEAD
-func TestCasting(t *testing.T) {
-
-	t.Parallel()
-
-	t.Run("simple cast success", func(t *testing.T) {
-		t.Parallel()
-
-		result, err := compileAndInvoke(t,
-			`
-              fun test(x: Int): AnyStruct {
-                  return x as Int?
-              }
-            `,
-			"test",
-			vm.NewIntValue(2),
-		)
-		require.NoError(t, err)
-		assert.Equal(t, vm.NewSomeValueNonCopying(vm.NewIntValue(2)), result)
-	})
-
-	t.Run("force cast success", func(t *testing.T) {
-		t.Parallel()
-
-		result, err := compileAndInvoke(t,
-			`
-              fun test(x: AnyStruct): Int {
-                  return x as! Int
-              }
-            `,
-			"test",
-			vm.NewIntValue(2),
-		)
-		require.NoError(t, err)
-		assert.Equal(t, vm.NewIntValue(2), result)
-	})
-
-	t.Run("force cast fail", func(t *testing.T) {
-		t.Parallel()
-
-		_, err := compileAndInvoke(t,
-			`
-              fun test(x: AnyStruct): Int {
-                  return x as! Int
-              }
-            `,
-			"test",
-			vm.BoolValue(true),
-		)
-		require.Error(t, err)
-		assert.ErrorIs(
-			t,
-			err,
-			vm.ForceCastTypeMismatchError{
-				ExpectedType: interpreter.PrimitiveStaticTypeInt,
-				ActualType:   interpreter.PrimitiveStaticTypeBool,
-			},
-		)
-	})
-
-	t.Run("failable cast success", func(t *testing.T) {
-		t.Parallel()
-
-		result, err := compileAndInvoke(t,
-			`
-              fun test(x: AnyStruct): Int? {
-                  return x as? Int
-              }
-            `,
-			"test",
-			vm.NewIntValue(2),
-		)
-		require.NoError(t, err)
-		assert.Equal(t, vm.NewSomeValueNonCopying(vm.NewIntValue(2)), result)
-	})
-
-	t.Run("failable cast fail", func(t *testing.T) {
-		t.Parallel()
-
-		result, err := compileAndInvoke(t,
-			`
-              fun test(x: AnyStruct): Int? {
-                  return x as? Int
-              }
-            `,
-			"test",
-			vm.BoolValue(true),
-		)
-		require.NoError(t, err)
-		assert.Equal(t, vm.Nil, result)
-	})
-=======
 func TestCompileEmit(t *testing.T) {
 
 	t.Parallel()
@@ -3774,5 +3682,96 @@
 	require.NoError(t, err)
 
 	require.True(t, eventEmitted)
->>>>>>> 56c8fbd8
+}
+
+func TestCasting(t *testing.T) {
+
+	t.Parallel()
+
+	t.Run("simple cast success", func(t *testing.T) {
+		t.Parallel()
+
+		result, err := compileAndInvoke(t,
+			`
+              fun test(x: Int): AnyStruct {
+                  return x as Int?
+              }
+            `,
+			"test",
+			vm.NewIntValue(2),
+		)
+		require.NoError(t, err)
+		assert.Equal(t, vm.NewSomeValueNonCopying(vm.NewIntValue(2)), result)
+	})
+
+	t.Run("force cast success", func(t *testing.T) {
+		t.Parallel()
+
+		result, err := compileAndInvoke(t,
+			`
+              fun test(x: AnyStruct): Int {
+                  return x as! Int
+              }
+            `,
+			"test",
+			vm.NewIntValue(2),
+		)
+		require.NoError(t, err)
+		assert.Equal(t, vm.NewIntValue(2), result)
+	})
+
+	t.Run("force cast fail", func(t *testing.T) {
+		t.Parallel()
+
+		_, err := compileAndInvoke(t,
+			`
+              fun test(x: AnyStruct): Int {
+                  return x as! Int
+              }
+            `,
+			"test",
+			vm.BoolValue(true),
+		)
+		require.Error(t, err)
+		assert.ErrorIs(
+			t,
+			err,
+			vm.ForceCastTypeMismatchError{
+				ExpectedType: interpreter.PrimitiveStaticTypeInt,
+				ActualType:   interpreter.PrimitiveStaticTypeBool,
+			},
+		)
+	})
+
+	t.Run("failable cast success", func(t *testing.T) {
+		t.Parallel()
+
+		result, err := compileAndInvoke(t,
+			`
+              fun test(x: AnyStruct): Int? {
+                  return x as? Int
+              }
+            `,
+			"test",
+			vm.NewIntValue(2),
+		)
+		require.NoError(t, err)
+		assert.Equal(t, vm.NewSomeValueNonCopying(vm.NewIntValue(2)), result)
+	})
+
+	t.Run("failable cast fail", func(t *testing.T) {
+		t.Parallel()
+
+		result, err := compileAndInvoke(t,
+			`
+              fun test(x: AnyStruct): Int? {
+                  return x as? Int
+              }
+            `,
+			"test",
+			vm.BoolValue(true),
+		)
+		require.NoError(t, err)
+		assert.Equal(t, vm.Nil, result)
+	})
 }