/*
 * Cadence - The resource-oriented smart contract programming language
 *
 * Copyright Flow Foundation
 *
 * Licensed under the Apache License, Version 2.0 (the "License");
 * you may not use this file except in compliance with the License.
 * You may obtain a copy of the License at
 *
 *   http://www.apache.org/licenses/LICENSE-2.0
 *
 * Unless required by applicable law or agreed to in writing, software
 * distributed under the License is distributed on an "AS IS" BASIS,
 * WITHOUT WARRANTIES OR CONDITIONS OF ANY KIND, either express or implied.
 * See the License for the specific language governing permissions and
 * limitations under the License.
 */

package test

import (
	"fmt"
	"testing"

	"github.com/stretchr/testify/assert"
	"github.com/stretchr/testify/require"

	"github.com/onflow/cadence/ast"
	"github.com/onflow/cadence/common"
	"github.com/onflow/cadence/errors"
	"github.com/onflow/cadence/interpreter"
	"github.com/onflow/cadence/sema"
	"github.com/onflow/cadence/stdlib"
	. "github.com/onflow/cadence/test_utils/common_utils"
	. "github.com/onflow/cadence/test_utils/interpreter_utils"
	. "github.com/onflow/cadence/test_utils/runtime_utils"
	. "github.com/onflow/cadence/test_utils/sema_utils"

	"github.com/onflow/cadence/bbq"
	"github.com/onflow/cadence/bbq/commons"
	"github.com/onflow/cadence/bbq/compiler"
	"github.com/onflow/cadence/bbq/vm"
)

const recursiveFib = `
  fun fib(_ n: Int): Int {
      if n < 2 {
         return n
      }
      return fib(n - 1) + fib(n - 2)
  }
`

func scriptLocation() common.Location {
	scriptLocation := NewScriptLocationGenerator()
	return scriptLocation()
}

func TestRecursionFib(t *testing.T) {

	t.Parallel()

	checker, err := ParseAndCheck(t, recursiveFib)
	require.NoError(t, err)

	comp := compiler.NewInstructionCompiler(checker)
	program := comp.Compile()

	vmConfig := &vm.Config{}
	vmInstance := vm.NewVM(scriptLocation(), program, vmConfig)

	result, err := vmInstance.Invoke(
		"fib",
		interpreter.NewUnmeteredIntValueFromInt64(23),
	)
	require.NoError(t, err)
	require.Equal(t, interpreter.NewUnmeteredIntValueFromInt64(28657), result)
	require.Equal(t, 0, vmInstance.StackSize())
}

const imperativeFib = `
  fun fib(_ n: Int): Int {
      var fib1 = 1
      var fib2 = 1
      var fibonacci = fib1
      var i = 2
      while i < n {
          fibonacci = fib1 + fib2
          fib1 = fib2
          fib2 = fibonacci
          i = i + 1
      }
      return fibonacci
  }
`

func TestImperativeFib(t *testing.T) {

	t.Parallel()

	checker, err := ParseAndCheck(t, imperativeFib)
	require.NoError(t, err)

	comp := compiler.NewInstructionCompiler(checker)
	program := comp.Compile()

	vmConfig := &vm.Config{}
	vmInstance := vm.NewVM(scriptLocation(), program, vmConfig)

	result, err := vmInstance.Invoke(
		"fib",
		interpreter.NewUnmeteredIntValueFromInt64(7),
	)
	require.NoError(t, err)
	require.Equal(t, interpreter.NewUnmeteredIntValueFromInt64(13), result)
	require.Equal(t, 0, vmInstance.StackSize())
}

func TestWhileBreak(t *testing.T) {

	t.Parallel()

	result, err := compileAndInvoke(t,
		`
          fun test(): Int {
              var i = 0
              while true {
                  if i > 3 {
                     break
                  }
                  i = i + 1
              }
              return i
          }
        `,
		"test",
	)
	require.NoError(t, err)
	require.Equal(t, interpreter.NewUnmeteredIntValueFromInt64(4), result)
}

func TestSwitchBreak(t *testing.T) {

	t.Parallel()

	test := func(t *testing.T, value int64) vm.Value {
		result, err := compileAndInvoke(t,
			`
              fun test(x: Int): Int {
                  switch x {
                      case 1:
                          break
                      default:
                          return 3
                  }
                  return 1
              }
            `,
			"test",
			interpreter.NewUnmeteredIntValueFromInt64(value),
		)
		require.NoError(t, err)
		return result
	}

	t.Run("1", func(t *testing.T) {
		t.Parallel()

		result := test(t, 1)
		require.Equal(t, interpreter.NewUnmeteredIntValueFromInt64(1), result)
	})

	t.Run("2", func(t *testing.T) {
		t.Parallel()

		result := test(t, 2)
		require.Equal(t, interpreter.NewUnmeteredIntValueFromInt64(3), result)
	})

	t.Run("3", func(t *testing.T) {
		t.Parallel()

		result := test(t, 3)
		require.Equal(t, interpreter.NewUnmeteredIntValueFromInt64(3), result)
	})
}

func TestWhileSwitchBreak(t *testing.T) {

	t.Parallel()

	test := func(t *testing.T, value int64) vm.Value {
		result, err := compileAndInvoke(t,
			`
                fun test(x: Int): Int {
                  while true {
                      switch x {
                          case 1:
                              break
                          default:
                              return 3
                      }
                      return 1
                  }
                  return 2
              }
            `,
			"test",
			interpreter.NewUnmeteredIntValueFromInt64(value),
		)
		require.NoError(t, err)
		return result
	}

	t.Run("1", func(t *testing.T) {
		t.Parallel()

		result := test(t, 1)
		require.Equal(t, interpreter.NewUnmeteredIntValueFromInt64(1), result)
	})

	t.Run("2", func(t *testing.T) {
		t.Parallel()

		result := test(t, 2)
		require.Equal(t, interpreter.NewUnmeteredIntValueFromInt64(3), result)
	})

	t.Run("3", func(t *testing.T) {
		t.Parallel()

		result := test(t, 3)
		require.Equal(t, interpreter.NewUnmeteredIntValueFromInt64(3), result)
	})
}

func TestContinue(t *testing.T) {

	t.Parallel()

	result, err := compileAndInvoke(t,
		`
          fun test(): Int {
              var i = 0
              while true {
                  i = i + 1
                  if i < 3 {
                     continue
                  }
                  break
              }
              return i
          }
        `,
		"test",
	)
	require.NoError(t, err)

	require.Equal(t, interpreter.NewUnmeteredIntValueFromInt64(3), result)
}

func TestNilCoalesce(t *testing.T) {

	t.Parallel()

	test := func(t *testing.T, argument vm.Value) vm.Value {
		actual, err := compileAndInvoke(t,
			`
                fun test(i: Int?): Int {
                    var j = i ?? 3
                    return j
                }
            `,
			"test",
			argument,
		)
		require.NoError(t, err)
		return actual
	}

	t.Run("non-nil", func(t *testing.T) {
		t.Parallel()

		actual := test(t, interpreter.NewUnmeteredSomeValueNonCopying(
			interpreter.NewUnmeteredIntValueFromInt64(2),
		))
		require.Equal(t, interpreter.NewUnmeteredIntValueFromInt64(2), actual)
	})

	t.Run("nil", func(t *testing.T) {
		t.Parallel()

		actual := test(t, interpreter.Nil)
		require.Equal(t, interpreter.NewUnmeteredIntValueFromInt64(3), actual)
	})
}

func TestNewStruct(t *testing.T) {

	t.Parallel()

	vmConfig := &vm.Config{}

	vmInstance := CompileAndPrepareToInvoke(t,
		`
          struct Foo {
              var id : Int

              init(_ id: Int) {
                  self.id = id
              }
          }

          fun test(count: Int): Foo {
              var i = 0
              var r = Foo(0)
              while i < count {
                  i = i + 1
                  r = Foo(i)
                  r.id = r.id + 2
              }
              return r
          }
        `,
		CompilerAndVMOptions{
			VMConfig: vmConfig,
		},
	)

	result, err := vmInstance.Invoke("test", interpreter.NewUnmeteredIntValueFromInt64(10))
	require.NoError(t, err)
	require.Equal(t, 0, vmInstance.StackSize())

	vmContext := vmInstance.Context()

	require.IsType(t, &interpreter.CompositeValue{}, result)
	structValue := result.(*interpreter.CompositeValue)
	compositeType := structValue.StaticType(vmContext).(*interpreter.CompositeStaticType)

	require.Equal(t, "Foo", compositeType.QualifiedIdentifier)
	require.Equal(
		t,
		interpreter.NewUnmeteredIntValueFromInt64(12),
		structValue.GetMember(vmContext, vm.EmptyLocationRange, "id"),
	)
}

func TestStructMethodCall(t *testing.T) {

	t.Parallel()

	checker, err := ParseAndCheck(t, `
      struct Foo {
          var id : String

          init(_ id: String) {
              self.id = id
          }

          fun sayHello(_ id: Int): String {
              return self.id
          }
      }

      fun test(): String {
          var r = Foo("Hello from Foo!")
          return r.sayHello(1)
      }
    `)
	require.NoError(t, err)

	comp := compiler.NewInstructionCompiler(checker)
	program := comp.Compile()

	vmConfig := &vm.Config{}
	vmInstance := vm.NewVM(scriptLocation(), program, vmConfig)

	result, err := vmInstance.Invoke("test")
	require.NoError(t, err)
	require.Equal(t, 0, vmInstance.StackSize())

	require.Equal(t, interpreter.NewUnmeteredStringValue("Hello from Foo!"), result)
}

func TestImport(t *testing.T) {

	t.Parallel()

	importedChecker, err := ParseAndCheckWithOptions(t,
		`
          fun helloText(): String {
              return "global function of the imported program"
          }

          struct Foo {
              var id : String

              init(_ id: String) {
                  self.id = id
              }

              fun sayHello(_ id: Int): String {
                  self.id
                  return helloText()
              }
          }
        `,
		ParseAndCheckOptions{
			Location: ImportedLocation,
		},
	)
	require.NoError(t, err)

	subComp := compiler.NewInstructionCompiler(importedChecker)
	importedProgram := subComp.Compile()

	checker, err := ParseAndCheckWithOptions(t,
		`
          import Foo from 0x01

          fun test(): String {
              var r = Foo("Hello from Foo!")
              return r.sayHello(1)
          }
        `,
		ParseAndCheckOptions{
			Config: &sema.Config{
				ImportHandler: func(*sema.Checker, common.Location, ast.Range) (sema.Import, error) {
					return sema.ElaborationImport{
						Elaboration: importedChecker.Elaboration,
					}, nil
				},
			},
		},
	)
	require.NoError(t, err)

	importCompiler := compiler.NewInstructionCompiler(checker)
	importCompiler.Config.ImportHandler = func(location common.Location) *bbq.InstructionProgram {
		return importedProgram
	}

	program := importCompiler.Compile()

	vmConfig := &vm.Config{
		ImportHandler: func(location common.Location) *bbq.InstructionProgram {
			return importedProgram
		},
	}

	vmInstance := vm.NewVM(scriptLocation(), program, vmConfig)

	result, err := vmInstance.Invoke("test")
	require.NoError(t, err)
	require.Equal(t, 0, vmInstance.StackSize())

	require.Equal(t, interpreter.NewUnmeteredStringValue("global function of the imported program"), result)
}

func TestContractImport(t *testing.T) {

	t.Parallel()

	t.Run("nested type def", func(t *testing.T) {

		t.Parallel()

		importLocation := common.NewAddressLocation(nil, common.Address{0x1}, "MyContract")

		importedChecker, err := ParseAndCheckWithOptions(t,
			`
              contract MyContract {

                  fun helloText(): String {
                      return "global function of the imported program"
                  }

                  init() {}

                  struct Foo {
                      var id : String

                      init(_ id: String) {
                          self.id = id
                      }

                      fun sayHello(_ id: Int): String {
                          self.id
                          return MyContract.helloText()
                      }
                  }
              }
            `,
			ParseAndCheckOptions{
				Location: importLocation,
			},
		)
		require.NoError(t, err)

		importCompiler := compiler.NewInstructionCompiler(importedChecker)
		importedProgram := importCompiler.Compile()

		vmInstance := vm.NewVM(importLocation, importedProgram, nil)
		importedContractValue, err := vmInstance.InitializeContract()
		require.NoError(t, err)

		checker, err := ParseAndCheckWithOptions(t,
			`
              import MyContract from 0x01

              fun test(): String {
                  var r = MyContract.Foo("Hello from Foo!")
                  return r.sayHello(1)
              }
            `,
			ParseAndCheckOptions{
				Config: &sema.Config{
					ImportHandler: func(*sema.Checker, common.Location, ast.Range) (sema.Import, error) {
						return sema.ElaborationImport{
							Elaboration: importedChecker.Elaboration,
						}, nil
					},
				},
			},
		)
		require.NoError(t, err)

		comp := compiler.NewInstructionCompiler(checker)
		comp.Config.ImportHandler = func(location common.Location) *bbq.InstructionProgram {
			return importedProgram
		}

		program := comp.Compile()

		vmConfig := &vm.Config{
			ImportHandler: func(location common.Location) *bbq.InstructionProgram {
				return importedProgram
			},
			ContractValueHandler: func(*vm.Config, common.Location) *interpreter.CompositeValue {
				return importedContractValue
			},
			TypeLoader: func(location common.Location, typeID interpreter.TypeID) sema.ContainedType {
				elaboration := importedChecker.Elaboration
				compositeType := elaboration.CompositeType(typeID)
				if compositeType != nil {
					return compositeType
				}

				return elaboration.InterfaceType(typeID)
			},
		}

		vmInstance = vm.NewVM(scriptLocation(), program, vmConfig)

		result, err := vmInstance.Invoke("test")
		require.NoError(t, err)
		require.Equal(t, 0, vmInstance.StackSize())

		require.Equal(t, interpreter.NewUnmeteredStringValue("global function of the imported program"), result)
	})

	t.Run("contract function", func(t *testing.T) {

		t.Parallel()

		importLocation := common.NewAddressLocation(nil, common.Address{0x1}, "MyContract")

		importedChecker, err := ParseAndCheckWithOptions(t,
			`
              contract MyContract {

                  var s: String

                  fun helloText(): String {
                      return self.s
                  }

                  init() {
                      self.s = "contract function of the imported program"
                  }
              }
            `,
			ParseAndCheckOptions{
				Location: importLocation,
			},
		)
		require.NoError(t, err)

		importCompiler := compiler.NewInstructionCompiler(importedChecker)
		importedProgram := importCompiler.Compile()

		vmInstance := vm.NewVM(importLocation, importedProgram, nil)
		importedContractValue, err := vmInstance.InitializeContract()
		require.NoError(t, err)

		checker, err := ParseAndCheckWithOptions(t,
			`
              import MyContract from 0x01

              fun test(): String {
                  return MyContract.helloText()
              }
            `,
			ParseAndCheckOptions{
				Config: &sema.Config{
					ImportHandler: func(*sema.Checker, common.Location, ast.Range) (sema.Import, error) {
						return sema.ElaborationImport{
							Elaboration: importedChecker.Elaboration,
						}, nil
					},
				},
			},
		)
		require.NoError(t, err)

		comp := compiler.NewInstructionCompiler(checker)
		comp.Config.ImportHandler = func(location common.Location) *bbq.InstructionProgram {
			return importedProgram
		}

		program := comp.Compile()

		vmConfig := &vm.Config{
			ImportHandler: func(location common.Location) *bbq.InstructionProgram {
				return importedProgram
			},
			ContractValueHandler: func(*vm.Config, common.Location) *interpreter.CompositeValue {
				return importedContractValue
			},
			TypeLoader: func(location common.Location, typeID interpreter.TypeID) sema.ContainedType {
				elaboration := importedChecker.Elaboration
				compositeType := elaboration.CompositeType(typeID)
				if compositeType != nil {
					return compositeType
				}

				return elaboration.InterfaceType(typeID)
			},
		}

		vmInstance = vm.NewVM(scriptLocation(), program, vmConfig)

		result, err := vmInstance.Invoke("test")
		require.NoError(t, err)
		require.Equal(t, 0, vmInstance.StackSize())

		require.Equal(t, interpreter.NewUnmeteredStringValue("contract function of the imported program"), result)
	})

	t.Run("nested imports", func(t *testing.T) {

		t.Parallel()

		// Initialize Foo

		fooLocation := common.NewAddressLocation(
			nil,
			common.Address{0x0, 0x0, 0x0, 0x0, 0x0, 0x0, 0x0, 0x1},
			"Foo",
		)

		fooChecker, err := ParseAndCheckWithOptions(t,
			`
              contract Foo {
                  var s: String
                  init() {
                      self.s = "Hello from Foo!"
                  }
                  fun sayHello(): String {
                      return self.s
                  }
              }
            `,
			ParseAndCheckOptions{
				Location: fooLocation,
			},
		)
		require.NoError(t, err)

		fooCompiler := compiler.NewInstructionCompiler(fooChecker)
		fooProgram := fooCompiler.Compile()

		vmInstance := vm.NewVM(fooLocation, fooProgram, nil)
		fooContractValue, err := vmInstance.InitializeContract()
		require.NoError(t, err)

		// Initialize Bar

		barLocation := common.NewAddressLocation(
			nil,
			common.Address{0x0, 0x0, 0x0, 0x0, 0x0, 0x0, 0x0, 0x2},
			"Bar",
		)

		barChecker, err := ParseAndCheckWithOptions(t,
			`
              import Foo from 0x01

              contract Bar {
                  init() {}
                  fun sayHello(): String {
                      return Foo.sayHello()
                  }
              }
            `,
			ParseAndCheckOptions{
				Location: barLocation,
				Config: &sema.Config{
					ImportHandler: func(_ *sema.Checker, location common.Location, _ ast.Range) (sema.Import, error) {
						require.Equal(t, fooLocation, location)
						return sema.ElaborationImport{
							Elaboration: fooChecker.Elaboration,
						}, nil
					},
					LocationHandler: singleIdentifierLocationResolver(t),
				},
			},
		)
		require.NoError(t, err)

		barCompiler := compiler.NewInstructionCompiler(barChecker)
		barCompiler.Config.LocationHandler = singleIdentifierLocationResolver(t)
		barCompiler.Config.ImportHandler = func(location common.Location) *bbq.InstructionProgram {
			require.Equal(t, fooLocation, location)
			return fooProgram
		}

		barProgram := barCompiler.Compile()

		vmConfig := &vm.Config{
			ImportHandler: func(location common.Location) *bbq.InstructionProgram {
				require.Equal(t, fooLocation, location)
				return fooProgram
			},
			ContractValueHandler: func(_ *vm.Config, location common.Location) *interpreter.CompositeValue {
				require.Equal(t, fooLocation, location)
				return fooContractValue
			},
			TypeLoader: func(location common.Location, typeID interpreter.TypeID) sema.ContainedType {
				require.Equal(t, fooLocation, location)

				elaboration := fooChecker.Elaboration
				compositeType := elaboration.CompositeType(typeID)
				if compositeType != nil {
					return compositeType
				}

				return elaboration.InterfaceType(typeID)
			},
		}

		vmInstance = vm.NewVM(barLocation, barProgram, vmConfig)
		barContractValue, err := vmInstance.InitializeContract()
		require.NoError(t, err)

		// Compile and run main program

		checker, err := ParseAndCheckWithOptions(t,
			`
              import Bar from 0x02

              fun test(): String {
                  return Bar.sayHello()
              }
            `,
			ParseAndCheckOptions{
				Config: &sema.Config{
					ImportHandler: func(_ *sema.Checker, location common.Location, _ ast.Range) (sema.Import, error) {
						require.IsType(t, common.AddressLocation{}, location)
						addressLocation := location.(common.AddressLocation)
						var elaboration *sema.Elaboration
						switch addressLocation.Address {
						case fooLocation.Address:
							elaboration = fooChecker.Elaboration
						case barLocation.Address:
							elaboration = barChecker.Elaboration
						default:
							assert.FailNow(t, "invalid location")
						}

						return sema.ElaborationImport{
							Elaboration: elaboration,
						}, nil
					},
					LocationHandler: singleIdentifierLocationResolver(t),
				},
			},
		)
		require.NoError(t, err)

		comp := compiler.NewInstructionCompiler(checker)
		comp.Config.LocationHandler = singleIdentifierLocationResolver(t)
		comp.Config.ImportHandler = func(location common.Location) *bbq.InstructionProgram {
			switch location {
			case fooLocation:
				return fooProgram
			case barLocation:
				return barProgram
			default:
				assert.FailNow(t, "invalid location")
				return nil
			}
		}

		program := comp.Compile()

		vmConfig = &vm.Config{
			ImportHandler: func(location common.Location) *bbq.InstructionProgram {
				switch location {
				case fooLocation:
					return fooProgram
				case barLocation:
					return barProgram
				default:
					assert.FailNow(t, "invalid location")
					return nil
				}
			},
			ContractValueHandler: func(_ *vm.Config, location common.Location) *interpreter.CompositeValue {
				switch location {
				case fooLocation:
					return fooContractValue
				case barLocation:
					return barContractValue
				default:
					assert.FailNow(t, fmt.Sprintf("invalid location %s", location))
					return nil
				}
			},
			TypeLoader: func(location common.Location, typeID interpreter.TypeID) sema.ContainedType {

				var elaboration *sema.Elaboration

				switch location {
				case fooLocation:
					elaboration = fooChecker.Elaboration
				case barLocation:
					elaboration = barChecker.Elaboration
				default:
					assert.FailNow(t, fmt.Sprintf("invalid location %s", location))
				}

				compositeType := elaboration.CompositeType(typeID)
				if compositeType != nil {
					return compositeType
				}

				return elaboration.InterfaceType(typeID)
			},
		}

		vmInstance = vm.NewVM(scriptLocation(), program, vmConfig)

		result, err := vmInstance.Invoke("test")
		require.NoError(t, err)
		require.Equal(t, 0, vmInstance.StackSize())

		require.Equal(t, interpreter.NewUnmeteredStringValue("Hello from Foo!"), result)
	})

	t.Run("contract interface", func(t *testing.T) {

		t.Parallel()

		// Initialize Foo

		fooLocation := common.NewAddressLocation(
			nil,
			common.Address{0x0, 0x0, 0x0, 0x0, 0x0, 0x0, 0x0, 0x1},
			"Foo",
		)

		fooChecker, err := ParseAndCheckWithOptions(t,
			`
              contract interface Foo {
                  fun withdraw(_ amount: Int): String {
                      pre {
                          amount < 100: "Withdraw limit exceeds"
                      }
                  }
              }
            `,
			ParseAndCheckOptions{
				Location: fooLocation,
			},
		)
		require.NoError(t, err)

		fooCompiler := compiler.NewInstructionCompiler(fooChecker)
		fooProgram := fooCompiler.Compile()

		// Initialize Bar

		barLocation := common.NewAddressLocation(
			nil,
			common.Address{0x0, 0x0, 0x0, 0x0, 0x0, 0x0, 0x0, 0x2},
			"Bar",
		)

		barChecker, err := ParseAndCheckWithOptions(t,
			`
              import Foo from 0x01

              contract Bar: Foo {
                  init() {}
                  fun withdraw(_ amount: Int): String {
                      return "Successfully withdrew"
                  }
              }
            `,
			ParseAndCheckOptions{
				Location: barLocation,
				Config: &sema.Config{
					ImportHandler: func(_ *sema.Checker, location common.Location, _ ast.Range) (sema.Import, error) {
						require.Equal(t, fooLocation, location)
						return sema.ElaborationImport{
							Elaboration: fooChecker.Elaboration,
						}, nil
					},
					LocationHandler: singleIdentifierLocationResolver(t),
				},
			},
		)
		require.NoError(t, err)

		barCompiler := compiler.NewInstructionCompiler(barChecker)
		barCompiler.Config.LocationHandler = singleIdentifierLocationResolver(t)
		barCompiler.Config.ImportHandler = func(location common.Location) *bbq.InstructionProgram {
			require.Equal(t, fooLocation, location)
			return fooProgram
		}

		barCompiler.Config.ElaborationResolver = func(location common.Location) (*compiler.ExtendedElaboration, error) {
			switch location {
			case fooLocation:
				return compiler.NewExtendedElaboration(fooChecker.Elaboration), nil
			case barLocation:
				return compiler.NewExtendedElaboration(barChecker.Elaboration), nil
			default:
				return nil, fmt.Errorf("cannot find elaboration for %s", location)
			}
		}

		barProgram := barCompiler.Compile()

		vmConfig := &vm.Config{
			ImportHandler: func(location common.Location) *bbq.InstructionProgram {
				require.Equal(t, fooLocation, location)
				return fooProgram
			},
		}

		vmInstance := vm.NewVM(barLocation, barProgram, vmConfig)
		barContractValue, err := vmInstance.InitializeContract()
		require.NoError(t, err)

		// Compile and run main program

		checker, err := ParseAndCheckWithOptions(t,
			`
              import Bar from 0x02

              fun test(): String {
                  return Bar.withdraw(50)
              }
            `,
			ParseAndCheckOptions{
				Config: &sema.Config{
					ImportHandler: func(_ *sema.Checker, location common.Location, _ ast.Range) (sema.Import, error) {
						require.IsType(t, common.AddressLocation{}, location)
						addressLocation := location.(common.AddressLocation)
						var elaboration *sema.Elaboration
						switch addressLocation.Address {
						case fooLocation.Address:
							elaboration = fooChecker.Elaboration
						case barLocation.Address:
							elaboration = barChecker.Elaboration
						default:
							assert.FailNow(t, "invalid location")
						}

						return sema.ElaborationImport{
							Elaboration: elaboration,
						}, nil
					},
					LocationHandler: singleIdentifierLocationResolver(t),
				},
			},
		)
		require.NoError(t, err)

		comp := compiler.NewInstructionCompiler(checker)
		comp.Config.LocationHandler = singleIdentifierLocationResolver(t)
		comp.Config.ImportHandler = func(location common.Location) *bbq.InstructionProgram {
			switch location {
			case fooLocation:
				return fooProgram
			case barLocation:
				return barProgram
			default:
				assert.FailNow(t, "invalid location")
				return nil
			}
		}

		program := comp.Compile()

		vmConfig = &vm.Config{
			ImportHandler: func(location common.Location) *bbq.InstructionProgram {
				switch location {
				case fooLocation:
					return fooProgram
				case barLocation:
					return barProgram
				default:
					assert.FailNow(t, "invalid location")
					return nil
				}
			},
			ContractValueHandler: func(_ *vm.Config, location common.Location) *interpreter.CompositeValue {
				switch location {
				case barLocation:
					return barContractValue
				default:
					assert.FailNow(t, fmt.Sprintf("invalid location %s", location))
					return nil
				}
			},
			TypeLoader: func(location common.Location, typeID interpreter.TypeID) sema.ContainedType {

				var elaboration *sema.Elaboration

				switch location {
				case barLocation:
					elaboration = barChecker.Elaboration
				default:
					assert.FailNow(t, fmt.Sprintf("invalid location %s", location))
				}

				compositeType := elaboration.CompositeType(typeID)
				if compositeType != nil {
					return compositeType
				}

				return elaboration.InterfaceType(typeID)
			},
		}

		vmInstance = vm.NewVM(scriptLocation(), program, vmConfig)

		result, err := vmInstance.Invoke("test")
		require.NoError(t, err)
		require.Equal(t, 0, vmInstance.StackSize())

		require.Equal(t, interpreter.NewUnmeteredStringValue("Successfully withdrew"), result)
	})
}

func TestInitializeContract(t *testing.T) {

	t.Parallel()

	checker, err := ParseAndCheckWithOptions(t,
		`
          contract MyContract {
              var status: String

              init() {
                  self.status = "PENDING"
              }
          }
        `,
		ParseAndCheckOptions{
			Location: common.NewAddressLocation(nil, common.Address{0x1}, "MyContract"),
		},
	)
	require.NoError(t, err)

	comp := compiler.NewInstructionCompiler(checker)
	program := comp.Compile()

	vmConfig := &vm.Config{}
	vmInstance := vm.NewVM(scriptLocation(), program, vmConfig)
	contractValue, err := vmInstance.InitializeContract()
	require.NoError(t, err)

	fieldValue := contractValue.GetMember(vmInstance.Context(), vm.EmptyLocationRange, "status")
	assert.Equal(t, interpreter.NewUnmeteredStringValue("PENDING"), fieldValue)
}

func TestContractAccessDuringInit(t *testing.T) {

	t.Parallel()

	t.Run("using contract name", func(t *testing.T) {
		t.Parallel()

		checker, err := ParseAndCheckWithOptions(t,
			`
              contract MyContract {
                  var status: String

                  fun getInitialStatus(): String {
                      return "PENDING"
                  }

                  init() {
                      self.status = MyContract.getInitialStatus()
                  }
              }
            `,
			ParseAndCheckOptions{
				Location: common.NewAddressLocation(nil, common.Address{0x1}, "MyContract"),
			},
		)
		require.NoError(t, err)

		comp := compiler.NewInstructionCompiler(checker)
		program := comp.Compile()

		vmConfig := &vm.Config{}
		vmInstance := vm.NewVM(scriptLocation(), program, vmConfig)
		contractValue, err := vmInstance.InitializeContract()
		require.NoError(t, err)

		fieldValue := contractValue.GetMember(vmInstance.Context(), vm.EmptyLocationRange, "status")
		assert.Equal(t, interpreter.NewUnmeteredStringValue("PENDING"), fieldValue)
	})

	t.Run("using self", func(t *testing.T) {
		t.Parallel()

		checker, err := ParseAndCheckWithOptions(t,
			`
              contract MyContract {
                  var status: String

                  fun getInitialStatus(): String {
                      return "PENDING"
                  }

                  init() {
                      self.status = self.getInitialStatus()
                  }
              }
            `,
			ParseAndCheckOptions{
				Location: common.NewAddressLocation(nil, common.Address{0x1}, "MyContract"),
			},
		)
		require.NoError(t, err)

		comp := compiler.NewInstructionCompiler(checker)
		program := comp.Compile()

		vmConfig := &vm.Config{}
		vmInstance := vm.NewVM(scriptLocation(), program, vmConfig)
		contractValue, err := vmInstance.InitializeContract()
		require.NoError(t, err)

		fieldValue := contractValue.GetMember(vmInstance.Context(), vm.EmptyLocationRange, "status")
		assert.Equal(t, interpreter.NewUnmeteredStringValue("PENDING"), fieldValue)
	})
}

func TestFunctionOrder(t *testing.T) {

	t.Parallel()

	t.Run("top level", func(t *testing.T) {
		t.Parallel()

		checker, err := ParseAndCheck(t, `
          fun foo(): Int {
              return 2
          }

          fun test(): Int {
              return foo() + bar()
          }

          fun bar(): Int {
              return 3
          }
        `)
		require.NoError(t, err)

		comp := compiler.NewInstructionCompiler(checker)
		program := comp.Compile()

		vmConfig := &vm.Config{}
		vmInstance := vm.NewVM(scriptLocation(), program, vmConfig)

		result, err := vmInstance.Invoke("test")
		require.NoError(t, err)
		require.Equal(t, 0, vmInstance.StackSize())

		require.Equal(t, interpreter.NewUnmeteredIntValueFromInt64(5), result)
	})

	t.Run("nested", func(t *testing.T) {
		t.Parallel()

		code := `
          contract MyContract {

              fun helloText(): String {
                  return "global function of the imported program"
              }

              init() {}

              fun initializeFoo() {
                  MyContract.Foo("one")
              }

              struct Foo {
                  var id : String

                  init(_ id: String) {
                      self.id = id
                  }

                  fun sayHello(_ id: Int): String {
                      self.id
                      return MyContract.helloText()
                  }
              }

              fun initializeFooAgain() {
                  MyContract.Foo("two")
              }
          }
        `

		checker, err := ParseAndCheckWithOptions(
			t,
			code,
			ParseAndCheckOptions{
				Location: common.NewAddressLocation(nil, common.Address{0x1}, "MyContract"),
			},
		)
		require.NoError(t, err)

		comp := compiler.NewInstructionCompiler(checker)
		program := comp.Compile()

		vmConfig := &vm.Config{}
		vmInstance := vm.NewVM(scriptLocation(), program, vmConfig)

		result, err := vmInstance.Invoke("init")
		require.NoError(t, err)
		require.Equal(t, 0, vmInstance.StackSize())

		require.IsType(t, &interpreter.CompositeValue{}, result)
	})
}

func TestContractField(t *testing.T) {

	t.Parallel()

	t.Run("get", func(t *testing.T) {
		t.Parallel()

		importLocation := common.NewAddressLocation(nil, common.Address{0x1}, "MyContract")

		importedChecker, err := ParseAndCheckWithOptions(t,
			`
              contract MyContract {
                  var status : String

                  init() {
                      self.status = "PENDING"
                  }
              }
            `,
			ParseAndCheckOptions{
				Location: importLocation,
			},
		)
		require.NoError(t, err)

		importCompiler := compiler.NewInstructionCompiler(importedChecker)
		importedProgram := importCompiler.Compile()

		vmInstance := vm.NewVM(importLocation, importedProgram, nil)
		importedContractValue, err := vmInstance.InitializeContract()
		require.NoError(t, err)

		checker, err := ParseAndCheckWithOptions(t,
			`
              import MyContract from 0x01

              fun test(): String {
                  return MyContract.status
              }
            `,
			ParseAndCheckOptions{
				Config: &sema.Config{
					ImportHandler: func(*sema.Checker, common.Location, ast.Range) (sema.Import, error) {
						return sema.ElaborationImport{
							Elaboration: importedChecker.Elaboration,
						}, nil
					},
				},
			},
		)
		require.NoError(t, err)

		comp := compiler.NewInstructionCompilerWithConfig(
			checker,
			&compiler.Config{
				ImportHandler: func(location common.Location) *bbq.InstructionProgram {
					return importedProgram
				},
			},
		)

		program := comp.Compile()

		vmConfig := &vm.Config{
			ImportHandler: func(location common.Location) *bbq.InstructionProgram {
				return importedProgram
			},
			ContractValueHandler: func(_ *vm.Config, _ common.Location) *interpreter.CompositeValue {
				return importedContractValue
			},
			TypeLoader: func(location common.Location, typeID interpreter.TypeID) sema.ContainedType {
				elaboration := importedChecker.Elaboration
				compositeType := elaboration.CompositeType(typeID)
				if compositeType != nil {
					return compositeType
				}

				return elaboration.InterfaceType(typeID)
			},
		}

		vmInstance = vm.NewVM(scriptLocation(), program, vmConfig)
		result, err := vmInstance.Invoke("test")
		require.NoError(t, err)
		require.Equal(t, 0, vmInstance.StackSize())

		require.Equal(t, interpreter.NewUnmeteredStringValue("PENDING"), result)
	})

	t.Run("set", func(t *testing.T) {
		t.Parallel()

		importLocation := common.NewAddressLocation(nil, common.Address{0x1}, "MyContract")

		importedChecker, err := ParseAndCheckWithOptions(t,
			`
              contract MyContract {
                  var status : String

                  init() {
                      self.status = "PENDING"
                  }
              }
            `,
			ParseAndCheckOptions{
				Location: importLocation,
			},
		)
		require.NoError(t, err)

		importCompiler := compiler.NewInstructionCompiler(importedChecker)
		importedProgram := importCompiler.Compile()

		vmInstance := vm.NewVM(importLocation, importedProgram, nil)
		importedContractValue, err := vmInstance.InitializeContract()
		require.NoError(t, err)

		checker, err := ParseAndCheckWithOptions(t,
			`
              import MyContract from 0x01

              fun test(): String {
                  MyContract.status = "UPDATED"
                  return MyContract.status
              }
            `,
			ParseAndCheckOptions{
				Config: &sema.Config{
					ImportHandler: func(*sema.Checker, common.Location, ast.Range) (sema.Import, error) {
						return sema.ElaborationImport{
							Elaboration: importedChecker.Elaboration,
						}, nil
					},
				},
			},
		)
		require.NoError(t, err)

		comp := compiler.NewInstructionCompiler(checker)
		comp.Config.ImportHandler = func(location common.Location) *bbq.InstructionProgram {
			return importedProgram
		}

		program := comp.Compile()

		vmConfig := &vm.Config{
			ImportHandler: func(location common.Location) *bbq.InstructionProgram {
				return importedProgram
			},
			ContractValueHandler: func(_ *vm.Config, location common.Location) *interpreter.CompositeValue {
				return importedContractValue
			},
			TypeLoader: func(location common.Location, typeID interpreter.TypeID) sema.ContainedType {
				elaboration := importedChecker.Elaboration
				compositeType := elaboration.CompositeType(typeID)
				if compositeType != nil {
					return compositeType
				}

				return elaboration.InterfaceType(typeID)
			},
		}

		vmInstance = vm.NewVM(scriptLocation(), program, vmConfig)

		result, err := vmInstance.Invoke("test")
		require.NoError(t, err)
		require.Equal(t, 0, vmInstance.StackSize())

		require.Equal(t, interpreter.NewUnmeteredStringValue("UPDATED"), result)

		fieldValue := importedContractValue.GetMember(vmInstance.Context(), vm.EmptyLocationRange, "status")
		assert.Equal(t, interpreter.NewUnmeteredStringValue("UPDATED"), fieldValue)
	})
}

func TestNativeFunctions(t *testing.T) {

	t.Parallel()

	t.Run("static function", func(t *testing.T) {

		t.Parallel()

		logFunction := stdlib.NewStandardLibraryStaticFunction(
			"log",
			&sema.FunctionType{
				Parameters: []sema.Parameter{
					{
						Label:          sema.ArgumentLabelNotRequired,
						Identifier:     "value",
						TypeAnnotation: sema.NewTypeAnnotation(sema.AnyStructType),
					},
				},
				ReturnTypeAnnotation: sema.NewTypeAnnotation(
					sema.VoidType,
				),
			},
			``,
			nil,
		)

		baseValueActivation := sema.NewVariableActivation(sema.BaseValueActivation)
		baseValueActivation.DeclareValue(logFunction)

		checker, err := ParseAndCheckWithOptions(t,
			`
              fun test() {
                  log("Hello, World!")
              }
            `,
			ParseAndCheckOptions{
				Config: &sema.Config{
					BaseValueActivationHandler: func(common.Location) *sema.VariableActivation {
						return baseValueActivation
					},
				},
			},
		)
		require.NoError(t, err)

		comp := compiler.NewInstructionCompiler(checker)
		program := comp.Compile()

		vmConfig := &vm.Config{}
		vmInstance := vm.NewVM(scriptLocation(), program, vmConfig)

		_, err = vmInstance.Invoke("test")
		require.NoError(t, err)
		require.Equal(t, 0, vmInstance.StackSize())
	})

	t.Run("bound function", func(t *testing.T) {
		t.Parallel()

		checker, err := ParseAndCheck(t, `
          fun test(): String {
              return "Hello".concat(", World!")
          }
        `)
		require.NoError(t, err)

		comp := compiler.NewInstructionCompiler(checker)
		program := comp.Compile()

		vmConfig := &vm.Config{}
		vmInstance := vm.NewVM(scriptLocation(), program, vmConfig)

		result, err := vmInstance.Invoke("test")
		require.NoError(t, err)
		require.Equal(t, 0, vmInstance.StackSize())

		require.Equal(t, interpreter.NewUnmeteredStringValue("Hello, World!"), result)
	})
}

func TestTransaction(t *testing.T) {

	t.Parallel()

	t.Run("simple", func(t *testing.T) {

		t.Parallel()

		vmConfig := &vm.Config{}

		vmInstance := CompileAndPrepareToInvoke(
			t,
			`
          transaction {
              var a: String

              prepare() {
                  self.a = "Hello!"
              }

              execute {
                  self.a = "Hello again!"
              }
          }
        `,
			CompilerAndVMOptions{
				VMConfig: vmConfig,
			},
		)

<<<<<<< HEAD
		err := vmInstance.ExecuteTransaction(nil)
=======
		vmContext := vmInstance.Context()

		err = vmInstance.ExecuteTransaction(nil)
>>>>>>> 0747673c
		require.NoError(t, err)
		require.Equal(t, 0, vmInstance.StackSize())

		// Rerun the same again using internal functions, to get the access to the transaction value.

		transaction, err := vmInstance.Invoke(commons.TransactionWrapperCompositeName)
		require.NoError(t, err)
		require.Equal(t, 0, vmInstance.StackSize())

		require.IsType(t, &interpreter.CompositeValue{}, transaction)
		compositeValue := transaction.(*interpreter.CompositeValue)

		// At the beginning, 'a' is uninitialized
		assert.Nil(t, compositeValue.GetMember(vmContext, vm.EmptyLocationRange, "a"))

		// Invoke 'prepare'
		_, err = vmInstance.Invoke(commons.TransactionPrepareFunctionName, transaction)
		require.NoError(t, err)
		require.Equal(t, 0, vmInstance.StackSize())

		// Once 'prepare' is called, 'a' is initialized to "Hello!"
		assert.Equal(
			t,
			interpreter.NewUnmeteredStringValue("Hello!"),
<<<<<<< HEAD
			compositeValue.GetMember(vmConfig, vm.EmptyLocationRange, "a"),
=======
			compositeValue.GetMember(vmContext, vm.EmptyLocationRange, "a"),
>>>>>>> 0747673c
		)

		// Invoke 'execute'
		_, err = vmInstance.Invoke(commons.TransactionExecuteFunctionName, transaction)
		require.NoError(t, err)
		require.Equal(t, 0, vmInstance.StackSize())

		// Once 'execute' is called, 'a' is initialized to "Hello, again!"
		assert.Equal(
			t,
			interpreter.NewUnmeteredStringValue("Hello again!"),
<<<<<<< HEAD
			compositeValue.GetMember(vmConfig, vm.EmptyLocationRange, "a"),
=======
			compositeValue.GetMember(vmContext, vm.EmptyLocationRange, "a"),
>>>>>>> 0747673c
		)
	})

	t.Run("with params", func(t *testing.T) {

		t.Parallel()

		vmConfig := &vm.Config{}

		vmInstance := CompileAndPrepareToInvoke(
			t,
			`
            transaction(param1: String, param2: String) {
                var a: String

                prepare() {
                    self.a = param1
                }

                execute {
                    self.a = param2
                }
            }
        `,
			CompilerAndVMOptions{
				VMConfig: vmConfig,
			},
		)

		vmContext := vmInstance.Context()

		args := []vm.Value{
			interpreter.NewUnmeteredStringValue("Hello!"),
			interpreter.NewUnmeteredStringValue("Hello again!"),
		}

		err := vmInstance.ExecuteTransaction(args)
		require.NoError(t, err)
		require.Equal(t, 0, vmInstance.StackSize())

		// Rerun the same again using internal functions, to get the access to the transaction value.

		transaction, err := vmInstance.Invoke(commons.TransactionWrapperCompositeName)
		require.NoError(t, err)
		require.Equal(t, 0, vmInstance.StackSize())

		require.IsType(t, &interpreter.CompositeValue{}, transaction)
		compositeValue := transaction.(*interpreter.CompositeValue)

		// At the beginning, 'a' is uninitialized
		assert.Nil(t, compositeValue.GetMember(vmContext, vm.EmptyLocationRange, "a"))

		// Invoke 'prepare'
		_, err = vmInstance.Invoke(commons.TransactionPrepareFunctionName, transaction)
		require.NoError(t, err)
		require.Equal(t, 0, vmInstance.StackSize())

		// Once 'prepare' is called, 'a' is initialized to "Hello!"
		assert.Equal(
			t,
			interpreter.NewUnmeteredStringValue("Hello!"),
			compositeValue.GetMember(vmContext, vm.EmptyLocationRange, "a"),
		)

		// Invoke 'execute'
		_, err = vmInstance.Invoke(commons.TransactionExecuteFunctionName, transaction)
		require.NoError(t, err)
		require.Equal(t, 0, vmInstance.StackSize())

		// Once 'execute' is called, 'a' is initialized to "Hello, again!"
		assert.Equal(
			t,
			interpreter.NewUnmeteredStringValue("Hello again!"),
			compositeValue.GetMember(vmContext, vm.EmptyLocationRange, "a"),
		)
	})

	t.Run("conditions with execute", func(t *testing.T) {

		t.Parallel()

		location := common.TransactionLocation{0x1}

		activation := sema.NewVariableActivation(sema.BaseValueActivation)
		activation.DeclareValue(stdlib.PanicFunction)
		activation.DeclareValue(stdlib.NewStandardLibraryStaticFunction(
			"log",
			sema.NewSimpleFunctionType(
				sema.FunctionPurityView,
				[]sema.Parameter{
					{
						Label:          sema.ArgumentLabelNotRequired,
						Identifier:     "value",
						TypeAnnotation: sema.AnyStructTypeAnnotation,
					},
				},
				sema.VoidTypeAnnotation,
			),
			"",
			nil,
		))

		parseAndCheckOptions := &ParseAndCheckOptions{
			Location: location,
			Config: &sema.Config{
				LocationHandler: singleIdentifierLocationResolver(t),
				BaseValueActivationHandler: func(location common.Location) *sema.VariableActivation {
					return activation
				},
			},
		}

		vmConfig := vm.NewConfig(interpreter.NewInMemoryStorage(nil))

		var logs []string

		vmConfig.NativeFunctionsProvider = func() map[string]vm.Value {
			funcs := vm.NativeFunctions()
			funcs[commons.LogFunctionName] = vm.NativeFunctionValue{
				ParameterCount: len(stdlib.LogFunctionType.Parameters),
				Function: func(config *vm.Config, typeArguments []interpreter.StaticType, arguments ...vm.Value) vm.Value {
					logs = append(logs, arguments[0].String())
					return interpreter.Void
				},
			}

			return funcs
		}

		vmInstance := CompileAndPrepareToInvoke(t,
			`
              transaction {
                  var count: Int

                  prepare() {
                      self.count = 2
                  }

                  pre {
                      print(self.count)
                  }

                  execute {
                      self.count = 10
                  }

                  post {
                      print(self.count)
                  }
              }

              view fun print(_ n: Int): Bool {
                  log(n.toString())
                  return true
              }
            `,
			CompilerAndVMOptions{
				VMConfig:             vmConfig,
				ParseAndCheckOptions: parseAndCheckOptions,
			},
		)

<<<<<<< HEAD
		err := vmInstance.ExecuteTransaction(nil)
=======
		comp := compiler.NewInstructionCompiler(checker)
		program := comp.Compile()

		var logs []string
		vmConfig := vm.NewConfig(interpreter.NewInMemoryStorage(nil))

		vmConfig.NativeFunctionsProvider = func() map[string]vm.Value {
			funcs := vm.NativeFunctions()
			funcs[commons.LogFunctionName] = vm.NativeFunctionValue{
				ParameterCount: len(stdlib.LogFunctionType.Parameters),
				Function: func(context *vm.Context, typeArguments []interpreter.StaticType, arguments ...vm.Value) vm.Value {
					logs = append(logs, arguments[0].String())
					return interpreter.Void
				},
			}

			return funcs
		}

		vmInstance := vm.NewVM(scriptLocation(), program, vmConfig)

		err = vmInstance.ExecuteTransaction(nil)
>>>>>>> 0747673c
		require.NoError(t, err)
		require.Equal(t, 0, vmInstance.StackSize())

		assert.Equal(t, []string{"\"2\"", "\"10\""}, logs)
	})

	t.Run("conditions without execute", func(t *testing.T) {

		t.Parallel()

		location := common.TransactionLocation{0x1}

		activation := sema.NewVariableActivation(sema.BaseValueActivation)
		activation.DeclareValue(stdlib.PanicFunction)
		activation.DeclareValue(stdlib.NewStandardLibraryStaticFunction(
			commons.LogFunctionName,
			sema.NewSimpleFunctionType(
				sema.FunctionPurityView,
				[]sema.Parameter{
					{
						Label:          sema.ArgumentLabelNotRequired,
						Identifier:     "value",
						TypeAnnotation: sema.AnyStructTypeAnnotation,
					},
				},
				sema.VoidTypeAnnotation,
			),
			"",
			nil,
		))

		parseAndCheckOptions := &ParseAndCheckOptions{
			Location: location,
			Config: &sema.Config{
				LocationHandler: singleIdentifierLocationResolver(t),
				BaseValueActivationHandler: func(location common.Location) *sema.VariableActivation {
					return activation
				},
			},
		}

		vmConfig := vm.NewConfig(interpreter.NewInMemoryStorage(nil))

		var logs []string

		vmConfig.NativeFunctionsProvider = func() map[string]vm.Value {
			funcs := vm.NativeFunctions()
			funcs[commons.LogFunctionName] = vm.NativeFunctionValue{
				ParameterCount: len(stdlib.LogFunctionType.Parameters),
				Function: func(config *vm.Config, typeArguments []interpreter.StaticType, arguments ...vm.Value) vm.Value {
					logs = append(logs, arguments[0].String())
					return interpreter.Void
				},
			}

			return funcs
		}

		vmInstance := CompileAndPrepareToInvoke(t,
			`
              transaction {
                  var count: Int

                  prepare() {
                      self.count = 2
                  }

                  pre {
                      print(self.count)
                  }

                  post {
                      print(self.count)
                  }
              }

              view fun print(_ n: Int): Bool {
                  log(n.toString())
                  return true
              }
            `,
			CompilerAndVMOptions{
				VMConfig:             vmConfig,
				ParseAndCheckOptions: parseAndCheckOptions,
			},
		)

<<<<<<< HEAD
		err := vmInstance.ExecuteTransaction(nil)
=======
		vmConfig.NativeFunctionsProvider = func() map[string]vm.Value {
			funcs := vm.NativeFunctions()
			funcs[commons.LogFunctionName] = vm.NativeFunctionValue{
				ParameterCount: len(stdlib.LogFunctionType.Parameters),
				Function: func(context *vm.Context, typeArguments []interpreter.StaticType, arguments ...vm.Value) vm.Value {
					logs = append(logs, arguments[0].String())
					return interpreter.Void
				},
			}

			return funcs
		}

		vmInstance := vm.NewVM(scriptLocation(), program, vmConfig)

		err = vmInstance.ExecuteTransaction(nil)
>>>>>>> 0747673c
		require.NoError(t, err)
		require.Equal(t, 0, vmInstance.StackSize())

		assert.Equal(t, []string{"\"2\"", "\"2\""}, logs)
	})

	t.Run("pre condition failed", func(t *testing.T) {

		t.Parallel()

		location := common.TransactionLocation{0x1}

		activation := sema.NewVariableActivation(sema.BaseValueActivation)
		activation.DeclareValue(stdlib.PanicFunction)
		activation.DeclareValue(stdlib.NewStandardLibraryStaticFunction(
			commons.LogFunctionName,
			sema.NewSimpleFunctionType(
				sema.FunctionPurityView,
				[]sema.Parameter{
					{
						Label:          sema.ArgumentLabelNotRequired,
						Identifier:     "value",
						TypeAnnotation: sema.AnyStructTypeAnnotation,
					},
				},
				sema.VoidTypeAnnotation,
			),
			"",
			nil,
		))

		parseAndCheckOptions := &ParseAndCheckOptions{
			Location: location,
			Config: &sema.Config{
				LocationHandler: singleIdentifierLocationResolver(t),
				BaseValueActivationHandler: func(location common.Location) *sema.VariableActivation {
					return activation
				},
			},
		}

		vmConfig := vm.NewConfig(interpreter.NewInMemoryStorage(nil))

		var logs []string

		vmConfig.NativeFunctionsProvider = func() map[string]vm.Value {
			funcs := vm.NativeFunctions()
			funcs[commons.LogFunctionName] = vm.NativeFunctionValue{
				ParameterCount: len(stdlib.LogFunctionType.Parameters),
				Function: func(config *vm.Config, typeArguments []interpreter.StaticType, arguments ...vm.Value) vm.Value {
					logs = append(logs, arguments[0].String())
					return interpreter.Void
				},
			}

			return funcs
		}

		vmInstance := CompileAndPrepareToInvoke(t,
			`
              transaction {
                  var count: Int

                  prepare() {
                      self.count = 2
                  }

                  pre {
                      print(self.count)
                      false
                  }

                  execute {
                      self.count = 10
                  }

                  post {
                      print(self.count)
                  }
              }

              view fun print(_ n: Int): Bool {
                  log(n.toString())
                  return true
              }
            `,
			CompilerAndVMOptions{
				VMConfig:             vmConfig,
				ParseAndCheckOptions: parseAndCheckOptions,
			},
		)

<<<<<<< HEAD
		err := vmInstance.ExecuteTransaction(nil)
=======
		comp := compiler.NewInstructionCompiler(checker)
		program := comp.Compile()

		var logs []string
		vmConfig := vm.NewConfig(interpreter.NewInMemoryStorage(nil))

		vmConfig.NativeFunctionsProvider = func() map[string]vm.Value {
			funcs := vm.NativeFunctions()
			funcs[commons.LogFunctionName] = vm.NativeFunctionValue{
				ParameterCount: len(stdlib.LogFunctionType.Parameters),
				Function: func(context *vm.Context, typeArguments []interpreter.StaticType, arguments ...vm.Value) vm.Value {
					logs = append(logs, arguments[0].String())
					return interpreter.Void
				},
			}

			return funcs
		}

		vmInstance := vm.NewVM(scriptLocation(), program, vmConfig)

		err = vmInstance.ExecuteTransaction(nil)
>>>>>>> 0747673c
		require.Error(t, err)
		assert.ErrorContains(t, err, "pre/post condition failed")

		assert.Equal(t, []string{"\"2\""}, logs)
	})

	t.Run("post condition failed", func(t *testing.T) {

		t.Parallel()

		location := common.TransactionLocation{0x1}

		activation := sema.NewVariableActivation(sema.BaseValueActivation)
		activation.DeclareValue(stdlib.PanicFunction)
		activation.DeclareValue(stdlib.NewStandardLibraryStaticFunction(
			commons.LogFunctionName,
			sema.NewSimpleFunctionType(
				sema.FunctionPurityView,
				[]sema.Parameter{
					{
						Label:          sema.ArgumentLabelNotRequired,
						Identifier:     "value",
						TypeAnnotation: sema.AnyStructTypeAnnotation,
					},
				},
				sema.VoidTypeAnnotation,
			),
			"",
			nil,
		))

		parseAndCheckOptions := &ParseAndCheckOptions{
			Location: location,
			Config: &sema.Config{
				LocationHandler: singleIdentifierLocationResolver(t),
				BaseValueActivationHandler: func(location common.Location) *sema.VariableActivation {
					return activation
				},
			},
		}

		vmConfig := vm.NewConfig(interpreter.NewInMemoryStorage(nil))

		var logs []string

		vmConfig.NativeFunctionsProvider = func() map[string]vm.Value {
			funcs := vm.NativeFunctions()
			funcs[commons.LogFunctionName] = vm.NativeFunctionValue{
				ParameterCount: len(stdlib.LogFunctionType.Parameters),
				Function: func(config *vm.Config, typeArguments []interpreter.StaticType, arguments ...vm.Value) vm.Value {
					logs = append(logs, arguments[0].String())
					return interpreter.Void
				},
			}

			return funcs
		}

		vmInstance := CompileAndPrepareToInvoke(t,
			`
              transaction {
                  var count: Int

                  prepare() {
                      self.count = 2
                  }

                  pre {
                      print(self.count)
                  }

                  execute {
                      self.count = 10
                  }

                  post {
                      print(self.count)
                      false
                  }
              }


              view fun print(_ n: Int): Bool {
                  log(n.toString())
                  return true
              }
            `,
			CompilerAndVMOptions{
				VMConfig:             vmConfig,
				ParseAndCheckOptions: parseAndCheckOptions,
			},
		)
<<<<<<< HEAD
=======
		require.NoError(t, err)

		comp := compiler.NewInstructionCompiler(checker)
		program := comp.Compile()

		var logs []string
		vmConfig := vm.NewConfig(interpreter.NewInMemoryStorage(nil))

		vmConfig.NativeFunctionsProvider = func() map[string]vm.Value {
			funcs := vm.NativeFunctions()
			funcs[commons.LogFunctionName] = vm.NativeFunctionValue{
				ParameterCount: len(stdlib.LogFunctionType.Parameters),
				Function: func(context *vm.Context, typeArguments []interpreter.StaticType, arguments ...vm.Value) vm.Value {
					logs = append(logs, arguments[0].String())
					return interpreter.Void
				},
			}

			return funcs
		}

		vmInstance := vm.NewVM(scriptLocation(), program, vmConfig)
>>>>>>> 0747673c

		err := vmInstance.ExecuteTransaction(nil)
		require.Error(t, err)
		assert.ErrorContains(t, err, "pre/post condition failed")

		assert.Equal(t, []string{"\"2\"", "\"10\""}, logs)
	})
}

func TestInterfaceMethodCall(t *testing.T) {

	t.Parallel()

	t.Run("impl in same program", func(t *testing.T) {

		t.Parallel()

		contractLocation := common.NewAddressLocation(
			nil,
			common.Address{0x0, 0x0, 0x0, 0x0, 0x0, 0x0, 0x0, 0x1},
			"MyContract",
		)

		importedChecker, err := ParseAndCheckWithOptions(t,
			`
              contract MyContract {
                  struct Foo: Greetings {
                      var id : String

                      init(_ id: String) {
                          self.id = id
                      }

                      fun sayHello(_ id: Int): String {
                          return self.id
                      }
                  }

                  struct interface Greetings {
                      fun sayHello(_ id: Int): String
                  }

                  struct interface SomethingElse {
                  }
              }
            `,
			ParseAndCheckOptions{
				Location: contractLocation,
			},
		)
		require.NoError(t, err)

		importCompiler := compiler.NewInstructionCompiler(importedChecker)
		importCompiler.Config.ElaborationResolver = func(location common.Location) (*compiler.ExtendedElaboration, error) {
			if location == contractLocation {
				return compiler.NewExtendedElaboration(importedChecker.Elaboration), nil
			}

			return nil, fmt.Errorf("cannot find elaboration for %s", location)
		}

		importedProgram := importCompiler.Compile()

		vmInstance := vm.NewVM(contractLocation, importedProgram, nil)
		importedContractValue, err := vmInstance.InitializeContract()
		require.NoError(t, err)

		checker, err := ParseAndCheckWithOptions(t,
			`
              import MyContract from 0x01

              fun test(): String {
                  var r: {MyContract.Greetings} = MyContract.Foo("Hello from Foo!")
                  // first call must link
                  r.sayHello(1)

                  // second call should pick from the cache
                  return r.sayHello(1)
              }
            `,

			ParseAndCheckOptions{
				Config: &sema.Config{
					ImportHandler: func(*sema.Checker, common.Location, ast.Range) (sema.Import, error) {
						return sema.ElaborationImport{
							Elaboration: importedChecker.Elaboration,
						}, nil
					},
					LocationHandler: singleIdentifierLocationResolver(t),
				},
			},
		)
		require.NoError(t, err)

		comp := compiler.NewInstructionCompiler(checker)
		comp.Config.LocationHandler = singleIdentifierLocationResolver(t)
		comp.Config.ImportHandler = func(location common.Location) *bbq.InstructionProgram {
			return importedProgram
		}

		program := comp.Compile()

		vmConfig := &vm.Config{
			ImportHandler: func(location common.Location) *bbq.InstructionProgram {
				return importedProgram
			},
			ContractValueHandler: func(_ *vm.Config, location common.Location) *interpreter.CompositeValue {
				return importedContractValue
			},
			TypeLoader: func(location common.Location, typeID interpreter.TypeID) sema.ContainedType {
				elaboration := importedChecker.Elaboration
				compositeType := elaboration.CompositeType(typeID)
				if compositeType != nil {
					return compositeType
				}

				return elaboration.InterfaceType(typeID)
			},
		}

		vmInstance = vm.NewVM(scriptLocation(), program, vmConfig)
		result, err := vmInstance.Invoke("test")
		require.NoError(t, err)
		require.Equal(t, 0, vmInstance.StackSize())

		require.Equal(t, interpreter.NewUnmeteredStringValue("Hello from Foo!"), result)
	})

	t.Run("impl in different program", func(t *testing.T) {

		t.Parallel()

		// Define the interface in `Foo`

		fooLocation := common.NewAddressLocation(
			nil,
			common.Address{0x0, 0x0, 0x0, 0x0, 0x0, 0x0, 0x0, 0x1},
			"Foo",
		)

		fooChecker, err := ParseAndCheckWithOptions(t,
			`
              contract Foo {
                  struct interface Greetings {
                      fun sayHello(): String
                  }
              }
            `,
			ParseAndCheckOptions{
				Location: fooLocation,
			},
		)
		require.NoError(t, err)

		interfaceCompiler := compiler.NewInstructionCompiler(fooChecker)
		fooProgram := interfaceCompiler.Compile()

		interfaceVM := vm.NewVM(fooLocation, fooProgram, nil)
		fooContractValue, err := interfaceVM.InitializeContract()
		require.NoError(t, err)

		// Deploy the imported `Bar` program

		barLocation := common.NewAddressLocation(
			nil,
			common.Address{0x0, 0x0, 0x0, 0x0, 0x0, 0x0, 0x0, 0x2},
			"Bar",
		)

		barChecker, err := ParseAndCheckWithOptions(t,
			`
              contract Bar {
                  fun sayHello(): String {
                      return "Hello from Bar!"
                  }
              }
            `,
			ParseAndCheckOptions{
				Config: &sema.Config{
					LocationHandler: singleIdentifierLocationResolver(t),
				},
				Location: barLocation,
			},
		)
		require.NoError(t, err)

		barCompiler := compiler.NewInstructionCompiler(barChecker)
		barProgram := barCompiler.Compile()

		barVM := vm.NewVM(barLocation, barProgram, nil)
		barContractValue, err := barVM.InitializeContract()
		require.NoError(t, err)

		// Define the implementation

		bazLocation := common.NewAddressLocation(
			nil,
			common.Address{0x0, 0x0, 0x0, 0x0, 0x0, 0x0, 0x0, 0x3},
			"Baz",
		)

		bazChecker, err := ParseAndCheckWithOptions(t,
			`
              import Foo from 0x01
              import Bar from 0x02

              contract Baz {
                  struct GreetingImpl: Foo.Greetings {
                      fun sayHello(): String {
                          return Bar.sayHello()
                      }
                  }
              }
            `,
			ParseAndCheckOptions{
				Config: &sema.Config{
					ImportHandler: func(_ *sema.Checker, location common.Location, _ ast.Range) (sema.Import, error) {
						var elaboration *sema.Elaboration
						switch location {
						case fooLocation:
							elaboration = fooChecker.Elaboration
						case barLocation:
							elaboration = barChecker.Elaboration
						default:
							return nil, fmt.Errorf("cannot find import for: %s", location)
						}

						return sema.ElaborationImport{
							Elaboration: elaboration,
						}, nil
					},
					LocationHandler: singleIdentifierLocationResolver(t),
				},
				Location: bazLocation,
			},
		)
		require.NoError(t, err)

		bazImportHandler := func(location common.Location) *bbq.InstructionProgram {
			switch location {
			case fooLocation:
				return fooProgram
			case barLocation:
				return barProgram
			default:
				panic(fmt.Errorf("cannot find import for: %s", location))
			}
		}

		bazCompiler := compiler.NewInstructionCompiler(bazChecker)
		bazCompiler.Config.LocationHandler = singleIdentifierLocationResolver(t)
		bazCompiler.Config.ImportHandler = bazImportHandler
		bazCompiler.Config.ElaborationResolver = func(location common.Location) (*compiler.ExtendedElaboration, error) {
			switch location {
			case fooLocation:
				return compiler.NewExtendedElaboration(fooChecker.Elaboration), nil
			case barLocation:
				return compiler.NewExtendedElaboration(barChecker.Elaboration), nil
			default:
				return nil, fmt.Errorf("cannot find elaboration for %s", location)
			}
		}

		bazProgram := bazCompiler.Compile()

		implProgramvmConfig := &vm.Config{
			ImportHandler: bazImportHandler,
			ContractValueHandler: func(_ *vm.Config, location common.Location) *interpreter.CompositeValue {
				switch location {
				case fooLocation:
					return fooContractValue
				case barLocation:
					return barContractValue
				default:
					assert.FailNow(t, fmt.Sprintf("invalid location %s", location))
					return nil
				}
			},
			TypeLoader: func(location common.Location, typeID interpreter.TypeID) sema.ContainedType {

				var elaboration *sema.Elaboration

				switch location {
				case fooLocation:
					elaboration = fooChecker.Elaboration
				case barLocation:
					elaboration = barChecker.Elaboration
				default:
					assert.FailNow(t, fmt.Sprintf("invalid location %s", location))
				}

				compositeType := elaboration.CompositeType(typeID)
				if compositeType != nil {
					return compositeType
				}

				return elaboration.InterfaceType(typeID)
			},
		}

		bazVM := vm.NewVM(bazLocation, bazProgram, implProgramvmConfig)
		bazContractValue, err := bazVM.InitializeContract()
		require.NoError(t, err)

		// Get `Bar.GreetingsImpl` value

		checker, err := ParseAndCheckWithOptions(t,
			`
              import Baz from 0x03

              fun test(): Baz.GreetingImpl {
                  return Baz.GreetingImpl()
              }
            `,
			ParseAndCheckOptions{
				Config: &sema.Config{
					ImportHandler: func(_ *sema.Checker, location common.Location, _ ast.Range) (sema.Import, error) {
						var elaboration *sema.Elaboration
						switch location {
						case bazLocation:
							elaboration = bazChecker.Elaboration
						default:
							return nil, fmt.Errorf("cannot find import for: %s", location)
						}

						return sema.ElaborationImport{
							Elaboration: elaboration,
						}, nil
					},
					LocationHandler: singleIdentifierLocationResolver(t),
				},
			},
		)
		require.NoError(t, err)

		scriptImportHandler := func(location common.Location) *bbq.InstructionProgram {
			switch location {
			case barLocation:
				return barProgram
			case bazLocation:
				return bazProgram
			default:
				panic(fmt.Errorf("cannot find import for: %s", location))
			}
		}

		comp := compiler.NewInstructionCompiler(checker)
		comp.Config.LocationHandler = singleIdentifierLocationResolver(t)
		comp.Config.ImportHandler = scriptImportHandler

		program := comp.Compile()

		vmConfig := &vm.Config{
			ImportHandler: scriptImportHandler,
			ContractValueHandler: func(_ *vm.Config, location common.Location) *interpreter.CompositeValue {
				switch location {
				case barLocation:
					return barContractValue
				case bazLocation:
					return bazContractValue
				default:
					assert.FailNow(t, fmt.Sprintf("invalid location %s", location))
					return nil
				}
			},
			TypeLoader: func(location common.Location, typeID interpreter.TypeID) sema.ContainedType {
				var elaboration *sema.Elaboration

				switch location {
				case barLocation:
					elaboration = barChecker.Elaboration
				case bazLocation:
					elaboration = bazChecker.Elaboration
				default:
					assert.FailNow(t, fmt.Sprintf("invalid location %s", location))
				}

				compositeType := elaboration.CompositeType(typeID)
				if compositeType != nil {
					return compositeType
				}

				return elaboration.InterfaceType(typeID)
			},
		}

		scriptVM := vm.NewVM(scriptLocation(), program, vmConfig)
		implValue, err := scriptVM.Invoke("test")
		require.NoError(t, err)
		require.Equal(t, 0, scriptVM.StackSize())

		require.IsType(t, &interpreter.CompositeValue{}, implValue)
		compositeValue := implValue.(*interpreter.CompositeValue)
		require.Equal(
			t,
			common.TypeID("A.0000000000000003.Baz.GreetingImpl"),
			compositeValue.TypeID(),
		)

		// Test Script. This program only imports `Foo` statically.
		// But the argument passed into the script is of type `Baz.GreetingImpl`.
		// So the linking of `Baz` happens dynamically at runtime.
		// However, `Baz` also has an import to `Bar`. So when the
		// `Baz` is linked and imported at runtime, its imports also
		// should get linked at runtime (similar to how static linking works).

		checker, err = ParseAndCheckWithOptions(t,
			`
              import Foo from 0x01

              fun test(v: {Foo.Greetings}): String {
                  return v.sayHello()
              }
            `,
			ParseAndCheckOptions{
				Config: &sema.Config{
					ImportHandler: func(_ *sema.Checker, location common.Location, _ ast.Range) (sema.Import, error) {
						var elaboration *sema.Elaboration
						switch location {
						case fooLocation:
							elaboration = fooChecker.Elaboration
						case bazLocation:
							elaboration = bazChecker.Elaboration
						default:
							return nil, fmt.Errorf("cannot find import for: %s", location)
						}

						return sema.ElaborationImport{
							Elaboration: elaboration,
						}, nil
					},
					LocationHandler: singleIdentifierLocationResolver(t),
				},
			},
		)
		require.NoError(t, err)

		scriptImportHandler = func(location common.Location) *bbq.InstructionProgram {
			switch location {
			case fooLocation:
				return fooProgram
			case barLocation:
				return barProgram
			case bazLocation:
				return bazProgram
			default:
				panic(fmt.Errorf("cannot find import for: %s", location))
			}
		}

		comp = compiler.NewInstructionCompiler(checker)
		comp.Config.LocationHandler = singleIdentifierLocationResolver(t)
		comp.Config.ImportHandler = scriptImportHandler

		program = comp.Compile()

		vmConfig = &vm.Config{
			ImportHandler: scriptImportHandler,
			ContractValueHandler: func(_ *vm.Config, location common.Location) *interpreter.CompositeValue {
				switch location {
				case fooLocation:
					return fooContractValue
				case barLocation:
					return barContractValue
				case bazLocation:
					return bazContractValue
				default:
					assert.FailNow(t, fmt.Sprintf("invalid location %s", location))
					return nil
				}
			},
			TypeLoader: func(location common.Location, typeID interpreter.TypeID) sema.ContainedType {

				var elaboration *sema.Elaboration

				switch location {
				case fooLocation:
					elaboration = fooChecker.Elaboration
				case barLocation:
					elaboration = barChecker.Elaboration
				case bazLocation:
					elaboration = bazChecker.Elaboration
				default:
					assert.FailNow(t, fmt.Sprintf("invalid location %s", location))
				}

				compositeType := elaboration.CompositeType(typeID)
				if compositeType != nil {
					return compositeType
				}

				return elaboration.InterfaceType(typeID)
			},
		}

		scriptVM = vm.NewVM(scriptLocation(), program, vmConfig)

		result, err := scriptVM.Invoke("test", implValue)
		require.NoError(t, err)
		require.Equal(t, 0, scriptVM.StackSize())

		require.Equal(t, interpreter.NewUnmeteredStringValue("Hello from Bar!"), result)
	})
}

func TestArrayLiteral(t *testing.T) {

	t.Parallel()

	t.Run("array literal", func(t *testing.T) {
		t.Parallel()

		checker, err := ParseAndCheck(t, `
            fun test(): [Int] {
                return [2, 5]
            }
        `)
		require.NoError(t, err)

		comp := compiler.NewInstructionCompiler(checker)
		program := comp.Compile()

		vmConfig := &vm.Config{}
		vmInstance := vm.NewVM(scriptLocation(), program, vmConfig)

		vmContext := vmInstance.Context()

		result, err := vmInstance.Invoke("test")
		require.NoError(t, err)
		require.Equal(t, 0, vmInstance.StackSize())

		require.IsType(t, &interpreter.ArrayValue{}, result)
		array := result.(*interpreter.ArrayValue)
		assert.Equal(t, 2, array.Count())
		assert.Equal(
			t,
			interpreter.NewUnmeteredIntValueFromInt64(2),
			array.Get(vmContext, vm.EmptyLocationRange, 0),
		)
		assert.Equal(
			t,
			interpreter.NewUnmeteredIntValueFromInt64(5),
			array.Get(vmContext, vm.EmptyLocationRange, 1),
		)
	})

	t.Run("array get", func(t *testing.T) {
		t.Parallel()

		checker, err := ParseAndCheck(t, `
            fun test(): Int {
                var a = [2, 5, 7, 3]
                return a[1]
            }
        `)
		require.NoError(t, err)

		comp := compiler.NewInstructionCompiler(checker)
		program := comp.Compile()

		vmConfig := &vm.Config{}
		vmInstance := vm.NewVM(scriptLocation(), program, vmConfig)

		result, err := vmInstance.Invoke("test")
		require.NoError(t, err)
		require.Equal(t, 0, vmInstance.StackSize())
		assert.Equal(t, interpreter.NewUnmeteredIntValueFromInt64(5), result)
	})

	t.Run("array set", func(t *testing.T) {
		t.Parallel()

		checker, err := ParseAndCheck(t, `
            fun test(): [Int] {
                var a = [2, 5, 4]
                a[2] = 8
                return a
            }
        `)
		require.NoError(t, err)

		comp := compiler.NewInstructionCompiler(checker)
		program := comp.Compile()

		vmConfig := &vm.Config{}
		vmInstance := vm.NewVM(scriptLocation(), program, vmConfig)
		vmContext := vmInstance.Context()

		result, err := vmInstance.Invoke("test")
		require.NoError(t, err)
		require.Equal(t, 0, vmInstance.StackSize())

		require.IsType(t, &interpreter.ArrayValue{}, result)
		array := result.(*interpreter.ArrayValue)
		assert.Equal(t, 3, array.Count())
		assert.Equal(t, interpreter.NewUnmeteredIntValueFromInt64(2), array.Get(vmContext, vm.EmptyLocationRange, 0))
		assert.Equal(t, interpreter.NewUnmeteredIntValueFromInt64(5), array.Get(vmContext, vm.EmptyLocationRange, 1))
		assert.Equal(t, interpreter.NewUnmeteredIntValueFromInt64(8), array.Get(vmContext, vm.EmptyLocationRange, 2))
	})
}

func TestDictionaryLiteral(t *testing.T) {

	t.Parallel()

	t.Run("dictionary literal", func(t *testing.T) {
		t.Parallel()

		checker, err := ParseAndCheck(t, `
            fun test(): {String: Int} {
                return {"b": 2, "e": 5}
            }
        `)
		require.NoError(t, err)

		comp := compiler.NewInstructionCompiler(checker)
		program := comp.Compile()

		vmConfig := &vm.Config{}
		vmInstance := vm.NewVM(scriptLocation(), program, vmConfig)
		vmContext := vmInstance.Context()

		result, err := vmInstance.Invoke("test")
		require.NoError(t, err)
		require.Equal(t, 0, vmInstance.StackSize())

		require.IsType(t, &interpreter.DictionaryValue{}, result)
		dictionary := result.(*interpreter.DictionaryValue)
		assert.Equal(t, 2, dictionary.Count())
		assert.Equal(t,
			interpreter.NewUnmeteredSomeValueNonCopying(
				interpreter.NewUnmeteredIntValueFromInt64(2),
			),
			dictionary.GetKey(
				vmContext,
				vm.EmptyLocationRange,
				interpreter.NewUnmeteredStringValue("b"),
			),
		)
		assert.Equal(t,
			interpreter.NewUnmeteredSomeValueNonCopying(
				interpreter.NewUnmeteredIntValueFromInt64(5),
			),
			dictionary.GetKey(
				vmContext,
				vm.EmptyLocationRange,
				interpreter.NewUnmeteredStringValue("e"),
			),
		)
	})
}

func TestReference(t *testing.T) {

	t.Parallel()

	t.Run("method call", func(t *testing.T) {
		t.Parallel()

		code := `
            struct Foo {
                var id : String

                init(_ id: String) {
                    self.id = id
                }

                fun sayHello(_ id: Int): String {
                    return self.id
                }
            }

            fun test(): String {
                var foo = Foo("Hello from Foo!")
                var ref = &foo as &Foo
                return ref.sayHello(1)
            }
        `

		result, err := compileAndInvoke(t, code, "test")
		require.NoError(t, err)

		require.Equal(t, interpreter.NewUnmeteredStringValue("Hello from Foo!"), result)
	})
}

func TestResource(t *testing.T) {

	t.Parallel()

	t.Run("new", func(t *testing.T) {
		t.Parallel()

		checker, err := ParseAndCheck(t, `
            resource Foo {
                var id : Int

                init(_ id: Int) {
                    self.id = id
                }
            }

            fun test(): @Foo {
                var i = 0
                var r <- create Foo(5)
                return <- r
            }
        `)
		require.NoError(t, err)

		comp := compiler.NewInstructionCompiler(checker)
		program := comp.Compile()

		var uuid uint64

		vmConfig := (&vm.Config{}).
			WithInterpreterConfig(&interpreter.Config{
				UUIDHandler: func() (uint64, error) {
					uuid++
					return uuid, nil
				},
			})

		vmInstance := vm.NewVM(scriptLocation(), program, vmConfig)

		vmContext := vmInstance.Context()

		result, err := vmInstance.Invoke("test")
		require.NoError(t, err)
		require.Equal(t, 0, vmInstance.StackSize())

		require.IsType(t, &interpreter.CompositeValue{}, result)
		structValue := result.(*interpreter.CompositeValue)
		compositeType := structValue.StaticType(vmContext).(*interpreter.CompositeStaticType)

		require.Equal(t, "Foo", compositeType.QualifiedIdentifier)
		require.Equal(
			t,
			interpreter.NewUnmeteredIntValueFromInt64(5),
			structValue.GetMember(vmContext, vm.EmptyLocationRange, "id"),
		)
	})

	t.Run("destroy", func(t *testing.T) {
		t.Parallel()

		checker, err := ParseAndCheck(t, `
            resource Foo {
                var id : Int

                init(_ id: Int) {
                    self.id = id
                }
            }

            fun test() {
                var i = 0
                var r <- create Foo(5)
                destroy r
            }
        `)
		require.NoError(t, err)

		comp := compiler.NewInstructionCompiler(checker)
		program := comp.Compile()

		var uuid uint64 = 42

		vmConfig := (&vm.Config{}).
			WithInterpreterConfig(&interpreter.Config{
				UUIDHandler: func() (uint64, error) {
					uuid++
					return uuid, nil
				},
			})
		vmInstance := vm.NewVM(scriptLocation(), program, vmConfig)

		_, err = vmInstance.Invoke("test")
		require.NoError(t, err)
		require.Equal(t, 0, vmInstance.StackSize())
	})
}

func fib(n int) int {
	if n < 2 {
		return n
	}
	return fib(n-1) + fib(n-2)
}

func BenchmarkGoFib(b *testing.B) {
	b.ReportAllocs()
	b.ResetTimer()

	for i := 0; i < b.N; i++ {
		fib(46)
	}
}

func TestDefaultFunctions(t *testing.T) {

	t.Parallel()

	t.Run("simple interface", func(t *testing.T) {
		t.Parallel()

		result, err := compileAndInvoke(t,
			`
              struct interface IA {
                  fun test(): Int {
                      return 42
                  }
              }

              struct Test: IA {}

              fun main(): Int {
                 return Test().test()
              }
            `,
			"main",
		)

		require.NoError(t, err)
		require.Equal(t, interpreter.NewUnmeteredIntValueFromInt64(42), result)
	})

	t.Run("overridden", func(t *testing.T) {
		t.Parallel()

		result, err := compileAndInvoke(t,
			`
              struct interface IA {
                  fun test(): Int {
                      return 41
                  }
              }

              struct Test: IA {
                  fun test(): Int {
                      return 42
                  }
              }

              fun main(): Int {
                 return Test().test()
              }
            `,
			"main",
		)

		require.NoError(t, err)
		require.Equal(t, interpreter.NewUnmeteredIntValueFromInt64(42), result)
	})

	t.Run("default method via different paths", func(t *testing.T) {

		t.Parallel()

		result, err := compileAndInvoke(t,
			`
              struct interface A {
                  fun test(): Int {
                      return 3
                  }
              }

              struct interface B: A {}

              struct interface C: A {}

              struct D: B, C {}

              fun main(): Int {
                  let d = D()
                  return d.test()
              }
            `,
			"main",
		)

		require.NoError(t, err)
		assert.Equal(t, interpreter.NewUnmeteredIntValueFromInt64(3), result)
	})

	t.Run("in different contract", func(t *testing.T) {

		t.Parallel()

		storage := interpreter.NewInMemoryStorage(nil)

		programs := map[common.Location]*compiledProgram{}
		contractValues := map[common.Location]*interpreter.CompositeValue{}

		vmConfig := vm.NewConfig(storage)
		vmConfig.ImportHandler = func(location common.Location) *bbq.InstructionProgram {
			program, ok := programs[location]
			if !ok {
				assert.FailNow(t, "invalid location")
			}
			return program.Program
		}
		vmConfig.ContractValueHandler = func(_ *vm.Config, location common.Location) *interpreter.CompositeValue {
			contractValue, ok := contractValues[location]
			if !ok {
				assert.FailNow(t, "invalid location")
			}
			return contractValue
		}
		vmConfig.TypeLoader = func(location common.Location, typeID interpreter.TypeID) sema.ContainedType {
			elaboration := programs[location].Elaboration
			compositeType := elaboration.CompositeType(typeID)
			if compositeType != nil {
				return compositeType
			}

			return elaboration.InterfaceType(typeID)
		}

		var uuid uint64 = 42
		vmConfig.WithInterpreterConfig(&interpreter.Config{
			UUIDHandler: func() (uint64, error) {
				uuid++
				return uuid, nil
			},
		})

		contractsAddress := common.MustBytesToAddress([]byte{0x1})

		barLocation := common.NewAddressLocation(nil, contractsAddress, "Bar")
		fooLocation := common.NewAddressLocation(nil, contractsAddress, "Foo")

		// Deploy interface contract

		barContract := `
          contract interface Bar {

              resource interface VaultInterface {

                  var balance: Int

                  fun getBalance(): Int {
                      return self.balance
                  }
              }
          }
        `

		// Only need to compile
		parseCheckAndCompile(t, barContract, barLocation, programs)

		// Deploy contract with the implementation

		fooContract := fmt.Sprintf(
			`
              import Bar from %[1]s

              contract Foo {

                  resource Vault: Bar.VaultInterface {
                      var balance: Int

                      init(balance: Int) {
                          self.balance = balance
                      }

                      fun withdraw(amount: Int): @Vault {
                          self.balance = self.balance - amount
                          return <-create Vault(balance: amount)
                      }
                  }

                  fun createVault(balance: Int): @Vault {
                      return <- create Vault(balance: balance)
                  }
              }
            `,
			contractsAddress.HexWithPrefix(),
		)

		fooProgram := parseCheckAndCompile(t, fooContract, fooLocation, programs)

		fooVM := vm.NewVM(fooLocation, fooProgram, vmConfig)

		fooContractValue, err := fooVM.InitializeContract()
		require.NoError(t, err)
		contractValues[fooLocation] = fooContractValue

		// Run transaction

		tx := fmt.Sprintf(
			`
              import Foo from %[1]s

              fun main(): Int {
                 var vault <- Foo.createVault(balance: 10)
                 destroy vault.withdraw(amount: 3)
                 var balance = vault.getBalance()
                 destroy vault
                 return balance
              }
            `,
			contractsAddress.HexWithPrefix(),
		)

		txLocation := NewTransactionLocationGenerator()

		txProgram := parseCheckAndCompile(t, tx, txLocation(), programs)
		txVM := vm.NewVM(txLocation(), txProgram, vmConfig)

		result, err := txVM.Invoke("main")
		require.NoError(t, err)
		require.Equal(t, 0, txVM.StackSize())
		require.Equal(t, interpreter.NewUnmeteredIntValueFromInt64(7), result)
	})

	t.Run("in different contract with nested call", func(t *testing.T) {

		t.Parallel()

		storage := interpreter.NewInMemoryStorage(nil)

		programs := map[common.Location]*compiledProgram{}
		contractValues := map[common.Location]*interpreter.CompositeValue{}

		vmConfig := vm.NewConfig(storage)
		vmConfig.ImportHandler = func(location common.Location) *bbq.InstructionProgram {
			program, ok := programs[location]
			if !ok {
				assert.FailNow(t, "invalid location")
			}
			return program.Program
		}
		vmConfig.ContractValueHandler = func(_ *vm.Config, location common.Location) *interpreter.CompositeValue {
			contractValue, ok := contractValues[location]
			if !ok {
				assert.FailNow(t, "invalid location")
			}
			return contractValue
		}
		vmConfig.TypeLoader = func(location common.Location, typeID interpreter.TypeID) sema.ContainedType {
			elaboration := programs[location].Elaboration
			compositeType := elaboration.CompositeType(typeID)
			if compositeType != nil {
				return compositeType
			}

			return elaboration.InterfaceType(typeID)
		}

		var uuid uint64 = 42
		vmConfig.WithInterpreterConfig(&interpreter.Config{
			UUIDHandler: func() (uint64, error) {
				uuid++
				return uuid, nil
			},
		})

		contractsAddress := common.MustBytesToAddress([]byte{0x1})

		barLocation := common.NewAddressLocation(nil, contractsAddress, "Bar")
		fooLocation := common.NewAddressLocation(nil, contractsAddress, "Foo")

		// Deploy interface contract

		barContract := `
          contract interface Bar {

              resource interface HelloInterface {

                  fun sayHello(): String {
                      // Delegate the call
                      return self.sayHelloImpl()
                  }

                  access(contract) fun sayHelloImpl(): String {
                      return "Hello from HelloInterface"
                  }
              }
          }
        `

		// Only need to compile
		parseCheckAndCompile(t, barContract, barLocation, programs)

		// Deploy contract with the implementation

		fooContract := fmt.Sprintf(
			`
              import Bar from %[1]s

              contract Foo {

                  resource Hello: Bar.HelloInterface { }

                  fun createHello(): @Hello {
                      return <- create Hello()
                  }
              }
            `,
			contractsAddress.HexWithPrefix(),
		)

		fooProgram := parseCheckAndCompile(t, fooContract, fooLocation, programs)

		fooVM := vm.NewVM(fooLocation, fooProgram, vmConfig)

		fooContractValue, err := fooVM.InitializeContract()
		require.NoError(t, err)
		contractValues[fooLocation] = fooContractValue

		// Run transaction

		tx := fmt.Sprintf(
			`
              import Foo from %[1]s

              fun main(): String {
                 var hello <- Foo.createHello()
                 var msg = hello.sayHello()
                 destroy hello
                 return msg
              }
            `,
			contractsAddress.HexWithPrefix(),
		)

		txLocation := NewTransactionLocationGenerator()

		txProgram := parseCheckAndCompile(t, tx, txLocation(), programs)
		txVM := vm.NewVM(txLocation(), txProgram, vmConfig)

		result, err := txVM.Invoke("main")
		require.NoError(t, err)
		require.Equal(t, 0, txVM.StackSize())
		require.Equal(t, interpreter.NewUnmeteredStringValue("Hello from HelloInterface"), result)
	})

	t.Run("in different contract nested call overridden", func(t *testing.T) {

		t.Parallel()

		storage := interpreter.NewInMemoryStorage(nil)

		programs := map[common.Location]*compiledProgram{}
		contractValues := map[common.Location]*interpreter.CompositeValue{}

		vmConfig := vm.NewConfig(storage).
			WithAccountHandler(&testAccountHandler{
				emitEvent: func(
					_ interpreter.ValueExportContext,
					_ interpreter.LocationRange,
					_ *sema.CompositeType,
					_ []interpreter.Value,
				) {
					// ignore
				},
			})

		vmConfig.ImportHandler = func(location common.Location) *bbq.InstructionProgram {
			program, ok := programs[location]
			if !ok {
				assert.FailNow(t, "invalid location")
			}
			return program.Program
		}
		vmConfig.ContractValueHandler = func(_ *vm.Config, location common.Location) *interpreter.CompositeValue {
			contractValue, ok := contractValues[location]
			if !ok {
				assert.FailNow(t, "invalid location")
			}
			return contractValue
		}
		vmConfig.TypeLoader = func(location common.Location, typeID interpreter.TypeID) sema.ContainedType {
			elaboration := programs[location].Elaboration
			compositeType := elaboration.CompositeType(typeID)
			if compositeType != nil {
				return compositeType
			}

			return elaboration.InterfaceType(typeID)
		}

		var uuid uint64 = 42
		vmConfig.WithInterpreterConfig(&interpreter.Config{
			UUIDHandler: func() (uint64, error) {
				uuid++
				return uuid, nil
			},
		})

		contractsAddress := common.MustBytesToAddress([]byte{0x1})

		barLocation := common.NewAddressLocation(nil, contractsAddress, "Bar")
		fooLocation := common.NewAddressLocation(nil, contractsAddress, "Foo")

		// Deploy interface contract

		barContract := `
          contract interface Bar {

              resource interface HelloInterface {

                  fun sayHello(): String {
                      // Delegate the call
                      return self.sayHelloImpl()
                  }

                  access(contract) fun sayHelloImpl(): String {
                      return "Hello from HelloInterface"
                  }
              }
          }
        `

		// Only need to compile
		parseCheckAndCompile(t, barContract, barLocation, programs)

		// Deploy contract with the implementation

		fooContract := fmt.Sprintf(
			`
              import Bar from %[1]s

              contract Foo {

                  resource Hello: Bar.HelloInterface {

                      // Override one of the functions (one at the bottom of the call hierarchy)
                      access(contract) fun sayHelloImpl(): String {
                          return "Hello from Hello"
                      }
                  }

                  fun createHello(): @Hello {
                      return <- create Hello()
                  }
              }
            `,
			contractsAddress.HexWithPrefix(),
		)

		fooProgram := parseCheckAndCompile(t, fooContract, fooLocation, programs)

		fooVM := vm.NewVM(fooLocation, fooProgram, vmConfig)

		fooContractValue, err := fooVM.InitializeContract()
		require.NoError(t, err)
		contractValues[fooLocation] = fooContractValue

		// Run transaction

		tx := fmt.Sprintf(
			`
              import Foo from %[1]s

              fun main(): String {
                 var hello <- Foo.createHello()
                 var msg = hello.sayHello()
                 destroy hello
                 return msg
              }
            `,
			contractsAddress.HexWithPrefix(),
		)

		txLocation := NewTransactionLocationGenerator()

		txProgram := parseCheckAndCompile(t, tx, txLocation(), programs)
		txVM := vm.NewVM(txLocation(), txProgram, vmConfig)

		result, err := txVM.Invoke("main")
		require.NoError(t, err)
		require.Equal(t, 0, txVM.StackSize())
		require.Equal(t, interpreter.NewUnmeteredStringValue("Hello from Hello"), result)
	})
}

func TestFunctionPreConditions(t *testing.T) {

	t.Parallel()

	t.Run("failed", func(t *testing.T) {

		t.Parallel()

		_, err := compileAndInvoke(t,
			`
              fun main(x: Int): Int {
                  pre {
                      x == 0
                  }
                  return x
              }
            `,
			"main",
			interpreter.NewUnmeteredIntValueFromInt64(3),
		)

		require.Error(t, err)
		assert.ErrorContains(t, err, "pre/post condition failed")
	})

	t.Run("failed with message", func(t *testing.T) {

		t.Parallel()

		_, err := compileAndInvoke(t,
			`
              fun main(x: Int): Int {
                  pre {
                      x == 0: "x must be zero"
                  }
                  return x
              }
            `,
			"main",
			interpreter.NewUnmeteredIntValueFromInt64(3),
		)

		require.Error(t, err)
		assert.ErrorContains(t, err, "x must be zero")
	})

	t.Run("passed", func(t *testing.T) {

		t.Parallel()

		result, err := compileAndInvoke(t,
			`
              fun main(x: Int): Int {
                  pre {
                      x != 0
                  }
                  return x
              }
            `,
			"main",
			interpreter.NewUnmeteredIntValueFromInt64(3),
		)

		require.NoError(t, err)
		assert.Equal(t, interpreter.NewUnmeteredIntValueFromInt64(3), result)
	})

	t.Run("inherited", func(t *testing.T) {

		t.Parallel()

		_, err := compileAndInvoke(t,
			`
              struct interface A {
                  fun test(_ a: Int): Int {
                      pre { a > 10: "a must be larger than 10" }
                  }
              }

              struct interface B: A {
                  fun test(_ a: Int): Int
              }

              struct C: B {
                  fun test(_ a: Int): Int {
                      return a + 3
                  }
              }

              fun main(_ a: Int): Int {
                  let c = C()
                  return c.test(a)
              }
            `,
			"main",
			interpreter.NewUnmeteredIntValueFromInt64(4),
		)

		require.Error(t, err)
		assert.ErrorContains(t, err, "a must be larger than 10")
	})

	t.Run("pre conditions order", func(t *testing.T) {

		t.Parallel()

		code := `
          struct A: B {
              fun test() {
                  pre { print("A") }
              }
          }

          struct interface B: C, D {
              fun test() {
                  pre { print("B") }
              }
          }

          struct interface C: E, F {
              fun test() {
                  pre { print("C") }
              }
          }

          struct interface D: F {
              fun test() {
                  pre { print("D") }
              }
          }

          struct interface E {
              fun test() {
                  pre { print("E") }
              }
          }

          struct interface F {
              fun test() {
                  pre { print("F") }
              }
          }

          view fun print(_ msg: String): Bool {
              log(msg)
              return true
          }

          fun main() {
              let a = A()
              a.test()
          }
        `

		location := common.ScriptLocation{0x1}

		activation := sema.NewVariableActivation(sema.BaseValueActivation)
		activation.DeclareValue(stdlib.PanicFunction)
		activation.DeclareValue(stdlib.NewStandardLibraryStaticFunction(
			commons.LogFunctionName,
			sema.NewSimpleFunctionType(
				sema.FunctionPurityView,
				[]sema.Parameter{
					{
						Label:          sema.ArgumentLabelNotRequired,
						Identifier:     "value",
						TypeAnnotation: sema.AnyStructTypeAnnotation,
					},
				},
				sema.VoidTypeAnnotation,
			),
			"",
			nil,
		))

		var logs []string

		config := vm.NewConfig(interpreter.NewInMemoryStorage(nil))
		config.NativeFunctionsProvider = func() map[string]vm.Value {
			return map[string]vm.Value{
				commons.LogFunctionName: vm.NativeFunctionValue{
					ParameterCount: len(stdlib.LogFunctionType.Parameters),
					Function: func(context *vm.Context, typeArguments []interpreter.StaticType, arguments ...vm.Value) vm.Value {
						logs = append(logs, arguments[0].String())
						return interpreter.Void
					},
				},
				commons.PanicFunctionName: vm.NativeFunctionValue{
					ParameterCount: len(stdlib.PanicFunctionType.Parameters),
					Function: func(context *vm.Context, typeArguments []interpreter.StaticType, arguments ...vm.Value) vm.Value {
						messageValue, ok := arguments[0].(*interpreter.StringValue)
						if !ok {
							panic(errors.NewUnreachableError())
						}

						panic(stdlib.PanicError{
							Message: messageValue.Str,
						})
					},
				},
			}
		}

		_, err := compileAndInvokeWithOptions(
			t,
			code,
			"main",
			CompilerAndVMOptions{
				ParseAndCheckOptions: &ParseAndCheckOptions{
					Location: location,
					Config: &sema.Config{
						LocationHandler: singleIdentifierLocationResolver(t),
						BaseValueActivationHandler: func(location common.Location) *sema.VariableActivation {
							return activation
						},
					},
				},
				VMConfig: config,
			},
		)
		require.NoError(t, err)

		// The pre-conditions of the interfaces are executed first, with depth-first pre-order traversal.
		// The pre-condition of the concrete type is executed at the end, after the interfaces.
		assert.Equal(t, []string{"\"B\"", "\"C\"", "\"E\"", "\"F\"", "\"D\"", "\"A\""}, logs)
	})

	t.Run("in different contract with nested call", func(t *testing.T) {

		t.Parallel()

		storage := interpreter.NewInMemoryStorage(nil)

		programs := map[common.Location]*compiledProgram{}
		contractValues := map[common.Location]*interpreter.CompositeValue{}
		var logs []string

		vmConfig := vm.NewConfig(storage)
		vmConfig.ImportHandler = func(location common.Location) *bbq.InstructionProgram {
			program, ok := programs[location]
			if !ok {
				assert.FailNow(t, "invalid location")
			}
			return program.Program
		}
		vmConfig.ContractValueHandler = func(_ *vm.Config, location common.Location) *interpreter.CompositeValue {
			contractValue, ok := contractValues[location]
			if !ok {
				assert.FailNow(t, "invalid location")
			}
			return contractValue
		}
		vmConfig.TypeLoader = func(location common.Location, typeID interpreter.TypeID) sema.ContainedType {
			elaboration := programs[location].Elaboration
			compositeType := elaboration.CompositeType(typeID)
			if compositeType != nil {
				return compositeType
			}

			return elaboration.InterfaceType(typeID)
		}

		vmConfig.NativeFunctionsProvider = func() map[string]vm.Value {
			funcs := vm.NativeFunctions()
			funcs[commons.LogFunctionName] = vm.NativeFunctionValue{
				ParameterCount: len(stdlib.LogFunctionType.Parameters),
				Function: func(context *vm.Context, typeArguments []interpreter.StaticType, arguments ...vm.Value) vm.Value {
					logs = append(logs, arguments[0].String())
					return interpreter.Void
				},
			}

			return funcs
		}

		activation := sema.NewVariableActivation(sema.BaseValueActivation)
		activation.DeclareValue(stdlib.PanicFunction)
		activation.DeclareValue(stdlib.NewStandardLibraryStaticFunction(
			commons.LogFunctionName,
			sema.NewSimpleFunctionType(
				sema.FunctionPurityView,
				[]sema.Parameter{
					{
						Label:          sema.ArgumentLabelNotRequired,
						Identifier:     "value",
						TypeAnnotation: sema.AnyStructTypeAnnotation,
					},
				},
				sema.VoidTypeAnnotation,
			),
			"",
			nil,
		))

		contractsAddress := common.MustBytesToAddress([]byte{0x1})

		barLocation := common.NewAddressLocation(nil, contractsAddress, "Bar")
		fooLocation := common.NewAddressLocation(nil, contractsAddress, "Foo")

		// Deploy interface contract

		barContract := `
          contract interface Bar {

              struct interface E {

                  fun test() {
                      pre { self.printFromE("E") }
                  }

                  view fun printFromE(_ msg: String): Bool {
                      log("Bar.".concat(msg))
                      return true
                  }
              }

              struct interface F {

                  fun test() {
                      pre { self.printFromF("F") }
                  }

                  view fun printFromF(_ msg: String): Bool {
                      log("Bar.".concat(msg))
                      return true
                  }
              }
          }
        `

		// Only need to compile
		_ = parseCheckAndCompileCodeWithOptions(
			t,
			barContract,
			barLocation,
			CompilerAndVMOptions{
				ParseAndCheckOptions: &ParseAndCheckOptions{
					Location: barLocation,
					Config: &sema.Config{
						LocationHandler: singleIdentifierLocationResolver(t),
						BaseValueActivationHandler: func(location common.Location) *sema.VariableActivation {
							return activation
						},
					},
				},
			},
			programs,
		)

		// Deploy contract with the implementation

		fooContract := fmt.Sprintf(
			`
              import Bar from %[1]s

              contract Foo {

                  struct interface B: C, D {
                      fun test() {
                          pre { Foo.printFromFoo("B") }
                      }
                  }

                  struct interface C: Bar.E, Bar.F {
                      fun test() {
                          pre { Foo.printFromFoo("C") }
                      }
                  }

                  struct interface D: Bar.F {
                      fun test() {
                          pre { Foo.printFromFoo("D") }
                      }
                  }

                  view fun printFromFoo(_ msg: String): Bool {
                      log("Foo.".concat(msg))
                      return true
                  }
              }
            `,
			contractsAddress.HexWithPrefix(),
		)

		fooProgram := parseCheckAndCompileCodeWithOptions(
			t,
			fooContract,
			fooLocation,
			CompilerAndVMOptions{
				ParseAndCheckOptions: &ParseAndCheckOptions{
					Location: fooLocation,
					Config: &sema.Config{
						LocationHandler: singleIdentifierLocationResolver(t),
						BaseValueActivationHandler: func(location common.Location) *sema.VariableActivation {
							return activation
						},
					},
				},
			},
			programs,
		)

		fooVM := vm.NewVM(fooLocation, fooProgram, vmConfig)

		fooContractValue, err := fooVM.InitializeContract()
		require.NoError(t, err)
		contractValues[fooLocation] = fooContractValue

		// Run script

		code := fmt.Sprintf(
			`
              import Foo from %[1]s

              struct A: Foo.B {
                  fun test() {
                      pre { print("A") }
                  }
              }

              view fun print(_ msg: String): Bool {
                  log(msg)
                  return true
              }

              fun main() {
                  let a = A()
                  a.test()
              }
            `,
			contractsAddress.HexWithPrefix(),
		)

		location := common.ScriptLocation{0x1}

		_, err = compileAndInvokeWithOptionsAndPrograms(
			t,
			code,
			"main",
			CompilerAndVMOptions{
				ParseAndCheckOptions: &ParseAndCheckOptions{
					Location: location,
					Config: &sema.Config{
						LocationHandler: singleIdentifierLocationResolver(t),
						BaseValueActivationHandler: func(location common.Location) *sema.VariableActivation {
							return activation
						},
					},
				},
				VMConfig: vmConfig,
			},
			programs,
		)
		require.NoError(t, err)
		assert.Equal(t, []string{"\"Foo.B\"", "\"Foo.C\"", "\"Bar.E\"", "\"Bar.F\"", "\"Foo.D\"", "\"A\""}, logs)
	})
}

func TestFunctionPostConditions(t *testing.T) {

	t.Parallel()

	t.Run("failed", func(t *testing.T) {

		t.Parallel()

		_, err := compileAndInvoke(t,
			`
              fun main(x: Int): Int {
                  post {
                      x == 0
                  }
                  return x
              }
            `,
			"main",
			interpreter.NewUnmeteredIntValueFromInt64(3),
		)

		require.Error(t, err)
		assert.ErrorContains(t, err, "pre/post condition failed")
	})

	t.Run("failed with message", func(t *testing.T) {

		t.Parallel()

		_, err := compileAndInvoke(t,
			`
              fun main(x: Int): Int {
                  post {
                      x == 0: "x must be zero"
                  }
                  return x
              }
            `,
			"main",
			interpreter.NewUnmeteredIntValueFromInt64(3),
		)

		require.Error(t, err)
		assert.ErrorContains(t, err, "x must be zero")
	})

	t.Run("passed", func(t *testing.T) {

		t.Parallel()

		result, err := compileAndInvoke(t,
			`
              fun main(x: Int): Int {
                  post {
                      x != 0
                  }
                  return x
              }
            `,
			"main",
			interpreter.NewUnmeteredIntValueFromInt64(3),
		)

		require.NoError(t, err)
		assert.Equal(t, interpreter.NewUnmeteredIntValueFromInt64(3), result)
	})

	t.Run("test on local var", func(t *testing.T) {

		t.Parallel()

		result, err := compileAndInvoke(t,
			`
              fun main(x: Int): Int {
                  post {
                      y == 5
                  }
                  var y = x + 2
                  return y
              }
            `,
			"main",
			interpreter.NewUnmeteredIntValueFromInt64(3),
		)

		require.NoError(t, err)
		assert.Equal(t, interpreter.NewUnmeteredIntValueFromInt64(5), result)
	})

	t.Run("test on local var failed with message", func(t *testing.T) {

		t.Parallel()

		_, err := compileAndInvoke(t,
			`
              fun main(x: Int): Int {
                  post {
                      y == 5: "x must be 5"
                  }
                  var y = x + 2
                  return y
              }
            `,
			"main",
			interpreter.NewUnmeteredIntValueFromInt64(4),
		)

		require.Error(t, err)
		assert.ErrorContains(t, err, "x must be 5")
	})

	t.Run("post conditions order", func(t *testing.T) {

		t.Parallel()

		code := `
          struct A: B {
              fun test() {
                  post { print("A") }
              }
          }

          struct interface B: C, D {
              fun test() {
                  post { print("B") }
              }
          }

          struct interface C: E, F {
              fun test() {
                  post { print("C") }
              }
          }

          struct interface D: F {
              fun test() {
                  post { print("D") }
              }
          }

          struct interface E {
              fun test() {
                  post { print("E") }
              }
          }

          struct interface F {
              fun test() {
                  post { print("F") }
              }
          }

          view fun print(_ msg: String): Bool {
              log(msg)
              return true
          }

          fun main() {
              let a = A()
              a.test()
          }
        `

		location := common.ScriptLocation{0x1}

		activation := sema.NewVariableActivation(sema.BaseValueActivation)
		activation.DeclareValue(stdlib.PanicFunction)
		activation.DeclareValue(stdlib.NewStandardLibraryStaticFunction(
			commons.LogFunctionName,
			sema.NewSimpleFunctionType(
				sema.FunctionPurityView,
				[]sema.Parameter{
					{
						Label:          sema.ArgumentLabelNotRequired,
						Identifier:     "value",
						TypeAnnotation: sema.AnyStructTypeAnnotation,
					},
				},
				sema.VoidTypeAnnotation,
			),
			"",
			nil,
		))

		var logs []string

		config := vm.NewConfig(interpreter.NewInMemoryStorage(nil))
		config.NativeFunctionsProvider = func() map[string]vm.Value {
			funcs := vm.NativeFunctions()
			funcs[commons.LogFunctionName] = vm.NativeFunctionValue{
				ParameterCount: len(stdlib.LogFunctionType.Parameters),
				Function: func(context *vm.Context, typeArguments []interpreter.StaticType, arguments ...vm.Value) vm.Value {
					logs = append(logs, arguments[0].String())
					return interpreter.Void
				},
			}

			return funcs
		}

		_, err := compileAndInvokeWithOptions(
			t,
			code,
			"main",
			CompilerAndVMOptions{
				ParseAndCheckOptions: &ParseAndCheckOptions{
					Location: location,
					Config: &sema.Config{
						LocationHandler: singleIdentifierLocationResolver(t),
						BaseValueActivationHandler: func(location common.Location) *sema.VariableActivation {
							return activation
						},
					},
				},
				VMConfig: config,
			},
		)
		require.NoError(t, err)

		// The post-condition of the concrete type is executed first, before the interfaces.
		// The post-conditions of the interfaces are executed after that, with the reversed depth-first pre-order.
		assert.Equal(t, []string{"\"A\"", "\"D\"", "\"F\"", "\"E\"", "\"C\"", "\"B\""}, logs)
	})

	t.Run("result var failed", func(t *testing.T) {

		t.Parallel()

		_, err := compileAndInvoke(t,
			`
              fun main(x: Int): Int {
                  post {
                      result == 0: "x must be zero"
                  }
                  return x
              }
            `,
			"main",
			interpreter.NewUnmeteredIntValueFromInt64(3),
		)

		require.Error(t, err)
		assert.ErrorContains(t, err, "x must be zero")
	})

	t.Run("result var passed", func(t *testing.T) {

		t.Parallel()

		result, err := compileAndInvoke(t,
			`
              fun main(x: Int): Int {
                  post {
                      result != 0
                  }
                  return x
              }
            `,
			"main",
			interpreter.NewUnmeteredIntValueFromInt64(3),
		)

		require.NoError(t, err)
		assert.Equal(t, interpreter.NewUnmeteredIntValueFromInt64(3), result)
	})

	t.Run("result var in inherited condition", func(t *testing.T) {

		t.Parallel()

		_, err := compileAndInvoke(t,
			`
              struct interface A {
                  fun test(_ a: Int): Int {
                      post { result > 10: "result must be larger than 10" }
                  }
              }

              struct interface B: A {
                  fun test(_ a: Int): Int
              }

              struct C: B {
                  fun test(_ a: Int): Int {
                      return a + 3
                  }
              }

              fun main(_ a: Int): Int {
                  let c = C()
                  return c.test(a)
              }
            `,
			"main",
			interpreter.NewUnmeteredIntValueFromInt64(4),
		)

		require.Error(t, err)
		assert.ErrorContains(t, err, "result must be larger than 10")
	})

	t.Run("resource typed result var passed", func(t *testing.T) {

		t.Parallel()

		result, err := compileAndInvoke(t,
			`
              resource R {
                  var i: Int
                  init() {
                      self.i = 4
                  }
              }

              fun main(): @R {
                  post {
                      result.i > 0
                  }

                  return <- create R()
              }
            `,
			"main",
		)

		require.NoError(t, err)
		assert.IsType(t, &interpreter.CompositeValue{}, result)
	})

	t.Run("resource typed result var failed", func(t *testing.T) {

		t.Parallel()

		_, err := compileAndInvoke(t,
			`
              resource R {
                  var i: Int
                  init() {
                      self.i = 4
                  }
              }

              fun main(): @R {
                  post {
                      result.i > 10
                  }


                  return <- create R()
              }
            `,
			"main",
		)

		require.Error(t, err)
		assert.ErrorContains(t, err, "pre/post condition failed")
	})
}

func TestIfLet(t *testing.T) {

	t.Parallel()

	test := func(t *testing.T, argument vm.Value) vm.Value {
		result, err := compileAndInvoke(t,
			`
              fun main(x: Int?): Int {
                  if let y = x {
                     return y
                  } else {
                     return 2
                  }
              }
            `,
			"main",
			argument,
		)
		require.NoError(t, err)
		return result
	}

	t.Run("some", func(t *testing.T) {

		t.Parallel()

		actual := test(t,
			interpreter.NewUnmeteredSomeValueNonCopying(
				interpreter.NewUnmeteredIntValueFromInt64(1),
			),
		)
		assert.Equal(t, interpreter.NewUnmeteredIntValueFromInt64(1), actual)
	})

	t.Run("nil", func(t *testing.T) {

		t.Parallel()

		actual := test(t, interpreter.NilValue{})
		assert.Equal(t, interpreter.NewUnmeteredIntValueFromInt64(2), actual)
	})
}

func TestIfLetScope(t *testing.T) {

	t.Parallel()

	test := func(t *testing.T, argument vm.Value) vm.Value {
		result, err := compileAndInvoke(t,
			`
              fun test(y: Int?): Int {
                  let x = 1
                  var z = 0
                  if let x = y {
                      z = x
                  } else {
                      z = x
                  }
                  return x + z
              }
            `,
			"test",
			argument,
		)
		require.NoError(t, err)
		return result
	}

	t.Run("some", func(t *testing.T) {

		t.Parallel()

		actual := test(t,
			interpreter.NewUnmeteredSomeValueNonCopying(
				interpreter.NewUnmeteredIntValueFromInt64(10),
			),
		)
		assert.Equal(t, interpreter.NewUnmeteredIntValueFromInt64(11), actual)
	})

	t.Run("nil", func(t *testing.T) {

		t.Parallel()

		actual := test(t, interpreter.NilValue{})
		assert.Equal(t, interpreter.NewUnmeteredIntValueFromInt64(2), actual)
	})
}

func TestSwitch(t *testing.T) {

	t.Parallel()

	t.Run("1", func(t *testing.T) {
		t.Parallel()

		result, err := compileAndInvoke(t,
			`
              fun test(x: Int): Int {
                  var a = 0
                  switch x {
                      case 1:
                          a = a + 1
                      case 2:
                          a = a + 2
                      default:
                          a = a + 3
                  }
                  return a
              }
            `,
			"test",
			interpreter.NewUnmeteredIntValueFromInt64(1),
		)
		require.NoError(t, err)
		assert.Equal(t, interpreter.NewUnmeteredIntValueFromInt64(1), result)
	})

	t.Run("2", func(t *testing.T) {
		t.Parallel()

		result, err := compileAndInvoke(t,
			`
              fun test(x: Int): Int {
                  var a = 0
                  switch x {
                      case 1:
                          a = a + 1
                      case 2:
                          a = a + 2
                      default:
                          a = a + 3
                  }
                  return a
              }
            `,
			"test",
			interpreter.NewUnmeteredIntValueFromInt64(2),
		)
		require.NoError(t, err)
		assert.Equal(t, interpreter.NewUnmeteredIntValueFromInt64(2), result)
	})

	t.Run("4", func(t *testing.T) {
		t.Parallel()

		result, err := compileAndInvoke(t,
			`
              fun test(x: Int): Int {
                  var a = 0
                  switch x {
                      case 1:
                          a = a + 1
                      case 2:
                          a = a + 2
                      default:
                          a = a + 3
                  }
                  return a
              }
            `,
			"test",
			interpreter.NewUnmeteredIntValueFromInt64(4),
		)
		require.NoError(t, err)
		assert.Equal(t, interpreter.NewUnmeteredIntValueFromInt64(3), result)
	})
}

func TestDefaultFunctionsWithConditions(t *testing.T) {

	t.Parallel()

	t.Run("default in parent, conditions in child", func(t *testing.T) {
		t.Parallel()

		_, err, logs := compileAndInvokeWithLogs(t,
			`
              struct interface Foo {
                  fun test(_ a: Int) {
                      printMessage("invoked Foo.test()")
                  }
              }

              struct interface Bar: Foo {
                  fun test(_ a: Int) {
                      pre {
                           printMessage("invoked Bar.test() pre-condition")
                      }

                      post {
                           printMessage("invoked Bar.test() post-condition")
                      }
                  }
              }

              struct Test: Bar {}

              view fun printMessage(_ msg: String): Bool {
                  log(msg)
                  return true
              }

              fun main() {
                 Test().test(5)
              }
            `,
			"main",
		)

		require.NoError(t, err)
		require.Equal(
			t,
			[]string{
				"\"invoked Bar.test() pre-condition\"",
				"\"invoked Foo.test()\"",
				"\"invoked Bar.test() post-condition\"",
			},
			logs,
		)
	})

	t.Run("default and conditions in parent, more conditions in child", func(t *testing.T) {
		t.Parallel()

		_, err, logs := compileAndInvokeWithLogs(t,
			`
              struct interface Foo {
                  fun test(_ a: Int) {
                      pre {
                           printMessage("invoked Foo.test() pre-condition")
                      }
                      post {
                           printMessage("invoked Foo.test() post-condition")
                      }
                      printMessage("invoked Foo.test()")
                  }
              }

              struct interface Bar: Foo {
                  fun test(_ a: Int) {
                      pre {
                           printMessage("invoked Bar.test() pre-condition")
                      }

                      post {
                           printMessage("invoked Bar.test() post-condition")
                      }
                  }
              }

              struct Test: Bar {}

              view fun printMessage(_ msg: String): Bool {
                  log(msg)
                  return true
              }

              fun main() {
                 Test().test(5)
              }
            `,
			"main",
		)

		require.NoError(t, err)
		require.Equal(
			t,
			[]string{
				"\"invoked Bar.test() pre-condition\"",
				"\"invoked Foo.test() pre-condition\"",
				"\"invoked Foo.test()\"",
				"\"invoked Foo.test() post-condition\"",
				"\"invoked Bar.test() post-condition\"",
			},
			logs,
		)
	})

}

func TestBeforeFunctionInPostConditions(t *testing.T) {

	t.Parallel()

	t.Run("condition in same type", func(t *testing.T) {
		t.Parallel()

		storage := interpreter.NewInMemoryStorage(nil)

		activation := sema.NewVariableActivation(sema.BaseValueActivation)
		activation.DeclareValue(stdlib.PanicFunction)
		activation.DeclareValue(stdlib.NewStandardLibraryStaticFunction(
			commons.LogFunctionName,
			sema.NewSimpleFunctionType(
				sema.FunctionPurityView,
				[]sema.Parameter{
					{
						Label:          sema.ArgumentLabelNotRequired,
						Identifier:     "value",
						TypeAnnotation: sema.AnyStructTypeAnnotation,
					},
				},
				sema.VoidTypeAnnotation,
			),
			"",
			nil,
		))

		var logs []string
		vmConfig := vm.NewConfig(storage)

		vmConfig.NativeFunctionsProvider = func() map[string]vm.Value {
			funcs := vm.NativeFunctions()
			funcs[commons.LogFunctionName] = vm.NativeFunctionValue{
				ParameterCount: len(stdlib.LogFunctionType.Parameters),
				Function: func(context *vm.Context, typeArguments []interpreter.StaticType, arguments ...vm.Value) vm.Value {
					logs = append(logs, arguments[0].String())
					return interpreter.Void
				},
			}

			return funcs
		}

		_, err := compileAndInvokeWithOptions(t,
			`
              struct Test {
                  var i: Int

                  init() {
                      self.i = 2
                  }

                  fun test() {
                      post {
                          print(before(self.i).toString())
                          print(self.i.toString())
                      }
                      self.i = 5
                  }
              }

              view fun print(_ msg: String): Bool {
                  log(msg)
                  return true
              }

              fun main() {
                 Test().test()
              }
            `,
			"main",
			CompilerAndVMOptions{
				VMConfig: vmConfig,
				ParseAndCheckOptions: &ParseAndCheckOptions{
					Config: &sema.Config{
						LocationHandler: singleIdentifierLocationResolver(t),
						BaseValueActivationHandler: func(location common.Location) *sema.VariableActivation {
							return activation
						},
					},
				},
			},
		)

		require.NoError(t, err)
		require.Equal(
			t,
			[]string{
				"\"2\"",
				"\"5\"",
			},
			logs,
		)
	})

	t.Run("inherited condition", func(t *testing.T) {
		t.Parallel()

		storage := interpreter.NewInMemoryStorage(nil)

		activation := sema.NewVariableActivation(sema.BaseValueActivation)
		activation.DeclareValue(stdlib.PanicFunction)
		activation.DeclareValue(stdlib.NewStandardLibraryStaticFunction(
			commons.LogFunctionName,
			sema.NewSimpleFunctionType(
				sema.FunctionPurityView,
				[]sema.Parameter{
					{
						Label:          sema.ArgumentLabelNotRequired,
						Identifier:     "value",
						TypeAnnotation: sema.AnyStructTypeAnnotation,
					},
				},
				sema.VoidTypeAnnotation,
			),
			"",
			nil,
		))

		var logs []string
		vmConfig := vm.NewConfig(storage)

		vmConfig.NativeFunctionsProvider = func() map[string]vm.Value {
			funcs := vm.NativeFunctions()
			funcs[commons.LogFunctionName] = vm.NativeFunctionValue{
				ParameterCount: len(stdlib.LogFunctionType.Parameters),
				Function: func(context *vm.Context, typeArguments []interpreter.StaticType, arguments ...vm.Value) vm.Value {
					logs = append(logs, arguments[0].String())
					return interpreter.Void
				},
			}

			return funcs
		}

		_, err := compileAndInvokeWithOptions(t,
			`
                struct interface Foo {
                    var i: Int

                    fun test() {
                        post {
                            print(before(self.i).toString())
                            print(self.i.toString())
                        }
                        self.i = 5
                    }
                }

                struct Test: Foo {
                    var i: Int

                    init() {
                        self.i = 2
                    }
                }

                view fun print(_ msg: String): Bool {
                    log(msg)
                    return true
                }

                fun main() {
                    Test().test()
                }
            `,
			"main",
			CompilerAndVMOptions{
				VMConfig: vmConfig,
				ParseAndCheckOptions: &ParseAndCheckOptions{
					Config: &sema.Config{
						LocationHandler: singleIdentifierLocationResolver(t),
						BaseValueActivationHandler: func(location common.Location) *sema.VariableActivation {
							return activation
						},
					},
				},
			},
		)

		require.NoError(t, err)
		require.Equal(
			t,
			[]string{
				"\"2\"",
				"\"5\"",
			},
			logs,
		)
	})

	t.Run("multiple inherited conditions", func(t *testing.T) {
		t.Parallel()

		storage := interpreter.NewInMemoryStorage(nil)

		activation := sema.NewVariableActivation(sema.BaseValueActivation)
		activation.DeclareValue(stdlib.PanicFunction)
		activation.DeclareValue(stdlib.NewStandardLibraryStaticFunction(
			commons.LogFunctionName,
			sema.NewSimpleFunctionType(
				sema.FunctionPurityView,
				[]sema.Parameter{
					{
						Label:          sema.ArgumentLabelNotRequired,
						Identifier:     "value",
						TypeAnnotation: sema.AnyStructTypeAnnotation,
					},
				},
				sema.VoidTypeAnnotation,
			),
			"",
			nil,
		))

		var logs []string
		vmConfig := vm.NewConfig(storage)

		vmConfig.NativeFunctionsProvider = func() map[string]vm.Value {
			funcs := vm.NativeFunctions()
			funcs[commons.LogFunctionName] = vm.NativeFunctionValue{
				ParameterCount: len(stdlib.LogFunctionType.Parameters),
				Function: func(context *vm.Context, typeArguments []interpreter.StaticType, arguments ...vm.Value) vm.Value {
					logs = append(logs, arguments[0].String())
					return interpreter.Void
				},
			}

			return funcs
		}

		_, err := compileAndInvokeWithOptions(t,
			`
              struct interface Foo {
                  var i: Int

                  fun test() {
                      post {
                          print(before(self.i).toString())
                          print(before(self.i + 1).toString())
                          print(self.i.toString())
                      }
                      self.i = 8
                  }
              }

              struct interface Bar: Foo {
                  var i: Int

                  fun test() {
                      post {
                          print(before(self.i + 3).toString())
                      }
                  }
              }


              struct Test: Bar {
                  var i: Int

                  init() {
                      self.i = 2
                  }
              }

              view fun print(_ msg: String): Bool {
                  log(msg)
                  return true
              }

              fun main() {
                  Test().test()
              }
            `,
			"main",
			CompilerAndVMOptions{
				VMConfig: vmConfig,
				ParseAndCheckOptions: &ParseAndCheckOptions{
					Config: &sema.Config{
						LocationHandler: singleIdentifierLocationResolver(t),
						BaseValueActivationHandler: func(location common.Location) *sema.VariableActivation {
							return activation
						},
					},
				},
			},
		)

		require.NoError(t, err)
		require.Equal(
			t,
			[]string{"\"2\"", "\"3\"", "\"8\"", "\"5\""},
			logs,
		)
	})

	t.Run("resource access in inherited before-statement", func(t *testing.T) {

		t.Parallel()

		_, err := compileAndInvoke(t,
			`
              resource interface RI {
                  var i: Int

                  fun test(_ r: @R) {
                      post {
                          before(r.i) == 4
                      }
                  }
              }

              resource R: RI {
                  var i: Int
                  init() {
                      self.i = 4
                  }

                  fun test(_ r: @R) {
                      destroy r
                  }
              }

              fun main() {
                  var r1 <- create R()
                  var r2 <- create R()

                  r1.test(<- r2)

                  destroy r1
              }
            `,
			"main",
		)

		require.NoError(t, err)
	})
}

func TestEmit(t *testing.T) {

	t.Parallel()

	var eventEmitted bool

	vmConfig := vm.NewConfig(interpreter.NewInMemoryStorage(nil))
	vmConfig.OnEventEmitted = func(event *interpreter.CompositeValue, eventType *interpreter.CompositeStaticType) error {
		require.False(t, eventEmitted)
		eventEmitted = true

		assert.Equal(t,
			TestLocation.TypeID(nil, "Inc"),
			eventType.ID(),
		)

		return nil
	}

	_, err := compileAndInvokeWithOptions(t,
		`
          event Inc(val: Int)

          fun test(x: Int) {
              emit Inc(val: x)
          }
        `,
		"test",
		CompilerAndVMOptions{
			VMConfig: vmConfig,
		},
		interpreter.NewUnmeteredIntValueFromInt64(1),
	)
	require.NoError(t, err)

	require.True(t, eventEmitted)
}

func TestCasting(t *testing.T) {

	t.Parallel()

	t.Run("simple cast success", func(t *testing.T) {
		t.Parallel()

		result, err := compileAndInvoke(t,
			`
              fun test(x: Int): AnyStruct {
                  return x as Int?
              }
            `,
			"test",
			interpreter.NewUnmeteredIntValueFromInt64(2),
		)
		require.NoError(t, err)
		assert.Equal(t, interpreter.NewUnmeteredSomeValueNonCopying(interpreter.NewUnmeteredIntValueFromInt64(2)), result)
	})

	t.Run("force cast success", func(t *testing.T) {
		t.Parallel()

		result, err := compileAndInvoke(t,
			`
              fun test(x: AnyStruct): Int {
                  return x as! Int
              }
            `,
			"test",
			interpreter.NewUnmeteredIntValueFromInt64(2),
		)
		require.NoError(t, err)
		assert.Equal(t, interpreter.NewUnmeteredIntValueFromInt64(2), result)
	})

	t.Run("force cast fail", func(t *testing.T) {
		t.Parallel()

		_, err := compileAndInvoke(t,
			`
              fun test(x: AnyStruct): Int {
                  return x as! Int
              }
            `,
			"test",
			interpreter.TrueValue,
		)
		require.Error(t, err)
		assert.ErrorIs(
			t,
			err,
			interpreter.ForceCastTypeMismatchError{
				ExpectedType: sema.IntType,
				ActualType:   sema.BoolType,
			},
		)
	})

	t.Run("failable cast success", func(t *testing.T) {
		t.Parallel()

		result, err := compileAndInvoke(t,
			`
              fun test(x: AnyStruct): Int? {
                  return x as? Int
              }
            `,
			"test",
			interpreter.NewUnmeteredIntValueFromInt64(2),
		)
		require.NoError(t, err)
		assert.Equal(t, interpreter.NewUnmeteredSomeValueNonCopying(interpreter.NewUnmeteredIntValueFromInt64(2)), result)
	})

	t.Run("failable cast fail", func(t *testing.T) {
		t.Parallel()

		result, err := compileAndInvoke(t,
			`
              fun test(x: AnyStruct): Int? {
                  return x as? Int
              }
            `,
			"test",
			interpreter.TrueValue,
		)
		require.NoError(t, err)
		assert.Equal(t, interpreter.Nil, result)
	})
}

func TestBlockScope(t *testing.T) {

	t.Parallel()

	test := func(t *testing.T, argument vm.Value) vm.Value {

		result, err := compileAndInvoke(t,
			`
                fun test(y: Bool): Int {
                    let x = 1
                    if y {
                        let x = 2
                    } else {
                        let x = 3
                    }
                    return x
                }
            `,
			"test",
			argument,
		)
		require.NoError(t, err)
		return result
	}

	t.Run("true", func(t *testing.T) {
		t.Parallel()

		actual := test(t, interpreter.TrueValue)
		require.Equal(t, interpreter.NewUnmeteredIntValueFromInt64(1), actual)
	})

	t.Run("false", func(t *testing.T) {
		t.Parallel()

		actual := test(t, interpreter.FalseValue)
		require.Equal(t, interpreter.NewUnmeteredIntValueFromInt64(1), actual)
	})
}

func TestBlockScope2(t *testing.T) {

	t.Parallel()

	test := func(t *testing.T, argument vm.Value) vm.Value {

		result, err := compileAndInvoke(t,
			`
                fun test(y: Bool): Int {
                    let x = 1
                    var z = 0
                    if y {
                        var x = x
                        x = 2
                        z = x
                    } else {
                        var x = x
                        x = 3
                        z = x
                    }
                    return x + z
                }
            `,
			"test",
			argument,
		)
		require.NoError(t, err)
		return result
	}

	t.Run("true", func(t *testing.T) {
		t.Parallel()

		actual := test(t, interpreter.TrueValue)
		require.Equal(t, interpreter.NewUnmeteredIntValueFromInt64(3), actual)
	})

	t.Run("false", func(t *testing.T) {
		t.Parallel()

		actual := test(t, interpreter.FalseValue)
		require.Equal(t, interpreter.NewUnmeteredIntValueFromInt64(4), actual)
	})
}

func TestIntegers(t *testing.T) {

	t.Parallel()

	test := func(integerType sema.Type) {

		t.Run(integerType.String(), func(t *testing.T) {

			t.Parallel()

			result, err := compileAndInvoke(t,
				fmt.Sprintf(`
                        fun test(): %s {
                            return 2 + 3
                        }
                    `,
					integerType,
				),
				"test",
			)
			require.NoError(t, err)

			assert.Equal(t, "5", result.String())
			assert.Equal(t,
				integerType,
				interpreter.MustConvertStaticToSemaType(result.StaticType(nil), nil),
			)
		})
	}

	for _, integerType := range common.Concat(
		sema.AllUnsignedIntegerTypes,
		sema.AllSignedIntegerTypes,
	) {
		// TODO:
		switch integerType {
		case sema.Int128Type, sema.Int256Type,
			sema.UInt128Type, sema.UInt256Type,
			sema.Word128Type, sema.Word256Type:
			continue
		}

		test(integerType)
	}
}

func TestAddress(t *testing.T) {

	t.Parallel()

	result, err := compileAndInvoke(t,
		`
            fun test(): Address {
                return 0x2
            }
        `,
		"test",
	)
	require.NoError(t, err)

	assert.Equal(t, "0x0000000000000002", result.String())
	assert.Equal(t,
		interpreter.PrimitiveStaticTypeAddress,
		result.StaticType(nil),
	)
}

func TestFixedPoint(t *testing.T) {

	t.Parallel()

	test := func(fixedPointType sema.Type) {

		t.Run(fixedPointType.String(), func(t *testing.T) {

			t.Parallel()

			result, err := compileAndInvoke(t,
				fmt.Sprintf(`
                        fun test(): %s {
                            return 2.1 + 7.9
                        }
                    `,
					fixedPointType,
				),
				"test",
			)
			require.NoError(t, err)

			assert.Equal(t, "10.00000000", result.String())
			assert.Equal(t,
				fixedPointType,
				interpreter.MustConvertStaticToSemaType(result.StaticType(nil), nil),
			)
		})
	}

	for _, fixedPointType := range common.Concat(
		sema.AllUnsignedFixedPointTypes,
		sema.AllSignedFixedPointTypes,
	) {
		test(fixedPointType)
	}
}

func TestForLoop(t *testing.T) {

	t.Parallel()

	t.Run("array", func(t *testing.T) {
		t.Parallel()

		result, err := compileAndInvoke(t,
			`
                fun test(): Int {
                    var array = [5, 6, 7, 8]
                    var sum = 0
                    for e in array {
                        sum = sum + e
                    }

                    return sum
                }
            `,
			"test",
		)
		require.NoError(t, err)
		assert.Equal(t, interpreter.NewUnmeteredIntValueFromInt64(26), result)
	})

	t.Run("array with index", func(t *testing.T) {
		t.Parallel()

		result, err := compileAndInvoke(t,
			`
                fun test(): String {
                    var array = [5, 6, 7, 8]
                    var keys = ""
                    var values = ""
                    for i, e in array {
                        keys = keys.concat(i.toString())
                        values = values.concat(e.toString())
                    }

                    return keys.concat("_").concat(values)
                }
            `,
			"test",
		)
		require.NoError(t, err)
		assert.Equal(t, interpreter.NewUnmeteredStringValue("0123_5678"), result)
	})

	t.Run("array loop scoping", func(t *testing.T) {
		t.Parallel()

		result, err := compileAndInvoke(t,
			`
                fun test(): String {
                    var array = [5, 6, 7, 8]

                    var offset = 10
                    var values = ""

                    for e in array {
                        var offset = 1
                        var e = e + offset
                        values = values.concat(e.toString())
                    }

                    return values
                }
            `,
			"test",
		)
		require.NoError(t, err)
		assert.Equal(t, interpreter.NewUnmeteredStringValue("6789"), result)
	})
}

func TestCompileIf(t *testing.T) {

	t.Parallel()

	test := func(t *testing.T, argument vm.Value) vm.Value {
		result, err := compileAndInvoke(t,
			`
                fun test(x: Bool): Int {
                    var y = 0
                    if x {
                        y = 1
                    } else {
                        y = 2
                    }
                    return y
                }
            `,
			"test",
			argument,
		)
		require.NoError(t, err)
		return result
	}

	t.Run("true", func(t *testing.T) {
		t.Parallel()

		actual := test(t, interpreter.TrueValue)
		require.Equal(t, interpreter.NewUnmeteredIntValueFromInt64(1), actual)
	})

	t.Run("false", func(t *testing.T) {
		t.Parallel()

		actual := test(t, interpreter.FalseValue)
		require.Equal(t, interpreter.NewUnmeteredIntValueFromInt64(2), actual)
	})
}

func TestCompileConditional(t *testing.T) {

	t.Parallel()

	test := func(t *testing.T, argument vm.Value) vm.Value {
		result, err := compileAndInvoke(t,
			`
                fun test(x: Bool): Int {
                    return x ? 1 : 2
                }
            `,
			"test",
			argument,
		)
		require.NoError(t, err)
		return result
	}

	t.Run("true", func(t *testing.T) {
		t.Parallel()

		actual := test(t, interpreter.TrueValue)
		require.Equal(t, interpreter.NewUnmeteredIntValueFromInt64(1), actual)
	})

	t.Run("false", func(t *testing.T) {
		t.Parallel()

		actual := test(t, interpreter.FalseValue)
		require.Equal(t, interpreter.NewUnmeteredIntValueFromInt64(2), actual)
	})
}

func TestCompileOr(t *testing.T) {

	t.Parallel()

	test := func(t *testing.T, x, y vm.Value) vm.Value {
		result, err := compileAndInvoke(t,
			`
                struct Tester {
                    let x: Bool
                    let y: Bool
                    var z: Int

                    init(x: Bool, y: Bool) {
                        self.x = x
                        self.y = y
                        self.z = 0
                    }

                    fun a(): Bool {
                        self.z = 1
                        return self.x
                    }

                    fun b(): Bool {
                        self.z = 2
                        return self.y
                    }

                    fun test(): Int {
                        if self.a() || self.b() { 
                            return self.z + 10
                        } else {
                            return self.z + 20
                        }
                    }
                }

                fun test(x: Bool, y: Bool): Int {
                    return Tester(x: x, y: y).test()
                }
            `,
			"test",
			x,
			y,
		)
		require.NoError(t, err)
		return result
	}

	t.Run("true, true", func(t *testing.T) {
		t.Parallel()

		actual := test(t, interpreter.TrueValue, interpreter.TrueValue)
		require.Equal(t, interpreter.NewUnmeteredIntValueFromInt64(11), actual)
	})

	t.Run("true, false", func(t *testing.T) {
		t.Parallel()

		actual := test(t, interpreter.TrueValue, interpreter.FalseValue)
		require.Equal(t, interpreter.NewUnmeteredIntValueFromInt64(11), actual)
	})

	t.Run("false, true", func(t *testing.T) {
		t.Parallel()

		actual := test(t, interpreter.FalseValue, interpreter.TrueValue)
		require.Equal(t, interpreter.NewUnmeteredIntValueFromInt64(12), actual)
	})

	t.Run("false, false", func(t *testing.T) {
		t.Parallel()

		actual := test(t, interpreter.FalseValue, interpreter.FalseValue)
		require.Equal(t, interpreter.NewUnmeteredIntValueFromInt64(22), actual)
	})
}

func TestCompileAnd(t *testing.T) {

	t.Parallel()

	test := func(t *testing.T, x, y vm.Value) vm.Value {
		result, err := compileAndInvoke(t,
			`
                struct Tester {
                    let x: Bool
                    let y: Bool
                    var z: Int

                    init(x: Bool, y: Bool) {
                        self.x = x
                        self.y = y
                        self.z = 0
                    }

                    fun a(): Bool {
                        self.z = 1
                        return self.x
                    }

                    fun b(): Bool {
                        self.z = 2
                        return self.y
                    }

                    fun test(): Int {
                        if self.a() && self.b() { 
                            return self.z + 10
                        } else {
                            return self.z + 20
                        }
                    }
                }

                fun test(x: Bool, y: Bool): Int {
                    return Tester(x: x, y: y).test()
                }
            `,
			"test",
			x,
			y,
		)
		require.NoError(t, err)
		return result
	}

	t.Run("true, true", func(t *testing.T) {
		t.Parallel()

		actual := test(t, interpreter.TrueValue, interpreter.TrueValue)
		require.Equal(t, interpreter.NewUnmeteredIntValueFromInt64(12), actual)
	})

	t.Run("true, false", func(t *testing.T) {
		t.Parallel()

		actual := test(t, interpreter.TrueValue, interpreter.FalseValue)
		require.Equal(t, interpreter.NewUnmeteredIntValueFromInt64(22), actual)
	})

	t.Run("false, true", func(t *testing.T) {
		t.Parallel()

		actual := test(t, interpreter.FalseValue, interpreter.TrueValue)
		require.Equal(t, interpreter.NewUnmeteredIntValueFromInt64(21), actual)
	})

	t.Run("false, false", func(t *testing.T) {
		t.Parallel()

		actual := test(t, interpreter.FalseValue, interpreter.FalseValue)
		require.Equal(t, interpreter.NewUnmeteredIntValueFromInt64(21), actual)
	})
}

func TestCompileUnaryNot(t *testing.T) {

	t.Parallel()

	test := func(t *testing.T, argument vm.Value) vm.Value {

		actual, err := compileAndInvoke(t,
			`
            fun test(x: Bool): Bool {
                return !x
            }
        `,
			"test",
			argument,
		)
		require.NoError(t, err)

		return actual
	}

	t.Run("true", func(t *testing.T) {
		t.Parallel()

		actual := test(t, interpreter.TrueValue)
		require.Equal(t, interpreter.FalseValue, actual)
	})

	t.Run("false", func(t *testing.T) {
		t.Parallel()

		actual := test(t, interpreter.FalseValue)
		require.Equal(t, interpreter.TrueValue, actual)
	})
}

func TestCompileUnaryNegate(t *testing.T) {

	t.Parallel()

	actual, err := compileAndInvoke(t,
		`
            fun test(x: Int): Int {
                return -x
            }
        `,
		"test",
		interpreter.NewUnmeteredIntValueFromInt64(42),
	)
	require.NoError(t, err)

	assert.Equal(t, interpreter.NewUnmeteredIntValueFromInt64(-42), actual)
}

func TestCompileUnaryDeref(t *testing.T) {

	t.Parallel()

	actual, err := compileAndInvoke(t,
		`
            fun test(): Int {
                let x = 42
                let ref: &Int = &x
                return *ref
            }
        `,
		"test",
	)
	require.NoError(t, err)

	assert.Equal(t, interpreter.NewUnmeteredIntValueFromInt64(42), actual)
}

func TestCompileUnaryDerefSome(t *testing.T) {

	t.Parallel()

	actual, err := compileAndInvoke(t,
		`
            fun test(): Int? {
                let x = 42
                let ref: &Int = &x
                let optRef = ref as? &Int
                return *optRef
            }
        `,
		"test",
	)
	require.NoError(t, err)

	assert.Equal(t,
		interpreter.NewUnmeteredSomeValueNonCopying(interpreter.NewUnmeteredIntValueFromInt64(42)),
		actual,
	)
}

func TestCompileUnaryDerefNil(t *testing.T) {

	t.Parallel()

	actual, err := compileAndInvoke(t,
		`
            fun test(): Int? {
                let optRef: &Int? = nil
                return *optRef
            }
        `,
		"test",
	)
	require.NoError(t, err)

	assert.Equal(t, interpreter.Nil, actual)
}

func TestBinary(t *testing.T) {

	t.Parallel()

	test := func(op string, expected vm.Value) {

		t.Run(op, func(t *testing.T) {

			t.Parallel()

			actual, err := compileAndInvoke(t,
				fmt.Sprintf(`
                        fun test(): AnyStruct {
                            return 6 %s 4
                        }
                    `,
					op,
				),
				"test",
			)
			require.NoError(t, err)

			ValuesAreEqual(nil, expected, actual)
		})
	}

	tests := map[string]vm.Value{
		"+": interpreter.NewUnmeteredIntValueFromInt64(10),
		"-": interpreter.NewUnmeteredIntValueFromInt64(2),
		"*": interpreter.NewUnmeteredIntValueFromInt64(24),
		"/": interpreter.NewUnmeteredIntValueFromInt64(1),
		"%": interpreter.NewUnmeteredIntValueFromInt64(2),

		"<":  interpreter.FalseValue,
		"<=": interpreter.FalseValue,
		">":  interpreter.TrueValue,
		">=": interpreter.TrueValue,

		"==": interpreter.FalseValue,
		"!=": interpreter.TrueValue,

		"&":  interpreter.NewUnmeteredIntValueFromInt64(4),
		"|":  interpreter.NewUnmeteredIntValueFromInt64(6),
		"^":  interpreter.NewUnmeteredIntValueFromInt64(2),
		"<<": interpreter.NewUnmeteredIntValueFromInt64(96),
		">>": interpreter.NewUnmeteredIntValueFromInt64(0),
	}

	for op, value := range tests {
		test(op, value)
	}
}

func TestCompileForce(t *testing.T) {

	t.Parallel()

	t.Run("non-nil", func(t *testing.T) {
		t.Parallel()

		actual, err := compileAndInvoke(t,
			`
                fun test(x: Int?): Int {
                    return x!
                }
            `,
			"test",
			interpreter.NewUnmeteredSomeValueNonCopying(interpreter.NewUnmeteredIntValueFromInt64(42)),
		)

		require.NoError(t, err)
		assert.Equal(t, interpreter.NewUnmeteredIntValueFromInt64(42), actual)
	})

	t.Run("non-nil, AnyStruct", func(t *testing.T) {
		t.Parallel()

		actual, err := compileAndInvoke(t,
			`
                fun test(x: Int?): AnyStruct {
                    let y: AnyStruct = x
                    return y!
                }
            `,
			"test",
			interpreter.NewUnmeteredSomeValueNonCopying(interpreter.NewUnmeteredIntValueFromInt64(42)),
		)

		require.NoError(t, err)
		assert.Equal(t, interpreter.NewUnmeteredIntValueFromInt64(42), actual)
	})

	t.Run("nil", func(t *testing.T) {
		t.Parallel()

		_, err := compileAndInvoke(t,
			`
                fun test(x: Int?): Int {
                    return x!
                }
            `,
			"test",
			interpreter.Nil,
		)
		require.Error(t, err)
		assert.ErrorIs(t, err, vm.ForceNilError{})
	})

	t.Run("nil, AnyStruct", func(t *testing.T) {
		t.Parallel()

		_, err := compileAndInvoke(t,
			`
                fun test(x: Int?): AnyStruct {
                    let y: AnyStruct = x
                    return y!
                }
            `,
			"test",
			interpreter.Nil,
		)
		require.Error(t, err)
		assert.ErrorIs(t, err, vm.ForceNilError{})
	})

	t.Run("non-optional", func(t *testing.T) {
		t.Parallel()

		actual, err := compileAndInvoke(t,
			`
                fun test(x: Int): Int {
                    return x!
                }
            `,
			"test",
			interpreter.NewUnmeteredIntValueFromInt64(42),
		)
		require.NoError(t, err)
		assert.Equal(t, interpreter.NewUnmeteredIntValueFromInt64(42), actual)
	})

	t.Run("non-optional, AnyStruct", func(t *testing.T) {
		t.Parallel()

		actual, err := compileAndInvoke(t,
			`
                fun test(x: Int): AnyStruct {
                    let y: AnyStruct = x
                    return y!
                }
            `,
			"test",
			interpreter.NewUnmeteredIntValueFromInt64(42),
		)
		require.NoError(t, err)
		assert.Equal(t, interpreter.NewUnmeteredIntValueFromInt64(42), actual)
	})

}

func TestTypeConstructor(t *testing.T) {
	t.Parallel()

	t.Run("simple type", func(t *testing.T) {
		t.Parallel()

		actual, err := compileAndInvoke(t,
			`
                fun test(): Type {
                    return Type<Int>()
                }
            `,
			"test",
		)
		require.NoError(t, err)
		assert.Equal(
			t,
			interpreter.NewTypeValue(nil, interpreter.PrimitiveStaticTypeInt),
			actual,
		)
	})

	t.Run("user defined type", func(t *testing.T) {
		t.Parallel()

		actual, err := compileAndInvoke(t,
			`
                struct Foo{}
                fun test(): Type {
                    return Type<Foo>()
                }
            `,
			"test",
		)
		require.NoError(t, err)
		assert.Equal(
			t,
			interpreter.NewTypeValue(
				nil,
				interpreter.NewCompositeStaticTypeComputeTypeID(
					nil,
					TestLocation,
					"Foo",
				),
			),
			actual,
		)
	})
}

func TestTypeConversions(t *testing.T) {
	t.Parallel()

	t.Run("address", func(t *testing.T) {
		t.Parallel()

		actual, err := compileAndInvoke(t,
			`
                fun test(): Address {
                    return Address(0x2)
                }
            `,
			"test",
		)
		require.NoError(t, err)
		assert.Equal(
			t,
			interpreter.AddressValue{
				0x0, 0x0, 0x0, 0x0, 0x0, 0x0, 0x0, 0x2,
			},
			actual,
		)
	})

	t.Run("Int", func(t *testing.T) {
		t.Parallel()

		actual, err := compileAndInvoke(t,
			`
                fun test(): Int {
                    var v: Int64 = 5
                    return Int(v)
                }
            `,
			"test",
		)
		require.NoError(t, err)
		assert.Equal(
			t,
			interpreter.NewUnmeteredIntValueFromInt64(5),
			actual,
		)
	})
}

func TestReturnStatements(t *testing.T) {

	t.Parallel()

	t.Run("conditional return", func(t *testing.T) {
		t.Parallel()

		actual, err := compileAndInvoke(t,
			`
              fun test(a: Bool): Int {
                  if a {
                      return 1
                  }
                  return 2
              }
            `,
			"test",
			interpreter.TrueValue,
		)

		require.NoError(t, err)
		assert.Equal(t, interpreter.NewUnmeteredIntValueFromInt64(1), actual)
	})

	t.Run("conditional return with post condition", func(t *testing.T) {
		t.Parallel()

		actual, err, logs := compileAndInvokeWithLogs(t,
			`
              fun test(a: Bool): Int {
                  post {
                      printMessage("post condition executed")
                  }

                  if a {
                      return 1
                  }

                  if a {
                      // some statements, just to increase the number
                      // of statements inside the nested block
                      var b = 1
                      var c = 2
                      var d = 3
                      printMessage("second condition reached 1")
                      printMessage("second condition reached 2")
                  }

                  return 2
              }

              view fun printMessage(_ msg: String): Bool {
                  log(msg)
                  return true
              }
            `,
			"test",
			interpreter.TrueValue,
		)

		require.NoError(t, err)
		assert.Equal(t, interpreter.NewUnmeteredIntValueFromInt64(1), actual)

		require.Equal(
			t,
			[]string{
				"\"post condition executed\"",
			},
			logs,
		)
	})

	t.Run("conditional return with post condition in initializer", func(t *testing.T) {
		t.Parallel()

		actual, err, logs := compileAndInvokeWithLogs(t,
			`
              struct Foo {
                  var i: Int
                  init(_ a: Bool) {
                      post {
                          printMessage("post condition executed")
                      }
                      if a {
                          self.i = 5
                          return
                      } else {
                          self.i = 8
                      }
                  }
              }

              fun test(a: Bool): Int {
                  var foo = Foo(a)
                  return foo.i
              }

              view fun printMessage(_ msg: String): Bool {
                  log(msg)
                  return true
              }
            `,
			"test",
			interpreter.TrueValue,
		)

		require.NoError(t, err)
		assert.Equal(t, interpreter.NewUnmeteredIntValueFromInt64(5), actual)

		require.Equal(
			t,
			[]string{
				"\"post condition executed\"",
			},
			logs,
		)
	})
}

func TestFunctionExpression(t *testing.T) {

	t.Parallel()

	actual, err := compileAndInvoke(t,
		`
          fun test(): Int {
              let addOne = fun(_ x: Int): Int {
                  return x + 1
              }
              let x = 2
              return x + addOne(3)
          }
        `,
		"test",
	)
	require.NoError(t, err)

	require.NoError(t, err)
	assert.Equal(t, interpreter.NewUnmeteredIntValueFromInt64(6), actual)

}

func TestInnerFunction(t *testing.T) {

	t.Parallel()

	actual, err := compileAndInvoke(t,
		`
          fun test(): Int {
              fun addOne(_ x: Int): Int {
                  return x + 1
              }
              let x = 2
              return x + addOne(3)
          }
        `,
		"test",
	)
	require.NoError(t, err)
	assert.Equal(t, interpreter.NewUnmeteredIntValueFromInt64(6), actual)
}

func TestContractAccount(t *testing.T) {
	t.Parallel()

	importLocation := common.NewAddressLocation(nil, common.Address{0x1}, "C")

	importedChecker, err := ParseAndCheckWithOptions(t,
		`
          contract C {
              fun test(): Address {
                  return self.account.address
              }
          }
        `,
		ParseAndCheckOptions{
			Location: importLocation,
		},
	)
	require.NoError(t, err)

	importCompiler := compiler.NewInstructionCompiler(importedChecker)
	importedProgram := importCompiler.Compile()

	vmInstance := vm.NewVM(importLocation, importedProgram, nil)
	importedContractValue, err := vmInstance.InitializeContract()
	require.NoError(t, err)

	checker, err := ParseAndCheckWithOptions(t,
		`
          import C from 0x1

          fun test(): Address {
              return C.test()
          }
        `,
		ParseAndCheckOptions{
			Config: &sema.Config{
				ImportHandler: func(*sema.Checker, common.Location, ast.Range) (sema.Import, error) {
					return sema.ElaborationImport{
						Elaboration: importedChecker.Elaboration,
					}, nil
				},
			},
		},
	)
	require.NoError(t, err)

	comp := compiler.NewInstructionCompiler(checker)
	comp.Config.ImportHandler = func(location common.Location) *bbq.InstructionProgram {
		return importedProgram
	}

	program := comp.Compile()

	addressValue := interpreter.NewUnmeteredAddressValueFromBytes([]byte{0x1})

	vmConfig := (&vm.Config{
		ImportHandler: func(location common.Location) *bbq.InstructionProgram {
			return importedProgram
		},
		ContractValueHandler: func(*vm.Config, common.Location) *interpreter.CompositeValue {
			return importedContractValue
		},
		TypeLoader: func(location common.Location, typeID interpreter.TypeID) sema.ContainedType {
			elaboration := importedChecker.Elaboration
			compositeType := elaboration.CompositeType(typeID)
			if compositeType != nil {
				return compositeType
			}

			return elaboration.InterfaceType(typeID)
		},
	}).WithInterpreterConfig(&interpreter.Config{
		InjectedCompositeFieldsHandler: func(
			context interpreter.AccountCreationContext,
			_ common.Location,
			_ string,
			_ common.CompositeKind,
		) map[string]interpreter.Value {

			accountRef := stdlib.NewAccountReferenceValue(
				context,
				nil,
				addressValue,
				interpreter.FullyEntitledAccountAccess,
				interpreter.EmptyLocationRange,
			)

			return map[string]interpreter.Value{
				sema.ContractAccountFieldName: accountRef,
			}
		},
	})

	vmInstance = vm.NewVM(scriptLocation(), program, vmConfig)

	result, err := vmInstance.Invoke("test")
	require.NoError(t, err)
	require.Equal(t, 0, vmInstance.StackSize())

	require.Equal(
		t,
		interpreter.NewUnmeteredAddressValueFromBytes([]byte{0x1}),
		result,
	)
}

func TestResourceOwner(t *testing.T) {
	t.Parallel()

	importLocation := common.NewAddressLocation(nil, common.Address{0x1}, "C")

	importedChecker, err := ParseAndCheckWithOptions(t,
		`
          contract C {

              resource R {}

              fun test(): Address {
                  let r <- create R()
                  let path = /storage/r
                  self.account.storage.save(<- r, to: path)
                  let rRef = self.account.storage.borrow<&R>(from: path)!
                  return rRef.owner!.address
              }
          }
        `,
		ParseAndCheckOptions{
			Location: importLocation,
		},
	)
	require.NoError(t, err)

	importCompiler := compiler.NewInstructionCompiler(importedChecker)
	importedProgram := importCompiler.Compile()

	vmInstance := vm.NewVM(importLocation, importedProgram, nil)
	importedContractValue, err := vmInstance.InitializeContract()
	require.NoError(t, err)

	checker, err := ParseAndCheckWithOptions(t,
		`
          import C from 0x1

          fun test(): Address {
              return C.test()
          }
        `,
		ParseAndCheckOptions{
			Config: &sema.Config{
				ImportHandler: func(*sema.Checker, common.Location, ast.Range) (sema.Import, error) {
					return sema.ElaborationImport{
						Elaboration: importedChecker.Elaboration,
					}, nil
				},
			},
		},
	)
	require.NoError(t, err)

	comp := compiler.NewInstructionCompiler(checker)
	comp.Config.ImportHandler = func(location common.Location) *bbq.InstructionProgram {
		return importedProgram
	}

	program := comp.Compile()

	addressValue := interpreter.NewUnmeteredAddressValueFromBytes([]byte{0x1})

	var uuid uint64 = 42

	vmConfig := (&vm.Config{
		ImportHandler: func(location common.Location) *bbq.InstructionProgram {
			return importedProgram
		},
		ContractValueHandler: func(*vm.Config, common.Location) *interpreter.CompositeValue {
			return importedContractValue
		},
		TypeLoader: func(location common.Location, typeID interpreter.TypeID) sema.ContainedType {
			elaboration := importedChecker.Elaboration
			compositeType := elaboration.CompositeType(typeID)
			if compositeType != nil {
				return compositeType
			}

			return elaboration.InterfaceType(typeID)
		},
	}).WithInterpreterConfig(&interpreter.Config{
		UUIDHandler: func() (uint64, error) {
			uuid++
			return uuid, nil
		},

		InjectedCompositeFieldsHandler: func(
			context interpreter.AccountCreationContext,
			_ common.Location,
			_ string,
			_ common.CompositeKind,
		) map[string]interpreter.Value {

			accountRef := stdlib.NewAccountReferenceValue(
				context,
				nil,
				addressValue,
				interpreter.FullyEntitledAccountAccess,
				interpreter.EmptyLocationRange,
			)

			return map[string]interpreter.Value{
				sema.ContractAccountFieldName: accountRef,
			}
		},
		AccountHandler: func(context interpreter.AccountCreationContext, address interpreter.AddressValue) interpreter.Value {
			return stdlib.NewAccountValue(context, nil, address)
		},
	})

	vmInstance = vm.NewVM(scriptLocation(), program, vmConfig)

	result, err := vmInstance.Invoke("test")
	require.NoError(t, err)
	require.Equal(t, 0, vmInstance.StackSize())

	require.Equal(
		t,
		interpreter.NewUnmeteredAddressValueFromBytes([]byte{0x1}),
		result,
	)
}

func TestResourceUUID(t *testing.T) {
	t.Parallel()

	importLocation := common.NewAddressLocation(nil, common.Address{0x1}, "C")

	importedChecker, err := ParseAndCheckWithOptions(t,
		`
          contract C {

              resource R {}

              fun test(): UInt64 {
                  let r <- create R()
                  let uuid = r.uuid
                  destroy r
                  return uuid
              }
          }
        `,
		ParseAndCheckOptions{
			Location: importLocation,
		},
	)
	require.NoError(t, err)

	importCompiler := compiler.NewInstructionCompiler(importedChecker)
	importedProgram := importCompiler.Compile()

	vmInstance := vm.NewVM(importLocation, importedProgram, nil)
	importedContractValue, err := vmInstance.InitializeContract()
	require.NoError(t, err)

	checker, err := ParseAndCheckWithOptions(t,
		`
          import C from 0x1

          fun test(): UInt64 {
              return C.test()
          }
        `,
		ParseAndCheckOptions{
			Config: &sema.Config{
				ImportHandler: func(*sema.Checker, common.Location, ast.Range) (sema.Import, error) {
					return sema.ElaborationImport{
						Elaboration: importedChecker.Elaboration,
					}, nil
				},
			},
		},
	)
	require.NoError(t, err)

	comp := compiler.NewInstructionCompiler(checker)
	comp.Config.ImportHandler = func(location common.Location) *bbq.InstructionProgram {
		return importedProgram
	}

	program := comp.Compile()

	var uuid uint64 = 42

	vmConfig := (&vm.Config{
		ImportHandler: func(location common.Location) *bbq.InstructionProgram {
			return importedProgram
		},
		ContractValueHandler: func(*vm.Config, common.Location) *interpreter.CompositeValue {
			return importedContractValue
		},
		TypeLoader: func(location common.Location, typeID interpreter.TypeID) sema.ContainedType {
			elaboration := importedChecker.Elaboration
			compositeType := elaboration.CompositeType(typeID)
			if compositeType != nil {
				return compositeType
			}

			return elaboration.InterfaceType(typeID)
		},
	}).WithInterpreterConfig(&interpreter.Config{
		UUIDHandler: func() (uint64, error) {
			uuid++
			return uuid, nil
		},
		AccountHandler: func(context interpreter.AccountCreationContext, address interpreter.AddressValue) interpreter.Value {
			return stdlib.NewAccountValue(context, nil, address)
		},
	})

	vmInstance = vm.NewVM(scriptLocation(), program, vmConfig)

	result, err := vmInstance.Invoke("test")
	require.NoError(t, err)
	require.Equal(t, 0, vmInstance.StackSize())

	require.Equal(
		t,
		interpreter.NewUnmeteredUInt64Value(43),
		result,
	)
}

func TestUnclosedUpvalue(t *testing.T) {

	t.Parallel()

	actual, err := compileAndInvoke(t,
		`
          fun test(): Int {
              let x = 1
              fun addToX(_ y: Int): Int {
                  return x + y
              }
              return addToX(2)
          }
        `,
		"test",
	)
	require.NoError(t, err)
	assert.Equal(t, interpreter.NewUnmeteredIntValueFromInt64(3), actual)
}

func TestUnclosedUpvalueNested(t *testing.T) {

	t.Parallel()

	actual, err := compileAndInvoke(t,
		`
          fun test(): Int {
              let x = 1
              fun middle(): Int {
                  fun inner(): Int {
                      let y = 2
                      return x + y
                  }
                  return inner()
              }
              return middle()
          }
        `,
		"test",
	)
	require.NoError(t, err)
	assert.Equal(t, interpreter.NewUnmeteredIntValueFromInt64(3), actual)
}

func TestUnclosedUpvalueDeeplyNested(t *testing.T) {

	t.Parallel()

	actual, err := compileAndInvoke(t,
		`
          fun test(): Int {
              let a = 1
              let b = 2
              fun middle(): Int {
                  let c = 3
                  let d = 4
                  fun inner(): Int {
                      let e = 5
                      let f = 6
                      return f + e + d + b + c + a
                  }
                  return inner()
              }
              return middle()
          }
        `,
		"test",
	)
	require.NoError(t, err)
	assert.Equal(t, interpreter.NewUnmeteredIntValueFromInt64(21), actual)
}

func TestUnclosedUpvalueAssignment(t *testing.T) {

	t.Parallel()

	actual, err := compileAndInvoke(t,
		`
          fun test(): Int {
              var x = 1
              fun addToX(_ y: Int) {
                  x = x + y
              }
              addToX(2)
              return x
          }
        `,
		"test",
	)
	require.NoError(t, err)
	assert.Equal(t, interpreter.NewUnmeteredIntValueFromInt64(3), actual)
}

func TestUnclosedUpvalueAssignment2(t *testing.T) {

	t.Parallel()

	actual, err := compileAndInvoke(t,
		`
          fun test(): Int {
              var x = 1
              fun addToX(_ y: Int) {
                  x = x + y
              }
              addToX(2)
              addToX(2)
              return x
          }
        `,
		"test",
	)
	require.NoError(t, err)
	assert.Equal(t, interpreter.NewUnmeteredIntValueFromInt64(5), actual)
}

func TestClosedUpvalue(t *testing.T) {

	t.Parallel()

	actual, err := compileAndInvoke(t,
		`
          fun new(): fun(Int): Int {
              let x = 1
              fun addToX(_ y: Int): Int {
                  return x + y
              }
              return addToX
          }

          fun test(): Int {
              let f = new()
              return f(1) + f(2)
          }
        `,
		"test",
	)
	require.NoError(t, err)
	assert.Equal(t, interpreter.NewUnmeteredIntValueFromInt64(5), actual)
}

func TestClosedUpvalueVariableAssignmentBeforeReturn(t *testing.T) {

	t.Parallel()

	actual, err := compileAndInvoke(t,
		`
          fun new(): fun(Int): Int {
              var x = 1
              fun addToX(_ y: Int): Int {
                  return x + y
              }
              x = 10
              return addToX
          }

          fun test(): Int {
              let f = new()
              return f(1) + f(2)
          }
        `,
		"test",
	)
	require.NoError(t, err)
	assert.Equal(t, interpreter.NewUnmeteredIntValueFromInt64(23), actual)
}

func TestClosedUpvalueAssignment(t *testing.T) {

	t.Parallel()

	actual, err := compileAndInvoke(t,
		`
          fun new(): fun(Int): Int {
              var x = 1
              fun addToX(_ y: Int): Int {
                  x = x + y
                  return x
              }
              return addToX
          }

          fun test(): Int {
              let f = new()
              return f(1) + f(2)
          }
        `,
		"test",
	)
	require.NoError(t, err)
	assert.Equal(t, interpreter.NewUnmeteredIntValueFromInt64(6), actual)
}

func TestCounter(t *testing.T) {

	t.Parallel()

	actual, err := compileAndInvoke(t,
		`
          fun newCounter(): fun(): Int {
              var count = 0
              return fun(): Int {
                  count = count + 1
                  return count
              }
          }

          fun test(): Int {
              let counter = newCounter()
              return counter() + counter() + counter()
          }
        `,
		"test",
	)
	require.NoError(t, err)
	assert.Equal(t, interpreter.NewUnmeteredIntValueFromInt64(6), actual)
}

func TestCounters(t *testing.T) {

	t.Parallel()

	actual, err := compileAndInvoke(t,
		`
          fun newCounter(): fun(): Int {
              var count = 0
              return fun(): Int {
                  count = count + 1
                  return count
              }
          }

          fun test(): Int {
              let counter1 = newCounter()
              let counter2 = newCounter()
              return counter1() + counter2()
          }
        `,
		"test",
	)
	require.NoError(t, err)
	assert.Equal(t, interpreter.NewUnmeteredIntValueFromInt64(2), actual)
}

func TestCounterWithInitialization(t *testing.T) {

	t.Parallel()

	actual, err := compileAndInvoke(t,
		`
          fun newCounter(): fun(): Int {
              var count = 0
              let res = fun(): Int {
                  count = count + 1
                  return count
              }
              res()
              return res
          }

          fun test(): Int {
              let counter1 = newCounter()
              let counter2 = newCounter()
              return counter1() + counter2()
          }
        `,
		"test",
	)
	require.NoError(t, err)
	assert.Equal(t, interpreter.NewUnmeteredIntValueFromInt64(4), actual)
}

func TestContractClosure(t *testing.T) {

	t.Parallel()

	importLocation := common.NewAddressLocation(nil, common.Address{0x1}, "Counter")

	importedChecker, err := ParseAndCheckWithOptions(t,
		`
          contract Counter {
              fun newCounter(): fun(): Int {
                  var count = 0
                  return fun(): Int {
                      count = count + 1
                      return count
                  }
              }
          }
        `,
		ParseAndCheckOptions{
			Location: importLocation,
		},
	)
	require.NoError(t, err)

	importCompiler := compiler.NewInstructionCompiler(importedChecker)
	importedProgram := importCompiler.Compile()

	vmInstance := vm.NewVM(importLocation, importedProgram, nil)
	importedContractValue, err := vmInstance.InitializeContract()
	require.NoError(t, err)

	activation := sema.NewVariableActivation(sema.BaseValueActivation)
	activation.DeclareValue(stdlib.PanicFunction)

	checker, err := ParseAndCheckWithOptions(t,
		`
          import Counter from 0x1

          fun test(): Int {
              let counter1 = Counter.newCounter()
              let counter2 = Counter.newCounter()

              if counter1() != 1 { panic("first count wrong") }
              if counter1() != 2 { panic("second count wrong") } 
              if counter2() != 1 { panic("third count wrong") }
              if counter2() != 2 { panic("fourth count wrong") }
              if counter1() != 3 { panic("fifth count wrong") } 
              if counter2() != 3 { panic("sixth count wrong") }
              if counter2() != 4 { panic("seventh count wrong") }

              return counter1() + counter2()
          }
        `,
		ParseAndCheckOptions{
			Config: &sema.Config{
				ImportHandler: func(*sema.Checker, common.Location, ast.Range) (sema.Import, error) {
					return sema.ElaborationImport{
						Elaboration: importedChecker.Elaboration,
					}, nil
				},
				BaseValueActivationHandler: func(location common.Location) *sema.VariableActivation {
					return activation
				},
			},
		},
	)
	require.NoError(t, err)

	comp := compiler.NewInstructionCompiler(checker)
	comp.Config.ImportHandler = func(location common.Location) *bbq.InstructionProgram {
		return importedProgram
	}

	program := comp.Compile()

	vmConfig := &vm.Config{
		ImportHandler: func(location common.Location) *bbq.InstructionProgram {
			return importedProgram
		},
		ContractValueHandler: func(_ *vm.Config, location common.Location) *interpreter.CompositeValue {
			return importedContractValue
		},
		TypeLoader: func(location common.Location, typeID interpreter.TypeID) sema.ContainedType {
			elaboration := importedChecker.Elaboration
			compositeType := elaboration.CompositeType(typeID)
			if compositeType != nil {
				return compositeType
			}

			return elaboration.InterfaceType(typeID)
		},
	}

	vmInstance = vm.NewVM(scriptLocation(), program, vmConfig)

	result, err := vmInstance.Invoke("test")
	require.NoError(t, err)
	require.Equal(t, 0, vmInstance.StackSize())
	assert.Equal(t, interpreter.NewUnmeteredIntValueFromInt64(9), result)
}

func TestCommonBuiltinTypeBoundFunctions(t *testing.T) {

	t.Parallel()

	t.Run("getType", func(t *testing.T) {

		t.Parallel()

		t.Run("int32", func(t *testing.T) {

			t.Parallel()

			actual, err := compileAndInvoke(t,
				`
                    struct S {}

                    fun test(): Type {
                        let i: Int32 = 6
                        return i.getType()
                    }
                `,
				"test",
			)
			require.NoError(t, err)
			assert.Equal(
				t,
				interpreter.NewUnmeteredTypeValue(
					interpreter.PrimitiveStaticTypeInt32,
				),
				actual,
			)
		})

		t.Run("struct", func(t *testing.T) {

			t.Parallel()

			actual, err := compileAndInvoke(t,
				`
                    struct S {}

                    fun test(): Type {
                        let s = S()
                        return s.getType()
                    }
                `,
				"test",
			)
			require.NoError(t, err)
			assert.Equal(
				t,
				interpreter.NewUnmeteredTypeValue(
					interpreter.NewCompositeStaticTypeComputeTypeID(
						nil,
						TestLocation,
						"S",
					),
				),
				actual,
			)
		})

		t.Run("struct interface", func(t *testing.T) {

			t.Parallel()

			actual, err := compileAndInvoke(t,
				`
                    struct interface I {}
                    struct S: I {}

                    fun test(): Type {
                        let i: {I} = S()
                        return i.getType()
                    }
                `,
				"test",
			)
			require.NoError(t, err)
			assert.Equal(
				t,
				interpreter.NewUnmeteredTypeValue(
					interpreter.NewCompositeStaticTypeComputeTypeID(
						nil,
						TestLocation,
						"S",
					),
				),
				actual,
			)
		})
	})

	t.Run("getIsInstance", func(t *testing.T) {

		t.Parallel()

		t.Run("int32, pass", func(t *testing.T) {

			t.Parallel()

			actual, err := compileAndInvoke(t,
				`
                    struct S {}

                    fun test(): Bool {
                        let i: Int32 = 6
                        return i.isInstance(Type<Int32>())
                    }
                `,
				"test",
			)
			require.NoError(t, err)
			assert.Equal(
				t,
				interpreter.BoolValue(true),
				actual,
			)
		})

		t.Run("int32, fail", func(t *testing.T) {

			t.Parallel()

			actual, err := compileAndInvoke(t,
				`
                    struct S {}

                    fun test(): Bool {
                        let i: Int32 = 6
                        return i.isInstance(Type<Int64>())
                    }
                `,
				"test",
			)
			require.NoError(t, err)
			assert.Equal(
				t,
				interpreter.BoolValue(false),
				actual,
			)
		})

		t.Run("struct, pass", func(t *testing.T) {

			t.Parallel()

			actual, err := compileAndInvoke(t,
				`
                    struct S {}

                    fun test(): Bool {
                        let s = S()
                        return s.isInstance(Type<S>())
                    }
                `,
				"test",
			)
			require.NoError(t, err)
			assert.Equal(
				t,
				interpreter.BoolValue(true),
				actual,
			)
		})

		t.Run("struct, fail", func(t *testing.T) {

			t.Parallel()

			actual, err := compileAndInvoke(t,
				`
                    struct S1 {}
                    struct S2 {}

                    fun test(): Bool {
                        let s1 = S1()
                        return s1.isInstance(Type<S2>())
                    }
                `,
				"test",
			)
			require.NoError(t, err)
			assert.Equal(
				t,
				interpreter.BoolValue(false),
				actual,
			)
		})
	})
}

func TestEmitInContract(t *testing.T) {

	t.Parallel()

	t.Run("emit", func(t *testing.T) {

		t.Parallel()

		storage := interpreter.NewInMemoryStorage(nil)

		programs := map[common.Location]*compiledProgram{}
		contractValues := map[common.Location]*interpreter.CompositeValue{}

		vmConfig := vm.NewConfig(storage)
		vmConfig.ImportHandler = func(location common.Location) *bbq.InstructionProgram {
			program, ok := programs[location]
			if !ok {
				assert.FailNow(t, "invalid location")
			}
			return program.Program
		}
		vmConfig.ContractValueHandler = func(_ *vm.Config, location common.Location) *interpreter.CompositeValue {
			contractValue, ok := contractValues[location]
			if !ok {
				assert.FailNow(t, "invalid location")
			}
			return contractValue
		}
		vmConfig.TypeLoader = func(location common.Location, typeID interpreter.TypeID) sema.ContainedType {
			elaboration := programs[location].Elaboration
			compositeType := elaboration.CompositeType(typeID)
			if compositeType != nil {
				return compositeType
			}

			return elaboration.InterfaceType(typeID)
		}

		var uuid uint64 = 42
		vmConfig.WithInterpreterConfig(&interpreter.Config{
			UUIDHandler: func() (uint64, error) {
				uuid++
				return uuid, nil
			},
		})

		contractsAddress := common.MustBytesToAddress([]byte{0x1})

		cLocation := common.NewAddressLocation(nil, contractsAddress, "C")

		// Deploy contract with the implementation

		cContract := `
            contract C {

                event TestEvent()

                resource Vault {
                    var balance: Int

                    init(balance: Int) {
                        self.balance = balance
                    }

                    fun getBalance(): Int {
                        pre { emit TestEvent() }
                        return self.balance
                    }
                }

                fun createVault(balance: Int): @Vault {
                    return <- create Vault(balance: balance)
                }
            }
        `

		cProgram := parseCheckAndCompile(t, cContract, cLocation, programs)

		cVM := vm.NewVM(cLocation, cProgram, vmConfig)

		cContractValue, err := cVM.InitializeContract()
		require.NoError(t, err)
		contractValues[cLocation] = cContractValue

		// Run transaction

		tx := fmt.Sprintf(
			`
              import C from %[1]s

              fun main(): Int {
                 var vault <- C.createVault(balance: 10)
                 var balance = vault.getBalance()
                 destroy vault
                 return balance
              }
            `,
			contractsAddress.HexWithPrefix(),
		)

		txLocation := NewTransactionLocationGenerator()

		eventEmitted := false
		vmConfig.OnEventEmitted = func(event *interpreter.CompositeValue, eventType *interpreter.CompositeStaticType) error {
			require.False(t, eventEmitted)
			eventEmitted = true

			assert.Equal(t,
				cLocation.TypeID(nil, "C.TestEvent"),
				eventType.ID(),
			)

			return nil
		}

		txProgram := parseCheckAndCompile(t, tx, txLocation(), programs)
		txVM := vm.NewVM(txLocation(), txProgram, vmConfig)

		require.False(t, eventEmitted)

		result, err := txVM.Invoke("main")

		require.NoError(t, err)
		require.Equal(t, 0, txVM.StackSize())

		require.True(t, eventEmitted)
		require.Equal(t, interpreter.NewUnmeteredIntValueFromInt64(10), result)
	})
}

func TestInheritedConditions(t *testing.T) {

	t.Parallel()

	t.Run("emit in parent", func(t *testing.T) {

		t.Parallel()

		storage := interpreter.NewInMemoryStorage(nil)

		programs := map[common.Location]*compiledProgram{}
		contractValues := map[common.Location]*interpreter.CompositeValue{}

		vmConfig := vm.NewConfig(storage)
		vmConfig.ImportHandler = func(location common.Location) *bbq.InstructionProgram {
			program, ok := programs[location]
			if !ok {
				assert.FailNow(t, "invalid location")
			}
			return program.Program
		}
		vmConfig.ContractValueHandler = func(_ *vm.Config, location common.Location) *interpreter.CompositeValue {
			contractValue, ok := contractValues[location]
			if !ok {
				assert.FailNow(t, "invalid location")
			}
			return contractValue
		}
		vmConfig.TypeLoader = func(location common.Location, typeID interpreter.TypeID) sema.ContainedType {
			elaboration := programs[location].Elaboration
			compositeType := elaboration.CompositeType(typeID)
			if compositeType != nil {
				return compositeType
			}

			return elaboration.InterfaceType(typeID)
		}

		var uuid uint64 = 42
		vmConfig.WithInterpreterConfig(&interpreter.Config{
			UUIDHandler: func() (uint64, error) {
				uuid++
				return uuid, nil
			},
		})

		contractsAddress := common.MustBytesToAddress([]byte{0x1})

		bLocation := common.NewAddressLocation(nil, contractsAddress, "B")
		cLocation := common.NewAddressLocation(nil, contractsAddress, "C")

		// Deploy interface contract

		bContract := `
          contract interface B {

              event TestEvent()

              resource interface VaultInterface {
                  var balance: Int

                  fun getBalance(): Int {
                      pre { emit TestEvent() }
                  }
              }
          }
        `

		// Only need to compile
		parseCheckAndCompile(t, bContract, bLocation, programs)

		// Deploy contract with the implementation

		cContract := fmt.Sprintf(
			`
              import B from %[1]s

              contract C {

                  resource Vault: B.VaultInterface {
                      var balance: Int

                      init(balance: Int) {
                          self.balance = balance
                      }

                      fun getBalance(): Int {
                          return self.balance
                      }
                  }

                  fun createVault(balance: Int): @Vault {
                      return <- create Vault(balance: balance)
                  }
              }
            `,
			contractsAddress.HexWithPrefix(),
		)

		cProgram := parseCheckAndCompile(t, cContract, cLocation, programs)

		cVM := vm.NewVM(cLocation, cProgram, vmConfig)

		cContractValue, err := cVM.InitializeContract()
		require.NoError(t, err)
		contractValues[cLocation] = cContractValue

		// Run transaction

		tx := fmt.Sprintf(
			`
              import C from %[1]s

              fun main(): Int {
                 var vault <- C.createVault(balance: 10)
                 var balance = vault.getBalance()
                 destroy vault
                 return balance
              }
            `,
			contractsAddress.HexWithPrefix(),
		)

		txLocation := NewTransactionLocationGenerator()

		eventEmitted := false
		vmConfig.OnEventEmitted = func(event *interpreter.CompositeValue, eventType *interpreter.CompositeStaticType) error {
			require.False(t, eventEmitted)
			eventEmitted = true

			assert.Equal(t,
				cLocation.TypeID(nil, "B.TestEvent"),
				eventType.ID(),
			)

			return nil
		}

		txProgram := parseCheckAndCompile(t, tx, txLocation(), programs)
		txVM := vm.NewVM(txLocation(), txProgram, vmConfig)

		require.False(t, eventEmitted)

		result, err := txVM.Invoke("main")

		require.NoError(t, err)
		require.Equal(t, 0, txVM.StackSize())

		require.True(t, eventEmitted)
		require.Equal(t, interpreter.NewUnmeteredIntValueFromInt64(10), result)
	})

	t.Run("emit in grand parent", func(t *testing.T) {

		t.Parallel()

		storage := interpreter.NewInMemoryStorage(nil)

		programs := map[common.Location]*compiledProgram{}
		contractValues := map[common.Location]*interpreter.CompositeValue{}

		vmConfig := vm.NewConfig(storage)
		vmConfig.ImportHandler = func(location common.Location) *bbq.InstructionProgram {
			program, ok := programs[location]
			if !ok {
				assert.FailNow(t, "invalid location")
			}
			return program.Program
		}
		vmConfig.ContractValueHandler = func(_ *vm.Config, location common.Location) *interpreter.CompositeValue {
			contractValue, ok := contractValues[location]
			if !ok {
				assert.FailNow(t, "invalid location")
			}
			return contractValue
		}
		vmConfig.TypeLoader = func(location common.Location, typeID interpreter.TypeID) sema.ContainedType {
			elaboration := programs[location].Elaboration
			compositeType := elaboration.CompositeType(typeID)
			if compositeType != nil {
				return compositeType
			}

			return elaboration.InterfaceType(typeID)
		}

		var uuid uint64 = 42
		vmConfig.WithInterpreterConfig(&interpreter.Config{
			UUIDHandler: func() (uint64, error) {
				uuid++
				return uuid, nil
			},
		})

		contractsAddress := common.MustBytesToAddress([]byte{0x1})

		aLocation := common.NewAddressLocation(nil, contractsAddress, "A")
		bLocation := common.NewAddressLocation(nil, contractsAddress, "B")
		cLocation := common.NewAddressLocation(nil, contractsAddress, "C")

		// Deploy interface contract

		aContract := `
          contract interface A {

              event TestEvent()

              resource interface VaultSuperInterface {
                  var balance: Int

                  fun getBalance(): Int {
                      pre { emit TestEvent() }
                  }
              }
          }
        `

		// Only need to compile
		parseCheckAndCompile(t, aContract, aLocation, programs)

		// Deploy interface contract

		bContract := fmt.Sprintf(
			`
            import A from %[1]s

            contract interface B: A {
                resource interface VaultInterface: A.VaultSuperInterface {}
            }
            `,
			contractsAddress.HexWithPrefix(),
		)

		// Only need to compile
		parseCheckAndCompile(t, bContract, bLocation, programs)

		// Deploy contract with the implementation

		cContract := fmt.Sprintf(
			`
              import B from %[1]s

              contract C {

                  resource Vault: B.VaultInterface {
                      var balance: Int

                      init(balance: Int) {
                          self.balance = balance
                      }

                      fun getBalance(): Int {
                          return self.balance
                      }
                  }

                  fun createVault(balance: Int): @Vault {
                      return <- create Vault(balance: balance)
                  }
              }
            `,
			contractsAddress.HexWithPrefix(),
		)

		cProgram := parseCheckAndCompile(t, cContract, cLocation, programs)

		cVM := vm.NewVM(cLocation, cProgram, vmConfig)

		cContractValue, err := cVM.InitializeContract()
		require.NoError(t, err)
		contractValues[cLocation] = cContractValue

		// Run transaction

		tx := fmt.Sprintf(
			`
              import C from %[1]s

              fun main(): Int {
                 var vault <- C.createVault(balance: 10)
                 var balance = vault.getBalance()
                 destroy vault
                 return balance
              }
            `,
			contractsAddress.HexWithPrefix(),
		)

		txLocation := NewTransactionLocationGenerator()

		eventEmitted := false
		vmConfig.OnEventEmitted = func(event *interpreter.CompositeValue, eventType *interpreter.CompositeStaticType) error {
			require.False(t, eventEmitted)
			eventEmitted = true

			assert.Equal(t,
				cLocation.TypeID(nil, "A.TestEvent"),
				eventType.ID(),
			)

			return nil
		}

		txProgram := parseCheckAndCompile(t, tx, txLocation(), programs)
		txVM := vm.NewVM(txLocation(), txProgram, vmConfig)

		require.False(t, eventEmitted)

		result, err := txVM.Invoke("main")

		require.NoError(t, err)
		require.Equal(t, 0, txVM.StackSize())

		require.True(t, eventEmitted)
		require.Equal(t, interpreter.NewUnmeteredIntValueFromInt64(10), result)
	})
}<|MERGE_RESOLUTION|>--- conflicted
+++ resolved
@@ -1542,13 +1542,9 @@
 			},
 		)
 
-<<<<<<< HEAD
+		vmContext := vmInstance.Context()
+
 		err := vmInstance.ExecuteTransaction(nil)
-=======
-		vmContext := vmInstance.Context()
-
-		err = vmInstance.ExecuteTransaction(nil)
->>>>>>> 0747673c
 		require.NoError(t, err)
 		require.Equal(t, 0, vmInstance.StackSize())
 
@@ -1573,11 +1569,7 @@
 		assert.Equal(
 			t,
 			interpreter.NewUnmeteredStringValue("Hello!"),
-<<<<<<< HEAD
-			compositeValue.GetMember(vmConfig, vm.EmptyLocationRange, "a"),
-=======
 			compositeValue.GetMember(vmContext, vm.EmptyLocationRange, "a"),
->>>>>>> 0747673c
 		)
 
 		// Invoke 'execute'
@@ -1589,11 +1581,7 @@
 		assert.Equal(
 			t,
 			interpreter.NewUnmeteredStringValue("Hello again!"),
-<<<<<<< HEAD
-			compositeValue.GetMember(vmConfig, vm.EmptyLocationRange, "a"),
-=======
 			compositeValue.GetMember(vmContext, vm.EmptyLocationRange, "a"),
->>>>>>> 0747673c
 		)
 	})
 
@@ -1714,7 +1702,7 @@
 			funcs := vm.NativeFunctions()
 			funcs[commons.LogFunctionName] = vm.NativeFunctionValue{
 				ParameterCount: len(stdlib.LogFunctionType.Parameters),
-				Function: func(config *vm.Config, typeArguments []interpreter.StaticType, arguments ...vm.Value) vm.Value {
+				Function: func(_ *vm.Context, typeArguments []interpreter.StaticType, arguments ...vm.Value) vm.Value {
 					logs = append(logs, arguments[0].String())
 					return interpreter.Void
 				},
@@ -1756,32 +1744,7 @@
 			},
 		)
 
-<<<<<<< HEAD
 		err := vmInstance.ExecuteTransaction(nil)
-=======
-		comp := compiler.NewInstructionCompiler(checker)
-		program := comp.Compile()
-
-		var logs []string
-		vmConfig := vm.NewConfig(interpreter.NewInMemoryStorage(nil))
-
-		vmConfig.NativeFunctionsProvider = func() map[string]vm.Value {
-			funcs := vm.NativeFunctions()
-			funcs[commons.LogFunctionName] = vm.NativeFunctionValue{
-				ParameterCount: len(stdlib.LogFunctionType.Parameters),
-				Function: func(context *vm.Context, typeArguments []interpreter.StaticType, arguments ...vm.Value) vm.Value {
-					logs = append(logs, arguments[0].String())
-					return interpreter.Void
-				},
-			}
-
-			return funcs
-		}
-
-		vmInstance := vm.NewVM(scriptLocation(), program, vmConfig)
-
-		err = vmInstance.ExecuteTransaction(nil)
->>>>>>> 0747673c
 		require.NoError(t, err)
 		require.Equal(t, 0, vmInstance.StackSize())
 
@@ -1831,7 +1794,7 @@
 			funcs := vm.NativeFunctions()
 			funcs[commons.LogFunctionName] = vm.NativeFunctionValue{
 				ParameterCount: len(stdlib.LogFunctionType.Parameters),
-				Function: func(config *vm.Config, typeArguments []interpreter.StaticType, arguments ...vm.Value) vm.Value {
+				Function: func(_ *vm.Context, typeArguments []interpreter.StaticType, arguments ...vm.Value) vm.Value {
 					logs = append(logs, arguments[0].String())
 					return interpreter.Void
 				},
@@ -1869,26 +1832,7 @@
 			},
 		)
 
-<<<<<<< HEAD
 		err := vmInstance.ExecuteTransaction(nil)
-=======
-		vmConfig.NativeFunctionsProvider = func() map[string]vm.Value {
-			funcs := vm.NativeFunctions()
-			funcs[commons.LogFunctionName] = vm.NativeFunctionValue{
-				ParameterCount: len(stdlib.LogFunctionType.Parameters),
-				Function: func(context *vm.Context, typeArguments []interpreter.StaticType, arguments ...vm.Value) vm.Value {
-					logs = append(logs, arguments[0].String())
-					return interpreter.Void
-				},
-			}
-
-			return funcs
-		}
-
-		vmInstance := vm.NewVM(scriptLocation(), program, vmConfig)
-
-		err = vmInstance.ExecuteTransaction(nil)
->>>>>>> 0747673c
 		require.NoError(t, err)
 		require.Equal(t, 0, vmInstance.StackSize())
 
@@ -1938,7 +1882,7 @@
 			funcs := vm.NativeFunctions()
 			funcs[commons.LogFunctionName] = vm.NativeFunctionValue{
 				ParameterCount: len(stdlib.LogFunctionType.Parameters),
-				Function: func(config *vm.Config, typeArguments []interpreter.StaticType, arguments ...vm.Value) vm.Value {
+				Function: func(_ *vm.Context, typeArguments []interpreter.StaticType, arguments ...vm.Value) vm.Value {
 					logs = append(logs, arguments[0].String())
 					return interpreter.Void
 				},
@@ -1981,32 +1925,7 @@
 			},
 		)
 
-<<<<<<< HEAD
 		err := vmInstance.ExecuteTransaction(nil)
-=======
-		comp := compiler.NewInstructionCompiler(checker)
-		program := comp.Compile()
-
-		var logs []string
-		vmConfig := vm.NewConfig(interpreter.NewInMemoryStorage(nil))
-
-		vmConfig.NativeFunctionsProvider = func() map[string]vm.Value {
-			funcs := vm.NativeFunctions()
-			funcs[commons.LogFunctionName] = vm.NativeFunctionValue{
-				ParameterCount: len(stdlib.LogFunctionType.Parameters),
-				Function: func(context *vm.Context, typeArguments []interpreter.StaticType, arguments ...vm.Value) vm.Value {
-					logs = append(logs, arguments[0].String())
-					return interpreter.Void
-				},
-			}
-
-			return funcs
-		}
-
-		vmInstance := vm.NewVM(scriptLocation(), program, vmConfig)
-
-		err = vmInstance.ExecuteTransaction(nil)
->>>>>>> 0747673c
 		require.Error(t, err)
 		assert.ErrorContains(t, err, "pre/post condition failed")
 
@@ -2056,7 +1975,7 @@
 			funcs := vm.NativeFunctions()
 			funcs[commons.LogFunctionName] = vm.NativeFunctionValue{
 				ParameterCount: len(stdlib.LogFunctionType.Parameters),
-				Function: func(config *vm.Config, typeArguments []interpreter.StaticType, arguments ...vm.Value) vm.Value {
+				Function: func(_ *vm.Context, typeArguments []interpreter.StaticType, arguments ...vm.Value) vm.Value {
 					logs = append(logs, arguments[0].String())
 					return interpreter.Void
 				},
@@ -2099,31 +2018,6 @@
 				ParseAndCheckOptions: parseAndCheckOptions,
 			},
 		)
-<<<<<<< HEAD
-=======
-		require.NoError(t, err)
-
-		comp := compiler.NewInstructionCompiler(checker)
-		program := comp.Compile()
-
-		var logs []string
-		vmConfig := vm.NewConfig(interpreter.NewInMemoryStorage(nil))
-
-		vmConfig.NativeFunctionsProvider = func() map[string]vm.Value {
-			funcs := vm.NativeFunctions()
-			funcs[commons.LogFunctionName] = vm.NativeFunctionValue{
-				ParameterCount: len(stdlib.LogFunctionType.Parameters),
-				Function: func(context *vm.Context, typeArguments []interpreter.StaticType, arguments ...vm.Value) vm.Value {
-					logs = append(logs, arguments[0].String())
-					return interpreter.Void
-				},
-			}
-
-			return funcs
-		}
-
-		vmInstance := vm.NewVM(scriptLocation(), program, vmConfig)
->>>>>>> 0747673c
 
 		err := vmInstance.ExecuteTransaction(nil)
 		require.Error(t, err)
