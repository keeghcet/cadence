/*
 * Cadence - The resource-oriented smart contract programming language
 *
 * Copyright Flow Foundation
 *
 * Licensed under the Apache License, Version 2.0 (the "License");
 * you may not use this file except in compliance with the License.
 * You may obtain a copy of the License at
 *
 *   http://www.apache.org/licenses/LICENSE-2.0
 *
 * Unless required by applicable law or agreed to in writing, software
 * distributed under the License is distributed on an "AS IS" BASIS,
 * WITHOUT WARRANTIES OR CONDITIONS OF ANY KIND, either express or implied.
 * See the License for the specific language governing permissions and
 * limitations under the License.
 */

package test

import (
	"fmt"
	"testing"

	"github.com/stretchr/testify/assert"
	"github.com/stretchr/testify/require"

	"github.com/onflow/cadence/activations"
	"github.com/onflow/cadence/ast"
	"github.com/onflow/cadence/bbq"
	"github.com/onflow/cadence/bbq/compiler"
	"github.com/onflow/cadence/bbq/opcode"
	. "github.com/onflow/cadence/bbq/test_utils"
	"github.com/onflow/cadence/bbq/vm"
	"github.com/onflow/cadence/common"
	"github.com/onflow/cadence/errors"
	"github.com/onflow/cadence/interpreter"
	"github.com/onflow/cadence/sema"
	"github.com/onflow/cadence/stdlib"
	. "github.com/onflow/cadence/test_utils/common_utils"
	. "github.com/onflow/cadence/test_utils/interpreter_utils"
	. "github.com/onflow/cadence/test_utils/runtime_utils"
	. "github.com/onflow/cadence/test_utils/sema_utils"
)

const recursiveFib = `
  fun fib(_ n: Int): Int {
      if n < 2 {
         return n
      }
      return fib(n - 1) + fib(n - 2)
  }
`

func scriptLocation() common.Location {
	scriptLocation := NewScriptLocationGenerator()
	return scriptLocation()
}

func TestRecursionFib(t *testing.T) {

	t.Parallel()

	checker, err := ParseAndCheck(t, recursiveFib)
	require.NoError(t, err)

	comp := compiler.NewInstructionCompiler(
		interpreter.ProgramFromChecker(checker),
		checker.Location,
	)
	program := comp.Compile()

	vmConfig := &vm.Config{}
	vmInstance := vm.NewVM(scriptLocation(), program, vmConfig)

	result, err := vmInstance.InvokeExternally(
		"fib",
		interpreter.NewUnmeteredIntValueFromInt64(23),
	)
	require.NoError(t, err)
	require.Equal(t, interpreter.NewUnmeteredIntValueFromInt64(28657), result)
	require.Equal(t, 0, vmInstance.StackSize())
}

const imperativeFib = `
  fun fib(_ n: Int): Int {
      var fib1 = 1
      var fib2 = 1
      var fibonacci = fib1
      var i = 2
      while i < n {
          fibonacci = fib1 + fib2
          fib1 = fib2
          fib2 = fibonacci
          i = i + 1
      }
      return fibonacci
  }
`

func TestImperativeFib(t *testing.T) {

	t.Parallel()

	checker, err := ParseAndCheck(t, imperativeFib)
	require.NoError(t, err)

	comp := compiler.NewInstructionCompiler(
		interpreter.ProgramFromChecker(checker),
		checker.Location,
	)
	program := comp.Compile()

	vmConfig := &vm.Config{}
	vmInstance := vm.NewVM(scriptLocation(), program, vmConfig)

	result, err := vmInstance.InvokeExternally(
		"fib",
		interpreter.NewUnmeteredIntValueFromInt64(7),
	)
	require.NoError(t, err)
	require.Equal(t, interpreter.NewUnmeteredIntValueFromInt64(13), result)
	require.Equal(t, 0, vmInstance.StackSize())
}

func TestVoid(t *testing.T) {

	t.Parallel()

	result, err := CompileAndInvoke(t,
		`
          fun test() {
              return ()
          }
        `,
		"test",
	)
	require.NoError(t, err)
	require.Equal(t, interpreter.Void, result)
}

func TestTrue(t *testing.T) {

	t.Parallel()

	result, err := CompileAndInvoke(t,
		`
          fun test(): Bool {
              return true
          }
        `,
		"test",
	)
	require.NoError(t, err)
	require.Equal(t, interpreter.TrueValue, result)
}

func TestFalse(t *testing.T) {

	t.Parallel()

	result, err := CompileAndInvoke(t,
		`
          fun test(): Bool {
              return false
          }
        `,
		"test",
	)
	require.NoError(t, err)
	require.Equal(t, interpreter.FalseValue, result)
}

func TestNil(t *testing.T) {

	t.Parallel()

	result, err := CompileAndInvoke(t,
		`
          fun test(): Bool? {
              return nil
          }
        `,
		"test",
	)
	require.NoError(t, err)
	require.Equal(t, interpreter.Nil, result)
}

func TestWhileBreak(t *testing.T) {

	t.Parallel()

	result, err := CompileAndInvoke(t,
		`
          fun test(): Int {
              var i = 0
              while true {
                  if i > 3 {
                     break
                  }
                  i = i + 1
              }
              return i
          }
        `,
		"test",
	)
	require.NoError(t, err)
	require.Equal(t, interpreter.NewUnmeteredIntValueFromInt64(4), result)
}

func TestSwitchBreak(t *testing.T) {

	t.Parallel()

	test := func(t *testing.T, value int64) vm.Value {
		result, err := CompileAndInvoke(t,
			`
              fun test(x: Int): Int {
                  switch x {
                      case 1:
                          break
                      default:
                          return 3
                  }
                  return 1
              }
            `,
			"test",
			interpreter.NewUnmeteredIntValueFromInt64(value),
		)
		require.NoError(t, err)
		return result
	}

	t.Run("1", func(t *testing.T) {
		t.Parallel()

		result := test(t, 1)
		require.Equal(t, interpreter.NewUnmeteredIntValueFromInt64(1), result)
	})

	t.Run("2", func(t *testing.T) {
		t.Parallel()

		result := test(t, 2)
		require.Equal(t, interpreter.NewUnmeteredIntValueFromInt64(3), result)
	})

	t.Run("3", func(t *testing.T) {
		t.Parallel()

		result := test(t, 3)
		require.Equal(t, interpreter.NewUnmeteredIntValueFromInt64(3), result)
	})
}

func TestWhileSwitchBreak(t *testing.T) {

	t.Parallel()

	test := func(t *testing.T, value int64) vm.Value {
		result, err := CompileAndInvoke(t,
			`
                fun test(x: Int): Int {
                  while true {
                      switch x {
                          case 1:
                              break
                          default:
                              return 3
                      }
                      return 1
                  }
                  return 2
              }
            `,
			"test",
			interpreter.NewUnmeteredIntValueFromInt64(value),
		)
		require.NoError(t, err)
		return result
	}

	t.Run("1", func(t *testing.T) {
		t.Parallel()

		result := test(t, 1)
		require.Equal(t, interpreter.NewUnmeteredIntValueFromInt64(1), result)
	})

	t.Run("2", func(t *testing.T) {
		t.Parallel()

		result := test(t, 2)
		require.Equal(t, interpreter.NewUnmeteredIntValueFromInt64(3), result)
	})

	t.Run("3", func(t *testing.T) {
		t.Parallel()

		result := test(t, 3)
		require.Equal(t, interpreter.NewUnmeteredIntValueFromInt64(3), result)
	})
}

func TestContinue(t *testing.T) {

	t.Parallel()

	result, err := CompileAndInvoke(t,
		`
          fun test(): Int {
              var i = 0
              while true {
                  i = i + 1
                  if i < 3 {
                     continue
                  }
                  break
              }
              return i
          }
        `,
		"test",
	)
	require.NoError(t, err)

	require.Equal(t, interpreter.NewUnmeteredIntValueFromInt64(3), result)
}

func TestNilCoalesce(t *testing.T) {

	t.Parallel()

	test := func(t *testing.T, argument vm.Value) vm.Value {
		actual, err := CompileAndInvoke(t,
			`
                fun test(i: Int?): Int {
                    var j = i ?? 3
                    return j
                }
            `,
			"test",
			argument,
		)
		require.NoError(t, err)
		return actual
	}

	t.Run("non-nil", func(t *testing.T) {
		t.Parallel()

		actual := test(t, interpreter.NewUnmeteredSomeValueNonCopying(
			interpreter.NewUnmeteredIntValueFromInt64(2),
		))
		require.Equal(t, interpreter.NewUnmeteredIntValueFromInt64(2), actual)
	})

	t.Run("nil", func(t *testing.T) {
		t.Parallel()

		actual := test(t, interpreter.Nil)
		require.Equal(t, interpreter.NewUnmeteredIntValueFromInt64(3), actual)
	})
}

func TestNewStruct(t *testing.T) {

	t.Parallel()

	vmConfig := &vm.Config{}

	vmInstance := CompileAndPrepareToInvoke(t,
		`
          struct Foo {
              var id : Int

              init(_ id: Int) {
                  self.id = id
              }
          }

          fun test(count: Int): Foo {
              var i = 0
              var r = Foo(0)
              while i < count {
                  i = i + 1
                  r = Foo(i)
                  r.id = r.id + 2
              }
              return r
          }
        `,
		CompilerAndVMOptions{
			VMConfig: vmConfig,
		},
	)

	result, err := vmInstance.InvokeExternally("test", interpreter.NewUnmeteredIntValueFromInt64(10))
	require.NoError(t, err)
	require.Equal(t, 0, vmInstance.StackSize())

	vmContext := vmInstance.Context()

	require.IsType(t, &interpreter.CompositeValue{}, result)
	structValue := result.(*interpreter.CompositeValue)
	compositeType := structValue.StaticType(vmContext).(*interpreter.CompositeStaticType)

	require.Equal(t, "Foo", compositeType.QualifiedIdentifier)
	require.Equal(
		t,
		interpreter.NewUnmeteredIntValueFromInt64(12),
		structValue.GetMember(vmContext, vm.EmptyLocationRange, "id"),
	)
}

func TestStructMethodCall(t *testing.T) {

	t.Parallel()

	t.Run("method", func(t *testing.T) {

		t.Parallel()

		result, err := CompileAndInvoke(t,
			`
              struct Foo {
                  var id : String

                  init(_ id: String) {
                      self.id = id
                  }

                  fun sayHello(_ id: Int): String {
                      return self.id
                  }
              }

              fun test(): String {
                  var r = Foo("Hello from Foo!")
                  return r.sayHello(1)
              }
            `,
			"test",
		)
		require.NoError(t, err)
		require.Equal(t, interpreter.NewUnmeteredStringValue("Hello from Foo!"), result)
	})

	t.Run("function typed field", func(t *testing.T) {

		t.Parallel()

		result, err := CompileAndInvoke(t,
			`
              struct Foo {
                  var sayHello: fun(): String

                  init(_ str: String) {
                      self.sayHello = fun(): String {
                          return str
                      }
                  }
              }

              fun test(): String {
                  var r = Foo("Hello from Foo!")
                  return r.sayHello()
              }
            `,
			"test",
		)
		require.NoError(t, err)
		require.Equal(t, interpreter.NewUnmeteredStringValue("Hello from Foo!"), result)
	})
}

func TestImport(t *testing.T) {

	t.Parallel()

	importedChecker, err := ParseAndCheckWithOptions(t,
		`
          fun helloText(): String {
              return "global function of the imported program"
          }

          struct Foo {
              var id : String

              init(_ id: String) {
                  self.id = id
              }

              fun sayHello(_ id: Int): String {
                  self.id
                  return helloText()
              }
          }
        `,
		ParseAndCheckOptions{
			Location: ImportedLocation,
		},
	)
	require.NoError(t, err)

	subComp := compiler.NewInstructionCompiler(
		interpreter.ProgramFromChecker(importedChecker),
		importedChecker.Location,
	)
	importedProgram := subComp.Compile()

	checker, err := ParseAndCheckWithOptions(t,
		`
          import Foo from 0x01

          fun test(): String {
              var r = Foo("Hello from Foo!")
              return r.sayHello(1)
          }
        `,
		ParseAndCheckOptions{
			Config: &sema.Config{
				ImportHandler: func(*sema.Checker, common.Location, ast.Range) (sema.Import, error) {
					return sema.ElaborationImport{
						Elaboration: importedChecker.Elaboration,
					}, nil
				},
			},
		},
	)
	require.NoError(t, err)

	importCompiler := compiler.NewInstructionCompiler(
		interpreter.ProgramFromChecker(checker),
		checker.Location,
	)
	importCompiler.Config.ImportHandler = func(location common.Location) *bbq.InstructionProgram {
		return importedProgram
	}

	program := importCompiler.Compile()

	vmConfig := &vm.Config{
		ImportHandler: func(location common.Location) *bbq.InstructionProgram {
			return importedProgram
		},
		TypeLoader: func(location common.Location, typeID interpreter.TypeID) sema.Type {
			elaboration := importedChecker.Elaboration
			compositeType := elaboration.CompositeType(typeID)
			if compositeType != nil {
				return compositeType
			}

			return elaboration.InterfaceType(typeID)
		},
	}

	vmInstance := vm.NewVM(scriptLocation(), program, vmConfig)

	result, err := vmInstance.InvokeExternally("test")
	require.NoError(t, err)
	require.Equal(t, 0, vmInstance.StackSize())

	require.Equal(t, interpreter.NewUnmeteredStringValue("global function of the imported program"), result)
}

func TestContractImport(t *testing.T) {

	t.Parallel()

	t.Run("nested type def", func(t *testing.T) {

		t.Parallel()

		importLocation := common.NewAddressLocation(nil, common.Address{0x1}, "MyContract")

		importedChecker, err := ParseAndCheckWithOptions(t,
			`
              contract MyContract {

                  fun helloText(): String {
                      return "global function of the imported program"
                  }

                  init() {}

                  struct Foo {
                      var id : String

                      init(_ id: String) {
                          self.id = id
                      }

                      fun sayHello(_ id: Int): String {
                          self.id
                          return MyContract.helloText()
                      }
                  }
              }
            `,
			ParseAndCheckOptions{
				Location: importLocation,
			},
		)
		require.NoError(t, err)

		importCompiler := compiler.NewInstructionCompiler(
			interpreter.ProgramFromChecker(importedChecker),
			importedChecker.Location,
		)
		importedProgram := importCompiler.Compile()

		_, importedContractValue := initializeContract(
			t,
			importLocation,
			importedProgram,
			nil,
		)

		checker, err := ParseAndCheckWithOptions(t,
			`
              import MyContract from 0x01

              fun test(): String {
                  var r = MyContract.Foo("Hello from Foo!")
                  return r.sayHello(1)
              }
            `,
			ParseAndCheckOptions{
				Config: &sema.Config{
					ImportHandler: func(*sema.Checker, common.Location, ast.Range) (sema.Import, error) {
						return sema.ElaborationImport{
							Elaboration: importedChecker.Elaboration,
						}, nil
					},
				},
			},
		)
		require.NoError(t, err)

		comp := compiler.NewInstructionCompiler(
			interpreter.ProgramFromChecker(checker),
			checker.Location,
		)
		comp.Config.ImportHandler = func(location common.Location) *bbq.InstructionProgram {
			return importedProgram
		}

		program := comp.Compile()

		vmConfig := &vm.Config{
			ImportHandler: func(location common.Location) *bbq.InstructionProgram {
				return importedProgram
			},
			ContractValueHandler: func(*vm.Context, common.Location) *interpreter.CompositeValue {
				return importedContractValue
			},
			TypeLoader: func(location common.Location, typeID interpreter.TypeID) sema.Type {
				elaboration := importedChecker.Elaboration
				compositeType := elaboration.CompositeType(typeID)
				if compositeType != nil {
					return compositeType
				}

				return elaboration.InterfaceType(typeID)
			},
		}

		vmInstance := vm.NewVM(scriptLocation(), program, vmConfig)

		result, err := vmInstance.InvokeExternally("test")
		require.NoError(t, err)
		require.Equal(t, 0, vmInstance.StackSize())

		require.Equal(t, interpreter.NewUnmeteredStringValue("global function of the imported program"), result)
	})

	t.Run("contract function", func(t *testing.T) {

		t.Parallel()

		importLocation := common.NewAddressLocation(nil, common.Address{0x1}, "MyContract")

		importedChecker, err := ParseAndCheckWithOptions(t,
			`
              contract MyContract {

                  var s: String

                  fun helloText(): String {
                      return self.s
                  }

                  init() {
                      self.s = "contract function of the imported program"
                  }
              }
            `,
			ParseAndCheckOptions{
				Location: importLocation,
			},
		)
		require.NoError(t, err)

		importCompiler := compiler.NewInstructionCompiler(
			interpreter.ProgramFromChecker(importedChecker),
			importedChecker.Location,
		)
		importedProgram := importCompiler.Compile()

		var importedContractValue *interpreter.CompositeValue

		vmConfig := &vm.Config{
			ImportHandler: func(location common.Location) *bbq.InstructionProgram {
				return importedProgram
			},
			ContractValueHandler: func(*vm.Context, common.Location) *interpreter.CompositeValue {
				return importedContractValue
			},
			TypeLoader: func(location common.Location, typeID interpreter.TypeID) sema.Type {
				elaboration := importedChecker.Elaboration
				compositeType := elaboration.CompositeType(typeID)
				if compositeType != nil {
					return compositeType
				}

				return elaboration.InterfaceType(typeID)
			},
		}

		_, importedContractValue = initializeContract(
			t,
			importLocation,
			importedProgram,
			vmConfig,
		)

		checker, err := ParseAndCheckWithOptions(t,
			`
              import MyContract from 0x01

              fun test(): String {
                  return MyContract.helloText()
              }
            `,
			ParseAndCheckOptions{
				Config: &sema.Config{
					ImportHandler: func(*sema.Checker, common.Location, ast.Range) (sema.Import, error) {
						return sema.ElaborationImport{
							Elaboration: importedChecker.Elaboration,
						}, nil
					},
				},
			},
		)
		require.NoError(t, err)

		comp := compiler.NewInstructionCompiler(
			interpreter.ProgramFromChecker(checker),
			checker.Location,
		)
		comp.Config.ImportHandler = func(location common.Location) *bbq.InstructionProgram {
			return importedProgram
		}

		program := comp.Compile()

		vmInstance := vm.NewVM(scriptLocation(), program, vmConfig)

		result, err := vmInstance.InvokeExternally("test")
		require.NoError(t, err)
		require.Equal(t, 0, vmInstance.StackSize())

		require.Equal(t, interpreter.NewUnmeteredStringValue("contract function of the imported program"), result)
	})

	t.Run("nested imports", func(t *testing.T) {

		t.Parallel()

		// Initialize Foo

		fooLocation := common.NewAddressLocation(
			nil,
			common.Address{0x0, 0x0, 0x0, 0x0, 0x0, 0x0, 0x0, 0x1},
			"Foo",
		)

		fooChecker, err := ParseAndCheckWithOptions(t,
			`
              contract Foo {
                  var s: String
                  init() {
                      self.s = "Hello from Foo!"
                  }
                  fun sayHello(): String {
                      return self.s
                  }
              }
            `,
			ParseAndCheckOptions{
				Location: fooLocation,
			},
		)
		require.NoError(t, err)

		fooCompiler := compiler.NewInstructionCompiler(
			interpreter.ProgramFromChecker(fooChecker),
			fooChecker.Location,
		)
		fooProgram := fooCompiler.Compile()

		var fooContractValue *interpreter.CompositeValue

		vmConfig := &vm.Config{
			ImportHandler: func(location common.Location) *bbq.InstructionProgram {
				require.Equal(t, fooLocation, location)
				return fooProgram
			},
			ContractValueHandler: func(_ *vm.Context, location common.Location) *interpreter.CompositeValue {
				require.Equal(t, fooLocation, location)
				return fooContractValue
			},
			TypeLoader: func(location common.Location, typeID interpreter.TypeID) sema.Type {
				require.Equal(t, fooLocation, location)

				elaboration := fooChecker.Elaboration
				compositeType := elaboration.CompositeType(typeID)
				if compositeType != nil {
					return compositeType
				}

				return elaboration.InterfaceType(typeID)
			},
		}

		_, fooContractValue = initializeContract(
			t,
			fooLocation,
			fooProgram,
			vmConfig,
		)

		// Initialize Bar

		barLocation := common.NewAddressLocation(
			nil,
			common.Address{0x0, 0x0, 0x0, 0x0, 0x0, 0x0, 0x0, 0x2},
			"Bar",
		)

		barChecker, err := ParseAndCheckWithOptions(t,
			`
              import Foo from 0x01

              contract Bar {
                  init() {}
                  fun sayHello(): String {
                      return Foo.sayHello()
                  }
              }
            `,
			ParseAndCheckOptions{
				Location: barLocation,
				Config: &sema.Config{
					ImportHandler: func(_ *sema.Checker, location common.Location, _ ast.Range) (sema.Import, error) {
						require.Equal(t, fooLocation, location)
						return sema.ElaborationImport{
							Elaboration: fooChecker.Elaboration,
						}, nil
					},
					LocationHandler: SingleIdentifierLocationResolver(t),
				},
			},
		)
		require.NoError(t, err)

		barCompiler := compiler.NewInstructionCompiler(
			interpreter.ProgramFromChecker(barChecker),
			barChecker.Location,
		)
		barCompiler.Config.LocationHandler = SingleIdentifierLocationResolver(t)
		barCompiler.Config.ImportHandler = func(location common.Location) *bbq.InstructionProgram {
			require.Equal(t, fooLocation, location)
			return fooProgram
		}

		barProgram := barCompiler.Compile()

		_, barContractValue := initializeContract(
			t,
			barLocation,
			barProgram,
			vmConfig,
		)

		// Compile and run main program

		checker, err := ParseAndCheckWithOptions(t,
			`
              import Bar from 0x02

              fun test(): String {
                  return Bar.sayHello()
              }
            `,
			ParseAndCheckOptions{
				Config: &sema.Config{
					ImportHandler: func(_ *sema.Checker, location common.Location, _ ast.Range) (sema.Import, error) {
						require.IsType(t, common.AddressLocation{}, location)
						addressLocation := location.(common.AddressLocation)
						var elaboration *sema.Elaboration
						switch addressLocation.Address {
						case fooLocation.Address:
							elaboration = fooChecker.Elaboration
						case barLocation.Address:
							elaboration = barChecker.Elaboration
						default:
							assert.FailNow(t, "invalid location")
						}

						return sema.ElaborationImport{
							Elaboration: elaboration,
						}, nil
					},
					LocationHandler: SingleIdentifierLocationResolver(t),
				},
			},
		)
		require.NoError(t, err)

		comp := compiler.NewInstructionCompiler(
			interpreter.ProgramFromChecker(checker),
			checker.Location,
		)
		comp.Config.LocationHandler = SingleIdentifierLocationResolver(t)
		comp.Config.ImportHandler = func(location common.Location) *bbq.InstructionProgram {
			switch location {
			case fooLocation:
				return fooProgram
			case barLocation:
				return barProgram
			default:
				assert.FailNow(t, "invalid location")
				return nil
			}
		}

		program := comp.Compile()

		vmConfig = &vm.Config{
			ImportHandler: func(location common.Location) *bbq.InstructionProgram {
				switch location {
				case fooLocation:
					return fooProgram
				case barLocation:
					return barProgram
				default:
					assert.FailNow(t, "invalid location")
					return nil
				}
			},
			ContractValueHandler: func(_ *vm.Context, location common.Location) *interpreter.CompositeValue {
				switch location {
				case fooLocation:
					return fooContractValue
				case barLocation:
					return barContractValue
				default:
					assert.FailNow(t, fmt.Sprintf("invalid location %s", location))
					return nil
				}
			},
			TypeLoader: func(location common.Location, typeID interpreter.TypeID) sema.Type {

				var elaboration *sema.Elaboration

				switch location {
				case fooLocation:
					elaboration = fooChecker.Elaboration
				case barLocation:
					elaboration = barChecker.Elaboration
				default:
					assert.FailNow(t, fmt.Sprintf("invalid location %s", location))
				}

				compositeType := elaboration.CompositeType(typeID)
				if compositeType != nil {
					return compositeType
				}

				return elaboration.InterfaceType(typeID)
			},
		}

		vmInstance := vm.NewVM(scriptLocation(), program, vmConfig)

		result, err := vmInstance.InvokeExternally("test")
		require.NoError(t, err)
		require.Equal(t, 0, vmInstance.StackSize())

		require.Equal(t, interpreter.NewUnmeteredStringValue("Hello from Foo!"), result)
	})

	t.Run("contract interface", func(t *testing.T) {

		t.Parallel()

		// Initialize Foo

		fooLocation := common.NewAddressLocation(
			nil,
			common.Address{0x0, 0x0, 0x0, 0x0, 0x0, 0x0, 0x0, 0x1},
			"Foo",
		)

		fooChecker, err := ParseAndCheckWithOptions(t,
			`
              contract interface Foo {
                  fun withdraw(_ amount: Int): String {
                      pre {
                          amount < 100: "Withdraw limit exceeds"
                      }
                  }
              }
            `,
			ParseAndCheckOptions{
				Location: fooLocation,
			},
		)
		require.NoError(t, err)

		fooCompiler := compiler.NewInstructionCompiler(
			interpreter.ProgramFromChecker(fooChecker),
			fooChecker.Location,
		)
		fooProgram := fooCompiler.Compile()

		// Initialize Bar

		barLocation := common.NewAddressLocation(
			nil,
			common.Address{0x0, 0x0, 0x0, 0x0, 0x0, 0x0, 0x0, 0x2},
			"Bar",
		)

		barChecker, err := ParseAndCheckWithOptions(t,
			`
              import Foo from 0x01

              contract Bar: Foo {
                  init() {}
                  fun withdraw(_ amount: Int): String {
                      return "Successfully withdrew"
                  }
              }
            `,
			ParseAndCheckOptions{
				Location: barLocation,
				Config: &sema.Config{
					ImportHandler: func(_ *sema.Checker, location common.Location, _ ast.Range) (sema.Import, error) {
						require.Equal(t, fooLocation, location)
						return sema.ElaborationImport{
							Elaboration: fooChecker.Elaboration,
						}, nil
					},
					LocationHandler: SingleIdentifierLocationResolver(t),
				},
			},
		)
		require.NoError(t, err)

		barCompiler := compiler.NewInstructionCompiler(
			interpreter.ProgramFromChecker(barChecker),
			barChecker.Location,
		)
		barCompiler.Config.LocationHandler = SingleIdentifierLocationResolver(t)
		barCompiler.Config.ImportHandler = func(location common.Location) *bbq.InstructionProgram {
			require.Equal(t, fooLocation, location)
			return fooProgram
		}

		barCompiler.Config.ElaborationResolver = func(location common.Location) (*compiler.DesugaredElaboration, error) {
			switch location {
			case fooLocation:
				return compiler.NewDesugaredElaboration(fooChecker.Elaboration), nil
			case barLocation:
				return compiler.NewDesugaredElaboration(barChecker.Elaboration), nil
			default:
				return nil, fmt.Errorf("cannot find elaboration for %s", location)
			}
		}

		barProgram := barCompiler.Compile()

		vmConfig := &vm.Config{
			ImportHandler: func(location common.Location) *bbq.InstructionProgram {
				require.Equal(t, fooLocation, location)
				return fooProgram
			},
			BuiltinGlobalsProvider: VMBuiltinGlobalsProviderWithDefaultsAndPanic,
		}

		_, barContractValue := initializeContract(
			t,
			barLocation,
			barProgram,
			vmConfig,
		)

		// Compile and run main program

		checker, err := ParseAndCheckWithOptions(t,
			`
              import Bar from 0x02

              fun test(): String {
                  return Bar.withdraw(50)
              }
            `,
			ParseAndCheckOptions{
				Config: &sema.Config{
					ImportHandler: func(_ *sema.Checker, location common.Location, _ ast.Range) (sema.Import, error) {
						require.IsType(t, common.AddressLocation{}, location)
						addressLocation := location.(common.AddressLocation)
						var elaboration *sema.Elaboration
						switch addressLocation.Address {
						case fooLocation.Address:
							elaboration = fooChecker.Elaboration
						case barLocation.Address:
							elaboration = barChecker.Elaboration
						default:
							assert.FailNow(t, "invalid location")
						}

						return sema.ElaborationImport{
							Elaboration: elaboration,
						}, nil
					},
					LocationHandler: SingleIdentifierLocationResolver(t),
				},
			},
		)
		require.NoError(t, err)

		comp := compiler.NewInstructionCompiler(
			interpreter.ProgramFromChecker(checker),
			checker.Location,
		)
		comp.Config.LocationHandler = SingleIdentifierLocationResolver(t)
		comp.Config.ImportHandler = func(location common.Location) *bbq.InstructionProgram {
			switch location {
			case fooLocation:
				return fooProgram
			case barLocation:
				return barProgram
			default:
				assert.FailNow(t, "invalid location")
				return nil
			}
		}

		program := comp.Compile()

		vmConfig = &vm.Config{
			ImportHandler: func(location common.Location) *bbq.InstructionProgram {
				switch location {
				case fooLocation:
					return fooProgram
				case barLocation:
					return barProgram
				default:
					assert.FailNow(t, "invalid location")
					return nil
				}
			},
			ContractValueHandler: func(_ *vm.Context, location common.Location) *interpreter.CompositeValue {
				switch location {
				case barLocation:
					return barContractValue
				default:
					assert.FailNow(t, fmt.Sprintf("invalid location %s", location))
					return nil
				}
			},
			TypeLoader: func(location common.Location, typeID interpreter.TypeID) sema.Type {

				var elaboration *sema.Elaboration

				switch location {
				case barLocation:
					elaboration = barChecker.Elaboration
				default:
					assert.FailNow(t, fmt.Sprintf("invalid location %s", location))
				}

				compositeType := elaboration.CompositeType(typeID)
				if compositeType != nil {
					return compositeType
				}

				return elaboration.InterfaceType(typeID)
			},
			BuiltinGlobalsProvider: VMBuiltinGlobalsProviderWithDefaultsAndPanic,
		}

		vmInstance := vm.NewVM(scriptLocation(), program, vmConfig)

		result, err := vmInstance.InvokeExternally("test")
		require.NoError(t, err)
		require.Equal(t, 0, vmInstance.StackSize())

		require.Equal(t, interpreter.NewUnmeteredStringValue("Successfully withdrew"), result)
	})

	t.Run("contract field", func(t *testing.T) {

		t.Parallel()

		importLocation := common.NewAddressLocation(nil, common.Address{0x1}, "MyContract")

		compilerConfig := &compiler.Config{
			BuiltinGlobalsProvider: CompilerDefaultBuiltinGlobalsWithDefaultsAndConditionLog,
		}
		activation := sema.NewVariableActivation(sema.BaseValueActivation)
		activation.DeclareValue(newConditionLogFunction(nil))

		importedChecker, err := ParseAndCheckWithOptions(t,
			`
              contract Foo {
                  var id: UInt8
                  init() {
                      self.id = 2
                  }

                  fun getIDUsingQualifiedName(): UInt8 {
                      return Foo.id
                  }

                  fun getIDUsingSelf(): UInt8 {
                      return Foo.id
                  }
              }
            `,
			ParseAndCheckOptions{
				Location: importLocation,
				Config: &sema.Config{
					BaseValueActivationHandler: func(location common.Location) *sema.VariableActivation {
						return activation
					},
				},
			},
		)
		require.NoError(t, err)

		importCompiler := compiler.NewInstructionCompilerWithConfig(
			interpreter.ProgramFromChecker(importedChecker),
			importedChecker.Location,
			compilerConfig,
		)
		importedProgram := importCompiler.Compile()

		var logs []string
		var importedContractValue *interpreter.CompositeValue

		vmConfig := &vm.Config{
			ImportHandler: func(location common.Location) *bbq.InstructionProgram {
				return importedProgram
			},
			ContractValueHandler: func(*vm.Context, common.Location) *interpreter.CompositeValue {
				return importedContractValue
			},
			TypeLoader: func(location common.Location, typeID interpreter.TypeID) sema.Type {
				elaboration := importedChecker.Elaboration
				compositeType := elaboration.CompositeType(typeID)
				if compositeType != nil {
					return compositeType
				}

				return elaboration.InterfaceType(typeID)
			},
			BuiltinGlobalsProvider: NewVMBuiltinGlobalsProviderWithDefaultsPanicAndConditionLog(&logs),
		}

		_, importedContractValue = initializeContract(
			t,
			importLocation,
			importedProgram,
			vmConfig,
		)

		checker, err := ParseAndCheckWithOptions(t,
			`
              import Foo from 0x01

              fun main() {
                  conditionLog(Foo.id)
                  conditionLog(Foo.getIDUsingQualifiedName())
                  conditionLog(Foo.getIDUsingSelf())
              }
            `,
			ParseAndCheckOptions{
				Config: &sema.Config{
					ImportHandler: func(*sema.Checker, common.Location, ast.Range) (sema.Import, error) {
						return sema.ElaborationImport{
							Elaboration: importedChecker.Elaboration,
						}, nil
					},
					BaseValueActivationHandler: func(location common.Location) *sema.VariableActivation {
						return activation
					},
				},
			},
		)
		require.NoError(t, err)

		comp := compiler.NewInstructionCompilerWithConfig(
			interpreter.ProgramFromChecker(checker),
			checker.Location,
			compilerConfig,
		)
		comp.Config.ImportHandler = func(location common.Location) *bbq.InstructionProgram {
			return importedProgram
		}
		program := comp.Compile()

		vmInstance := vm.NewVM(scriptLocation(), program, vmConfig)

		_, err = vmInstance.InvokeExternally("main")
		require.NoError(t, err)
		require.Equal(t, 0, vmInstance.StackSize())

		require.Equal(
			t,
			[]string{"2", "2", "2"},
			logs,
		)
	})

}

func TestInitializeContract(t *testing.T) {

	t.Parallel()

	location := common.NewAddressLocation(nil, common.Address{0x1}, "MyContract")
	programs := map[common.Location]*CompiledProgram{}

	program := ParseCheckAndCompileCodeWithOptions(t,
		`
          contract MyContract {
              var status: String

              init() {
                  self.status = "PENDING"
              }
          }
        `,
		location,
		ParseCheckAndCompileOptions{},
		programs,
	)

	vmConfig := PrepareVMConfig(t, nil, programs)
	vmInstance, contractValue := initializeContract(
		t,
		scriptLocation(),
		program,
		vmConfig,
	)

	fieldValue := contractValue.GetMember(vmInstance.Context(), vm.EmptyLocationRange, "status")
	assert.Equal(t, interpreter.NewUnmeteredStringValue("PENDING"), fieldValue)
}

func TestContractAccessDuringInit(t *testing.T) {

	t.Parallel()

	t.Run("using contract name", func(t *testing.T) {
		t.Parallel()

		location := common.NewAddressLocation(nil, common.Address{0x1}, "MyContract")
		programs := CompiledPrograms{}

		program := ParseCheckAndCompile(t,
			`
              contract MyContract {
                  var status: String

                  fun getInitialStatus(): String {
                      return "PENDING"
                  }

                  init() {
                      self.status = MyContract.getInitialStatus()
                  }
              }
            `,
			location,
			programs,
		)

		vmConfig := PrepareVMConfig(t, nil, programs)

		vmInstance, contractValue := initializeContract(
			t,
			scriptLocation(),
			program,
			vmConfig,
		)

		fieldValue := contractValue.GetMember(vmInstance.Context(), vm.EmptyLocationRange, "status")
		assert.Equal(t, interpreter.NewUnmeteredStringValue("PENDING"), fieldValue)
	})

	t.Run("using self", func(t *testing.T) {
		t.Parallel()

		location := common.NewAddressLocation(nil, common.Address{0x1}, "MyContract")

		programs := CompiledPrograms{}

		program := ParseCheckAndCompile(t,
			`
              contract MyContract {
                  var status: String

                  fun getInitialStatus(): String {
                      return "PENDING"
                  }

                  init() {
                      self.status = self.getInitialStatus()
                  }
              }
            `,
			location,
			programs,
		)

		vmConfig := PrepareVMConfig(t, nil, programs)

		vmInstance, contractValue := initializeContract(
			t,
			scriptLocation(),
			program,
			vmConfig,
		)

		fieldValue := contractValue.GetMember(vmInstance.Context(), vm.EmptyLocationRange, "status")
		assert.Equal(t, interpreter.NewUnmeteredStringValue("PENDING"), fieldValue)
	})
}

func initializeContract(
	tb testing.TB,
	location common.Location,
	program *bbq.Program[opcode.Instruction, bbq.StaticType],
	vmConfig *vm.Config,
) (*vm.VM, *interpreter.CompositeValue) {
	vmInstance := vm.NewVM(location, program, vmConfig)

	// Assume only one contract per program
	require.True(tb, len(program.Contracts) > 0)
	contract := program.Contracts[0]

	contractValue, err := vmInstance.InitializeContract(contract.Name)
	require.NoError(tb, err)

	return vmInstance, contractValue
}

func TestFunctionOrder(t *testing.T) {

	t.Parallel()

	t.Run("top level", func(t *testing.T) {
		t.Parallel()

		checker, err := ParseAndCheck(t, `
          fun foo(): Int {
              return 2
          }

          fun test(): Int {
              return foo() + bar()
          }

          fun bar(): Int {
              return 3
          }
        `)
		require.NoError(t, err)

		comp := compiler.NewInstructionCompiler(
			interpreter.ProgramFromChecker(checker),
			checker.Location,
		)
		program := comp.Compile()

		vmConfig := &vm.Config{}
		vmInstance := vm.NewVM(scriptLocation(), program, vmConfig)

		result, err := vmInstance.InvokeExternally("test")
		require.NoError(t, err)
		require.Equal(t, 0, vmInstance.StackSize())

		require.Equal(t, interpreter.NewUnmeteredIntValueFromInt64(5), result)
	})

	t.Run("nested", func(t *testing.T) {
		t.Parallel()

		code := `
          contract MyContract {

              fun helloText(): String {
                  return "global function of the imported program"
              }

              init() {}

              fun initializeFoo() {
                  MyContract.Foo("one")
              }

              struct Foo {
                  var id : String

                  init(_ id: String) {
                      self.id = id
                  }

                  fun sayHello(_ id: Int): String {
                      self.id
                      return MyContract.helloText()
                  }
              }

              fun initializeFooAgain() {
                  MyContract.Foo("two")
              }
          }
        `

		checker, err := ParseAndCheckWithOptions(
			t,
			code,
			ParseAndCheckOptions{
				Location: common.NewAddressLocation(nil, common.Address{0x1}, "MyContract"),
			},
		)
		require.NoError(t, err)

		comp := compiler.NewInstructionCompiler(
			interpreter.ProgramFromChecker(checker),
			checker.Location,
		)
		program := comp.Compile()

		vmConfig := &vm.Config{}
		vmInstance, contractValue := initializeContract(
			t,
			scriptLocation(),
			program,
			vmConfig,
		)
		require.Equal(t, 0, vmInstance.StackSize())

		require.IsType(t, &interpreter.CompositeValue{}, contractValue)
	})
}

func TestContractField(t *testing.T) {

	t.Parallel()

	t.Run("get", func(t *testing.T) {
		t.Parallel()

		importLocation := common.NewAddressLocation(nil, common.Address{0x1}, "MyContract")

		importedChecker, err := ParseAndCheckWithOptions(t,
			`
              contract MyContract {
                  var status : String

                  init() {
                      self.status = "PENDING"
                  }
              }
            `,
			ParseAndCheckOptions{
				Location: importLocation,
			},
		)
		require.NoError(t, err)

		importCompiler := compiler.NewInstructionCompiler(
			interpreter.ProgramFromChecker(importedChecker),
			importedChecker.Location,
		)
		importedProgram := importCompiler.Compile()

		var importedContractValue *interpreter.CompositeValue

		vmConfig := &vm.Config{
			ImportHandler: func(location common.Location) *bbq.InstructionProgram {
				return importedProgram
			},
			ContractValueHandler: func(_ *vm.Context, _ common.Location) *interpreter.CompositeValue {
				return importedContractValue
			},
			TypeLoader: func(location common.Location, typeID interpreter.TypeID) sema.Type {
				elaboration := importedChecker.Elaboration
				compositeType := elaboration.CompositeType(typeID)
				if compositeType != nil {
					return compositeType
				}

				return elaboration.InterfaceType(typeID)
			},
		}

		_, importedContractValue = initializeContract(
			t,
			importLocation,
			importedProgram,
			vmConfig,
		)

		checker, err := ParseAndCheckWithOptions(t,
			`
              import MyContract from 0x01

              fun test(): String {
                  return MyContract.status
              }
            `,
			ParseAndCheckOptions{
				Config: &sema.Config{
					ImportHandler: func(*sema.Checker, common.Location, ast.Range) (sema.Import, error) {
						return sema.ElaborationImport{
							Elaboration: importedChecker.Elaboration,
						}, nil
					},
				},
			},
		)
		require.NoError(t, err)

		comp := compiler.NewInstructionCompilerWithConfig(
			interpreter.ProgramFromChecker(checker),
			checker.Location,
			&compiler.Config{
				ImportHandler: func(location common.Location) *bbq.InstructionProgram {
					return importedProgram
				},
			},
		)

		program := comp.Compile()

		vmInstance := vm.NewVM(scriptLocation(), program, vmConfig)
		result, err := vmInstance.InvokeExternally("test")
		require.NoError(t, err)
		require.Equal(t, 0, vmInstance.StackSize())

		require.Equal(t, interpreter.NewUnmeteredStringValue("PENDING"), result)
	})

	t.Run("set", func(t *testing.T) {
		t.Parallel()

		importLocation := common.NewAddressLocation(nil, common.Address{0x1}, "MyContract")

		importedChecker, err := ParseAndCheckWithOptions(t,
			`
              contract MyContract {
                  var status : String

                  init() {
                      self.status = "PENDING"
                  }
              }
            `,
			ParseAndCheckOptions{
				Location: importLocation,
			},
		)
		require.NoError(t, err)

		importCompiler := compiler.NewInstructionCompiler(
			interpreter.ProgramFromChecker(importedChecker),
			importedChecker.Location,
		)
		importedProgram := importCompiler.Compile()

		var importedContractValue *interpreter.CompositeValue

		vmConfig := &vm.Config{
			ImportHandler: func(location common.Location) *bbq.InstructionProgram {
				return importedProgram
			},
			ContractValueHandler: func(_ *vm.Context, _ common.Location) *interpreter.CompositeValue {
				return importedContractValue
			},
			TypeLoader: func(location common.Location, typeID interpreter.TypeID) sema.Type {
				elaboration := importedChecker.Elaboration
				compositeType := elaboration.CompositeType(typeID)
				if compositeType != nil {
					return compositeType
				}

				return elaboration.InterfaceType(typeID)
			},
		}

		_, importedContractValue = initializeContract(
			t,
			importLocation,
			importedProgram,
			vmConfig,
		)

		checker, err := ParseAndCheckWithOptions(t,
			`
              import MyContract from 0x01

              fun test(): String {
                  MyContract.status = "UPDATED"
                  return MyContract.status
              }
            `,
			ParseAndCheckOptions{
				Config: &sema.Config{
					ImportHandler: func(*sema.Checker, common.Location, ast.Range) (sema.Import, error) {
						return sema.ElaborationImport{
							Elaboration: importedChecker.Elaboration,
						}, nil
					},
				},
			},
		)
		require.NoError(t, err)

		comp := compiler.NewInstructionCompiler(
			interpreter.ProgramFromChecker(checker),
			checker.Location,
		)
		comp.Config.ImportHandler = func(location common.Location) *bbq.InstructionProgram {
			return importedProgram
		}

		program := comp.Compile()

		vmInstance := vm.NewVM(scriptLocation(), program, vmConfig)

		result, err := vmInstance.InvokeExternally("test")
		require.NoError(t, err)
		require.Equal(t, 0, vmInstance.StackSize())

		require.Equal(t, interpreter.NewUnmeteredStringValue("UPDATED"), result)

		fieldValue := importedContractValue.GetMember(vmInstance.Context(), vm.EmptyLocationRange, "status")
		assert.Equal(t, interpreter.NewUnmeteredStringValue("UPDATED"), fieldValue)
	})
}

func TestNativeFunctions(t *testing.T) {

	t.Parallel()

	t.Run("static function", func(t *testing.T) {

		t.Parallel()

		var logged []string

		baseValueActivation := sema.NewVariableActivation(sema.BaseValueActivation)
		baseValueActivation.DeclareValue(stdlib.NewVMLogFunction(nil))

		checker, err := ParseAndCheckWithOptions(t,
			`
              fun test() {
                  log("Hello, World!")
              }
            `,
			ParseAndCheckOptions{
				Config: &sema.Config{
					BaseValueActivationHandler: func(common.Location) *sema.VariableActivation {
						return baseValueActivation
					},
				},
			},
		)
		require.NoError(t, err)

		compConfig := &compiler.Config{
			BuiltinGlobalsProvider: CompilerDefaultBuiltinGlobalsWithDefaultsAndLog,
		}

		comp := compiler.NewInstructionCompilerWithConfig(
			interpreter.ProgramFromChecker(checker),
			checker.Location,
			compConfig,
		)
		program := comp.Compile()

		vmConfig := &vm.Config{
			BuiltinGlobalsProvider: NewVMBuiltinGlobalsProviderWithDefaultsPanicAndLog(&logged),
		}
		vmInstance := vm.NewVM(scriptLocation(), program, vmConfig)

		_, err = vmInstance.InvokeExternally("test")
		require.NoError(t, err)
		require.Equal(t, 0, vmInstance.StackSize())

		assert.Equal(t, []string{`"Hello, World!"`}, logged)
	})

	t.Run("bound function", func(t *testing.T) {
		t.Parallel()

		checker, err := ParseAndCheck(t, `
          fun test(): String {
              return "Hello".concat(", World!")
          }
        `)
		require.NoError(t, err)

		comp := compiler.NewInstructionCompiler(
			interpreter.ProgramFromChecker(checker),
			checker.Location,
		)
		program := comp.Compile()

		vmConfig := &vm.Config{}
		vmInstance := vm.NewVM(scriptLocation(), program, vmConfig)

		result, err := vmInstance.InvokeExternally("test")
		require.NoError(t, err)
		require.Equal(t, 0, vmInstance.StackSize())

		require.Equal(t, interpreter.NewUnmeteredStringValue("Hello, World!"), result)
	})

	t.Run("optional args assert", func(t *testing.T) {
		t.Parallel()

		baseValueActivation := sema.NewVariableActivation(sema.BaseValueActivation)
		baseValueActivation.DeclareValue(stdlib.VMAssertFunction)

		checker, err := ParseAndCheckWithOptions(t,
			`
              fun test() {
                  assert(true)
                  assert(false, message: "hello")
              }
            `,
			ParseAndCheckOptions{
				Config: &sema.Config{
					BaseValueActivationHandler: func(common.Location) *sema.VariableActivation {
						return baseValueActivation
					},
				},
			},
		)
		require.NoError(t, err)

		compConfig := &compiler.Config{
			BuiltinGlobalsProvider: func(_ common.Location) *activations.Activation[compiler.GlobalImport] {
				activation := activations.NewActivation(nil, compiler.DefaultBuiltinGlobals())
				activation.Set(
					stdlib.AssertFunctionName,
					compiler.GlobalImport{
						Name: stdlib.AssertFunctionName,
					},
				)
				return activation
			},
		}

		comp := compiler.NewInstructionCompilerWithConfig(
			interpreter.ProgramFromChecker(checker),
			checker.Location,
			compConfig,
		)
		program := comp.Compile()

		vmConfig := &vm.Config{
			BuiltinGlobalsProvider: func(_ common.Location) *activations.Activation[vm.Variable] {
				activation := activations.NewActivation(nil, vm.DefaultBuiltinGlobals())
				variable := &interpreter.SimpleVariable{}
				variable.InitializeWithValue(stdlib.VMAssertFunction.Value)
				activation.Set(stdlib.AssertFunctionName, variable)
				return activation
			},
		}
		vmInstance := vm.NewVM(scriptLocation(), program, vmConfig)

		_, err = vmInstance.InvokeExternally("test")
		require.EqualError(t, err, "assertion failed: hello")
		require.Equal(t, 0, vmInstance.StackSize())
	})
}

func TestTransaction(t *testing.T) {

	t.Parallel()

	t.Run("simple", func(t *testing.T) {

		t.Parallel()

		vmConfig := &vm.Config{}

		vmInstance := CompileAndPrepareToInvoke(
			t,
			`
              transaction {
                  var a: String

                  prepare() {
                      self.a = "Hello!"
                  }

                  execute {
                      self.a = "Hello again!"
                  }
              }
            `,
			CompilerAndVMOptions{
				VMConfig: vmConfig,
			},
		)

		vmContext := vmInstance.Context()

		err := vmInstance.InvokeTransaction(nil)
		require.NoError(t, err)
		require.Equal(t, 0, vmInstance.StackSize())

		// Rerun the same again using internal functions, to get the access to the transaction value.

		transaction, err := vmInstance.InvokeTransactionWrapper()
		require.NoError(t, err)
		require.Equal(t, 0, vmInstance.StackSize())

		// At the beginning, 'a' is uninitialized
		assert.Nil(t, transaction.GetMember(vmContext, vm.EmptyLocationRange, "a"))

		// Invoke 'prepare'
		err = vmInstance.InvokeTransactionPrepare(transaction, nil)
		require.NoError(t, err)
		require.Equal(t, 0, vmInstance.StackSize())

		// Once 'prepare' is called, 'a' is initialized to "Hello!"
		assert.Equal(
			t,
			interpreter.NewUnmeteredStringValue("Hello!"),
			transaction.GetMember(vmContext, vm.EmptyLocationRange, "a"),
		)

		// Invoke 'execute'
		err = vmInstance.InvokeTransactionExecute(transaction)
		require.NoError(t, err)
		require.Equal(t, 0, vmInstance.StackSize())

		// Once 'execute' is called, 'a' is initialized to "Hello, again!"
		assert.Equal(
			t,
			interpreter.NewUnmeteredStringValue("Hello again!"),
			transaction.GetMember(vmContext, vm.EmptyLocationRange, "a"),
		)
	})

	t.Run("with params", func(t *testing.T) {

		t.Parallel()

		vmConfig := &vm.Config{}

		vmInstance := CompileAndPrepareToInvoke(
			t,
			`
                transaction(param1: String, param2: String) {
                    var a: String

                    prepare() {
                        self.a = param1
                    }

                    execute {
                        self.a = param2
                    }
                }
            `,
			CompilerAndVMOptions{
				VMConfig: vmConfig,
			},
		)

		vmContext := vmInstance.Context()

		args := []vm.Value{
			interpreter.NewUnmeteredStringValue("Hello!"),
			interpreter.NewUnmeteredStringValue("Hello again!"),
		}

		err := vmInstance.InvokeTransaction(args)
		require.NoError(t, err)
		require.Equal(t, 0, vmInstance.StackSize())

		// Rerun the same again using internal functions, to get the access to the transaction value.

		transaction, err := vmInstance.InvokeTransactionWrapper()
		require.NoError(t, err)
		require.Equal(t, 0, vmInstance.StackSize())

		// At the beginning, 'a' is uninitialized
		assert.Nil(t, transaction.GetMember(vmContext, vm.EmptyLocationRange, "a"))

		// Invoke 'prepare'
		err = vmInstance.InvokeTransactionPrepare(transaction, nil)
		require.NoError(t, err)
		require.Equal(t, 0, vmInstance.StackSize())

		// Once 'prepare' is called, 'a' is initialized to "Hello!"
		assert.Equal(
			t,
			interpreter.NewUnmeteredStringValue("Hello!"),
			transaction.GetMember(vmContext, vm.EmptyLocationRange, "a"),
		)

		// Invoke 'execute'
		err = vmInstance.InvokeTransactionExecute(transaction)
		require.NoError(t, err)
		require.Equal(t, 0, vmInstance.StackSize())

		// Once 'execute' is called, 'a' is initialized to "Hello, again!"
		assert.Equal(
			t,
			interpreter.NewUnmeteredStringValue("Hello again!"),
			transaction.GetMember(vmContext, vm.EmptyLocationRange, "a"),
		)
	})

	t.Run("conditions with execute", func(t *testing.T) {

		t.Parallel()

		location := common.TransactionLocation{0x1}

		activation := sema.NewVariableActivation(sema.BaseValueActivation)
		activation.DeclareValue(stdlib.VMPanicFunction)
		activation.DeclareValue(newConditionLogFunction(nil))

		parseAndCheckOptions := &ParseAndCheckOptions{
			Location: location,
			Config: &sema.Config{
				LocationHandler: SingleIdentifierLocationResolver(t),
				BaseValueActivationHandler: func(location common.Location) *sema.VariableActivation {
					return activation
				},
			},
		}

		compilerConfig := &compiler.Config{
			BuiltinGlobalsProvider: CompilerDefaultBuiltinGlobalsWithDefaultsAndConditionLog,
		}

		vmConfig := vm.NewConfig(interpreter.NewInMemoryStorage(nil))

		var logs []string

		vmConfig.BuiltinGlobalsProvider = NewVMBuiltinGlobalsProviderWithDefaultsPanicAndConditionLog(&logs)

		vmInstance := CompileAndPrepareToInvoke(t,
			`
              transaction {
                  var count: Int

                  prepare() {
                      self.count = 2
                  }

                  pre {
                      conditionLog(self.count)
                  }

                  execute {
                      self.count = 10
                  }

                  post {
                      conditionLog(self.count)
                  }
              }
            `,
			CompilerAndVMOptions{
				VMConfig: vmConfig,
				ParseCheckAndCompileOptions: ParseCheckAndCompileOptions{
					ParseAndCheckOptions: parseAndCheckOptions,
					CompilerConfig:       compilerConfig,
				},
			},
		)

		err := vmInstance.InvokeTransaction(nil)
		require.NoError(t, err)
		require.Equal(t, 0, vmInstance.StackSize())

		assert.Equal(t, []string{"2", "10"}, logs)
	})

	t.Run("conditions without execute", func(t *testing.T) {

		t.Parallel()

		location := common.TransactionLocation{0x1}

		activation := sema.NewVariableActivation(sema.BaseValueActivation)
		activation.DeclareValue(stdlib.VMPanicFunction)
		activation.DeclareValue(newConditionLogFunction(nil))

		parseAndCheckOptions := &ParseAndCheckOptions{
			Location: location,
			Config: &sema.Config{
				LocationHandler: SingleIdentifierLocationResolver(t),
				BaseValueActivationHandler: func(location common.Location) *sema.VariableActivation {
					return activation
				},
			},
		}

		compilerConfig := &compiler.Config{
			BuiltinGlobalsProvider: CompilerDefaultBuiltinGlobalsWithDefaultsAndConditionLog,
		}

		vmConfig := vm.NewConfig(interpreter.NewInMemoryStorage(nil))

		var logs []string

		vmConfig.BuiltinGlobalsProvider = NewVMBuiltinGlobalsProviderWithDefaultsPanicAndConditionLog(&logs)

		vmInstance := CompileAndPrepareToInvoke(t,
			`
              transaction {
                  var count: Int

                  prepare() {
                      self.count = 2
                  }

                  pre {
                      conditionLog(self.count)
                  }

                  post {
                      conditionLog(self.count)
                  }
              }
            `,
			CompilerAndVMOptions{
				VMConfig: vmConfig,
				ParseCheckAndCompileOptions: ParseCheckAndCompileOptions{
					ParseAndCheckOptions: parseAndCheckOptions,
					CompilerConfig:       compilerConfig,
				},
			},
		)

		err := vmInstance.InvokeTransaction(nil)
		require.NoError(t, err)
		require.Equal(t, 0, vmInstance.StackSize())

		assert.Equal(t, []string{"2", "2"}, logs)
	})

	t.Run("pre condition failed", func(t *testing.T) {

		t.Parallel()

		location := common.TransactionLocation{0x1}

		activation := sema.NewVariableActivation(sema.BaseValueActivation)
		activation.DeclareValue(stdlib.VMPanicFunction)
		activation.DeclareValue(newConditionLogFunction(nil))

		parseAndCheckOptions := &ParseAndCheckOptions{
			Location: location,
			Config: &sema.Config{
				LocationHandler: SingleIdentifierLocationResolver(t),
				BaseValueActivationHandler: func(location common.Location) *sema.VariableActivation {
					return activation
				},
			},
		}

		compilerConfig := &compiler.Config{
			BuiltinGlobalsProvider: CompilerDefaultBuiltinGlobalsWithDefaultsAndConditionLog,
		}

		vmConfig := vm.NewConfig(interpreter.NewInMemoryStorage(nil))

		var logs []string

		vmConfig.BuiltinGlobalsProvider = NewVMBuiltinGlobalsProviderWithDefaultsPanicAndConditionLog(&logs)

		vmInstance := CompileAndPrepareToInvoke(t,
			`
              transaction {
                  var count: Int

                  prepare() {
                      self.count = 2
                  }

                  pre {
                      conditionLog(self.count)
                      false
                  }

                  execute {
                      self.count = 10
                  }

                  post {
                      conditionLog(self.count)
                  }
              }
            `,
			CompilerAndVMOptions{
				VMConfig: vmConfig,
				ParseCheckAndCompileOptions: ParseCheckAndCompileOptions{
					ParseAndCheckOptions: parseAndCheckOptions,
					CompilerConfig:       compilerConfig,
				},
			},
		)

		err := vmInstance.InvokeTransaction(nil)
		require.Error(t, err)
		assert.ErrorContains(t, err, "pre/post condition failed")

		assert.Equal(t, []string{"2"}, logs)
	})

	t.Run("post condition failed", func(t *testing.T) {

		t.Parallel()

		location := common.TransactionLocation{0x1}

		activation := sema.NewVariableActivation(sema.BaseValueActivation)
		activation.DeclareValue(stdlib.VMPanicFunction)
		activation.DeclareValue(newConditionLogFunction(nil))

		parseAndCheckOptions := &ParseAndCheckOptions{
			Location: location,
			Config: &sema.Config{
				LocationHandler: SingleIdentifierLocationResolver(t),
				BaseValueActivationHandler: func(location common.Location) *sema.VariableActivation {
					return activation
				},
			},
		}

		compilerConfig := &compiler.Config{
			BuiltinGlobalsProvider: CompilerDefaultBuiltinGlobalsWithDefaultsAndConditionLog,
		}

		vmConfig := vm.NewConfig(interpreter.NewInMemoryStorage(nil))

		var logs []string

		vmConfig.BuiltinGlobalsProvider = NewVMBuiltinGlobalsProviderWithDefaultsPanicAndConditionLog(&logs)

		vmInstance := CompileAndPrepareToInvoke(t,
			`
              transaction {
                  var count: Int

                  prepare() {
                      self.count = 2
                  }

                  pre {
                      conditionLog(self.count)
                  }

                  execute {
                      self.count = 10
                  }

                  post {
                      conditionLog(self.count)
                      false
                  }
              }
            `,
			CompilerAndVMOptions{
				VMConfig: vmConfig,
				ParseCheckAndCompileOptions: ParseCheckAndCompileOptions{
					ParseAndCheckOptions: parseAndCheckOptions,
					CompilerConfig:       compilerConfig,
				},
			},
		)

		err := vmInstance.InvokeTransaction(nil)
		require.Error(t, err)
		assert.ErrorContains(t, err, "pre/post condition failed")

		assert.Equal(t, []string{"2", "10"}, logs)
	})
}

func TestInterfaceMethodCall(t *testing.T) {

	t.Parallel()

	t.Run("impl in same program", func(t *testing.T) {

		t.Parallel()

		contractLocation := common.NewAddressLocation(
			nil,
			common.Address{0x0, 0x0, 0x0, 0x0, 0x0, 0x0, 0x0, 0x1},
			"MyContract",
		)

		importedChecker, err := ParseAndCheckWithOptions(t,
			`
              contract MyContract {
                  struct Foo: Greetings {
                      var id : String

                      init(_ id: String) {
                          self.id = id
                      }

                      fun sayHello(_ id: Int): String {
                          return self.id
                      }
                  }

                  struct interface Greetings {
                      fun sayHello(_ id: Int): String
                  }

                  struct interface SomethingElse {
                  }
              }
            `,
			ParseAndCheckOptions{
				Location: contractLocation,
			},
		)
		require.NoError(t, err)

		importCompiler := compiler.NewInstructionCompiler(
			interpreter.ProgramFromChecker(importedChecker),
			importedChecker.Location,
		)
		importCompiler.Config.ElaborationResolver = func(location common.Location) (*compiler.DesugaredElaboration, error) {
			if location == contractLocation {
				return compiler.NewDesugaredElaboration(importedChecker.Elaboration), nil
			}

			return nil, fmt.Errorf("cannot find elaboration for %s", location)
		}

		importedProgram := importCompiler.Compile()

		_, importedContractValue := initializeContract(
			t,
			contractLocation,
			importedProgram,
			nil,
		)

		checker, err := ParseAndCheckWithOptions(t,
			`
              import MyContract from 0x01

              fun test(): String {
                  var r: {MyContract.Greetings} = MyContract.Foo("Hello from Foo!")
                  // first call must link
                  r.sayHello(1)

                  // second call should pick from the cache
                  return r.sayHello(1)
              }
            `,

			ParseAndCheckOptions{
				Config: &sema.Config{
					ImportHandler: func(*sema.Checker, common.Location, ast.Range) (sema.Import, error) {
						return sema.ElaborationImport{
							Elaboration: importedChecker.Elaboration,
						}, nil
					},
					LocationHandler: SingleIdentifierLocationResolver(t),
				},
			},
		)
		require.NoError(t, err)

		comp := compiler.NewInstructionCompiler(
			interpreter.ProgramFromChecker(checker),
			checker.Location,
		)
		comp.Config.LocationHandler = SingleIdentifierLocationResolver(t)
		comp.Config.ImportHandler = func(location common.Location) *bbq.InstructionProgram {
			return importedProgram
		}

		program := comp.Compile()

		vmConfig := &vm.Config{
			ImportHandler: func(location common.Location) *bbq.InstructionProgram {
				return importedProgram
			},
			ContractValueHandler: func(_ *vm.Context, location common.Location) *interpreter.CompositeValue {
				return importedContractValue
			},
			TypeLoader: func(location common.Location, typeID interpreter.TypeID) sema.Type {
				elaboration := importedChecker.Elaboration
				compositeType := elaboration.CompositeType(typeID)
				if compositeType != nil {
					return compositeType
				}

				return elaboration.InterfaceType(typeID)
			},
		}

		vmInstance := vm.NewVM(scriptLocation(), program, vmConfig)
		result, err := vmInstance.InvokeExternally("test")
		require.NoError(t, err)
		require.Equal(t, 0, vmInstance.StackSize())

		require.Equal(t, interpreter.NewUnmeteredStringValue("Hello from Foo!"), result)
	})

	t.Run("impl in different program", func(t *testing.T) {

		t.Parallel()

		// Define the interface in `Foo`

		fooLocation := common.NewAddressLocation(
			nil,
			common.Address{0x0, 0x0, 0x0, 0x0, 0x0, 0x0, 0x0, 0x1},
			"Foo",
		)

		fooChecker, err := ParseAndCheckWithOptions(t,
			`
              contract Foo {
                  struct interface Greetings {
                      fun sayHello(): String
                  }
              }
            `,
			ParseAndCheckOptions{
				Location: fooLocation,
			},
		)
		require.NoError(t, err)

		interfaceCompiler := compiler.NewInstructionCompiler(
			interpreter.ProgramFromChecker(fooChecker),
			fooChecker.Location,
		)
		fooProgram := interfaceCompiler.Compile()

		_, fooContractValue := initializeContract(
			t,
			fooLocation,
			fooProgram,
			nil,
		)

		// Deploy the imported `Bar` program

		barLocation := common.NewAddressLocation(
			nil,
			common.Address{0x0, 0x0, 0x0, 0x0, 0x0, 0x0, 0x0, 0x2},
			"Bar",
		)

		barChecker, err := ParseAndCheckWithOptions(t,
			`
              contract Bar {
                  fun sayHello(): String {
                      return "Hello from Bar!"
                  }
              }
            `,
			ParseAndCheckOptions{
				Config: &sema.Config{
					LocationHandler: SingleIdentifierLocationResolver(t),
				},
				Location: barLocation,
			},
		)
		require.NoError(t, err)

		barCompiler := compiler.NewInstructionCompiler(
			interpreter.ProgramFromChecker(barChecker),
			barChecker.Location,
		)
		barProgram := barCompiler.Compile()

		_, barContractValue := initializeContract(
			t,
			barLocation,
			barProgram,
			nil,
		)

		// Define the implementation

		bazLocation := common.NewAddressLocation(
			nil,
			common.Address{0x0, 0x0, 0x0, 0x0, 0x0, 0x0, 0x0, 0x3},
			"Baz",
		)

		bazChecker, err := ParseAndCheckWithOptions(t,
			`
              import Foo from 0x01
              import Bar from 0x02

              contract Baz {
                  struct GreetingImpl: Foo.Greetings {
                      fun sayHello(): String {
                          return Bar.sayHello()
                      }
                  }
              }
            `,
			ParseAndCheckOptions{
				Config: &sema.Config{
					ImportHandler: func(_ *sema.Checker, location common.Location, _ ast.Range) (sema.Import, error) {
						var elaboration *sema.Elaboration
						switch location {
						case fooLocation:
							elaboration = fooChecker.Elaboration
						case barLocation:
							elaboration = barChecker.Elaboration
						default:
							return nil, fmt.Errorf("cannot find import for: %s", location)
						}

						return sema.ElaborationImport{
							Elaboration: elaboration,
						}, nil
					},
					LocationHandler: SingleIdentifierLocationResolver(t),
				},
				Location: bazLocation,
			},
		)
		require.NoError(t, err)

		bazImportHandler := func(location common.Location) *bbq.InstructionProgram {
			switch location {
			case fooLocation:
				return fooProgram
			case barLocation:
				return barProgram
			default:
				panic(fmt.Errorf("cannot find import for: %s", location))
			}
		}

		bazCompiler := compiler.NewInstructionCompiler(
			interpreter.ProgramFromChecker(bazChecker),
			bazChecker.Location,
		)
		bazCompiler.Config.LocationHandler = SingleIdentifierLocationResolver(t)
		bazCompiler.Config.ImportHandler = bazImportHandler
		bazCompiler.Config.ElaborationResolver = func(location common.Location) (*compiler.DesugaredElaboration, error) {
			switch location {
			case fooLocation:
				return compiler.NewDesugaredElaboration(fooChecker.Elaboration), nil
			case barLocation:
				return compiler.NewDesugaredElaboration(barChecker.Elaboration), nil
			default:
				return nil, fmt.Errorf("cannot find elaboration for %s", location)
			}
		}

		bazProgram := bazCompiler.Compile()

		implProgramVMConfig := &vm.Config{
			ImportHandler: bazImportHandler,
			ContractValueHandler: func(_ *vm.Context, location common.Location) *interpreter.CompositeValue {
				switch location {
				case fooLocation:
					return fooContractValue
				case barLocation:
					return barContractValue
				default:
					assert.FailNow(t, fmt.Sprintf("invalid location %s", location))
					return nil
				}
			},
			TypeLoader: func(location common.Location, typeID interpreter.TypeID) sema.Type {

				var elaboration *sema.Elaboration

				switch location {
				case fooLocation:
					elaboration = fooChecker.Elaboration
				case barLocation:
					elaboration = barChecker.Elaboration
				default:
					assert.FailNow(t, fmt.Sprintf("invalid location %s", location))
				}

				compositeType := elaboration.CompositeType(typeID)
				if compositeType != nil {
					return compositeType
				}

				return elaboration.InterfaceType(typeID)
			},
		}

		_, bazContractValue := initializeContract(
			t,
			bazLocation,
			bazProgram,
			implProgramVMConfig,
		)

		// Get `Bar.GreetingsImpl` value

		checker, err := ParseAndCheckWithOptions(t,
			`
              import Baz from 0x03

              fun test(): Baz.GreetingImpl {
                  return Baz.GreetingImpl()
              }
            `,
			ParseAndCheckOptions{
				Config: &sema.Config{
					ImportHandler: func(_ *sema.Checker, location common.Location, _ ast.Range) (sema.Import, error) {
						var elaboration *sema.Elaboration
						switch location {
						case bazLocation:
							elaboration = bazChecker.Elaboration
						default:
							return nil, fmt.Errorf("cannot find import for: %s", location)
						}

						return sema.ElaborationImport{
							Elaboration: elaboration,
						}, nil
					},
					LocationHandler: SingleIdentifierLocationResolver(t),
				},
			},
		)
		require.NoError(t, err)

		scriptImportHandler := func(location common.Location) *bbq.InstructionProgram {
			switch location {
			case barLocation:
				return barProgram
			case bazLocation:
				return bazProgram
			default:
				panic(fmt.Errorf("cannot find import for: %s", location))
			}
		}

		comp := compiler.NewInstructionCompiler(
			interpreter.ProgramFromChecker(checker),
			checker.Location,
		)
		comp.Config.LocationHandler = SingleIdentifierLocationResolver(t)
		comp.Config.ImportHandler = scriptImportHandler

		program := comp.Compile()

		vmConfig := &vm.Config{
			ImportHandler: scriptImportHandler,
			ContractValueHandler: func(_ *vm.Context, location common.Location) *interpreter.CompositeValue {
				switch location {
				case barLocation:
					return barContractValue
				case bazLocation:
					return bazContractValue
				default:
					assert.FailNow(t, fmt.Sprintf("invalid location %s", location))
					return nil
				}
			},
			TypeLoader: func(location common.Location, typeID interpreter.TypeID) sema.Type {
				var elaboration *sema.Elaboration

				switch location {
				case barLocation:
					elaboration = barChecker.Elaboration
				case bazLocation:
					elaboration = bazChecker.Elaboration
				default:
					assert.FailNow(t, fmt.Sprintf("invalid location %s", location))
				}

				compositeType := elaboration.CompositeType(typeID)
				if compositeType != nil {
					return compositeType
				}

				return elaboration.InterfaceType(typeID)
			},
		}

		scriptVM := vm.NewVM(scriptLocation(), program, vmConfig)
		implValue, err := scriptVM.InvokeExternally("test")
		require.NoError(t, err)
		require.Equal(t, 0, scriptVM.StackSize())

		require.IsType(t, &interpreter.CompositeValue{}, implValue)
		compositeValue := implValue.(*interpreter.CompositeValue)
		require.Equal(
			t,
			common.TypeID("A.0000000000000003.Baz.GreetingImpl"),
			compositeValue.TypeID(),
		)

		// Test Script. This program only imports `Foo` statically.
		// But the argument passed into the script is of type `Baz.GreetingImpl`.
		// So the linking of `Baz` happens dynamically at runtime.
		// However, `Baz` also has an import to `Bar`. So when the
		// `Baz` is linked and imported at runtime, its imports also
		// should get linked at runtime (similar to how static linking works).

		checker, err = ParseAndCheckWithOptions(t,
			`
              import Foo from 0x01

              fun test(v: {Foo.Greetings}): String {
                  return v.sayHello()
              }
            `,
			ParseAndCheckOptions{
				Config: &sema.Config{
					ImportHandler: func(_ *sema.Checker, location common.Location, _ ast.Range) (sema.Import, error) {
						var elaboration *sema.Elaboration
						switch location {
						case fooLocation:
							elaboration = fooChecker.Elaboration
						case bazLocation:
							elaboration = bazChecker.Elaboration
						default:
							return nil, fmt.Errorf("cannot find import for: %s", location)
						}

						return sema.ElaborationImport{
							Elaboration: elaboration,
						}, nil
					},
					LocationHandler: SingleIdentifierLocationResolver(t),
				},
			},
		)
		require.NoError(t, err)

		scriptImportHandler = func(location common.Location) *bbq.InstructionProgram {
			switch location {
			case fooLocation:
				return fooProgram
			case barLocation:
				return barProgram
			case bazLocation:
				return bazProgram
			default:
				panic(fmt.Errorf("cannot find import for: %s", location))
			}
		}

		comp = compiler.NewInstructionCompiler(
			interpreter.ProgramFromChecker(checker),
			checker.Location,
		)
		comp.Config.LocationHandler = SingleIdentifierLocationResolver(t)
		comp.Config.ImportHandler = scriptImportHandler

		program = comp.Compile()

		vmConfig = &vm.Config{
			ImportHandler: scriptImportHandler,
			ContractValueHandler: func(_ *vm.Context, location common.Location) *interpreter.CompositeValue {
				switch location {
				case fooLocation:
					return fooContractValue
				case barLocation:
					return barContractValue
				case bazLocation:
					return bazContractValue
				default:
					assert.FailNow(t, fmt.Sprintf("invalid location %s", location))
					return nil
				}
			},
			TypeLoader: func(location common.Location, typeID interpreter.TypeID) sema.Type {

				var elaboration *sema.Elaboration

				switch location {
				case fooLocation:
					elaboration = fooChecker.Elaboration
				case barLocation:
					elaboration = barChecker.Elaboration
				case bazLocation:
					elaboration = bazChecker.Elaboration
				default:
					assert.FailNow(t, fmt.Sprintf("invalid location %s", location))
				}

				compositeType := elaboration.CompositeType(typeID)
				if compositeType != nil {
					return compositeType
				}

				return elaboration.InterfaceType(typeID)
			},
		}

		scriptVM = vm.NewVM(scriptLocation(), program, vmConfig)

		result, err := scriptVM.InvokeExternally("test", implValue)
		require.NoError(t, err)
		require.Equal(t, 0, scriptVM.StackSize())

		require.Equal(t, interpreter.NewUnmeteredStringValue("Hello from Bar!"), result)
	})
}

func TestArrayLiteral(t *testing.T) {

	t.Parallel()

	t.Run("array literal", func(t *testing.T) {
		t.Parallel()

		checker, err := ParseAndCheck(t, `
            fun test(): [Int] {
                return [2, 5]
            }
        `)
		require.NoError(t, err)

		comp := compiler.NewInstructionCompiler(
			interpreter.ProgramFromChecker(checker),
			checker.Location,
		)
		program := comp.Compile()

		vmConfig := &vm.Config{}
		vmInstance := vm.NewVM(scriptLocation(), program, vmConfig)

		vmContext := vmInstance.Context()

		result, err := vmInstance.InvokeExternally("test")
		require.NoError(t, err)
		require.Equal(t, 0, vmInstance.StackSize())

		require.IsType(t, &interpreter.ArrayValue{}, result)
		array := result.(*interpreter.ArrayValue)
		assert.Equal(t, 2, array.Count())
		assert.Equal(
			t,
			interpreter.NewUnmeteredIntValueFromInt64(2),
			array.Get(vmContext, vm.EmptyLocationRange, 0),
		)
		assert.Equal(
			t,
			interpreter.NewUnmeteredIntValueFromInt64(5),
			array.Get(vmContext, vm.EmptyLocationRange, 1),
		)
	})

	t.Run("array get", func(t *testing.T) {
		t.Parallel()

		checker, err := ParseAndCheck(t, `
            fun test(): Int {
                var a = [2, 5, 7, 3]
                return a[1]
            }
        `)
		require.NoError(t, err)

		comp := compiler.NewInstructionCompiler(
			interpreter.ProgramFromChecker(checker),
			checker.Location,
		)
		program := comp.Compile()

		vmConfig := &vm.Config{}
		vmInstance := vm.NewVM(scriptLocation(), program, vmConfig)

		result, err := vmInstance.InvokeExternally("test")
		require.NoError(t, err)
		require.Equal(t, 0, vmInstance.StackSize())
		assert.Equal(t, interpreter.NewUnmeteredIntValueFromInt64(5), result)
	})

	t.Run("array set", func(t *testing.T) {
		t.Parallel()

		checker, err := ParseAndCheck(t, `
            fun test(): [Int] {
                var a = [2, 5, 4]
                a[2] = 8
                return a
            }
        `)
		require.NoError(t, err)

		comp := compiler.NewInstructionCompiler(
			interpreter.ProgramFromChecker(checker),
			checker.Location,
		)
		program := comp.Compile()

		vmConfig := &vm.Config{}
		vmInstance := vm.NewVM(scriptLocation(), program, vmConfig)
		vmContext := vmInstance.Context()

		result, err := vmInstance.InvokeExternally("test")
		require.NoError(t, err)
		require.Equal(t, 0, vmInstance.StackSize())

		require.IsType(t, &interpreter.ArrayValue{}, result)
		array := result.(*interpreter.ArrayValue)
		assert.Equal(t, 3, array.Count())
		assert.Equal(t, interpreter.NewUnmeteredIntValueFromInt64(2), array.Get(vmContext, vm.EmptyLocationRange, 0))
		assert.Equal(t, interpreter.NewUnmeteredIntValueFromInt64(5), array.Get(vmContext, vm.EmptyLocationRange, 1))
		assert.Equal(t, interpreter.NewUnmeteredIntValueFromInt64(8), array.Get(vmContext, vm.EmptyLocationRange, 2))
	})
}

func TestDictionaryLiteral(t *testing.T) {

	t.Parallel()

	t.Run("dictionary literal", func(t *testing.T) {
		t.Parallel()

		checker, err := ParseAndCheck(t, `
            fun test(): {String: Int} {
                return {"b": 2, "e": 5}
            }
        `)
		require.NoError(t, err)

		comp := compiler.NewInstructionCompiler(
			interpreter.ProgramFromChecker(checker),
			checker.Location,
		)
		program := comp.Compile()

		vmConfig := &vm.Config{}
		vmInstance := vm.NewVM(scriptLocation(), program, vmConfig)
		vmContext := vmInstance.Context()

		result, err := vmInstance.InvokeExternally("test")
		require.NoError(t, err)
		require.Equal(t, 0, vmInstance.StackSize())

		require.IsType(t, &interpreter.DictionaryValue{}, result)
		dictionary := result.(*interpreter.DictionaryValue)
		assert.Equal(t, 2, dictionary.Count())
		assert.Equal(t,
			interpreter.NewUnmeteredSomeValueNonCopying(
				interpreter.NewUnmeteredIntValueFromInt64(2),
			),
			dictionary.GetKey(
				vmContext,
				vm.EmptyLocationRange,
				interpreter.NewUnmeteredStringValue("b"),
			),
		)
		assert.Equal(t,
			interpreter.NewUnmeteredSomeValueNonCopying(
				interpreter.NewUnmeteredIntValueFromInt64(5),
			),
			dictionary.GetKey(
				vmContext,
				vm.EmptyLocationRange,
				interpreter.NewUnmeteredStringValue("e"),
			),
		)
	})
}

func TestReference(t *testing.T) {

	t.Parallel()

	t.Run("method call", func(t *testing.T) {
		t.Parallel()

		code := `
            struct Foo {
                var id : String

                init(_ id: String) {
                    self.id = id
                }

                fun sayHello(_ id: Int): String {
                    return self.id
                }
            }

            fun test(): String {
                var foo = Foo("Hello from Foo!")
                var ref = &foo as &Foo
                return ref.sayHello(1)
            }
        `

		result, err := CompileAndInvoke(t, code, "test")
		require.NoError(t, err)

		require.Equal(t, interpreter.NewUnmeteredStringValue("Hello from Foo!"), result)
	})
}

func TestResource(t *testing.T) {

	t.Parallel()

	t.Run("new", func(t *testing.T) {
		t.Parallel()

		programs := map[common.Location]*CompiledProgram{}

		program := ParseCheckAndCompile(
			t,
			`
                resource Foo {
                    var id : Int

                    init(_ id: Int) {
                        self.id = id
                    }
                }

                fun test(): @Foo {
                    var i = 0
                    var r <- create Foo(5)
                    return <- r
                }
            `,
			TestLocation,
			programs,
		)

		vmConfig := PrepareVMConfig(t, nil, programs)

		vmInstance := vm.NewVM(scriptLocation(), program, vmConfig)

		vmContext := vmInstance.Context()

		result, err := vmInstance.InvokeExternally("test")
		require.NoError(t, err)
		require.Equal(t, 0, vmInstance.StackSize())

		require.IsType(t, &interpreter.CompositeValue{}, result)
		structValue := result.(*interpreter.CompositeValue)
		compositeType := structValue.StaticType(vmContext).(*interpreter.CompositeStaticType)

		require.Equal(t, "Foo", compositeType.QualifiedIdentifier)
		require.Equal(
			t,
			interpreter.NewUnmeteredIntValueFromInt64(5),
			structValue.GetMember(vmContext, vm.EmptyLocationRange, "id"),
		)
	})

	t.Run("destroy", func(t *testing.T) {
		t.Parallel()

		_, err := CompileAndInvoke(
			t,
			`
                resource Foo {
                    var id : Int

                    init(_ id: Int) {
                        self.id = id
                    }
                }

                fun test() {
                    var i = 0
                    var r <- create Foo(5)
                    destroy r
                }
            `,
			"test",
		)

		require.NoError(t, err)
	})
}

func fib(n int) int {
	if n < 2 {
		return n
	}
	return fib(n-1) + fib(n-2)
}

func BenchmarkGoFib(b *testing.B) {
	b.ReportAllocs()
	b.ResetTimer()

	for i := 0; i < b.N; i++ {
		fib(46)
	}
}

func TestDefaultFunctions(t *testing.T) {

	t.Parallel()

	t.Run("simple interface", func(t *testing.T) {
		t.Parallel()

		result, err := CompileAndInvoke(t,
			`
              struct interface IA {
                  fun test(): Int {
                      return 42
                  }
              }

              struct Test: IA {}

              fun main(): Int {
                 return Test().test()
              }
            `,
			"main",
		)

		require.NoError(t, err)
		require.Equal(t, interpreter.NewUnmeteredIntValueFromInt64(42), result)
	})

	t.Run("overridden", func(t *testing.T) {
		t.Parallel()

		result, err := CompileAndInvoke(t,
			`
              struct interface IA {
                  fun test(): Int {
                      return 41
                  }
              }

              struct Test: IA {
                  fun test(): Int {
                      return 42
                  }
              }

              fun main(): Int {
                 return Test().test()
              }
            `,
			"main",
		)

		require.NoError(t, err)
		require.Equal(t, interpreter.NewUnmeteredIntValueFromInt64(42), result)
	})

	t.Run("default method via different paths", func(t *testing.T) {

		t.Parallel()

		result, err := CompileAndInvoke(t,
			`
              struct interface A {
                  fun test(): Int {
                      return 3
                  }
              }

              struct interface B: A {}

              struct interface C: A {}

              struct D: B, C {}

              fun main(): Int {
                  let d = D()
                  return d.test()
              }
            `,
			"main",
		)

		require.NoError(t, err)
		assert.Equal(t, interpreter.NewUnmeteredIntValueFromInt64(3), result)
	})

	t.Run("in different contract", func(t *testing.T) {

		t.Parallel()

		storage := interpreter.NewInMemoryStorage(nil)

		programs := map[common.Location]*CompiledProgram{}
		contractValues := map[common.Location]*interpreter.CompositeValue{}

		vmConfig := vm.NewConfig(storage)
		vmConfig.ImportHandler = func(location common.Location) *bbq.InstructionProgram {
			program, ok := programs[location]
			if !ok {
				assert.FailNow(t, "invalid location")
			}
			return program.Program
		}
		vmConfig.ContractValueHandler = func(_ *vm.Context, location common.Location) *interpreter.CompositeValue {
			contractValue, ok := contractValues[location]
			if !ok {
				assert.FailNow(t, "invalid location")
			}
			return contractValue
		}
		vmConfig.TypeLoader = func(location common.Location, typeID interpreter.TypeID) sema.Type {
			elaboration := programs[location].DesugaredElaboration
			compositeType := elaboration.CompositeType(typeID)
			if compositeType != nil {
				return compositeType
			}

			return elaboration.InterfaceType(typeID)
		}

		var uuid uint64 = 42
		vmConfig.UUIDHandler = func() (uint64, error) {
			uuid++
			return uuid, nil
		}

		contractsAddress := common.MustBytesToAddress([]byte{0x1})

		barLocation := common.NewAddressLocation(nil, contractsAddress, "Bar")
		fooLocation := common.NewAddressLocation(nil, contractsAddress, "Foo")

		// Deploy interface contract

		barContract := `
          contract interface Bar {

              resource interface VaultInterface {

                  var balance: Int

                  fun getBalance(): Int {
                      return self.balance
                  }
              }
          }
        `

		// Only need to compile
		ParseCheckAndCompile(t, barContract, barLocation, programs)

		// Deploy contract with the implementation

		fooContract := fmt.Sprintf(
			`
              import Bar from %[1]s

              contract Foo {

                  resource Vault: Bar.VaultInterface {
                      var balance: Int

                      init(balance: Int) {
                          self.balance = balance
                      }

                      fun withdraw(amount: Int): @Vault {
                          self.balance = self.balance - amount
                          return <-create Vault(balance: amount)
                      }
                  }

                  fun createVault(balance: Int): @Vault {
                      return <- create Vault(balance: balance)
                  }
              }
            `,
			contractsAddress.HexWithPrefix(),
		)

		fooProgram := ParseCheckAndCompile(t, fooContract, fooLocation, programs)

		_, fooContractValue := initializeContract(
			t,
			fooLocation,
			fooProgram,
			vmConfig,
		)
		contractValues[fooLocation] = fooContractValue

		// Run transaction

		tx := fmt.Sprintf(
			`
              import Foo from %[1]s

              fun main(): Int {
                 var vault <- Foo.createVault(balance: 10)
                 destroy vault.withdraw(amount: 3)
                 var balance = vault.getBalance()
                 destroy vault
                 return balance
              }
            `,
			contractsAddress.HexWithPrefix(),
		)

		txLocation := NewTransactionLocationGenerator()

		txProgram := ParseCheckAndCompile(t, tx, txLocation(), programs)
		txVM := vm.NewVM(txLocation(), txProgram, vmConfig)

		result, err := txVM.InvokeExternally("main")
		require.NoError(t, err)
		require.Equal(t, 0, txVM.StackSize())
		require.Equal(t, interpreter.NewUnmeteredIntValueFromInt64(7), result)
	})

	t.Run("in different contract with nested call", func(t *testing.T) {

		t.Parallel()

		storage := interpreter.NewInMemoryStorage(nil)

		programs := map[common.Location]*CompiledProgram{}
		contractValues := map[common.Location]*interpreter.CompositeValue{}

		vmConfig := vm.NewConfig(storage)
		vmConfig.ImportHandler = func(location common.Location) *bbq.InstructionProgram {
			program, ok := programs[location]
			if !ok {
				assert.FailNow(t, "invalid location")
			}
			return program.Program
		}
		vmConfig.ContractValueHandler = func(_ *vm.Context, location common.Location) *interpreter.CompositeValue {
			contractValue, ok := contractValues[location]
			if !ok {
				assert.FailNow(t, "invalid location")
			}
			return contractValue
		}
		vmConfig.TypeLoader = func(location common.Location, typeID interpreter.TypeID) sema.Type {
			elaboration := programs[location].DesugaredElaboration
			compositeType := elaboration.CompositeType(typeID)
			if compositeType != nil {
				return compositeType
			}

			return elaboration.InterfaceType(typeID)
		}

		var uuid uint64 = 42
		vmConfig.UUIDHandler = func() (uint64, error) {
			uuid++
			return uuid, nil
		}

		contractsAddress := common.MustBytesToAddress([]byte{0x1})

		barLocation := common.NewAddressLocation(nil, contractsAddress, "Bar")
		fooLocation := common.NewAddressLocation(nil, contractsAddress, "Foo")

		// Deploy interface contract

		barContract := `
          contract interface Bar {

              resource interface HelloInterface {

                  fun sayHello(): String {
                      // Delegate the call
                      return self.sayHelloImpl()
                  }

                  access(contract) fun sayHelloImpl(): String {
                      return "Hello from HelloInterface"
                  }
              }
          }
        `

		// Only need to compile
		ParseCheckAndCompile(t, barContract, barLocation, programs)

		// Deploy contract with the implementation

		fooContract := fmt.Sprintf(
			`
              import Bar from %[1]s

              contract Foo {

                  resource Hello: Bar.HelloInterface { }

                  fun createHello(): @Hello {
                      return <- create Hello()
                  }
              }
            `,
			contractsAddress.HexWithPrefix(),
		)

		fooProgram := ParseCheckAndCompile(t, fooContract, fooLocation, programs)

		_, fooContractValue := initializeContract(
			t,
			fooLocation,
			fooProgram,
			vmConfig,
		)
		contractValues[fooLocation] = fooContractValue

		// Run transaction

		tx := fmt.Sprintf(
			`
              import Foo from %[1]s

              fun main(): String {
                 var hello <- Foo.createHello()
                 var msg = hello.sayHello()
                 destroy hello
                 return msg
              }
            `,
			contractsAddress.HexWithPrefix(),
		)

		txLocation := NewTransactionLocationGenerator()

		txProgram := ParseCheckAndCompile(t, tx, txLocation(), programs)
		txVM := vm.NewVM(txLocation(), txProgram, vmConfig)

		result, err := txVM.InvokeExternally("main")
		require.NoError(t, err)
		require.Equal(t, 0, txVM.StackSize())
		require.Equal(t, interpreter.NewUnmeteredStringValue("Hello from HelloInterface"), result)
	})

	t.Run("in different contract nested call overridden", func(t *testing.T) {

		t.Parallel()

		storage := interpreter.NewInMemoryStorage(nil)

		programs := map[common.Location]*CompiledProgram{}
		contractValues := map[common.Location]*interpreter.CompositeValue{}

		vmConfig := vm.NewConfig(storage)

		vmConfig.ImportHandler = func(location common.Location) *bbq.InstructionProgram {
			program, ok := programs[location]
			if !ok {
				assert.FailNow(t, "invalid location")
			}
			return program.Program
		}
		vmConfig.ContractValueHandler = func(_ *vm.Context, location common.Location) *interpreter.CompositeValue {
			contractValue, ok := contractValues[location]
			if !ok {
				assert.FailNow(t, "invalid location")
			}
			return contractValue
		}
		vmConfig.TypeLoader = func(location common.Location, typeID interpreter.TypeID) sema.Type {
			elaboration := programs[location].DesugaredElaboration
			compositeType := elaboration.CompositeType(typeID)
			if compositeType != nil {
				return compositeType
			}

			return elaboration.InterfaceType(typeID)
		}

		var uuid uint64 = 42
		vmConfig.UUIDHandler = func() (uint64, error) {
			uuid++
			return uuid, nil
		}

		contractsAddress := common.MustBytesToAddress([]byte{0x1})

		barLocation := common.NewAddressLocation(nil, contractsAddress, "Bar")
		fooLocation := common.NewAddressLocation(nil, contractsAddress, "Foo")

		// Deploy interface contract

		barContract := `
          contract interface Bar {

              resource interface HelloInterface {

                  fun sayHello(): String {
                      // Delegate the call
                      return self.sayHelloImpl()
                  }

                  access(contract) fun sayHelloImpl(): String {
                      return "Hello from HelloInterface"
                  }
              }
          }
        `

		// Only need to compile
		ParseCheckAndCompile(t, barContract, barLocation, programs)

		// Deploy contract with the implementation

		fooContract := fmt.Sprintf(
			`
              import Bar from %[1]s

              contract Foo {

                  resource Hello: Bar.HelloInterface {

                      // Override one of the functions (one at the bottom of the call hierarchy)
                      access(contract) fun sayHelloImpl(): String {
                          return "Hello from Hello"
                      }
                  }

                  fun createHello(): @Hello {
                      return <- create Hello()
                  }
              }
            `,
			contractsAddress.HexWithPrefix(),
		)

		fooProgram := ParseCheckAndCompile(t, fooContract, fooLocation, programs)

		_, fooContractValue := initializeContract(
			t,
			fooLocation,
			fooProgram,
			vmConfig,
		)
		contractValues[fooLocation] = fooContractValue

		// Run transaction

		tx := fmt.Sprintf(
			`
              import Foo from %[1]s

              fun main(): String {
                 var hello <- Foo.createHello()
                 var msg = hello.sayHello()
                 destroy hello
                 return msg
              }
            `,
			contractsAddress.HexWithPrefix(),
		)

		txLocation := NewTransactionLocationGenerator()

		txProgram := ParseCheckAndCompile(t, tx, txLocation(), programs)
		txVM := vm.NewVM(txLocation(), txProgram, vmConfig)

		result, err := txVM.InvokeExternally("main")
		require.NoError(t, err)
		require.Equal(t, 0, txVM.StackSize())
		require.Equal(t, interpreter.NewUnmeteredStringValue("Hello from Hello"), result)
	})
}

func TestFunctionPreConditions(t *testing.T) {

	t.Parallel()

	t.Run("failed", func(t *testing.T) {

		t.Parallel()

		_, err := CompileAndInvoke(t,
			`
              fun main(x: Int): Int {
                  pre {
                      x == 0
                  }
                  return x
              }
            `,
			"main",
			interpreter.NewUnmeteredIntValueFromInt64(3),
		)

		require.Error(t, err)
		assert.ErrorContains(t, err, "pre/post condition failed")
	})

	t.Run("failed with message", func(t *testing.T) {

		t.Parallel()

		_, err := CompileAndInvoke(t,
			`
              fun main(x: Int): Int {
                  pre {
                      x == 0: "x must be zero"
                  }
                  return x
              }
            `,
			"main",
			interpreter.NewUnmeteredIntValueFromInt64(3),
		)

		require.Error(t, err)
		assert.ErrorContains(t, err, "x must be zero")
	})

	t.Run("passed", func(t *testing.T) {

		t.Parallel()

		result, err := CompileAndInvoke(t,
			`
              fun main(x: Int): Int {
                  pre {
                      x != 0
                  }
                  return x
              }
            `,
			"main",
			interpreter.NewUnmeteredIntValueFromInt64(3),
		)

		require.NoError(t, err)
		assert.Equal(t, interpreter.NewUnmeteredIntValueFromInt64(3), result)
	})

	t.Run("inherited", func(t *testing.T) {

		t.Parallel()

		_, err := CompileAndInvoke(t,
			`
              struct interface A {
                  fun test(_ a: Int): Int {
                      pre { a > 10: "a must be larger than 10" }
                  }
              }

              struct interface B: A {
                  fun test(_ a: Int): Int
              }

              struct C: B {
                  fun test(_ a: Int): Int {
                      return a + 3
                  }
              }

              fun main(_ a: Int): Int {
                  let c = C()
                  return c.test(a)
              }
            `,
			"main",
			interpreter.NewUnmeteredIntValueFromInt64(4),
		)

		require.Error(t, err)
		assert.ErrorContains(t, err, "a must be larger than 10")
	})

	t.Run("inherited with different param names", func(t *testing.T) {

		t.Parallel()

		_, err := CompileAndInvoke(t,
			`
              struct interface A {
                  fun test(a x: Int): Int {
                      pre { x > 10: "a must be larger than 10" }
                  }
              }

              struct interface B: A {
                  fun test(a y: Int): Int
              }

              struct C: B {
                  fun test(a z: Int): Int {
                      return z + 3
                  }
              }

              fun main(_ a: Int): Int {
                  let c = C()
                  return c.test(a: a)
              }
            `,
			"main",
			interpreter.NewUnmeteredIntValueFromInt64(4),
		)

		require.Error(t, err)
		assert.ErrorContains(t, err, "a must be larger than 10")
	})

	t.Run("inherited with different param names, conflict with local vars", func(t *testing.T) {

		t.Parallel()

		_, err := CompileAndInvoke(t,
			`
              struct interface A {
                  fun test(a x: Int): Int {
                      pre { x > 10: "a must be larger than 10" }
                  }
              }

              struct interface B: A {
                  fun test(a y: Int): Int
              }

              // Just a global declaration with conflicting names 'x'
              fun x() {}

              struct C: B {
                  fun test(a z: Int): Int {
                      // condition is inherited as:
                      //    'pre { x > 10: "a must be larger than 10" }'
                      // Referring to 'x', instead of 'z'.

                      // Just another local variable with conflicting names 'x'
                      var x = 45

                      return z + 3
                  }
              }

              fun main(_ a: Int): Int {
                  let c = C()
                  return c.test(a: a)
              }
            `,
			"main",
			interpreter.NewUnmeteredIntValueFromInt64(4),
		)

		require.Error(t, err)
		assert.ErrorContains(t, err, "a must be larger than 10")
	})

	t.Run("pre conditions order", func(t *testing.T) {

		t.Parallel()

		code := `
          struct A: B {
              fun test() {
                  pre { conditionLog("A") }
              }
          }

          struct interface B: C, D {
              fun test() {
                  pre { conditionLog("B") }
              }
          }

          struct interface C: E, F {
              fun test() {
                  pre { conditionLog("C") }
              }
          }

          struct interface D: F {
              fun test() {
                  pre { conditionLog("D") }
              }
          }

          struct interface E {
              fun test() {
                  pre { conditionLog("E") }
              }
          }

          struct interface F {
              fun test() {
                  pre { conditionLog("F") }
              }
          }

          fun main() {
              let a = A()
              a.test()
          }
        `

		_, logs, err := CompileAndInvokeWithConditionLogs(
			t,
			code,
			"main",
		)
		require.NoError(t, err)

		// The pre-conditions of the interfaces are executed first, with depth-first pre-order traversal.
		// The pre-condition of the concrete type is executed at the end, after the interfaces.
		assert.Equal(t, []string{"\"B\"", "\"C\"", "\"E\"", "\"F\"", "\"D\"", "\"A\""}, logs)
	})

	t.Run("in different contract with nested call", func(t *testing.T) {

		t.Parallel()

		storage := interpreter.NewInMemoryStorage(nil)

		programs := map[common.Location]*CompiledProgram{}
		contractValues := map[common.Location]*interpreter.CompositeValue{}
		var logs []string

		vmConfig := vm.NewConfig(storage)
		vmConfig.ImportHandler = func(location common.Location) *bbq.InstructionProgram {
			program, ok := programs[location]
			if !ok {
				assert.FailNow(t, "invalid location")
			}
			return program.Program
		}
		vmConfig.ContractValueHandler = func(_ *vm.Context, location common.Location) *interpreter.CompositeValue {
			contractValue, ok := contractValues[location]
			if !ok {
				assert.FailNow(t, "invalid location")
			}
			return contractValue
		}
		vmConfig.TypeLoader = func(location common.Location, typeID interpreter.TypeID) sema.Type {
			elaboration := programs[location].DesugaredElaboration
			compositeType := elaboration.CompositeType(typeID)
			if compositeType != nil {
				return compositeType
			}

			return elaboration.InterfaceType(typeID)
		}

		vmConfig.BuiltinGlobalsProvider = NewVMBuiltinGlobalsProviderWithDefaultsPanicAndConditionLog(&logs)

		activation := sema.NewVariableActivation(sema.BaseValueActivation)
		activation.DeclareValue(stdlib.VMPanicFunction)
		activation.DeclareValue(newConditionLogFunction(nil))

		contractsAddress := common.MustBytesToAddress([]byte{0x1})

		barLocation := common.NewAddressLocation(nil, contractsAddress, "Bar")
		fooLocation := common.NewAddressLocation(nil, contractsAddress, "Foo")

		// Deploy interface contract

		barContract := `
          contract interface Bar {

              struct interface E {

                  fun test() {
                      pre { self.printFromE("E") }
                  }

                  view fun printFromE(_ msg: String): Bool {
                      conditionLog("Bar.".concat(msg))
                      return true
                  }
              }

              struct interface F {

                  fun test() {
                      pre { self.printFromF("F") }
                  }

                  view fun printFromF(_ msg: String): Bool {
                      conditionLog("Bar.".concat(msg))
                      return true
                  }
              }
          }
        `

		compilerConfig := &compiler.Config{
			BuiltinGlobalsProvider: CompilerDefaultBuiltinGlobalsWithDefaultsAndConditionLog,
		}

		// Only need to compile
		_ = ParseCheckAndCompileCodeWithOptions(
			t,
			barContract,
			barLocation,
			ParseCheckAndCompileOptions{
				CompilerConfig: compilerConfig,
				ParseAndCheckOptions: &ParseAndCheckOptions{
					Location: barLocation,
					Config: &sema.Config{
						LocationHandler: SingleIdentifierLocationResolver(t),
						BaseValueActivationHandler: func(location common.Location) *sema.VariableActivation {
							return activation
						},
					},
				},
			},
			programs,
		)

		// Deploy contract with the implementation

		fooContract := fmt.Sprintf(
			`
              import Bar from %[1]s

              contract Foo {

                  struct interface B: C, D {
                      fun test() {
                          pre { Foo.printFromFoo("B") }
                      }
                  }

                  struct interface C: Bar.E, Bar.F {
                      fun test() {
                          pre { Foo.printFromFoo("C") }
                      }
                  }

                  struct interface D: Bar.F {
                      fun test() {
                          pre { Foo.printFromFoo("D") }
                      }
                  }

                  view fun printFromFoo(_ msg: String): Bool {
                      conditionLog("Foo.".concat(msg))
                      return true
                  }
              }
            `,
			contractsAddress.HexWithPrefix(),
		)

		fooProgram := ParseCheckAndCompileCodeWithOptions(
			t,
			fooContract,
			fooLocation,
			ParseCheckAndCompileOptions{
				CompilerConfig: compilerConfig,
				ParseAndCheckOptions: &ParseAndCheckOptions{
					Location: fooLocation,
					Config: &sema.Config{
						LocationHandler: SingleIdentifierLocationResolver(t),
						BaseValueActivationHandler: func(location common.Location) *sema.VariableActivation {
							return activation
						},
					},
				},
			},
			programs,
		)

		_, fooContractValue := initializeContract(
			t,
			fooLocation,
			fooProgram,
			vmConfig,
		)
		contractValues[fooLocation] = fooContractValue

		// Run script

		code := fmt.Sprintf(
			`
              import Foo from %[1]s

              struct A: Foo.B {
                  fun test() {
                      pre { conditionLog("A") }
                  }
              }

              fun main() {
                  let a = A()
                  a.test()
              }
            `,
			contractsAddress.HexWithPrefix(),
		)

		location := common.ScriptLocation{0x1}

		_, err := compileAndInvokeWithOptionsAndPrograms(
			t,
			code,
			"main",
			CompilerAndVMOptions{
				ParseCheckAndCompileOptions: ParseCheckAndCompileOptions{
					CompilerConfig: compilerConfig,
					ParseAndCheckOptions: &ParseAndCheckOptions{
						Location: location,
						Config: &sema.Config{
							LocationHandler: SingleIdentifierLocationResolver(t),
							BaseValueActivationHandler: func(location common.Location) *sema.VariableActivation {
								return activation
							},
						},
					},
				},
				VMConfig: vmConfig,
			},
			programs,
		)
		require.NoError(t, err)
		assert.Equal(t, []string{"\"Foo.B\"", "\"Foo.C\"", "\"Bar.E\"", "\"Bar.F\"", "\"Foo.D\"", "\"A\""}, logs)
	})
}

func TestFunctionPostConditions(t *testing.T) {

	t.Parallel()

	t.Run("failed", func(t *testing.T) {

		t.Parallel()

		_, err := CompileAndInvoke(t,
			`
              fun main(x: Int): Int {
                  post {
                      x == 0
                  }
                  return x
              }
            `,
			"main",
			interpreter.NewUnmeteredIntValueFromInt64(3),
		)

		require.Error(t, err)
		assert.ErrorContains(t, err, "pre/post condition failed")
	})

	t.Run("failed with message", func(t *testing.T) {

		t.Parallel()

		_, err := CompileAndInvoke(t,
			`
              fun main(x: Int): Int {
                  post {
                      x == 0: "x must be zero"
                  }
                  return x
              }
            `,
			"main",
			interpreter.NewUnmeteredIntValueFromInt64(3),
		)

		require.Error(t, err)
		assert.ErrorContains(t, err, "x must be zero")
	})

	t.Run("passed", func(t *testing.T) {

		t.Parallel()

		result, err := CompileAndInvoke(t,
			`
              fun main(x: Int): Int {
                  post {
                      x != 0
                  }
                  return x
              }
            `,
			"main",
			interpreter.NewUnmeteredIntValueFromInt64(3),
		)

		require.NoError(t, err)
		assert.Equal(t, interpreter.NewUnmeteredIntValueFromInt64(3), result)
	})

	t.Run("test on local var", func(t *testing.T) {

		t.Parallel()

		result, err := CompileAndInvoke(t,
			`
              fun main(x: Int): Int {
                  post {
                      y == 5
                  }
                  var y = x + 2
                  return y
              }
            `,
			"main",
			interpreter.NewUnmeteredIntValueFromInt64(3),
		)

		require.NoError(t, err)
		assert.Equal(t, interpreter.NewUnmeteredIntValueFromInt64(5), result)
	})

	t.Run("test on local var failed with message", func(t *testing.T) {

		t.Parallel()

		_, err := CompileAndInvoke(t,
			`
              fun main(x: Int): Int {
                  post {
                      y == 5: "x must be 5"
                  }
                  var y = x + 2
                  return y
              }
            `,
			"main",
			interpreter.NewUnmeteredIntValueFromInt64(4),
		)

		require.Error(t, err)
		assert.ErrorContains(t, err, "x must be 5")
	})

	t.Run("post conditions order", func(t *testing.T) {

		t.Parallel()

		_, logs, err := CompileAndInvokeWithConditionLogs(
			t,
			`
              struct A: B {
                  fun test() {
                      post { conditionLog("A") }
                  }
              }

              struct interface B: C, D {
                  fun test() {
                      post { conditionLog("B") }
                  }
              }

              struct interface C: E, F {
                  fun test() {
                      post { conditionLog("C") }
                  }
              }

              struct interface D: F {
                  fun test() {
                      post { conditionLog("D") }
                  }
              }

              struct interface E {
                  fun test() {
                      post { conditionLog("E") }
                  }
              }

              struct interface F {
                  fun test() {
                      post { conditionLog("F") }
                  }
              }

              fun main() {
                  let a = A()
                  a.test()
              }
            `,
			"main",
		)
		require.NoError(t, err)

		// The post-condition of the concrete type is executed first, before the interfaces.
		// The post-conditions of the interfaces are executed after that, with the reversed depth-first pre-order.
		assert.Equal(t, []string{"\"A\"", "\"D\"", "\"F\"", "\"E\"", "\"C\"", "\"B\""}, logs)
	})

	t.Run("result var failed", func(t *testing.T) {

		t.Parallel()

		_, err := CompileAndInvoke(t,
			`
              fun main(x: Int): Int {
                  post {
                      result == 0: "x must be zero"
                  }
                  return x
              }
            `,
			"main",
			interpreter.NewUnmeteredIntValueFromInt64(3),
		)

		require.Error(t, err)
		assert.ErrorContains(t, err, "x must be zero")
	})

	t.Run("result var passed", func(t *testing.T) {

		t.Parallel()

		result, err := CompileAndInvoke(t,
			`
              fun main(x: Int): Int {
                  post {
                      result != 0
                  }
                  return x
              }
            `,
			"main",
			interpreter.NewUnmeteredIntValueFromInt64(3),
		)

		require.NoError(t, err)
		assert.Equal(t, interpreter.NewUnmeteredIntValueFromInt64(3), result)
	})

	t.Run("result var in inherited condition", func(t *testing.T) {

		t.Parallel()

		_, err := CompileAndInvoke(t,
			`
              struct interface A {
                  fun test(_ a: Int): Int {
                      post { result > 10: "result must be larger than 10" }
                  }
              }

              struct interface B: A {
                  fun test(_ a: Int): Int
              }

              struct C: B {
                  fun test(_ a: Int): Int {
                      return a + 3
                  }
              }

              fun main(_ a: Int): Int {
                  let c = C()
                  return c.test(a)
              }
            `,
			"main",
			interpreter.NewUnmeteredIntValueFromInt64(4),
		)

		require.Error(t, err)
		assert.ErrorContains(t, err, "result must be larger than 10")
	})

	t.Run("resource typed result var passed", func(t *testing.T) {

		t.Parallel()

		result, err := CompileAndInvoke(t,
			`
              resource R {
                  var i: Int
                  init() {
                      self.i = 4
                  }
              }

              fun main(): @R {
                  post {
                      result.i > 0
                  }

                  return <- create R()
              }
            `,
			"main",
		)

		require.NoError(t, err)
		assert.IsType(t, &interpreter.CompositeValue{}, result)
	})

	t.Run("resource typed result var failed", func(t *testing.T) {

		t.Parallel()

		_, err := CompileAndInvoke(t,
			`
              resource R {
                  var i: Int
                  init() {
                      self.i = 4
                  }
              }

              fun main(): @R {
                  post {
                      result.i > 10
                  }


                  return <- create R()
              }
            `,
			"main",
		)

		require.Error(t, err)
		assert.ErrorContains(t, err, "pre/post condition failed")
	})

	t.Run("inherited with different param names", func(t *testing.T) {

		t.Parallel()

		_, err := CompileAndInvoke(t,
			`
              struct interface A {
                  fun test(a x: Int): Int {
                      post { x > 10: "a must be larger than 10" }
                  }
              }

              struct interface B: A {
                  fun test(a y: Int): Int
              }

              struct C: B {
                  fun test(a z: Int): Int {
                      return z + 3
                  }
              }

              fun main(_ a: Int): Int {
                  let c = C()
                  return c.test(a: a)
              }
            `,
			"main",
			interpreter.NewUnmeteredIntValueFromInt64(4),
		)

		require.Error(t, err)
		assert.ErrorContains(t, err, "a must be larger than 10")
	})
}

func TestIfLet(t *testing.T) {

	t.Parallel()

	test := func(t *testing.T, argument vm.Value) vm.Value {
		result, err := CompileAndInvoke(t,
			`
              fun main(x: Int?): Int {
                  if let y = x {
                     return y
                  } else {
                     return 2
                  }
              }
            `,
			"main",
			argument,
		)
		require.NoError(t, err)
		return result
	}

	t.Run("some", func(t *testing.T) {

		t.Parallel()

		actual := test(t,
			interpreter.NewUnmeteredSomeValueNonCopying(
				interpreter.NewUnmeteredIntValueFromInt64(1),
			),
		)
		assert.Equal(t, interpreter.NewUnmeteredIntValueFromInt64(1), actual)
	})

	t.Run("nil", func(t *testing.T) {

		t.Parallel()

		actual := test(t, interpreter.NilValue{})
		assert.Equal(t, interpreter.NewUnmeteredIntValueFromInt64(2), actual)
	})
}

func TestIfLetScope(t *testing.T) {

	t.Parallel()

	test := func(t *testing.T, argument vm.Value) vm.Value {
		result, err := CompileAndInvoke(t,
			`
              fun test(y: Int?): Int {
                  let x = 1
                  var z = 0
                  if let x = y {
                      z = x
                  } else {
                      z = x
                  }
                  return x + z
              }
            `,
			"test",
			argument,
		)
		require.NoError(t, err)
		return result
	}

	t.Run("some", func(t *testing.T) {

		t.Parallel()

		actual := test(t,
			interpreter.NewUnmeteredSomeValueNonCopying(
				interpreter.NewUnmeteredIntValueFromInt64(10),
			),
		)
		assert.Equal(t, interpreter.NewUnmeteredIntValueFromInt64(11), actual)
	})

	t.Run("nil", func(t *testing.T) {

		t.Parallel()

		actual := test(t, interpreter.NilValue{})
		assert.Equal(t, interpreter.NewUnmeteredIntValueFromInt64(2), actual)
	})
}

func TestSwitch(t *testing.T) {

	t.Parallel()

	t.Run("1", func(t *testing.T) {
		t.Parallel()

		result, err := CompileAndInvoke(t,
			`
              fun test(x: Int): Int {
                  var a = 0
                  switch x {
                      case 1:
                          a = a + 1
                      case 2:
                          a = a + 2
                      default:
                          a = a + 3
                  }
                  return a
              }
            `,
			"test",
			interpreter.NewUnmeteredIntValueFromInt64(1),
		)
		require.NoError(t, err)
		assert.Equal(t, interpreter.NewUnmeteredIntValueFromInt64(1), result)
	})

	t.Run("2", func(t *testing.T) {
		t.Parallel()

		result, err := CompileAndInvoke(t,
			`
              fun test(x: Int): Int {
                  var a = 0
                  switch x {
                      case 1:
                          a = a + 1
                      case 2:
                          a = a + 2
                      default:
                          a = a + 3
                  }
                  return a
              }
            `,
			"test",
			interpreter.NewUnmeteredIntValueFromInt64(2),
		)
		require.NoError(t, err)
		assert.Equal(t, interpreter.NewUnmeteredIntValueFromInt64(2), result)
	})

	t.Run("4", func(t *testing.T) {
		t.Parallel()

		result, err := CompileAndInvoke(t,
			`
              fun test(x: Int): Int {
                  var a = 0
                  switch x {
                      case 1:
                          a = a + 1
                      case 2:
                          a = a + 2
                      default:
                          a = a + 3
                  }
                  return a
              }
            `,
			"test",
			interpreter.NewUnmeteredIntValueFromInt64(4),
		)
		require.NoError(t, err)
		assert.Equal(t, interpreter.NewUnmeteredIntValueFromInt64(3), result)
	})
}

func TestDefaultFunctionsWithConditions(t *testing.T) {

	t.Parallel()

	t.Run("default in parent, conditions in child", func(t *testing.T) {
		t.Parallel()

		_, logs, err := CompileAndInvokeWithConditionLogs(t,
			`
              struct interface Foo {
                  fun test(_ a: Int) {
                      conditionLog("invoked Foo.test()")
                  }
              }

              struct interface Bar: Foo {
                  fun test(_ a: Int) {
                      pre {
                           conditionLog("invoked Bar.test() pre-condition")
                      }

                      post {
                           conditionLog("invoked Bar.test() post-condition")
                      }
                  }
              }

              struct Test: Bar {}

              fun main() {
                 Test().test(5)
              }
            `,
			"main",
		)

		require.NoError(t, err)
		require.Equal(
			t,
			[]string{
				"\"invoked Bar.test() pre-condition\"",
				"\"invoked Foo.test()\"",
				"\"invoked Bar.test() post-condition\"",
			},
			logs,
		)
	})

	t.Run("default and conditions in parent, more conditions in child", func(t *testing.T) {
		t.Parallel()

		_, logs, err := CompileAndInvokeWithConditionLogs(t,
			`
              struct interface Foo {
                  fun test(_ a: Int) {
                      pre {
                           conditionLog("invoked Foo.test() pre-condition")
                      }
                      post {
                           conditionLog("invoked Foo.test() post-condition")
                      }
                      conditionLog("invoked Foo.test()")
                  }
              }

              struct interface Bar: Foo {
                  fun test(_ a: Int) {
                      pre {
                           conditionLog("invoked Bar.test() pre-condition")
                      }

                      post {
                           conditionLog("invoked Bar.test() post-condition")
                      }
                  }
              }

              struct Test: Bar {}

              fun main() {
                 Test().test(5)
              }
            `,
			"main",
		)

		require.NoError(t, err)
		require.Equal(
			t,
			[]string{
				"\"invoked Bar.test() pre-condition\"",
				"\"invoked Foo.test() pre-condition\"",
				"\"invoked Foo.test()\"",
				"\"invoked Foo.test() post-condition\"",
				"\"invoked Bar.test() post-condition\"",
			},
			logs,
		)
	})

}

func TestBeforeFunctionInPostConditions(t *testing.T) {

	t.Parallel()

	t.Run("condition in same type", func(t *testing.T) {
		t.Parallel()

		var logs []string

		_, logs, err := CompileAndInvokeWithConditionLogs(t,
			`
              struct Test {
                  var i: Int

                  init() {
                      self.i = 2
                  }

                  fun test() {
                      post {
                          conditionLog(before(self.i).toString())
                          conditionLog(self.i.toString())
                      }
                      self.i = 5
                  }
              }

              fun main() {
                 Test().test()
              }
            `,
			"main",
		)

		require.NoError(t, err)
		require.Equal(
			t,
			[]string{
				"\"2\"",
				"\"5\"",
			},
			logs,
		)
	})

	t.Run("inherited condition", func(t *testing.T) {
		t.Parallel()

		_, logs, err := CompileAndInvokeWithConditionLogs(t,
			`
                struct interface Foo {
                    var i: Int

                    fun test() {
                        post {
                            conditionLog(before(self.i).toString())
                            conditionLog(self.i.toString())
                        }
                        self.i = 5
                    }
                }

                struct Test: Foo {
                    var i: Int

                    init() {
                        self.i = 2
                    }
                }

                fun main() {
                    Test().test()
                }
            `,
			"main",
		)

		require.NoError(t, err)
		require.Equal(
			t,
			[]string{
				"\"2\"",
				"\"5\"",
			},
			logs,
		)
	})

	t.Run("multiple inherited conditions", func(t *testing.T) {
		t.Parallel()

		_, logs, err := CompileAndInvokeWithConditionLogs(t,
			`
              struct interface Foo {
                  var i: Int

                  fun test() {
                      post {
                          conditionLog(before(self.i).toString())
                          conditionLog(before(self.i + 1).toString())
                          conditionLog(self.i.toString())
                      }
                      self.i = 8
                  }
              }

              struct interface Bar: Foo {
                  var i: Int

                  fun test() {
                      post {
                          conditionLog(before(self.i + 3).toString())
                      }
                  }
              }


              struct Test: Bar {
                  var i: Int

                  init() {
                      self.i = 2
                  }
              }

              fun main() {
                  Test().test()
              }
            `,
			"main",
		)

		require.NoError(t, err)
		require.Equal(
			t,
			[]string{"\"2\"", "\"3\"", "\"8\"", "\"5\""},
			logs,
		)
	})

	t.Run("resource access in inherited before-statement", func(t *testing.T) {

		t.Parallel()

		_, err := CompileAndInvoke(t,
			`
              resource interface RI {
                  var i: Int

                  fun test(_ r: @R) {
                      post {
                          before(r.i) == 4
                      }
                  }
              }

              resource R: RI {
                  var i: Int
                  init() {
                      self.i = 4
                  }

                  fun test(_ r: @R) {
                      destroy r
                  }
              }

              fun main() {
                  var r1 <- create R()
                  var r2 <- create R()

                  r1.test(<- r2)

                  destroy r1
              }
            `,
			"main",
		)

		require.NoError(t, err)
	})
}

func TestEmit(t *testing.T) {

	t.Parallel()

	var eventEmitted bool

	vmConfig := vm.NewConfig(interpreter.NewInMemoryStorage(nil))
	vmConfig.OnEventEmitted = func(
		context interpreter.ValueExportContext,
		locationRange interpreter.LocationRange,
		eventType *sema.CompositeType,
		eventFields []interpreter.Value,
	) error {
		require.False(t, eventEmitted)
		eventEmitted = true

		assert.Equal(t,
			[]interpreter.Value{
				interpreter.NewUnmeteredIntValueFromInt64(1),
			},
			eventFields,
		)

		assert.Equal(t,
			TestLocation.TypeID(nil, "Inc"),
			eventType.ID(),
		)

		return nil
	}

	_, err := CompileAndInvokeWithOptions(t,
		`
          event Inc(val: Int)

          fun test(x: Int) {
              emit Inc(val: x)
          }
        `,
		"test",
		CompilerAndVMOptions{
			VMConfig: vmConfig,
		},
		interpreter.NewUnmeteredIntValueFromInt64(1),
	)
	require.NoError(t, err)

	require.True(t, eventEmitted)
}

func TestCasting(t *testing.T) {

	t.Parallel()

	t.Run("simple cast success", func(t *testing.T) {
		t.Parallel()

		result, err := CompileAndInvoke(t,
			`
              fun test(x: Int): AnyStruct {
                  return x as Int?
              }
            `,
			"test",
			interpreter.NewUnmeteredIntValueFromInt64(2),
		)
		require.NoError(t, err)
		assert.Equal(t, interpreter.NewUnmeteredSomeValueNonCopying(interpreter.NewUnmeteredIntValueFromInt64(2)), result)
	})

	t.Run("force cast success", func(t *testing.T) {
		t.Parallel()

		result, err := CompileAndInvoke(t,
			`
              fun test(x: AnyStruct): Int {
                  return x as! Int
              }
            `,
			"test",
			interpreter.NewUnmeteredIntValueFromInt64(2),
		)
		require.NoError(t, err)
		assert.Equal(t, interpreter.NewUnmeteredIntValueFromInt64(2), result)
	})

	t.Run("force cast fail", func(t *testing.T) {
		t.Parallel()

		_, err := CompileAndInvoke(t,
			`
              fun test(x: AnyStruct): Int {
                  return x as! Int
              }
            `,
			"test",
			interpreter.TrueValue,
		)
		require.Error(t, err)
		assert.Equal(
			t,
			&interpreter.ForceCastTypeMismatchError{
				ExpectedType: sema.IntType,
				ActualType:   sema.BoolType,
				LocationRange: interpreter.LocationRange{
					Location: TestLocation,
					HasPosition: bbq.Position{
						StartPos: ast.Position{
							Offset: 70,
							Line:   3,
							Column: 25,
						},
						EndPos: ast.Position{
							Offset: 78,
							Line:   3,
							Column: 33,
						},
					},
				},
			},
			err,
		)
	})

	t.Run("failable cast success", func(t *testing.T) {
		t.Parallel()

		result, err := CompileAndInvoke(t,
			`
              fun test(x: AnyStruct): Int? {
                  return x as? Int
              }
            `,
			"test",
			interpreter.NewUnmeteredIntValueFromInt64(2),
		)
		require.NoError(t, err)
		assert.Equal(t, interpreter.NewUnmeteredSomeValueNonCopying(interpreter.NewUnmeteredIntValueFromInt64(2)), result)
	})

	t.Run("failable cast fail", func(t *testing.T) {
		t.Parallel()

		result, err := CompileAndInvoke(t,
			`
              fun test(x: AnyStruct): Int? {
                  return x as? Int
              }
            `,
			"test",
			interpreter.TrueValue,
		)
		require.NoError(t, err)
		assert.Equal(t, interpreter.Nil, result)
	})
}

func TestBlockScope(t *testing.T) {

	t.Parallel()

	test := func(t *testing.T, argument vm.Value) vm.Value {

		result, err := CompileAndInvoke(t,
			`
                fun test(y: Bool): Int {
                    let x = 1
                    if y {
                        let x = 2
                    } else {
                        let x = 3
                    }
                    return x
                }
            `,
			"test",
			argument,
		)
		require.NoError(t, err)
		return result
	}

	t.Run("true", func(t *testing.T) {
		t.Parallel()

		actual := test(t, interpreter.TrueValue)
		require.Equal(t, interpreter.NewUnmeteredIntValueFromInt64(1), actual)
	})

	t.Run("false", func(t *testing.T) {
		t.Parallel()

		actual := test(t, interpreter.FalseValue)
		require.Equal(t, interpreter.NewUnmeteredIntValueFromInt64(1), actual)
	})
}

func TestBlockScope2(t *testing.T) {

	t.Parallel()

	test := func(t *testing.T, argument vm.Value) vm.Value {

		result, err := CompileAndInvoke(t,
			`
                fun test(y: Bool): Int {
                    let x = 1
                    var z = 0
                    if y {
                        var x = x
                        x = 2
                        z = x
                    } else {
                        var x = x
                        x = 3
                        z = x
                    }
                    return x + z
                }
            `,
			"test",
			argument,
		)
		require.NoError(t, err)
		return result
	}

	t.Run("true", func(t *testing.T) {
		t.Parallel()

		actual := test(t, interpreter.TrueValue)
		require.Equal(t, interpreter.NewUnmeteredIntValueFromInt64(3), actual)
	})

	t.Run("false", func(t *testing.T) {
		t.Parallel()

		actual := test(t, interpreter.FalseValue)
		require.Equal(t, interpreter.NewUnmeteredIntValueFromInt64(4), actual)
	})
}

func TestIntegers(t *testing.T) {

	t.Parallel()

	test := func(integerType sema.Type) {

		t.Run(integerType.String(), func(t *testing.T) {

			t.Parallel()

			result, err := CompileAndInvoke(t,
				fmt.Sprintf(`
                        fun test(): %s {
                            return 2 + 3
                        }
                    `,
					integerType,
				),
				"test",
			)
			require.NoError(t, err)

			assert.Equal(t, "5", result.String())
			assert.Equal(t,
				integerType,
				interpreter.MustConvertStaticToSemaType(result.StaticType(nil), nil),
			)
		})
	}

	for _, integerType := range common.Concat(
		sema.AllUnsignedIntegerTypes,
		sema.AllSignedIntegerTypes,
	) {
		test(integerType)
	}
}

func TestAddress(t *testing.T) {

	t.Parallel()

	result, err := CompileAndInvoke(t,
		`
            fun test(): Address {
                return 0x2
            }
        `,
		"test",
	)
	require.NoError(t, err)

	assert.Equal(t, "0x0000000000000002", result.String())
	assert.Equal(t,
		interpreter.PrimitiveStaticTypeAddress,
		result.StaticType(nil),
	)
}

func TestFixedPoint(t *testing.T) {

	t.Parallel()

	test := func(fixedPointType sema.Type) {

		t.Run(fixedPointType.String(), func(t *testing.T) {

			t.Parallel()

			result, err := CompileAndInvoke(t,
				fmt.Sprintf(`
                        fun test(): %s {
                            return 2.1 + 7.9
                        }
                    `,
					fixedPointType,
				),
				"test",
			)
			require.NoError(t, err)

			assert.Equal(t, "10.00000000", result.String())
			assert.Equal(t,
				fixedPointType,
				interpreter.MustConvertStaticToSemaType(result.StaticType(nil), nil),
			)
		})
	}

	for _, fixedPointType := range common.Concat(
		sema.AllUnsignedFixedPointTypes,
		sema.AllSignedFixedPointTypes,
	) {
		test(fixedPointType)
	}
}

func TestForLoop(t *testing.T) {

	t.Parallel()

	t.Run("array", func(t *testing.T) {
		t.Parallel()

		result, err := CompileAndInvoke(t,
			`
                fun test(): Int {
                    var array = [5, 6, 7, 8]
                    var sum = 0
                    for e in array {
                        sum = sum + e
                    }

                    return sum
                }
            `,
			"test",
		)
		require.NoError(t, err)
		assert.Equal(t, interpreter.NewUnmeteredIntValueFromInt64(26), result)
	})

	t.Run("array with index", func(t *testing.T) {
		t.Parallel()

		result, err := CompileAndInvoke(t,
			`
                fun test(): String {
                    var array = ["a", "b", "c", "d"]
                    var keys = ""
                    var values = ""
                    for i, e in array {
                        keys = keys.concat(i.toString())
                        values = values.concat(e)
                    }

                    return keys.concat("_").concat(values)
                }
            `,
			"test",
		)
		require.NoError(t, err)
		assert.Equal(t, interpreter.NewUnmeteredStringValue("0123_abcd"), result)
	})

	t.Run("array loop scoping", func(t *testing.T) {
		t.Parallel()

		result, err := CompileAndInvoke(t,
			`
                fun test(): String {
                    var array = [5, 6, 7, 8]

                    var offset = 10
                    var values = ""

                    for e in array {
                        var offset = 1
                        var e = e + offset
                        values = values.concat(e.toString())
                    }

                    return values
                }
            `,
			"test",
		)
		require.NoError(t, err)
		assert.Equal(t, interpreter.NewUnmeteredStringValue("6789"), result)
	})
}

func TestCompileIf(t *testing.T) {

	t.Parallel()

	test := func(t *testing.T, argument vm.Value) vm.Value {
		result, err := CompileAndInvoke(t,
			`
                fun test(x: Bool): Int {
                    var y = 0
                    if x {
                        y = 1
                    } else {
                        y = 2
                    }
                    return y
                }
            `,
			"test",
			argument,
		)
		require.NoError(t, err)
		return result
	}

	t.Run("true", func(t *testing.T) {
		t.Parallel()

		actual := test(t, interpreter.TrueValue)
		require.Equal(t, interpreter.NewUnmeteredIntValueFromInt64(1), actual)
	})

	t.Run("false", func(t *testing.T) {
		t.Parallel()

		actual := test(t, interpreter.FalseValue)
		require.Equal(t, interpreter.NewUnmeteredIntValueFromInt64(2), actual)
	})
}

func TestCompileConditional(t *testing.T) {

	t.Parallel()

	test := func(t *testing.T, argument vm.Value) vm.Value {
		result, err := CompileAndInvoke(t,
			`
                fun test(x: Bool): Int {
                    return x ? 1 : 2
                }
            `,
			"test",
			argument,
		)
		require.NoError(t, err)
		return result
	}

	t.Run("true", func(t *testing.T) {
		t.Parallel()

		actual := test(t, interpreter.TrueValue)
		require.Equal(t, interpreter.NewUnmeteredIntValueFromInt64(1), actual)
	})

	t.Run("false", func(t *testing.T) {
		t.Parallel()

		actual := test(t, interpreter.FalseValue)
		require.Equal(t, interpreter.NewUnmeteredIntValueFromInt64(2), actual)
	})
}

func TestCompileOr(t *testing.T) {

	t.Parallel()

	test := func(t *testing.T, x, y vm.Value) vm.Value {
		result, err := CompileAndInvoke(t,
			`
                struct Tester {
                    let x: Bool
                    let y: Bool
                    var z: Int

                    init(x: Bool, y: Bool) {
                        self.x = x
                        self.y = y
                        self.z = 0
                    }

                    fun a(): Bool {
                        self.z = 1
                        return self.x
                    }

                    fun b(): Bool {
                        self.z = 2
                        return self.y
                    }

                    fun test(): Int {
                        if self.a() || self.b() {
                            return self.z + 10
                        } else {
                            return self.z + 20
                        }
                    }
                }

                fun test(x: Bool, y: Bool): Int {
                    return Tester(x: x, y: y).test()
                }
            `,
			"test",
			x,
			y,
		)
		require.NoError(t, err)
		return result
	}

	t.Run("true, true", func(t *testing.T) {
		t.Parallel()

		actual := test(t, interpreter.TrueValue, interpreter.TrueValue)
		require.Equal(t, interpreter.NewUnmeteredIntValueFromInt64(11), actual)
	})

	t.Run("true, false", func(t *testing.T) {
		t.Parallel()

		actual := test(t, interpreter.TrueValue, interpreter.FalseValue)
		require.Equal(t, interpreter.NewUnmeteredIntValueFromInt64(11), actual)
	})

	t.Run("false, true", func(t *testing.T) {
		t.Parallel()

		actual := test(t, interpreter.FalseValue, interpreter.TrueValue)
		require.Equal(t, interpreter.NewUnmeteredIntValueFromInt64(12), actual)
	})

	t.Run("false, false", func(t *testing.T) {
		t.Parallel()

		actual := test(t, interpreter.FalseValue, interpreter.FalseValue)
		require.Equal(t, interpreter.NewUnmeteredIntValueFromInt64(22), actual)
	})
}

func TestCompileAnd(t *testing.T) {

	t.Parallel()

	test := func(t *testing.T, x, y vm.Value) vm.Value {
		result, err := CompileAndInvoke(t,
			`
                struct Tester {
                    let x: Bool
                    let y: Bool
                    var z: Int

                    init(x: Bool, y: Bool) {
                        self.x = x
                        self.y = y
                        self.z = 0
                    }

                    fun a(): Bool {
                        self.z = 1
                        return self.x
                    }

                    fun b(): Bool {
                        self.z = 2
                        return self.y
                    }

                    fun test(): Int {
                        if self.a() && self.b() {
                            return self.z + 10
                        } else {
                            return self.z + 20
                        }
                    }
                }

                fun test(x: Bool, y: Bool): Int {
                    return Tester(x: x, y: y).test()
                }
            `,
			"test",
			x,
			y,
		)
		require.NoError(t, err)
		return result
	}

	t.Run("true, true", func(t *testing.T) {
		t.Parallel()

		actual := test(t, interpreter.TrueValue, interpreter.TrueValue)
		require.Equal(t, interpreter.NewUnmeteredIntValueFromInt64(12), actual)
	})

	t.Run("true, false", func(t *testing.T) {
		t.Parallel()

		actual := test(t, interpreter.TrueValue, interpreter.FalseValue)
		require.Equal(t, interpreter.NewUnmeteredIntValueFromInt64(22), actual)
	})

	t.Run("false, true", func(t *testing.T) {
		t.Parallel()

		actual := test(t, interpreter.FalseValue, interpreter.TrueValue)
		require.Equal(t, interpreter.NewUnmeteredIntValueFromInt64(21), actual)
	})

	t.Run("false, false", func(t *testing.T) {
		t.Parallel()

		actual := test(t, interpreter.FalseValue, interpreter.FalseValue)
		require.Equal(t, interpreter.NewUnmeteredIntValueFromInt64(21), actual)
	})
}

func TestCompileUnaryNot(t *testing.T) {

	t.Parallel()

	test := func(t *testing.T, argument vm.Value) vm.Value {

		actual, err := CompileAndInvoke(t,
			`
              fun test(x: Bool): Bool {
                  return !x
              }
            `,
			"test",
			argument,
		)
		require.NoError(t, err)

		return actual
	}

	t.Run("true", func(t *testing.T) {
		t.Parallel()

		actual := test(t, interpreter.TrueValue)
		require.Equal(t, interpreter.FalseValue, actual)
	})

	t.Run("false", func(t *testing.T) {
		t.Parallel()

		actual := test(t, interpreter.FalseValue)
		require.Equal(t, interpreter.TrueValue, actual)
	})
}

func TestCompileUnaryNegate(t *testing.T) {

	t.Parallel()

	actual, err := CompileAndInvoke(t,
		`
            fun test(x: Int): Int {
                return -x
            }
        `,
		"test",
		interpreter.NewUnmeteredIntValueFromInt64(42),
	)
	require.NoError(t, err)

	assert.Equal(t, interpreter.NewUnmeteredIntValueFromInt64(-42), actual)
}

func TestCompileUnaryDeref(t *testing.T) {

	t.Parallel()

	actual, err := CompileAndInvoke(t,
		`
            fun test(): Int {
                let x = 42
                let ref: &Int = &x
                return *ref
            }
        `,
		"test",
	)
	require.NoError(t, err)

	assert.Equal(t, interpreter.NewUnmeteredIntValueFromInt64(42), actual)
}

func TestCompileUnaryDerefSome(t *testing.T) {

	t.Parallel()

	actual, err := CompileAndInvoke(t,
		`
            fun test(): Int? {
                let x = 42
                let ref: &Int = &x
                let optRef = ref as? &Int
                return *optRef
            }
        `,
		"test",
	)
	require.NoError(t, err)

	assert.Equal(t,
		interpreter.NewUnmeteredSomeValueNonCopying(interpreter.NewUnmeteredIntValueFromInt64(42)),
		actual,
	)
}

func TestCompileUnaryDerefNil(t *testing.T) {

	t.Parallel()

	actual, err := CompileAndInvoke(t,
		`
            fun test(): Int? {
                let optRef: &Int? = nil
                return *optRef
            }
        `,
		"test",
	)
	require.NoError(t, err)

	assert.Equal(t, interpreter.Nil, actual)
}

func TestBinary(t *testing.T) {

	t.Parallel()

	test := func(op string, expected vm.Value) {

		t.Run(op, func(t *testing.T) {

			t.Parallel()

			actual, err := CompileAndInvoke(t,
				fmt.Sprintf(`
                        fun test(): AnyStruct {
                            return 6 %s 4
                        }
                    `,
					op,
				),
				"test",
			)
			require.NoError(t, err)

			ValuesAreEqual(nil, expected, actual)
		})
	}

	tests := map[string]vm.Value{
		"+": interpreter.NewUnmeteredIntValueFromInt64(10),
		"-": interpreter.NewUnmeteredIntValueFromInt64(2),
		"*": interpreter.NewUnmeteredIntValueFromInt64(24),
		"/": interpreter.NewUnmeteredIntValueFromInt64(1),
		"%": interpreter.NewUnmeteredIntValueFromInt64(2),

		"<":  interpreter.FalseValue,
		"<=": interpreter.FalseValue,
		">":  interpreter.TrueValue,
		">=": interpreter.TrueValue,

		"==": interpreter.FalseValue,
		"!=": interpreter.TrueValue,

		"&":  interpreter.NewUnmeteredIntValueFromInt64(4),
		"|":  interpreter.NewUnmeteredIntValueFromInt64(6),
		"^":  interpreter.NewUnmeteredIntValueFromInt64(2),
		"<<": interpreter.NewUnmeteredIntValueFromInt64(96),
		">>": interpreter.NewUnmeteredIntValueFromInt64(0),
	}

	for op, value := range tests {
		test(op, value)
	}
}

func TestCompileForce(t *testing.T) {

	t.Parallel()

	t.Run("non-nil", func(t *testing.T) {
		t.Parallel()

		actual, err := CompileAndInvoke(t,
			`
                fun test(x: Int?): Int {
                    return x!
                }
            `,
			"test",
			interpreter.NewUnmeteredSomeValueNonCopying(interpreter.NewUnmeteredIntValueFromInt64(42)),
		)

		require.NoError(t, err)
		assert.Equal(t, interpreter.NewUnmeteredIntValueFromInt64(42), actual)
	})

	t.Run("non-nil, AnyStruct", func(t *testing.T) {
		t.Parallel()

		actual, err := CompileAndInvoke(t,
			`
                fun test(x: Int?): AnyStruct {
                    let y: AnyStruct = x
                    return y!
                }
            `,
			"test",
			interpreter.NewUnmeteredSomeValueNonCopying(interpreter.NewUnmeteredIntValueFromInt64(42)),
		)

		require.NoError(t, err)
		assert.Equal(t, interpreter.NewUnmeteredIntValueFromInt64(42), actual)
	})

	t.Run("nil", func(t *testing.T) {
		t.Parallel()

		_, err := CompileAndInvoke(t,
			`
                fun test(x: Int?): Int {
                    return x!
                }
            `,
			"test",
			interpreter.Nil,
		)
		require.Error(t, err)

		var forceNilError *interpreter.ForceNilError
		require.ErrorAs(t, err, &forceNilError)
	})

	t.Run("nil, AnyStruct", func(t *testing.T) {
		t.Parallel()

		_, err := CompileAndInvoke(t,
			`
                fun test(x: Int?): AnyStruct {
                    let y: AnyStruct = x
                    return y!
                }
            `,
			"test",
			interpreter.Nil,
		)
		require.Error(t, err)
		var forceNilError *interpreter.ForceNilError
		require.ErrorAs(t, err, &forceNilError)
	})

	t.Run("non-optional", func(t *testing.T) {
		t.Parallel()

		actual, err := CompileAndInvoke(t,
			`
                fun test(x: Int): Int {
                    return x!
                }
            `,
			"test",
			interpreter.NewUnmeteredIntValueFromInt64(42),
		)
		require.NoError(t, err)
		assert.Equal(t, interpreter.NewUnmeteredIntValueFromInt64(42), actual)
	})

	t.Run("non-optional, AnyStruct", func(t *testing.T) {
		t.Parallel()

		actual, err := CompileAndInvoke(t,
			`
                fun test(x: Int): AnyStruct {
                    let y: AnyStruct = x
                    return y!
                }
            `,
			"test",
			interpreter.NewUnmeteredIntValueFromInt64(42),
		)
		require.NoError(t, err)
		assert.Equal(t, interpreter.NewUnmeteredIntValueFromInt64(42), actual)
	})

}

func TestTypeConstructor(t *testing.T) {
	t.Parallel()

	t.Run("simple type", func(t *testing.T) {
		t.Parallel()

		actual, err := CompileAndInvoke(t,
			`
                fun test(): Type {
                    return Type<Int>()
                }
            `,
			"test",
		)
		require.NoError(t, err)
		assert.Equal(
			t,
			interpreter.NewTypeValue(nil, interpreter.PrimitiveStaticTypeInt),
			actual,
		)
	})

	t.Run("user defined type", func(t *testing.T) {
		t.Parallel()

		actual, err := CompileAndInvoke(t,
			`
                struct Foo{}
                fun test(): Type {
                    return Type<Foo>()
                }
            `,
			"test",
		)
		require.NoError(t, err)
		assert.Equal(
			t,
			interpreter.NewTypeValue(
				nil,
				interpreter.NewCompositeStaticTypeComputeTypeID(
					nil,
					TestLocation,
					"Foo",
				),
			),
			actual,
		)
	})
}

func TestTypeConversions(t *testing.T) {
	t.Parallel()

	t.Run("address", func(t *testing.T) {
		t.Parallel()

		actual, err := CompileAndInvoke(t,
			`
                fun test(): Address {
                    return Address(0x2)
                }
            `,
			"test",
		)
		require.NoError(t, err)
		assert.Equal(
			t,
			interpreter.AddressValue{
				0x0, 0x0, 0x0, 0x0, 0x0, 0x0, 0x0, 0x2,
			},
			actual,
		)
	})

	t.Run("Int", func(t *testing.T) {
		t.Parallel()

		actual, err := CompileAndInvoke(t,
			`
                fun test(): Int {
                    var v: Int64 = 5
                    return Int(v)
                }
            `,
			"test",
		)
		require.NoError(t, err)
		assert.Equal(
			t,
			interpreter.NewUnmeteredIntValueFromInt64(5),
			actual,
		)
	})
}

func TestReturnStatements(t *testing.T) {

	t.Parallel()

	t.Run("conditional return", func(t *testing.T) {
		t.Parallel()

		actual, err := CompileAndInvoke(t,
			`
              fun test(a: Bool): Int {
                  if a {
                      return 1
                  }
                  return 2
              }
            `,
			"test",
			interpreter.TrueValue,
		)

		require.NoError(t, err)
		assert.Equal(t, interpreter.NewUnmeteredIntValueFromInt64(1), actual)
	})

	t.Run("conditional return with post condition", func(t *testing.T) {
		t.Parallel()

		actual, logs, err := CompileAndInvokeWithConditionLogs(t,
			`
              fun test(a: Bool): Int {
                  post {
                      conditionLog("post condition executed")
                  }

                  if a {
                      return 1
                  }

                  if a {
                      // some statements, just to increase the number
                      // of statements inside the nested block
                      var b = 1
                      var c = 2
                      var d = 3
                      conditionLog("second condition reached 1")
                      conditionLog("second condition reached 2")
                  }

                  return 2
              }
            `,
			"test",
			interpreter.TrueValue,
		)

		require.NoError(t, err)
		assert.Equal(t, interpreter.NewUnmeteredIntValueFromInt64(1), actual)

		require.Equal(
			t,
			[]string{
				"\"post condition executed\"",
			},
			logs,
		)
	})

	t.Run("conditional return with post condition in initializer", func(t *testing.T) {
		t.Parallel()

		actual, logs, err := CompileAndInvokeWithConditionLogs(t,
			`
              struct Foo {
                  var i: Int
                  init(_ a: Bool) {
                      post {
                          conditionLog("post condition executed")
                      }
                      if a {
                          self.i = 5
                          return
                      } else {
                          self.i = 8
                      }
                  }
              }

              fun test(a: Bool): Int {
                  var foo = Foo(a)
                  return foo.i
              }
            `,
			"test",
			interpreter.TrueValue,
		)

		require.NoError(t, err)
		assert.Equal(t, interpreter.NewUnmeteredIntValueFromInt64(5), actual)

		require.Equal(
			t,
			[]string{
				"\"post condition executed\"",
			},
			logs,
		)
	})
}

func TestFunctionExpression(t *testing.T) {

	t.Parallel()

	actual, err := CompileAndInvoke(t,
		`
          fun test(): Int {
              let addOne = fun(_ x: Int): Int {
                  return x + 1
              }
              let x = 2
              return x + addOne(3)
          }
        `,
		"test",
	)
	require.NoError(t, err)

	require.NoError(t, err)
	assert.Equal(t, interpreter.NewUnmeteredIntValueFromInt64(6), actual)
}

func TestInnerFunction(t *testing.T) {

	t.Parallel()

	actual, err := CompileAndInvoke(t,
		`
          fun test(): Int {
              fun addOne(_ x: Int): Int {
                  return x + 1
              }
              let x = 2
              return x + addOne(3)
          }
        `,
		"test",
	)
	require.NoError(t, err)
	assert.Equal(t, interpreter.NewUnmeteredIntValueFromInt64(6), actual)
}

func TestContractAccount(t *testing.T) {
	t.Parallel()

	importLocation := common.NewAddressLocation(nil, common.Address{0x1}, "C")

	importedChecker, err := ParseAndCheckWithOptions(t,
		`
          contract C {
              fun test(): Address {
                  return self.account.address
              }
          }
        `,
		ParseAndCheckOptions{
			Location: importLocation,
		},
	)
	require.NoError(t, err)

	importCompiler := compiler.NewInstructionCompiler(
		interpreter.ProgramFromChecker(importedChecker),
		importedChecker.Location,
	)
	importedProgram := importCompiler.Compile()

	_, importedContractValue := initializeContract(
		t,
		importLocation,
		importedProgram,
		nil,
	)

	checker, err := ParseAndCheckWithOptions(t,
		`
          import C from 0x1

          fun test(): Address {
              return C.test()
          }
        `,
		ParseAndCheckOptions{
			Config: &sema.Config{
				ImportHandler: func(*sema.Checker, common.Location, ast.Range) (sema.Import, error) {
					return sema.ElaborationImport{
						Elaboration: importedChecker.Elaboration,
					}, nil
				},
			},
		},
	)
	require.NoError(t, err)

	comp := compiler.NewInstructionCompiler(
		interpreter.ProgramFromChecker(checker),
		checker.Location,
	)
	comp.Config.ImportHandler = func(location common.Location) *bbq.InstructionProgram {
		return importedProgram
	}

	program := comp.Compile()

	addressValue := interpreter.NewUnmeteredAddressValueFromBytes([]byte{0x1})

	vmConfig := &vm.Config{
		ImportHandler: func(location common.Location) *bbq.InstructionProgram {
			return importedProgram
		},
		ContractValueHandler: func(*vm.Context, common.Location) *interpreter.CompositeValue {
			return importedContractValue
		},
		TypeLoader: func(location common.Location, typeID interpreter.TypeID) sema.Type {
			elaboration := importedChecker.Elaboration
			compositeType := elaboration.CompositeType(typeID)
			if compositeType != nil {
				return compositeType
			}

			return elaboration.InterfaceType(typeID)
		},
	}

	vmConfig.InjectedCompositeFieldsHandler = func(
		context interpreter.AccountCreationContext,
		_ common.Location,
		_ string,
		_ common.CompositeKind,
	) map[string]interpreter.Value {

		accountRef := stdlib.NewAccountReferenceValue(
			context,
			nil,
			addressValue,
			interpreter.FullyEntitledAccountAccess,
			interpreter.EmptyLocationRange,
		)

		return map[string]interpreter.Value{
			sema.ContractAccountFieldName: accountRef,
		}
	}

	vmInstance := vm.NewVM(scriptLocation(), program, vmConfig)

	result, err := vmInstance.InvokeExternally("test")
	require.NoError(t, err)
	require.Equal(t, 0, vmInstance.StackSize())

	require.Equal(
		t,
		interpreter.NewUnmeteredAddressValueFromBytes([]byte{0x1}),
		result,
	)
}

func TestResourceOwner(t *testing.T) {
	t.Parallel()

	importLocation := common.NewAddressLocation(nil, common.Address{0x1}, "C")

	importedChecker, err := ParseAndCheckWithOptions(t,
		`
          contract C {

              resource R {}

              fun test(): Address {
                  let r <- create R()
                  let path = /storage/r
                  self.account.storage.save(<- r, to: path)
                  let rRef = self.account.storage.borrow<&R>(from: path)!
                  return rRef.owner!.address
              }
          }
        `,
		ParseAndCheckOptions{
			Location: importLocation,
		},
	)
	require.NoError(t, err)

	importCompiler := compiler.NewInstructionCompiler(
		interpreter.ProgramFromChecker(importedChecker),
		importedChecker.Location,
	)
	importedProgram := importCompiler.Compile()

	_, importedContractValue := initializeContract(
		t,
		importLocation,
		importedProgram,
		nil,
	)

	checker, err := ParseAndCheckWithOptions(t,
		`
          import C from 0x1

          fun test(): Address {
              return C.test()
          }
        `,
		ParseAndCheckOptions{
			Config: &sema.Config{
				ImportHandler: func(*sema.Checker, common.Location, ast.Range) (sema.Import, error) {
					return sema.ElaborationImport{
						Elaboration: importedChecker.Elaboration,
					}, nil
				},
			},
		},
	)
	require.NoError(t, err)

	comp := compiler.NewInstructionCompiler(
		interpreter.ProgramFromChecker(checker),
		checker.Location,
	)
	comp.Config.ImportHandler = func(location common.Location) *bbq.InstructionProgram {
		return importedProgram
	}

	program := comp.Compile()

	addressValue := interpreter.NewUnmeteredAddressValueFromBytes([]byte{0x1})

	var uuid uint64 = 42

	vmConfig := &vm.Config{
		ImportHandler: func(location common.Location) *bbq.InstructionProgram {
			return importedProgram
		},
		ContractValueHandler: func(*vm.Context, common.Location) *interpreter.CompositeValue {
			return importedContractValue
		},
		TypeLoader: func(location common.Location, typeID interpreter.TypeID) sema.Type {
			elaboration := importedChecker.Elaboration
			compositeType := elaboration.CompositeType(typeID)
			if compositeType != nil {
				return compositeType
			}

			return elaboration.InterfaceType(typeID)
		},
	}

	vmConfig.UUIDHandler = func() (uint64, error) {
		uuid++
		return uuid, nil
	}

	vmConfig.InjectedCompositeFieldsHandler = func(
		context interpreter.AccountCreationContext,
		_ common.Location,
		_ string,
		_ common.CompositeKind,
	) map[string]interpreter.Value {

		accountRef := stdlib.NewAccountReferenceValue(
			context,
			nil,
			addressValue,
			interpreter.FullyEntitledAccountAccess,
			interpreter.EmptyLocationRange,
		)

		return map[string]interpreter.Value{
			sema.ContractAccountFieldName: accountRef,
		}
	}

	vmConfig.AccountHandlerFunc = func(
		context interpreter.AccountCreationContext,
		address interpreter.AddressValue,
	) interpreter.Value {
		return stdlib.NewAccountValue(context, nil, address)
	}

	vmInstance := vm.NewVM(scriptLocation(), program, vmConfig)

	result, err := vmInstance.InvokeExternally("test")
	require.NoError(t, err)
	require.Equal(t, 0, vmInstance.StackSize())

	require.Equal(
		t,
		interpreter.NewUnmeteredAddressValueFromBytes([]byte{0x1}),
		result,
	)
}

func TestResourceUUID(t *testing.T) {
	t.Parallel()

	importLocation := common.NewAddressLocation(nil, common.Address{0x1}, "C")

	importedChecker, err := ParseAndCheckWithOptions(t,
		`
          contract C {

              resource R {}

              fun test(): UInt64 {
                  let r <- create R()
                  let uuid = r.uuid
                  destroy r
                  return uuid
              }
          }
        `,
		ParseAndCheckOptions{
			Location: importLocation,
		},
	)
	require.NoError(t, err)

	importCompiler := compiler.NewInstructionCompiler(
		interpreter.ProgramFromChecker(importedChecker),
		importedChecker.Location,
	)
	importedProgram := importCompiler.Compile()

	_, importedContractValue := initializeContract(
		t,
		importLocation,
		importedProgram,
		nil,
	)

	checker, err := ParseAndCheckWithOptions(t,
		`
          import C from 0x1

          fun test(): UInt64 {
              return C.test()
          }
        `,
		ParseAndCheckOptions{
			Config: &sema.Config{
				ImportHandler: func(*sema.Checker, common.Location, ast.Range) (sema.Import, error) {
					return sema.ElaborationImport{
						Elaboration: importedChecker.Elaboration,
					}, nil
				},
			},
		},
	)
	require.NoError(t, err)

	comp := compiler.NewInstructionCompiler(
		interpreter.ProgramFromChecker(checker),
		checker.Location,
	)
	comp.Config.ImportHandler = func(location common.Location) *bbq.InstructionProgram {
		return importedProgram
	}

	program := comp.Compile()

	var uuid uint64 = 42

	vmConfig := &vm.Config{
		ImportHandler: func(location common.Location) *bbq.InstructionProgram {
			return importedProgram
		},
		ContractValueHandler: func(*vm.Context, common.Location) *interpreter.CompositeValue {
			return importedContractValue
		},
		TypeLoader: func(location common.Location, typeID interpreter.TypeID) sema.Type {
			elaboration := importedChecker.Elaboration
			compositeType := elaboration.CompositeType(typeID)
			if compositeType != nil {
				return compositeType
			}

			return elaboration.InterfaceType(typeID)
		},
	}

	vmConfig.UUIDHandler = func() (uint64, error) {
		uuid++
		return uuid, nil
	}

	vmConfig.AccountHandlerFunc = func(
		context interpreter.AccountCreationContext,
		address interpreter.AddressValue,
	) interpreter.Value {
		return stdlib.NewAccountValue(context, nil, address)
	}

	vmInstance := vm.NewVM(scriptLocation(), program, vmConfig)

	result, err := vmInstance.InvokeExternally("test")
	require.NoError(t, err)
	require.Equal(t, 0, vmInstance.StackSize())

	require.Equal(
		t,
		interpreter.NewUnmeteredUInt64Value(43),
		result,
	)
}

func TestUnclosedUpvalue(t *testing.T) {

	t.Parallel()

	actual, err := CompileAndInvoke(t,
		`
          fun test(): Int {
              let x = 1
              fun addToX(_ y: Int): Int {
                  return x + y
              }
              return addToX(2)
          }
        `,
		"test",
	)
	require.NoError(t, err)
	assert.Equal(t, interpreter.NewUnmeteredIntValueFromInt64(3), actual)
}

func TestUnclosedUpvalueNested(t *testing.T) {

	t.Parallel()

	actual, err := CompileAndInvoke(t,
		`
          fun test(): Int {
              let x = 1
              fun middle(): Int {
                  fun inner(): Int {
                      let y = 2
                      return x + y
                  }
                  return inner()
              }
              return middle()
          }
        `,
		"test",
	)
	require.NoError(t, err)
	assert.Equal(t, interpreter.NewUnmeteredIntValueFromInt64(3), actual)
}

func TestUnclosedUpvalueDeeplyNested(t *testing.T) {

	t.Parallel()

	actual, err := CompileAndInvoke(t,
		`
          fun test(): Int {
              let a = 1
              let b = 2
              fun middle(): Int {
                  let c = 3
                  let d = 4
                  fun inner(): Int {
                      let e = 5
                      let f = 6
                      return f + e + d + b + c + a
                  }
                  return inner()
              }
              return middle()
          }
        `,
		"test",
	)
	require.NoError(t, err)
	assert.Equal(t, interpreter.NewUnmeteredIntValueFromInt64(21), actual)
}

func TestUnclosedUpvalueAssignment(t *testing.T) {

	t.Parallel()

	actual, err := CompileAndInvoke(t,
		`
          fun test(): Int {
              var x = 1
              fun addToX(_ y: Int) {
                  x = x + y
              }
              addToX(2)
              return x
          }
        `,
		"test",
	)
	require.NoError(t, err)
	assert.Equal(t, interpreter.NewUnmeteredIntValueFromInt64(3), actual)
}

func TestUnclosedUpvalueAssignment2(t *testing.T) {

	t.Parallel()

	actual, err := CompileAndInvoke(t,
		`
          fun test(): Int {
              var x = 1
              fun addToX(_ y: Int) {
                  x = x + y
              }
              addToX(2)
              addToX(2)
              return x
          }
        `,
		"test",
	)
	require.NoError(t, err)
	assert.Equal(t, interpreter.NewUnmeteredIntValueFromInt64(5), actual)
}

func TestClosedUpvalue(t *testing.T) {

	t.Parallel()

	actual, err := CompileAndInvoke(t,
		`
          fun new(): fun(Int): Int {
              let x = 1
              fun addToX(_ y: Int): Int {
                  return x + y
              }
              return addToX
          }

          fun test(): Int {
              let f = new()
              return f(1) + f(2)
          }
        `,
		"test",
	)
	require.NoError(t, err)
	assert.Equal(t, interpreter.NewUnmeteredIntValueFromInt64(5), actual)
}

func TestClosedUpvalueVariableAssignmentBeforeReturn(t *testing.T) {

	t.Parallel()

	actual, err := CompileAndInvoke(t,
		`
          fun new(): fun(Int): Int {
              var x = 1
              fun addToX(_ y: Int): Int {
                  return x + y
              }
              x = 10
              return addToX
          }

          fun test(): Int {
              let f = new()
              return f(1) + f(2)
          }
        `,
		"test",
	)
	require.NoError(t, err)
	assert.Equal(t, interpreter.NewUnmeteredIntValueFromInt64(23), actual)
}

func TestClosedUpvalueAssignment(t *testing.T) {

	t.Parallel()

	actual, err := CompileAndInvoke(t,
		`
          fun new(): fun(Int): Int {
              var x = 1
              fun addToX(_ y: Int): Int {
                  x = x + y
                  return x
              }
              return addToX
          }

          fun test(): Int {
              let f = new()
              return f(1) + f(2)
          }
        `,
		"test",
	)
	require.NoError(t, err)
	assert.Equal(t, interpreter.NewUnmeteredIntValueFromInt64(6), actual)
}

func TestCounter(t *testing.T) {

	t.Parallel()

	actual, err := CompileAndInvoke(t,
		`
          fun newCounter(): fun(): Int {
              var count = 0
              return fun(): Int {
                  count = count + 1
                  return count
              }
          }

          fun test(): Int {
              let counter = newCounter()
              return counter() + counter() + counter()
          }
        `,
		"test",
	)
	require.NoError(t, err)
	assert.Equal(t, interpreter.NewUnmeteredIntValueFromInt64(6), actual)
}

func TestCounters(t *testing.T) {

	t.Parallel()

	actual, err := CompileAndInvoke(t,
		`
          fun newCounter(): fun(): Int {
              var count = 0
              return fun(): Int {
                  count = count + 1
                  return count
              }
          }

          fun test(): Int {
              let counter1 = newCounter()
              let counter2 = newCounter()
              return counter1() + counter2()
          }
        `,
		"test",
	)
	require.NoError(t, err)
	assert.Equal(t, interpreter.NewUnmeteredIntValueFromInt64(2), actual)
}

func TestCounterWithInitialization(t *testing.T) {

	t.Parallel()

	actual, err := CompileAndInvoke(t,
		`
          fun newCounter(): fun(): Int {
              var count = 0
              let res = fun(): Int {
                  count = count + 1
                  return count
              }
              res()
              return res
          }

          fun test(): Int {
              let counter1 = newCounter()
              let counter2 = newCounter()
              return counter1() + counter2()
          }
        `,
		"test",
	)
	require.NoError(t, err)
	assert.Equal(t, interpreter.NewUnmeteredIntValueFromInt64(4), actual)
}

func TestContractClosure(t *testing.T) {

	t.Parallel()

	importLocation := common.NewAddressLocation(nil, common.Address{0x1}, "Counter")

	importedChecker, err := ParseAndCheckWithOptions(t,
		`
          contract Counter {
              fun newCounter(): fun(): Int {
                  var count = 0
                  return fun(): Int {
                      count = count + 1
                      return count
                  }
              }
          }
        `,
		ParseAndCheckOptions{
			Location: importLocation,
		},
	)
	require.NoError(t, err)

	importCompiler := compiler.NewInstructionCompiler(
		interpreter.ProgramFromChecker(importedChecker),
		importedChecker.Location,
	)
	importedProgram := importCompiler.Compile()

	_, importedContractValue := initializeContract(
		t,
		importLocation,
		importedProgram,
		nil,
	)

	activation := sema.NewVariableActivation(sema.BaseValueActivation)
	activation.DeclareValue(stdlib.VMPanicFunction)

	checker, err := ParseAndCheckWithOptions(t,
		`
          import Counter from 0x1

          fun test(): Int {
              let counter1 = Counter.newCounter()
              let counter2 = Counter.newCounter()

              if counter1() != 1 { panic("first count wrong") }
              if counter1() != 2 { panic("second count wrong") }
              if counter2() != 1 { panic("third count wrong") }
              if counter2() != 2 { panic("fourth count wrong") }
              if counter1() != 3 { panic("fifth count wrong") }
              if counter2() != 3 { panic("sixth count wrong") }
              if counter2() != 4 { panic("seventh count wrong") }

              return counter1() + counter2()
          }
        `,
		ParseAndCheckOptions{
			Config: &sema.Config{
				ImportHandler: func(*sema.Checker, common.Location, ast.Range) (sema.Import, error) {
					return sema.ElaborationImport{
						Elaboration: importedChecker.Elaboration,
					}, nil
				},
				BaseValueActivationHandler: func(location common.Location) *sema.VariableActivation {
					return activation
				},
			},
		},
	)
	require.NoError(t, err)

	comp := compiler.NewInstructionCompiler(
		interpreter.ProgramFromChecker(checker),
		checker.Location,
	)
	comp.Config.ImportHandler = func(location common.Location) *bbq.InstructionProgram {
		return importedProgram
	}

	program := comp.Compile()

	vmConfig := &vm.Config{
		ImportHandler: func(location common.Location) *bbq.InstructionProgram {
			return importedProgram
		},
		ContractValueHandler: func(_ *vm.Context, location common.Location) *interpreter.CompositeValue {
			return importedContractValue
		},
		TypeLoader: func(location common.Location, typeID interpreter.TypeID) sema.Type {
			elaboration := importedChecker.Elaboration
			compositeType := elaboration.CompositeType(typeID)
			if compositeType != nil {
				return compositeType
			}

			return elaboration.InterfaceType(typeID)
		},
		BuiltinGlobalsProvider: VMBuiltinGlobalsProviderWithDefaultsAndPanic,
	}

	vmInstance := vm.NewVM(scriptLocation(), program, vmConfig)

	result, err := vmInstance.InvokeExternally("test")
	require.NoError(t, err)
	require.Equal(t, 0, vmInstance.StackSize())
	assert.Equal(t, interpreter.NewUnmeteredIntValueFromInt64(9), result)
}

func TestCommonBuiltinTypeBoundFunctions(t *testing.T) {

	t.Parallel()

	t.Run("getType", func(t *testing.T) {

		t.Parallel()

		t.Run("int32", func(t *testing.T) {

			t.Parallel()

			actual, err := CompileAndInvoke(t,
				`
                    struct S {}

                    fun test(): Type {
                        let i: Int32 = 6
                        return i.getType()
                    }
                `,
				"test",
			)
			require.NoError(t, err)
			assert.Equal(
				t,
				interpreter.NewUnmeteredTypeValue(
					interpreter.PrimitiveStaticTypeInt32,
				),
				actual,
			)
		})

		t.Run("struct", func(t *testing.T) {

			t.Parallel()

			actual, err := CompileAndInvoke(t,
				`
                    struct S {}

                    fun test(): Type {
                        let s = S()
                        return s.getType()
                    }
                `,
				"test",
			)
			require.NoError(t, err)
			assert.Equal(
				t,
				interpreter.NewUnmeteredTypeValue(
					interpreter.NewCompositeStaticTypeComputeTypeID(
						nil,
						TestLocation,
						"S",
					),
				),
				actual,
			)
		})

		t.Run("struct interface", func(t *testing.T) {

			t.Parallel()

			actual, err := CompileAndInvoke(t,
				`
                    struct interface I {}
                    struct S: I {}

                    fun test(): Type {
                        let i: {I} = S()
                        return i.getType()
                    }
                `,
				"test",
			)
			require.NoError(t, err)
			assert.Equal(
				t,
				interpreter.NewUnmeteredTypeValue(
					interpreter.NewCompositeStaticTypeComputeTypeID(
						nil,
						TestLocation,
						"S",
					),
				),
				actual,
			)
		})
	})

	t.Run("getIsInstance", func(t *testing.T) {

		t.Parallel()

		t.Run("int32, pass", func(t *testing.T) {

			t.Parallel()

			actual, err := CompileAndInvoke(t,
				`
                    struct S {}

                    fun test(): Bool {
                        let i: Int32 = 6
                        return i.isInstance(Type<Int32>())
                    }
                `,
				"test",
			)
			require.NoError(t, err)
			assert.Equal(
				t,
				interpreter.BoolValue(true),
				actual,
			)
		})

		t.Run("int32, fail", func(t *testing.T) {

			t.Parallel()

			actual, err := CompileAndInvoke(t,
				`
                    struct S {}

                    fun test(): Bool {
                        let i: Int32 = 6
                        return i.isInstance(Type<Int64>())
                    }
                `,
				"test",
			)
			require.NoError(t, err)
			assert.Equal(
				t,
				interpreter.BoolValue(false),
				actual,
			)
		})

		t.Run("struct, pass", func(t *testing.T) {

			t.Parallel()

			actual, err := CompileAndInvoke(t,
				`
                    struct S {}

                    fun test(): Bool {
                        let s = S()
                        return s.isInstance(Type<S>())
                    }
                `,
				"test",
			)
			require.NoError(t, err)
			assert.Equal(
				t,
				interpreter.BoolValue(true),
				actual,
			)
		})

		t.Run("struct, fail", func(t *testing.T) {

			t.Parallel()

			actual, err := CompileAndInvoke(t,
				`
                    struct S1 {}
                    struct S2 {}

                    fun test(): Bool {
                        let s1 = S1()
                        return s1.isInstance(Type<S2>())
                    }
                `,
				"test",
			)
			require.NoError(t, err)
			assert.Equal(
				t,
				interpreter.BoolValue(false),
				actual,
			)
		})
	})
}

func TestEmitInContract(t *testing.T) {

	t.Parallel()

	t.Run("emit", func(t *testing.T) {

		t.Parallel()

		storage := interpreter.NewInMemoryStorage(nil)

		programs := map[common.Location]*CompiledProgram{}
		contractValues := map[common.Location]*interpreter.CompositeValue{}

		vmConfig := vm.NewConfig(storage)
		vmConfig.ImportHandler = func(location common.Location) *bbq.InstructionProgram {
			program, ok := programs[location]
			if !ok {
				assert.FailNow(t, "invalid location")
			}
			return program.Program
		}
		vmConfig.ContractValueHandler = func(_ *vm.Context, location common.Location) *interpreter.CompositeValue {
			contractValue, ok := contractValues[location]
			if !ok {
				assert.FailNow(t, "invalid location")
			}
			return contractValue
		}
		vmConfig.TypeLoader = func(location common.Location, typeID interpreter.TypeID) sema.Type {
			elaboration := programs[location].DesugaredElaboration
			compositeType := elaboration.CompositeType(typeID)
			if compositeType != nil {
				return compositeType
			}

			return elaboration.InterfaceType(typeID)
		}

		var uuid uint64 = 42
		vmConfig.UUIDHandler = func() (uint64, error) {
			uuid++
			return uuid, nil
		}

		contractsAddress := common.MustBytesToAddress([]byte{0x1})

		cLocation := common.NewAddressLocation(nil, contractsAddress, "C")

		// Deploy contract with the implementation

		cContract := `
            contract C {

                event TestEvent()

                resource Vault {
                    var balance: Int

                    init(balance: Int) {
                        self.balance = balance
                    }

                    fun getBalance(): Int {
                        pre { emit TestEvent() }
                        return self.balance
                    }
                }

                fun createVault(balance: Int): @Vault {
                    return <- create Vault(balance: balance)
                }
            }`

		cProgram := ParseCheckAndCompile(t, cContract, cLocation, programs)

		_, cContractValue := initializeContract(
			t,
			cLocation,
			cProgram,
			vmConfig,
		)
		contractValues[cLocation] = cContractValue

		// Run script

		code := fmt.Sprintf(
			`
              import C from %[1]s

              fun main(): Int {
                 var vault <- C.createVault(balance: 10)
                 var balance = vault.getBalance()
                 destroy vault
                 return balance
              }
            `,
			contractsAddress.HexWithPrefix(),
		)

		eventEmitted := false
		vmConfig.OnEventEmitted = func(
			context interpreter.ValueExportContext,
			locationRange interpreter.LocationRange,
			eventType *sema.CompositeType,
			eventFields []interpreter.Value,
		) error {
			require.False(t, eventEmitted)
			eventEmitted = true

			assert.Equal(t,
				cLocation.TypeID(nil, "C.TestEvent"),
				eventType.ID(),
			)

			assert.Equal(t,
				[]interpreter.Value{},
				eventFields,
			)

			return nil
		}

		require.False(t, eventEmitted)

		result, err := CompileAndInvokeWithOptions(
			t,
			code,
			"main",
			CompilerAndVMOptions{
				VMConfig: vmConfig,
				Programs: programs,
			},
		)

		require.NoError(t, err)

		require.True(t, eventEmitted)
		require.Equal(t, interpreter.NewUnmeteredIntValueFromInt64(10), result)
	})
}

func TestInheritedConditions(t *testing.T) {

	t.Parallel()

	t.Run("emit in parent", func(t *testing.T) {

		t.Parallel()

		storage := interpreter.NewInMemoryStorage(nil)

		programs := map[common.Location]*CompiledProgram{}
		contractValues := map[common.Location]*interpreter.CompositeValue{}

		vmConfig := vm.NewConfig(storage)
		vmConfig.ImportHandler = func(location common.Location) *bbq.InstructionProgram {
			program, ok := programs[location]
			if !ok {
				assert.FailNow(t, "invalid location")
			}
			return program.Program
		}
		vmConfig.ContractValueHandler = func(_ *vm.Context, location common.Location) *interpreter.CompositeValue {
			contractValue, ok := contractValues[location]
			if !ok {
				assert.FailNow(t, "invalid location")
			}
			return contractValue
		}
		vmConfig.TypeLoader = func(location common.Location, typeID interpreter.TypeID) sema.Type {
			elaboration := programs[location].DesugaredElaboration
			compositeType := elaboration.CompositeType(typeID)
			if compositeType != nil {
				return compositeType
			}

			return elaboration.InterfaceType(typeID)
		}

		var uuid uint64 = 42
		vmConfig.UUIDHandler = func() (uint64, error) {
			uuid++
			return uuid, nil
		}

		contractsAddress := common.MustBytesToAddress([]byte{0x1})

		bLocation := common.NewAddressLocation(nil, contractsAddress, "B")
		cLocation := common.NewAddressLocation(nil, contractsAddress, "C")

		// Deploy interface contract

		bContract := `
          contract interface B {

              event TestEvent()

              resource interface VaultInterface {
                  var balance: Int

                  fun getBalance(): Int {
                      pre { emit TestEvent() }
                  }
              }
          }
        `

		// Only need to compile
		ParseCheckAndCompile(t, bContract, bLocation, programs)

		// Deploy contract with the implementation

		cContract := fmt.Sprintf(
			`
              import B from %[1]s

              contract C {

                  resource Vault: B.VaultInterface {
                      var balance: Int

                      init(balance: Int) {
                          self.balance = balance
                      }

                      fun getBalance(): Int {
                          return self.balance
                      }
                  }

                  fun createVault(balance: Int): @Vault {
                      return <- create Vault(balance: balance)
                  }
              }
            `,
			contractsAddress.HexWithPrefix(),
		)

		cProgram := ParseCheckAndCompile(t, cContract, cLocation, programs)

		_, cContractValue := initializeContract(
			t,
			cLocation,
			cProgram,
			vmConfig,
		)
		contractValues[cLocation] = cContractValue

		// Run transaction

		tx := fmt.Sprintf(
			`
              import C from %[1]s

              fun main(): Int {
                 var vault <- C.createVault(balance: 10)
                 var balance = vault.getBalance()
                 destroy vault
                 return balance
              }
            `,
			contractsAddress.HexWithPrefix(),
		)

		eventEmitted := false
		vmConfig.OnEventEmitted = func(
			context interpreter.ValueExportContext,
			locationRange interpreter.LocationRange,
			eventType *sema.CompositeType,
			eventFields []interpreter.Value,
		) error {
			require.False(t, eventEmitted)
			eventEmitted = true

			assert.Equal(t,
				cLocation.TypeID(nil, "B.TestEvent"),
				eventType.ID(),
			)

			assert.Equal(t,
				[]interpreter.Value{},
				eventFields,
			)

			return nil
		}

		require.False(t, eventEmitted)

		result, err := CompileAndInvokeWithOptions(
			t,
			tx,
			"main",
			CompilerAndVMOptions{
				VMConfig: vmConfig,
				Programs: programs,
			},
		)
		require.NoError(t, err)

		require.True(t, eventEmitted)
		require.Equal(t, interpreter.NewUnmeteredIntValueFromInt64(10), result)
	})

	t.Run("emit in grand parent", func(t *testing.T) {

		t.Parallel()

		storage := interpreter.NewInMemoryStorage(nil)

		programs := map[common.Location]*CompiledProgram{}
		contractValues := map[common.Location]*interpreter.CompositeValue{}

		vmConfig := vm.NewConfig(storage)
		vmConfig.ImportHandler = func(location common.Location) *bbq.InstructionProgram {
			program, ok := programs[location]
			if !ok {
				assert.FailNow(t, "invalid location")
			}
			return program.Program
		}
		vmConfig.ContractValueHandler = func(_ *vm.Context, location common.Location) *interpreter.CompositeValue {
			contractValue, ok := contractValues[location]
			if !ok {
				assert.FailNow(t, "invalid location")
			}
			return contractValue
		}
		vmConfig.TypeLoader = func(location common.Location, typeID interpreter.TypeID) sema.Type {
			elaboration := programs[location].DesugaredElaboration
			compositeType := elaboration.CompositeType(typeID)
			if compositeType != nil {
				return compositeType
			}

			return elaboration.InterfaceType(typeID)
		}

		var uuid uint64 = 42
		vmConfig.UUIDHandler = func() (uint64, error) {
			uuid++
			return uuid, nil
		}

		contractsAddress := common.MustBytesToAddress([]byte{0x1})

		aLocation := common.NewAddressLocation(nil, contractsAddress, "A")
		bLocation := common.NewAddressLocation(nil, contractsAddress, "B")
		cLocation := common.NewAddressLocation(nil, contractsAddress, "C")

		// Deploy interface contract

		aContract := `
          contract interface A {

              event TestEvent()

              resource interface VaultSuperInterface {
                  var balance: Int

                  fun getBalance(): Int {
                      pre { emit TestEvent() }
                  }
              }
          }
        `

		// Only need to compile
		ParseCheckAndCompile(t, aContract, aLocation, programs)

		// Deploy interface contract

		bContract := fmt.Sprintf(
			`
              import A from %[1]s

              contract interface B: A {
                  resource interface VaultInterface: A.VaultSuperInterface {}
              }
            `,
			contractsAddress.HexWithPrefix(),
		)

		// Only need to compile
		ParseCheckAndCompile(t, bContract, bLocation, programs)

		// Deploy contract with the implementation

		cContract := fmt.Sprintf(
			`
              import B from %[1]s

              contract C {

                  resource Vault: B.VaultInterface {
                      var balance: Int

                      init(balance: Int) {
                          self.balance = balance
                      }

                      fun getBalance(): Int {
                          return self.balance
                      }
                  }

                  fun createVault(balance: Int): @Vault {
                      return <- create Vault(balance: balance)
                  }
              }
            `,
			contractsAddress.HexWithPrefix(),
		)

		cProgram := ParseCheckAndCompile(t, cContract, cLocation, programs)

		_, cContractValue := initializeContract(
			t,
			cLocation,
			cProgram,
			vmConfig,
		)
		contractValues[cLocation] = cContractValue

		// Run transaction

		tx := fmt.Sprintf(
			`
              import C from %[1]s

              fun main(): Int {
                 var vault <- C.createVault(balance: 10)
                 var balance = vault.getBalance()
                 destroy vault
                 return balance
              }
            `,
			contractsAddress.HexWithPrefix(),
		)

		eventEmitted := false
		vmConfig.OnEventEmitted = func(
			context interpreter.ValueExportContext,
			locationRange interpreter.LocationRange,
			eventType *sema.CompositeType,
			eventFields []interpreter.Value,
		) error {
			require.False(t, eventEmitted)
			eventEmitted = true

			assert.Equal(t,
				cLocation.TypeID(nil, "A.TestEvent"),
				eventType.ID(),
			)

			assert.Equal(t,
				[]interpreter.Value{},
				eventFields,
			)

			return nil
		}

		require.False(t, eventEmitted)

		result, err := compileAndInvokeWithOptionsAndPrograms(
			t,
			tx,
			"main",
			CompilerAndVMOptions{
				VMConfig: vmConfig,
			},
			programs,
		)
		require.NoError(t, err)

		require.True(t, eventEmitted)
		require.Equal(t, interpreter.NewUnmeteredIntValueFromInt64(10), result)
	})

	t.Run("transitive dependency function call in parent", func(t *testing.T) {

		t.Parallel()

		storage := interpreter.NewInMemoryStorage(nil)

		programs := map[common.Location]*CompiledProgram{}
		contractValues := map[common.Location]*interpreter.CompositeValue{}

		vmConfig := vm.NewConfig(storage)

		vmConfig.ContractValueHandler = func(_ *vm.Context, location common.Location) *interpreter.CompositeValue {
			contractValue, ok := contractValues[location]
			if !ok {
				assert.FailNow(t, "invalid location")
			}
			return contractValue
		}

		var logs []string
		vmConfig.BuiltinGlobalsProvider = NewVMBuiltinGlobalsProviderWithDefaultsPanicAndConditionLog(&logs)

		PrepareVMConfig(t, vmConfig, programs)

		contractsAddress := common.MustBytesToAddress([]byte{0x1})

		aLocation := common.NewAddressLocation(nil, contractsAddress, "A")
		bLocation := common.NewAddressLocation(nil, contractsAddress, "B")
		cLocation := common.NewAddressLocation(nil, contractsAddress, "C")
		dLocation := common.NewAddressLocation(nil, contractsAddress, "D")

		// Deploy contract with a type

		aContract := `
            contract A {
                struct TestStruct {
                    view fun test(): Bool {
                        conditionLog("invoked TestStruct.test()")
                        return true
                    }
                }
            }
        `

		baseValueActivation := sema.NewVariableActivation(sema.BaseValueActivation)
		baseValueActivation.DeclareValue(stdlib.VMPanicFunction)
		baseValueActivation.DeclareValue(newConditionLogFunction(nil))

		compilerConfig := &compiler.Config{
			BuiltinGlobalsProvider: CompilerDefaultBuiltinGlobalsWithDefaultsAndConditionLog,
		}

		aProgram := ParseCheckAndCompileCodeWithOptions(
			t,
			aContract,
			aLocation,
			ParseCheckAndCompileOptions{
				CompilerConfig: compilerConfig,
				ParseAndCheckOptions: &ParseAndCheckOptions{
					Config: &sema.Config{
						BaseValueActivationHandler: func(location common.Location) *sema.VariableActivation {
							return baseValueActivation
						},
					},
				},
			},
			programs,
		)

		_, aContractValue := initializeContract(
			t,
			aLocation,
			aProgram,
			vmConfig,
		)
		contractValues[aLocation] = aContractValue

		// Deploy contract interface

		bContract := fmt.Sprintf(
			`
              import A from %[1]s

              contract interface B {

                  resource interface VaultInterface {
                      var balance: Int

                      fun getBalance(): Int {
                          // Call 'A.TestStruct()' which is only available to this contract interface.
                          pre { self.test(A.TestStruct()) }
                      }

                      view fun test(_ a: A.TestStruct): Bool {
                         return a.test()
                      }
                  }
              }
            `,
			contractsAddress.HexWithPrefix(),
		)

		// Only need to compile
		ParseCheckAndCompile(t, bContract, bLocation, programs)

		// Deploy another intermediate contract interface

		cContract := fmt.Sprintf(
			`
              import B from %[1]s

              contract interface C: B {
                  resource interface VaultIntermediateInterface: B.VaultInterface {}
              }
            `,
			contractsAddress.HexWithPrefix(),
		)

		// Only need to compile
		ParseCheckAndCompile(t, cContract, cLocation, programs)

		// Deploy contract with the implementation

		dContract := fmt.Sprintf(
			`
              import C from %[1]s

              contract D: C {

                  resource Vault: C.VaultIntermediateInterface {
                      var balance: Int

                      init(balance: Int) {
                          self.balance = balance
                      }

                      fun getBalance(): Int {
                          // Inherits a function call 'A.TestStruct()' from the grand-parent 'B',
                          // But 'A' is NOT available to this contract (as an import).
                          return self.balance
                      }
                  }

                  fun createVault(balance: Int): @Vault {
                      return <- create Vault(balance: balance)
                  }
              }
            `,
			contractsAddress.HexWithPrefix(),
		)

		dProgram := ParseCheckAndCompile(t, dContract, dLocation, programs)

		_, dContractValue := initializeContract(
			t,
			dLocation,
			dProgram,
			vmConfig,
		)
		contractValues[dLocation] = dContractValue

		// Run transaction

		tx := fmt.Sprintf(
			`
              import D from %[1]s

              fun main(): Int {
                 var vault <- D.createVault(balance: 10)
                 var balance = vault.getBalance()
                 destroy vault
                 return balance
              }
            `,
			contractsAddress.HexWithPrefix(),
		)

		txLocation := NewTransactionLocationGenerator()
		txProgram := ParseCheckAndCompile(t, tx, txLocation(), programs)

		txVM := vm.NewVM(txLocation(), txProgram, vmConfig)
		result, err := txVM.InvokeExternally("main")
		require.NoError(t, err)

		require.Equal(t, 0, txVM.StackSize())
		assert.Equal(t, interpreter.NewUnmeteredIntValueFromInt64(10), result)
		assert.Equal(
			t,
			[]string{"\"invoked TestStruct.test()\""},
			logs,
		)
	})
}

func TestMethodsAsFunctionPointers(t *testing.T) {

	t.Parallel()

	t.Run("composite value, user function", func(t *testing.T) {
		t.Parallel()

		result, err := CompileAndInvoke(
			t,
			`
                struct Test {
                    access(all) fun add(_ a: Int, _ b: Int): Int {
                        return a + b
                    }
                }

                fun test(): Int {
                    let test = Test()
                    var add: (fun(Int, Int): Int) = test.add
                    return add( 1, 3)
                }
            `,
			"test",
		)

		require.NoError(t, err)
		assert.Equal(t, interpreter.NewUnmeteredIntValueFromInt64(4), result)
	})

	t.Run("composite value, builtin function", func(t *testing.T) {
		t.Parallel()

		result, err := CompileAndInvoke(
			t,
			`
                struct Test {}

                fun test(): Bool {
                    let test = Test()
                    var isInstance = test.isInstance
                    return isInstance(Type<Test>())
                }
            `,
			"test",
		)

		require.NoError(t, err)
		assert.Equal(t, interpreter.BoolValue(true), result)
	})

	t.Run("interface function", func(t *testing.T) {
		t.Parallel()

		result, err := CompileAndInvoke(
			t,
			`
                struct interface Interface {
                    access(all) fun add(_ a: Int, _ b: Int): Int {
                        return a + b
                    }
                }

                struct Test: Interface {
                    access(all) fun add(_ a: Int, _ b: Int): Int {
                        return a + b
                    }
                }

                fun test(): Int {
                    let test: {Interface} = Test()
                    var add = test.add
                    return add( 1, 3)
                }
            `,
			"test",
		)

		require.NoError(t, err)
		assert.Equal(t, interpreter.NewUnmeteredIntValueFromInt64(4), result)
	})

	t.Run("primitive value, builtin function", func(t *testing.T) {
		t.Parallel()

		result, err := CompileAndInvoke(
			t,
			`
                fun test(): Bool {
                    let a: Int64 = 5
                    var isInstance = a.isInstance
                    return isInstance(Type<Int32>())
                }
            `,
			"test",
		)

		require.NoError(t, err)
		assert.Equal(t, interpreter.BoolValue(false), result)
	})
}

func TestArrayFunctions(t *testing.T) {

	t.Parallel()

	t.Run("append", func(t *testing.T) {
		t.Parallel()

		result, err := CompileAndInvoke(t,
			`
                fun test(): Type {
                    var array: [UInt8] = [2, 5]
                    var append = array.append
                    return append.getType()
                }
            `,
			"test",
		)

		require.NoError(t, err)
		require.Equal(
			t,
			interpreter.TypeValue{
				Type: interpreter.FunctionStaticType{
					Type: sema.ArrayAppendFunctionType(sema.UInt8Type),
				},
			},
			result,
		)
	})

	t.Run("variable sized reverse", func(t *testing.T) {
		t.Parallel()

		result, err := CompileAndInvoke(t,
			`
                fun test(): Type {
                    var array: [UInt8] = [2, 5]
                    var reverse = array.reverse
                    return reverse.getType()
                }
            `,
			"test",
		)

		require.NoError(t, err)
		require.Equal(
			t,
			interpreter.TypeValue{
				Type: interpreter.FunctionStaticType{
					Type: sema.ArrayReverseFunctionType(
						sema.NewVariableSizedType(
							nil,
							sema.UInt8Type,
						),
					),
				},
			},
			result,
		)
	})

	t.Run("constant sized reverse", func(t *testing.T) {
		t.Parallel()

		result, err := CompileAndInvoke(t,
			`
                fun test(): Type {
                    var array: [UInt8; 2] = [2, 5]
                    var reverse = array.reverse
                    return reverse.getType()
                }
            `,
			"test",
		)

		require.NoError(t, err)
		require.Equal(
			t,
			interpreter.TypeValue{
				Type: interpreter.FunctionStaticType{
					Type: sema.ArrayReverseFunctionType(
						sema.NewConstantSizedType(
							nil,
							sema.UInt8Type,
							2,
						),
					),
				},
			},
			result,
		)
	})
}

func TestInvocationExpressionEvaluationOrder(t *testing.T) {

	t.Parallel()

	t.Run("static function", func(t *testing.T) {
		t.Parallel()

		_, logs, err := CompileAndInvokeWithLogs(t,
			`
              fun test() {
                  getFunction()(getArgument())
              }

              fun getFunction(): (fun(Int)) {
                  log("invoked expression")
                  return fun(_ n: Int) {
                      log("function implementation")
                  }
              }

              fun getArgument(): Int {
                  log("arguments")
                  return 3
              }
            `,
			"test",
		)
		require.NoError(t, err)

		assert.Equal(
			t,
			[]string{
				`"invoked expression"`,
				`"arguments"`,
				`"function implementation"`,
			},
			logs,
		)
	})

	t.Run("object method", func(t *testing.T) {
		t.Parallel()

		_, logs, err := CompileAndInvokeWithLogs(t,
			`
              fun test() {
                  getReceiver().method(getArgument())
              }

              struct Foo {
                  fun method(_ n: Int) {
                      log("method implementation")
                  }
              }

              fun getReceiver(): Foo {
                  log("receiver")
                  return Foo()
              }

              fun getArgument(): Int {
                  log("arguments")
                  return 3
              }
            `,
			"test",
		)
		require.NoError(t, err)

		assert.Equal(
			t,
			[]string{
				`"receiver"`,
				`"arguments"`,
				`"method implementation"`,
			},
			logs,
		)
	})
}

func TestSaturatingArithmetic(t *testing.T) {

	t.Parallel()

	result, err := CompileAndInvoke(t,
		`
          fun test(): UFix64 {
              return (1.0).saturatingSubtract(2.0)
          }
        `,
		"test",
	)
	require.NoError(t, err)

	assert.Equal(
		t,
		interpreter.NewUnmeteredUFix64Value(0),
		result,
	)
}

func TestGlobalVariables(t *testing.T) {

	t.Parallel()

	t.Run("simple", func(t *testing.T) {
		t.Parallel()

		result, err := CompileAndInvoke(t,
			`
              var a = 5

              fun test(): Int {
                  return a
              }
            `,
			"test",
		)
		require.NoError(t, err)

		assert.Equal(
			t,
			interpreter.NewUnmeteredIntValueFromInt64(5),
			result,
		)
	})

	t.Run("referenced another var", func(t *testing.T) {
		t.Parallel()

		result, err := CompileAndInvoke(t,
			`
              var a = 5
              var b = a

              fun test(): Int {
                  return b
              }
            `,
			"test",
		)
		require.NoError(t, err)

		assert.Equal(
			t,
			interpreter.NewUnmeteredIntValueFromInt64(5),
			result,
		)
	})

	t.Run("update referenced var before first use", func(t *testing.T) {
		t.Parallel()

		result, err := CompileAndInvoke(t,
			`
              var a = 5
              var b = a

              fun test(): Int {
                  // Update 'a' before getting 'b'.
                  a = 8

                  // Get 'b' for the fist time.
                  return b
              }
            `,
			"test",
		)
		require.NoError(t, err)

		assert.Equal(
			t,
			interpreter.NewUnmeteredIntValueFromInt64(5),
			result,
		)
	})

	t.Run("update referenced var after first use", func(t *testing.T) {
		t.Parallel()

		result, err := CompileAndInvoke(t,
			`
              var a = 5
              var b = a

              fun test(): Int {
                  // Use 'b' to get the value once.
                  var c = b

                  // Update 'a' before getting 'b' for the first time.
                  a = 8

                  // Get 'b' for a second time.
                  // Should return the initial value.
                  return b
              }
            `,
			"test",
		)
		require.NoError(t, err)

		assert.Equal(
			t,
			interpreter.NewUnmeteredIntValueFromInt64(5),
			result,
		)
	})

	t.Run("overridden local var", func(t *testing.T) {
		t.Parallel()

		result, err := CompileAndInvoke(t,
			`
              var a = 5

              fun test(): Int {
                  var a = 8
                  return getGlobalA()
              }

              fun getGlobalA(): Int {
                  return a
              }
            `,
			"test",
		)
		require.NoError(t, err)

		assert.Equal(
			t,
			interpreter.NewUnmeteredIntValueFromInt64(5),
			result,
		)
	})

	t.Run("forward references", func(t *testing.T) {
		t.Parallel()

		result, logs, err := CompileAndInvokeWithLogs(t,
			`
              var a = initializeA()
              var b = initializeB()

              fun test(): Int {
                  log("invoked test")
                  return a
              }

              fun initializeA(): Int {
                  log("invoked initializeA")

                  // Indirect forward reference to b
                  var c = b

                  log("exiting initializeA")
                  return 5
              }

              fun initializeB(): Int {
                  log("invoked initializeB")
                  return 5
              }
            `,
			"test",
		)
		require.NoError(t, err)

		assert.Equal(
			t,
			interpreter.NewUnmeteredIntValueFromInt64(5),
			result,
		)

		assert.Equal(
			t,
			[]string{
				// Variables must be initialized before calling the function test.
				`"invoked initializeA"`,
				`"invoked initializeB"`,
				`"exiting initializeA"`,

				`"invoked test"`,
			},
			logs,
		)
	})

	t.Run("initialization on program start", func(t *testing.T) {
		t.Parallel()

		var logs []string

		activation := sema.NewVariableActivation(sema.BaseValueActivation)
		activation.DeclareValue(stdlib.VMPanicFunction)
		activation.DeclareValue(stdlib.NewVMLogFunction(nil))

		compilerConfig := &compiler.Config{
			BuiltinGlobalsProvider: CompilerDefaultBuiltinGlobalsWithDefaultsAndLog,
		}
		storage := interpreter.NewInMemoryStorage(nil)
		vmConfig := vm.NewConfig(storage)

		vmConfig.BuiltinGlobalsProvider = NewVMBuiltinGlobalsProviderWithDefaultsPanicAndLog(&logs)

		// Only prepare, do not invoke anything.

		_ = CompileAndPrepareToInvoke(t,
			`
              var a = initializeA()
              var b = initializeB()

              fun initializeA(): Int {
                  log("invoked initializeA")

                  // Indirect forward reference to b
                  var c = b

                  log("exiting initializeA")
                  return 5
              }

              fun initializeB(): Int {
                  log("invoked initializeB")
                  return 5
              }
            `,
			CompilerAndVMOptions{
				ParseCheckAndCompileOptions: ParseCheckAndCompileOptions{
					ParseAndCheckOptions: &ParseAndCheckOptions{
						Config: &sema.Config{
							LocationHandler: SingleIdentifierLocationResolver(t),
							BaseValueActivationHandler: func(location common.Location) *sema.VariableActivation {
								return activation
							},
						},
					},
					CompilerConfig: compilerConfig,
				},
				VMConfig: vmConfig,
			},
		)

		assert.Equal(
			t,
			[]string{
				// Variables must be initialized before calling the function test.
				`"invoked initializeA"`,
				`"invoked initializeB"`,
				`"exiting initializeA"`,
			},
			logs,
		)
	})
}

func TestUserInvokesNativeFunction(t *testing.T) {

	t.Parallel()

	result, err := CompileAndInvoke(t,
		`
          fun test(): Int? {
              let opt: UInt8? = 1
              return opt.map(Int)
          }
        `,
		"test",
	)
	require.NoError(t, err)
	require.Equal(t,
		interpreter.NewUnmeteredSomeValueNonCopying(
			interpreter.NewUnmeteredIntValueFromInt64(1),
		),
		result,
	)
}

func TestOptionalChaining(t *testing.T) {
	t.Parallel()

	t.Run("nil, field", func(t *testing.T) {
		t.Parallel()

		result, err := CompileAndInvoke(t,
			`
            struct Foo {
                var bar: Int
                init(value: Int) {
                    self.bar = value
                }
            }

            fun test(): Int? {
                let foo: Foo? = nil
                return foo?.bar
            }
            `,
			"test",
		)
		require.NoError(t, err)

		assert.Equal(
			t,
			interpreter.Nil,
			result,
		)
	})

	t.Run("non-nil, field", func(t *testing.T) {
		t.Parallel()

		result, err := CompileAndInvoke(t,
			`
            struct Foo {
                var bar: Int
                init(_ value: Int) {
                    self.bar = value
                }
            }

            fun test(): Int? {
                let foo: Foo? = Foo(5)
                return foo?.bar
            }
            `,
			"test",
		)
		require.NoError(t, err)

		assert.Equal(
			t,
			interpreter.NewUnmeteredSomeValueNonCopying(
				interpreter.NewUnmeteredIntValueFromInt64(5),
			),
			result,
		)
	})

	t.Run("non-nil, nested field", func(t *testing.T) {
		t.Parallel()

		result, err := CompileAndInvoke(t,
			`
            struct Foo {
                var bar: Bar
                init() {
                    self.bar = Bar(5)
                }
            }

            struct Bar {
                var id: Int
                init(_ id: Int) {
                    self.id = id
                }
            }

            fun test(): Int? {
                let foo: Foo? = Foo()
                return foo?.bar?.id
            }
            `,
			"test",
		)
		require.NoError(t, err)

		assert.Equal(
			t,
			interpreter.NewUnmeteredSomeValueNonCopying(
				interpreter.NewUnmeteredIntValueFromInt64(5),
			),
			result,
		)
	})

	t.Run("nil, method", func(t *testing.T) {
		t.Parallel()

		result, err := CompileAndInvoke(t,
			`
            struct Foo {
                fun bar(): Int {
                    return 1
                }
            }

            fun test(): Int? {
                let foo: Foo? = nil
                return foo?.bar()
            }
            `,
			"test",
		)
		require.NoError(t, err)

		assert.Equal(
			t,
			interpreter.Nil,
			result,
		)
	})

	t.Run("non-nil, method", func(t *testing.T) {
		t.Parallel()

		result, err := CompileAndInvoke(t,
			`
            struct Foo {
                fun bar(): Int {
                    return 4
                }
            }

            fun test(): Int? {
                let foo: Foo? = Foo()
                return foo?.bar()
            }
            `,
			"test",
		)
		require.NoError(t, err)

		assert.Equal(
			t,
			interpreter.NewUnmeteredSomeValueNonCopying(
				interpreter.NewUnmeteredIntValueFromInt64(4),
			),
			result,
		)
	})
}

func TestBoundStaticFunction(t *testing.T) {

	t.Parallel()

	result, err := CompileAndInvoke(t,
		`
          fun test(): UInt8? {
              let f = UInt8.fromString
              return f("1")
          }
        `,
		"test",
	)
	require.NoError(t, err)
	require.Equal(t,
		interpreter.NewUnmeteredSomeValueNonCopying(
			interpreter.NewUnmeteredUInt8Value(1),
		),
		result,
	)
}

func TestEnumAccess(t *testing.T) {

	t.Parallel()

	result, err := CompileAndInvoke(t,
		`
            enum Test: UInt8 {
                case a
                case b
                case c
            }

            fun test(): UInt8 {
                return Test.b.rawValue
            }
        `,
		"test",
	)
	require.NoError(t, err)
	assert.Equal(t, interpreter.NewUnmeteredUInt8Value(1), result)
}

func TestEnumLookupSuccess(t *testing.T) {

	t.Parallel()

	result, err := CompileAndInvoke(t,
		`
            enum Test: UInt8 {
                case a
                case b
                case c
            }

            fun test(): AnyStruct {
                return Test(rawValue: 1)
            }
        `,
		"test",
	)
	require.NoError(t, err)
	assert.IsType(t, &interpreter.SomeValue{}, result)
}

func TestEnumLookupFailure(t *testing.T) {

	t.Parallel()

	result, err := CompileAndInvoke(t,
		`
            enum Test: UInt8 {
                case a
                case b
                case c
            }

            fun test(): AnyStruct {
                return Test(rawValue: 5)
            }
        `,
		"test",
	)
	require.NoError(t, err)
	assert.Equal(t, interpreter.Nil, result)
}

func TestFunctionInvocationWithOptionalArgs(t *testing.T) {

	t.Parallel()

	const functionName = "foo"

	functionType := &sema.FunctionType{
		Purity:               sema.FunctionPurityView,
		ReturnTypeAnnotation: sema.IntTypeAnnotation,
		Arity:                &sema.Arity{Min: 1, Max: -1},
	}

	activation := sema.NewVariableActivation(sema.BaseValueActivation)
	activation.DeclareValue(stdlib.StandardLibraryValue{
		Name: functionName,
		Type: functionType,
		Kind: common.DeclarationKindFunction,
	})

	compilerConfig := &compiler.Config{
		BuiltinGlobalsProvider: func() *activations.Activation[compiler.GlobalImport] {
			activation := activations.NewActivation[compiler.GlobalImport](nil, compiler.DefaultBuiltinGlobals())
			activation.Set(
				functionName,
				compiler.GlobalImport{
					Name: functionName,
				},
			)
			return activation
		},
	}

	functionValue := vm.NewNativeFunctionValue(
		functionName,
		functionType,
		func(context *vm.Context, typeArguments []bbq.StaticType, arguments ...vm.Value) vm.Value {
			require.GreaterOrEqual(t, len(arguments), 1)

			require.IsType(t, interpreter.IntValue{}, arguments[0])
			first := arguments[0].(interpreter.IntValue)

<<<<<<< HEAD
			if len(arguments) < 2 {
				return first
=======
	vmConfig := &vm.Config{
		ImportHandler: func(location common.Location) *bbq.InstructionProgram {
			return importedProgram
		},
		ContractValueHandler: func(*vm.Context, common.Location) *interpreter.CompositeValue {
			return importedContractValue
		},
		TypeLoader: func(location common.Location, typeID interpreter.TypeID) sema.Type {
			elaboration := importedChecker.Elaboration
			compositeType := elaboration.CompositeType(typeID)
			if compositeType != nil {
				return compositeType
>>>>>>> 9248c66a
			}

			require.IsType(t, interpreter.IntValue{}, arguments[1])
			second := arguments[1].(interpreter.IntValue)

			return first.Plus(context, second, interpreter.EmptyLocationRange)
		},
	)

	vmConfig := vm.NewConfig(interpreter.NewInMemoryStorage(nil))
	vmConfig.BuiltinGlobalsProvider = func() *activations.Activation[vm.Variable] {
		activation := activations.NewActivation[vm.Variable](nil, vm.DefaultBuiltinGlobals())
		variable := &interpreter.SimpleVariable{}
		variable.InitializeWithValue(functionValue)
		activation.Set(functionName, variable)
		return activation
	}

	result, err := CompileAndInvokeWithOptions(
		t,
		`
          fun test(): Int {
              return foo(2) + foo(5, 11)
          }
        `,
		"test",
		CompilerAndVMOptions{
			ParseCheckAndCompileOptions: ParseCheckAndCompileOptions{
				CompilerConfig: compilerConfig,
				ParseAndCheckOptions: &ParseAndCheckOptions{
					Config: &sema.Config{
						BaseValueActivationHandler: func(location common.Location) *sema.VariableActivation {
							return activation
						},
					},
				},
			},
			VMConfig: vmConfig,
		},
	)
	require.NoError(t, err)
	require.Equal(t, interpreter.NewUnmeteredIntValueFromInt64(18), result)
}

type testMemoryGauge struct {
	meter map[common.MemoryKind]uint64
}

func newTestMemoryGauge() *testMemoryGauge {
	return &testMemoryGauge{
		meter: make(map[common.MemoryKind]uint64),
	}
}

func (g *testMemoryGauge) MeterMemory(usage common.MemoryUsage) error {
	g.meter[usage.Kind] += usage.Amount
	return nil
}

func (g *testMemoryGauge) getMemory(kind common.MemoryKind) uint64 {
	return g.meter[kind]
}

type testComputationGauge struct {
	meter map[common.ComputationKind]uint64
}

func newTestComputationGauge() *testComputationGauge {
	return &testComputationGauge{
		meter: make(map[common.ComputationKind]uint64),
	}
}

func (g *testComputationGauge) MeterComputation(usage common.ComputationUsage) error {
	g.meter[usage.Kind] += usage.Intensity
	return nil
}

func (g *testComputationGauge) getComputation(kind common.ComputationKind) uint64 {
	return g.meter[kind]
}

func TestMetering(t *testing.T) {

	t.Parallel()

	checker, err := ParseAndCheck(t, imperativeFib)
	require.NoError(t, err)

	comp := compiler.NewInstructionCompiler(
		interpreter.ProgramFromChecker(checker),
		checker.Location,
	)
	program := comp.Compile()

	memoryGauge := newTestMemoryGauge()
	computationGauge := newTestComputationGauge()

	vmConfig := &vm.Config{
		MemoryGauge:      memoryGauge,
		ComputationGauge: computationGauge,
	}
	vmInstance := vm.NewVM(scriptLocation(), program, vmConfig)

	result, err := vmInstance.InvokeExternally(
		"fib",
		interpreter.NewUnmeteredIntValueFromInt64(23),
	)
	require.NoError(t, err)
	assert.Equal(t, interpreter.NewUnmeteredIntValueFromInt64(28657), result)
	assert.Equal(t, 0, vmInstance.StackSize())

	assert.Equal(t, uint64(2032), memoryGauge.getMemory(common.MemoryKindBigInt))
	assert.Equal(t, uint64(21), computationGauge.getComputation(common.ComputationKindLoop))
}

func TestSwapIdentifiers(t *testing.T) {

	t.Parallel()

	checker, err := ParseAndCheck(t, `
        fun test(): [Int] {
            var x = 1
            var y = 2
            x <-> y
            return [x, y]
        }
    `)
	require.NoError(t, err)

	comp := compiler.NewInstructionCompiler(
		interpreter.ProgramFromChecker(checker),
		checker.Location,
	)
	program := comp.Compile()

	vmConfig := &vm.Config{}
	vmInstance := vm.NewVM(TestLocation, program, vmConfig)

	result, err := vmInstance.InvokeExternally("test")
	require.NoError(t, err)

	context := vmInstance.Context()

	AssertValuesEqual(
		t,
		context,
		interpreter.NewArrayValue(
			context,
			interpreter.EmptyLocationRange,
			interpreter.NewVariableSizedStaticType(nil, interpreter.PrimitiveStaticTypeInt),
			common.ZeroAddress,
			interpreter.NewUnmeteredIntValueFromInt64(2),
			interpreter.NewUnmeteredIntValueFromInt64(1),
		),
		result,
	)
}

func TestSwapMembers(t *testing.T) {

	t.Parallel()

	vmInstance := CompileAndPrepareToInvoke(t, `
        struct S {
            var x: Int
            var y: Int

            init() {
                self.x = 1
                self.y = 2
            }
        }

        fun test(): [Int] {
            let s = S()
            s.x <-> s.y
            return [s.x, s.y]
        }
    `,
		CompilerAndVMOptions{},
	)

	result, err := vmInstance.InvokeExternally("test")
	require.NoError(t, err)

	context := vmInstance.Context()

	AssertValuesEqual(
		t,
		context,
		interpreter.NewArrayValue(
			context,
			interpreter.EmptyLocationRange,
			interpreter.NewVariableSizedStaticType(nil, interpreter.PrimitiveStaticTypeInt),
			common.ZeroAddress,
			interpreter.NewUnmeteredIntValueFromInt64(2),
			interpreter.NewUnmeteredIntValueFromInt64(1),
		),
		result,
	)
}

func TestSwapIndex(t *testing.T) {

	t.Parallel()

	checker, err := ParseAndCheck(t, `
        fun test(): [String] {
            let chars = ["a", "b"]
            chars[0] <-> chars[1]
            return chars
        }
    `)
	require.NoError(t, err)

	comp := compiler.NewInstructionCompiler(
		interpreter.ProgramFromChecker(checker),
		checker.Location,
	)
	program := comp.Compile()

	vmConfig := &vm.Config{}
	vmInstance := vm.NewVM(TestLocation, program, vmConfig)

	result, err := vmInstance.InvokeExternally("test")
	require.NoError(t, err)

	context := vmInstance.Context()

	AssertValuesEqual(
		t,
		context,
		interpreter.NewArrayValue(
			context,
			interpreter.EmptyLocationRange,
			interpreter.NewVariableSizedStaticType(nil, interpreter.PrimitiveStaticTypeString),
			common.ZeroAddress,
			interpreter.NewUnmeteredStringValue("b"),
			interpreter.NewUnmeteredStringValue("a"),
		),
		result,
	)
}

func TestImplicitBoxing(t *testing.T) {

	t.Parallel()

	checker, err := ParseAndCheck(t, `
        fun f(_ y: Int?): AnyStruct {
            return y
        }

        fun g(): Int? {
            return 3
        }

        fun test(): [AnyStruct] {
            let x: Int? = 1
            return [x, f(2), g()]
        }
    `)
	require.NoError(t, err)

	comp := compiler.NewInstructionCompiler(
		interpreter.ProgramFromChecker(checker),
		checker.Location,
	)
	program := comp.Compile()

	vmConfig := &vm.Config{}
	vmInstance := vm.NewVM(TestLocation, program, vmConfig)

	result, err := vmInstance.InvokeExternally("test")
	require.NoError(t, err)

	context := vmInstance.Context()

	AssertValuesEqual(
		t,
		context,
		interpreter.NewArrayValue(
			context,
			interpreter.EmptyLocationRange,
			interpreter.NewVariableSizedStaticType(nil, interpreter.PrimitiveStaticTypeAnyStruct),
			common.ZeroAddress,
			interpreter.NewUnmeteredSomeValueNonCopying(
				interpreter.NewUnmeteredIntValueFromInt64(1),
			),
			interpreter.NewUnmeteredSomeValueNonCopying(
				interpreter.NewUnmeteredIntValueFromInt64(2),
			),
			interpreter.NewUnmeteredSomeValueNonCopying(
				interpreter.NewUnmeteredIntValueFromInt64(3),
			),
		),
		result,
	)
}

func TestGetAuthAccount(t *testing.T) {

	t.Parallel()

	t.Run("available in script", func(t *testing.T) {

		t.Parallel()

		code := `
          fun main(): &Account {
              return getAuthAccount<auth(Storage) &Account>(0x1)
          }
        `

		location := common.ScriptLocation{0x1}

		activation := sema.NewVariableActivation(sema.BaseValueActivation)
		activation.DeclareValue(stdlib.VMPanicFunction)
		activation.DeclareValue(stdlib.NewVMGetAuthAccountFunction(nil))

		compilerConfig := &compiler.Config{
			BuiltinGlobalsProvider: func(_ common.Location) *activations.Activation[compiler.GlobalImport] {
				activation := activations.NewActivation(nil, compiler.DefaultBuiltinGlobals())
				activation.Set(
					stdlib.GetAuthAccountFunctionName,
					compiler.GlobalImport{
						Name: stdlib.GetAuthAccountFunctionName,
					},
				)
				return activation
			},
		}

		vmConfig := vm.NewConfig(interpreter.NewInMemoryStorage(nil))
		vmConfig.BuiltinGlobalsProvider = func(_ common.Location) *activations.Activation[vm.Variable] {
			activation := activations.NewActivation(nil, vm.DefaultBuiltinGlobals())

			variable := &interpreter.SimpleVariable{}
			variable.InitializeWithValue(stdlib.NewVMGetAuthAccountFunction(&testAccountHandler{}).Value)
			activation.Set(stdlib.GetAuthAccountFunctionName, variable)

			return activation
		}

		result, err := CompileAndInvokeWithOptions(
			t,
			code,
			"main",
			CompilerAndVMOptions{
				ParseCheckAndCompileOptions: ParseCheckAndCompileOptions{
					CompilerConfig: compilerConfig,
					ParseAndCheckOptions: &ParseAndCheckOptions{
						Location: location,
						Config: &sema.Config{
							LocationHandler: SingleIdentifierLocationResolver(t),
							BaseValueActivationHandler: func(location common.Location) *sema.VariableActivation {
								return activation
							},
						},
					},
				},
				VMConfig: vmConfig,
			},
		)
		require.NoError(t, err)
		require.IsType(t, &interpreter.EphemeralReferenceValue{}, result)
	})

	t.Run("not available by default", func(t *testing.T) {

		t.Parallel()

		code := `
          fun main(): &Account {
              return getAuthAccount<auth(Storage) &Account>(0x1)
          }
        `

		location := common.ScriptLocation{0x1}

		activation := sema.NewVariableActivation(sema.BaseValueActivation)
		activation.DeclareValue(stdlib.NewVMGetAuthAccountFunction(nil))

		compilerConfig := &compiler.Config{}
		// NOTE: default globals do not include `getAuthAccount`

		vmConfig := vm.NewConfig(interpreter.NewInMemoryStorage(nil))
		// NOTE: default globals do not include `getAuthAccount`

		var recovered any
		defer func() {
			recovered = recover()
			require.IsType(t, errors.UnexpectedError{}, recovered)
			unexpectedError := recovered.(errors.UnexpectedError)
			require.ErrorContains(t, unexpectedError, "cannot find global declaration 'getAuthAccount'")
		}()

		_, err := CompileAndInvokeWithOptions(
			t,
			code,
			"main",
			CompilerAndVMOptions{
				ParseCheckAndCompileOptions: ParseCheckAndCompileOptions{
					CompilerConfig: compilerConfig,
					ParseAndCheckOptions: &ParseAndCheckOptions{
						Location: location,
						Config: &sema.Config{
							LocationHandler: SingleIdentifierLocationResolver(t),
							BaseValueActivationHandler: func(location common.Location) *sema.VariableActivation {
								return activation
							},
						},
					},
				},
				VMConfig: vmConfig,
			},
		)
		RequireError(t, err)
	})
}

func TestStringTemplate(t *testing.T) {

	t.Parallel()

	t.Run("simple", func(t *testing.T) {
		t.Parallel()

		result, err := CompileAndInvoke(t,
			`
				fun test(): String {
					var s = "2+2=\(2+2)"
					return s
				}
			`,
			"test",
		)
		require.NoError(t, err)
		require.Equal(t, interpreter.NewUnmeteredStringValue("2+2=4"), result)
	})

	t.Run("multiple exprs", func(t *testing.T) {
		t.Parallel()

		result, err := CompileAndInvoke(t,
			`
				fun test(): String {
					let a = "A"
					let b = "B"
					let c = 4
					let str = "\(a) + \(b) = \(c)"
					return str
				}
			`,
			"test",
		)
		require.NoError(t, err)
		require.Equal(t, interpreter.NewUnmeteredStringValue("A + B = 4"), result)
	})
}

func TestDynamicMethodInvocationViaOptionalChaining(t *testing.T) {

	t.Parallel()

	actual, err := CompileAndInvoke(t,
		`
          struct interface SI {
              fun answer(): Int
          }

          struct S: SI {
              fun answer(): Int {
                  return 42
              }
          }

          fun answer(_ si: {SI}?): Int? {
              return si?.answer()
          }

          fun test(): Int? {
              return answer(S())
          }
        `,
		"test",
	)
	require.NoError(t, err)
	assert.Equal(
		t,
		interpreter.NewUnmeteredSomeValueNonCopying(
			interpreter.NewUnmeteredIntValueFromInt64(42),
		),
		actual,
	)
}

func TestInjectedContract(t *testing.T) {

	t.Parallel()

	cType := &sema.FunctionType{
		Parameters: []sema.Parameter{
			{
				Label:          sema.ArgumentLabelNotRequired,
				Identifier:     "n",
				TypeAnnotation: sema.IntTypeAnnotation,
			},
		},
		ReturnTypeAnnotation: sema.NewTypeAnnotation(sema.IntType),
	}

	bType := &sema.CompositeType{
		Identifier: "B",
		Kind:       common.CompositeKindContract,
	}

	bType.Members = sema.MembersAsMap([]*sema.Member{
		sema.NewUnmeteredPublicFunctionMember(
			bType,
			"c",
			cType,
			"",
		),
		sema.NewUnmeteredPublicConstantFieldMember(
			bType,
			"d",
			sema.IntType,
			"",
		),
	})

	bStaticType := interpreter.ConvertSemaCompositeTypeToStaticCompositeType(nil, bType)

	bValue := interpreter.NewSimpleCompositeValue(
		nil,
		bType.ID(),
		bStaticType,
		[]string{"d"},
		map[string]interpreter.Value{
			"d": interpreter.NewUnmeteredIntValueFromInt64(1),
		},
		nil,
		nil,
		nil,
		nil,
	)

	baseValueActivation := sema.NewVariableActivation(sema.BaseValueActivation)
	baseValueActivation.DeclareValue(stdlib.StandardLibraryValue{
		Name:  bType.Identifier,
		Type:  bType,
		Value: bValue,
		Kind:  common.DeclarationKindContract,
	})

	compilerConfig := &compiler.Config{
		BuiltinGlobalsProvider: func(location common.Location) *activations.Activation[compiler.GlobalImport] {
			assert.Equal(t, TestLocation, location)
			activation := activations.NewActivation(nil, compiler.DefaultBuiltinGlobals())
			activation.Set(
				"B",
				compiler.GlobalImport{
					Name: "B",
				},
			)
			activation.Set(
				"B.c",
				compiler.GlobalImport{
					Name: "B.c",
				},
			)
			return activation
		},
	}

	cValue := vm.NewNativeFunctionValue(
		"B.c",
		cType,
		func(context *vm.Context, _ []bbq.StaticType, args ...vm.Value) vm.Value {
			var receiver interpreter.Value

			// arg[0] is the receiver. Actual arguments starts from 1.
			receiver, args = args[vm.ReceiverIndex], args[vm.TypeBoundFunctionArgumentOffset:]

			assert.Same(t, bValue, receiver)

			require.Len(t, args, 1)
			require.IsType(t, interpreter.IntValue{}, args[0])
			arg := args[0].(interpreter.IntValue)

			return arg.Plus(context, arg, interpreter.EmptyLocationRange)
		},
	)

	vmConfig := vm.NewConfig(interpreter.NewInMemoryStorage(nil))
	vmConfig.BuiltinGlobalsProvider = func(location common.Location) *activations.Activation[vm.Variable] {
		assert.Equal(t, TestLocation, location)
		activation := activations.NewActivation(nil, vm.DefaultBuiltinGlobals())

		bVariable := &interpreter.SimpleVariable{}
		bVariable.InitializeWithValue(bValue)
		activation.Set("B", bVariable)

		cVariable := &interpreter.SimpleVariable{}
		cVariable.InitializeWithValue(cValue)
		activation.Set("B.c", cVariable)

		return activation
	}

	programs := map[common.Location]*CompiledProgram{}

	compiledProgramsTypeLoader := CompiledProgramsTypeLoader(programs)

	vmConfig.TypeLoader = func(location common.Location, typeID interpreter.TypeID) sema.Type {
		if location == nil && typeID == "B" {
			return bType
		}

		ty := compiledProgramsTypeLoader(location, typeID)
		if ty != nil {
			return ty
		}

		return nil
	}

	result, err := CompileAndInvokeWithOptions(
		t,
		`
          contract A {
              fun test(): Int {
                  return B.c(B.d)
              }
          }

          fun main(): Int {
              return A.test()
          }
        `,
		"main",
		CompilerAndVMOptions{
			ParseCheckAndCompileOptions: ParseCheckAndCompileOptions{
				CompilerConfig: compilerConfig,
				ParseAndCheckOptions: &ParseAndCheckOptions{
					Location: TestLocation,
					Config: &sema.Config{
						BaseValueActivationHandler: func(location common.Location) *sema.VariableActivation {
							assert.Equal(t, TestLocation, location)
							return baseValueActivation
						},
					},
				},
			},
			VMConfig: vmConfig,
			Programs: programs,
		},
	)
	require.NoError(t, err)
	assert.Equal(t, interpreter.NewUnmeteredIntValueFromInt64(2), result)
}<|MERGE_RESOLUTION|>--- conflicted
+++ resolved
@@ -8463,7 +8463,7 @@
 	})
 
 	compilerConfig := &compiler.Config{
-		BuiltinGlobalsProvider: func() *activations.Activation[compiler.GlobalImport] {
+		BuiltinGlobalsProvider: func(_ common.Location) *activations.Activation[compiler.GlobalImport] {
 			activation := activations.NewActivation[compiler.GlobalImport](nil, compiler.DefaultBuiltinGlobals())
 			activation.Set(
 				functionName,
@@ -8484,23 +8484,8 @@
 			require.IsType(t, interpreter.IntValue{}, arguments[0])
 			first := arguments[0].(interpreter.IntValue)
 
-<<<<<<< HEAD
 			if len(arguments) < 2 {
 				return first
-=======
-	vmConfig := &vm.Config{
-		ImportHandler: func(location common.Location) *bbq.InstructionProgram {
-			return importedProgram
-		},
-		ContractValueHandler: func(*vm.Context, common.Location) *interpreter.CompositeValue {
-			return importedContractValue
-		},
-		TypeLoader: func(location common.Location, typeID interpreter.TypeID) sema.Type {
-			elaboration := importedChecker.Elaboration
-			compositeType := elaboration.CompositeType(typeID)
-			if compositeType != nil {
-				return compositeType
->>>>>>> 9248c66a
 			}
 
 			require.IsType(t, interpreter.IntValue{}, arguments[1])
@@ -8511,7 +8496,7 @@
 	)
 
 	vmConfig := vm.NewConfig(interpreter.NewInMemoryStorage(nil))
-	vmConfig.BuiltinGlobalsProvider = func() *activations.Activation[vm.Variable] {
+	vmConfig.BuiltinGlobalsProvider = func(_ common.Location) *activations.Activation[vm.Variable] {
 		activation := activations.NewActivation[vm.Variable](nil, vm.DefaultBuiltinGlobals())
 		variable := &interpreter.SimpleVariable{}
 		variable.InitializeWithValue(functionValue)
