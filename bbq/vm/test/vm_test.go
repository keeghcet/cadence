/*
 * Cadence - The resource-oriented smart contract programming language
 *
 * Copyright Flow Foundation
 *
 * Licensed under the Apache License, Version 2.0 (the "License");
 * you may not use this file except in compliance with the License.
 * You may obtain a copy of the License at
 *
 *   http://www.apache.org/licenses/LICENSE-2.0
 *
 * Unless required by applicable law or agreed to in writing, software
 * distributed under the License is distributed on an "AS IS" BASIS,
 * WITHOUT WARRANTIES OR CONDITIONS OF ANY KIND, either express or implied.
 * See the License for the specific language governing permissions and
 * limitations under the License.
 */

package test

import (
	"fmt"
	"testing"

	"github.com/stretchr/testify/assert"
	"github.com/stretchr/testify/require"

	"github.com/onflow/cadence/ast"
	"github.com/onflow/cadence/bbq"
	"github.com/onflow/cadence/bbq/commons"
	"github.com/onflow/cadence/bbq/compiler"
	. "github.com/onflow/cadence/bbq/test_utils"
	"github.com/onflow/cadence/bbq/vm"
	"github.com/onflow/cadence/common"
	"github.com/onflow/cadence/interpreter"
	"github.com/onflow/cadence/sema"
	"github.com/onflow/cadence/stdlib"
	. "github.com/onflow/cadence/test_utils/common_utils"
	. "github.com/onflow/cadence/test_utils/interpreter_utils"
	. "github.com/onflow/cadence/test_utils/runtime_utils"
	. "github.com/onflow/cadence/test_utils/sema_utils"
)

const recursiveFib = `
  fun fib(_ n: Int): Int {
      if n < 2 {
         return n
      }
      return fib(n - 1) + fib(n - 2)
  }
`

func scriptLocation() common.Location {
	scriptLocation := NewScriptLocationGenerator()
	return scriptLocation()
}

func TestRecursionFib(t *testing.T) {

	t.Parallel()

	checker, err := ParseAndCheck(t, recursiveFib)
	require.NoError(t, err)

	comp := compiler.NewInstructionCompiler(
		interpreter.ProgramFromChecker(checker),
		checker.Location,
	)
	program := comp.Compile()

	vmConfig := &vm.Config{}
	vmInstance := vm.NewVM(scriptLocation(), program, vmConfig)

	result, err := vmInstance.Invoke(
		"fib",
		interpreter.NewUnmeteredIntValueFromInt64(23),
	)
	require.NoError(t, err)
	require.Equal(t, interpreter.NewUnmeteredIntValueFromInt64(28657), result)
	require.Equal(t, 0, vmInstance.StackSize())
}

const imperativeFib = `
  fun fib(_ n: Int): Int {
      var fib1 = 1
      var fib2 = 1
      var fibonacci = fib1
      var i = 2
      while i < n {
          fibonacci = fib1 + fib2
          fib1 = fib2
          fib2 = fibonacci
          i = i + 1
      }
      return fibonacci
  }
`

func TestImperativeFib(t *testing.T) {

	t.Parallel()

	checker, err := ParseAndCheck(t, imperativeFib)
	require.NoError(t, err)

	comp := compiler.NewInstructionCompiler(
		interpreter.ProgramFromChecker(checker),
		checker.Location,
	)
	program := comp.Compile()

	vmConfig := &vm.Config{}
	vmInstance := vm.NewVM(scriptLocation(), program, vmConfig)

	result, err := vmInstance.Invoke(
		"fib",
		interpreter.NewUnmeteredIntValueFromInt64(7),
	)
	require.NoError(t, err)
	require.Equal(t, interpreter.NewUnmeteredIntValueFromInt64(13), result)
	require.Equal(t, 0, vmInstance.StackSize())
}

func TestWhileBreak(t *testing.T) {

	t.Parallel()

	result, err := CompileAndInvoke(t,
		`
          fun test(): Int {
              var i = 0
              while true {
                  if i > 3 {
                     break
                  }
                  i = i + 1
              }
              return i
          }
        `,
		"test",
	)
	require.NoError(t, err)
	require.Equal(t, interpreter.NewUnmeteredIntValueFromInt64(4), result)
}

func TestSwitchBreak(t *testing.T) {

	t.Parallel()

	test := func(t *testing.T, value int64) vm.Value {
		result, err := CompileAndInvoke(t,
			`
              fun test(x: Int): Int {
                  switch x {
                      case 1:
                          break
                      default:
                          return 3
                  }
                  return 1
              }
            `,
			"test",
			interpreter.NewUnmeteredIntValueFromInt64(value),
		)
		require.NoError(t, err)
		return result
	}

	t.Run("1", func(t *testing.T) {
		t.Parallel()

		result := test(t, 1)
		require.Equal(t, interpreter.NewUnmeteredIntValueFromInt64(1), result)
	})

	t.Run("2", func(t *testing.T) {
		t.Parallel()

		result := test(t, 2)
		require.Equal(t, interpreter.NewUnmeteredIntValueFromInt64(3), result)
	})

	t.Run("3", func(t *testing.T) {
		t.Parallel()

		result := test(t, 3)
		require.Equal(t, interpreter.NewUnmeteredIntValueFromInt64(3), result)
	})
}

func TestWhileSwitchBreak(t *testing.T) {

	t.Parallel()

	test := func(t *testing.T, value int64) vm.Value {
		result, err := CompileAndInvoke(t,
			`
                fun test(x: Int): Int {
                  while true {
                      switch x {
                          case 1:
                              break
                          default:
                              return 3
                      }
                      return 1
                  }
                  return 2
              }
            `,
			"test",
			interpreter.NewUnmeteredIntValueFromInt64(value),
		)
		require.NoError(t, err)
		return result
	}

	t.Run("1", func(t *testing.T) {
		t.Parallel()

		result := test(t, 1)
		require.Equal(t, interpreter.NewUnmeteredIntValueFromInt64(1), result)
	})

	t.Run("2", func(t *testing.T) {
		t.Parallel()

		result := test(t, 2)
		require.Equal(t, interpreter.NewUnmeteredIntValueFromInt64(3), result)
	})

	t.Run("3", func(t *testing.T) {
		t.Parallel()

		result := test(t, 3)
		require.Equal(t, interpreter.NewUnmeteredIntValueFromInt64(3), result)
	})
}

func TestContinue(t *testing.T) {

	t.Parallel()

	result, err := CompileAndInvoke(t,
		`
          fun test(): Int {
              var i = 0
              while true {
                  i = i + 1
                  if i < 3 {
                     continue
                  }
                  break
              }
              return i
          }
        `,
		"test",
	)
	require.NoError(t, err)

	require.Equal(t, interpreter.NewUnmeteredIntValueFromInt64(3), result)
}

func TestNilCoalesce(t *testing.T) {

	t.Parallel()

	test := func(t *testing.T, argument vm.Value) vm.Value {
		actual, err := CompileAndInvoke(t,
			`
                fun test(i: Int?): Int {
                    var j = i ?? 3
                    return j
                }
            `,
			"test",
			argument,
		)
		require.NoError(t, err)
		return actual
	}

	t.Run("non-nil", func(t *testing.T) {
		t.Parallel()

		actual := test(t, interpreter.NewUnmeteredSomeValueNonCopying(
			interpreter.NewUnmeteredIntValueFromInt64(2),
		))
		require.Equal(t, interpreter.NewUnmeteredIntValueFromInt64(2), actual)
	})

	t.Run("nil", func(t *testing.T) {
		t.Parallel()

		actual := test(t, interpreter.Nil)
		require.Equal(t, interpreter.NewUnmeteredIntValueFromInt64(3), actual)
	})
}

func TestNewStruct(t *testing.T) {

	t.Parallel()

	vmConfig := &vm.Config{}

	vmInstance := CompileAndPrepareToInvoke(t,
		`
          struct Foo {
              var id : Int

              init(_ id: Int) {
                  self.id = id
              }
          }

          fun test(count: Int): Foo {
              var i = 0
              var r = Foo(0)
              while i < count {
                  i = i + 1
                  r = Foo(i)
                  r.id = r.id + 2
              }
              return r
          }
        `,
		CompilerAndVMOptions{
			VMConfig: vmConfig,
		},
	)

	result, err := vmInstance.Invoke("test", interpreter.NewUnmeteredIntValueFromInt64(10))
	require.NoError(t, err)
	require.Equal(t, 0, vmInstance.StackSize())

	vmContext := vmInstance.Context()

	require.IsType(t, &interpreter.CompositeValue{}, result)
	structValue := result.(*interpreter.CompositeValue)
	compositeType := structValue.StaticType(vmContext).(*interpreter.CompositeStaticType)

	require.Equal(t, "Foo", compositeType.QualifiedIdentifier)
	require.Equal(
		t,
		interpreter.NewUnmeteredIntValueFromInt64(12),
		structValue.GetMember(vmContext, vm.EmptyLocationRange, "id"),
	)
}

func TestStructMethodCall(t *testing.T) {

	t.Parallel()

	t.Run("method", func(t *testing.T) {

		t.Parallel()

		result, err := CompileAndInvoke(t,
			`
              struct Foo {
                  var id : String

                  init(_ id: String) {
                      self.id = id
                  }

                  fun sayHello(_ id: Int): String {
                      return self.id
                  }
              }

              fun test(): String {
                  var r = Foo("Hello from Foo!")
                  return r.sayHello(1)
              }
            `,
			"test",
		)
		require.NoError(t, err)
		require.Equal(t, interpreter.NewUnmeteredStringValue("Hello from Foo!"), result)
	})

	t.Run("function typed field", func(t *testing.T) {

		t.Parallel()

		result, err := CompileAndInvoke(t,
			`
              struct Foo {
                  var sayHello: fun(): String

                  init(_ str: String) {
                      self.sayHello = fun(): String {
                          return str
                      }
                  }
              }

              fun test(): String {
                  var r = Foo("Hello from Foo!")
                  return r.sayHello()
              }
            `,
			"test",
		)
		require.NoError(t, err)
		require.Equal(t, interpreter.NewUnmeteredStringValue("Hello from Foo!"), result)
	})
}

func TestImport(t *testing.T) {

	t.Parallel()

	importedChecker, err := ParseAndCheckWithOptions(t,
		`
          fun helloText(): String {
              return "global function of the imported program"
          }

          struct Foo {
              var id : String

              init(_ id: String) {
                  self.id = id
              }

              fun sayHello(_ id: Int): String {
                  self.id
                  return helloText()
              }
          }
        `,
		ParseAndCheckOptions{
			Location: ImportedLocation,
		},
	)
	require.NoError(t, err)

	subComp := compiler.NewInstructionCompiler(
		interpreter.ProgramFromChecker(importedChecker),
		importedChecker.Location,
	)
	importedProgram := subComp.Compile()

	checker, err := ParseAndCheckWithOptions(t,
		`
          import Foo from 0x01

          fun test(): String {
              var r = Foo("Hello from Foo!")
              return r.sayHello(1)
          }
        `,
		ParseAndCheckOptions{
			Config: &sema.Config{
				ImportHandler: func(*sema.Checker, common.Location, ast.Range) (sema.Import, error) {
					return sema.ElaborationImport{
						Elaboration: importedChecker.Elaboration,
					}, nil
				},
			},
		},
	)
	require.NoError(t, err)

	importCompiler := compiler.NewInstructionCompiler(
		interpreter.ProgramFromChecker(checker),
		checker.Location,
	)
	importCompiler.Config.ImportHandler = func(location common.Location) *bbq.InstructionProgram {
		return importedProgram
	}

	program := importCompiler.Compile()

	vmConfig := &vm.Config{
		ImportHandler: func(location common.Location) *bbq.InstructionProgram {
			return importedProgram
		},
		TypeLoader: func(location common.Location, typeID interpreter.TypeID) sema.ContainedType {
			elaboration := importedChecker.Elaboration
			compositeType := elaboration.CompositeType(typeID)
			if compositeType != nil {
				return compositeType
			}

			return elaboration.InterfaceType(typeID)
		},
	}

	vmInstance := vm.NewVM(scriptLocation(), program, vmConfig)

	result, err := vmInstance.Invoke("test")
	require.NoError(t, err)
	require.Equal(t, 0, vmInstance.StackSize())

	require.Equal(t, interpreter.NewUnmeteredStringValue("global function of the imported program"), result)
}

func TestContractImport(t *testing.T) {

	t.Parallel()

	t.Run("nested type def", func(t *testing.T) {

		t.Parallel()

		importLocation := common.NewAddressLocation(nil, common.Address{0x1}, "MyContract")

		importedChecker, err := ParseAndCheckWithOptions(t,
			`
              contract MyContract {

                  fun helloText(): String {
                      return "global function of the imported program"
                  }

                  init() {}

                  struct Foo {
                      var id : String

                      init(_ id: String) {
                          self.id = id
                      }

                      fun sayHello(_ id: Int): String {
                          self.id
                          return MyContract.helloText()
                      }
                  }
              }
            `,
			ParseAndCheckOptions{
				Location: importLocation,
			},
		)
		require.NoError(t, err)

		importCompiler := compiler.NewInstructionCompiler(
			interpreter.ProgramFromChecker(importedChecker),
			importedChecker.Location,
		)
		importedProgram := importCompiler.Compile()

		vmInstance := vm.NewVM(importLocation, importedProgram, nil)
		importedContractValue, err := vmInstance.InitializeContract()
		require.NoError(t, err)

		checker, err := ParseAndCheckWithOptions(t,
			`
              import MyContract from 0x01

              fun test(): String {
                  var r = MyContract.Foo("Hello from Foo!")
                  return r.sayHello(1)
              }
            `,
			ParseAndCheckOptions{
				Config: &sema.Config{
					ImportHandler: func(*sema.Checker, common.Location, ast.Range) (sema.Import, error) {
						return sema.ElaborationImport{
							Elaboration: importedChecker.Elaboration,
						}, nil
					},
				},
			},
		)
		require.NoError(t, err)

		comp := compiler.NewInstructionCompiler(
			interpreter.ProgramFromChecker(checker),
			checker.Location,
		)
		comp.Config.ImportHandler = func(location common.Location) *bbq.InstructionProgram {
			return importedProgram
		}

		program := comp.Compile()

		vmConfig := &vm.Config{
			ImportHandler: func(location common.Location) *bbq.InstructionProgram {
				return importedProgram
			},
			ContractValueHandler: func(*vm.Config, common.Location) *interpreter.CompositeValue {
				return importedContractValue
			},
			TypeLoader: func(location common.Location, typeID interpreter.TypeID) sema.ContainedType {
				elaboration := importedChecker.Elaboration
				compositeType := elaboration.CompositeType(typeID)
				if compositeType != nil {
					return compositeType
				}

				return elaboration.InterfaceType(typeID)
			},
		}

		vmInstance = vm.NewVM(scriptLocation(), program, vmConfig)

		result, err := vmInstance.Invoke("test")
		require.NoError(t, err)
		require.Equal(t, 0, vmInstance.StackSize())

		require.Equal(t, interpreter.NewUnmeteredStringValue("global function of the imported program"), result)
	})

	t.Run("contract function", func(t *testing.T) {

		t.Parallel()

		importLocation := common.NewAddressLocation(nil, common.Address{0x1}, "MyContract")

		importedChecker, err := ParseAndCheckWithOptions(t,
			`
              contract MyContract {

                  var s: String

                  fun helloText(): String {
                      return self.s
                  }

                  init() {
                      self.s = "contract function of the imported program"
                  }
              }
            `,
			ParseAndCheckOptions{
				Location: importLocation,
			},
		)
		require.NoError(t, err)

		importCompiler := compiler.NewInstructionCompiler(
			interpreter.ProgramFromChecker(importedChecker),
			importedChecker.Location,
		)
		importedProgram := importCompiler.Compile()

		vmInstance := vm.NewVM(importLocation, importedProgram, nil)
		importedContractValue, err := vmInstance.InitializeContract()
		require.NoError(t, err)

		checker, err := ParseAndCheckWithOptions(t,
			`
              import MyContract from 0x01

              fun test(): String {
                  return MyContract.helloText()
              }
            `,
			ParseAndCheckOptions{
				Config: &sema.Config{
					ImportHandler: func(*sema.Checker, common.Location, ast.Range) (sema.Import, error) {
						return sema.ElaborationImport{
							Elaboration: importedChecker.Elaboration,
						}, nil
					},
				},
			},
		)
		require.NoError(t, err)

		comp := compiler.NewInstructionCompiler(
			interpreter.ProgramFromChecker(checker),
			checker.Location,
		)
		comp.Config.ImportHandler = func(location common.Location) *bbq.InstructionProgram {
			return importedProgram
		}

		program := comp.Compile()

		vmConfig := &vm.Config{
			ImportHandler: func(location common.Location) *bbq.InstructionProgram {
				return importedProgram
			},
			ContractValueHandler: func(*vm.Config, common.Location) *interpreter.CompositeValue {
				return importedContractValue
			},
			TypeLoader: func(location common.Location, typeID interpreter.TypeID) sema.ContainedType {
				elaboration := importedChecker.Elaboration
				compositeType := elaboration.CompositeType(typeID)
				if compositeType != nil {
					return compositeType
				}

				return elaboration.InterfaceType(typeID)
			},
		}

		vmInstance = vm.NewVM(scriptLocation(), program, vmConfig)

		result, err := vmInstance.Invoke("test")
		require.NoError(t, err)
		require.Equal(t, 0, vmInstance.StackSize())

		require.Equal(t, interpreter.NewUnmeteredStringValue("contract function of the imported program"), result)
	})

	t.Run("nested imports", func(t *testing.T) {

		t.Parallel()

		// Initialize Foo

		fooLocation := common.NewAddressLocation(
			nil,
			common.Address{0x0, 0x0, 0x0, 0x0, 0x0, 0x0, 0x0, 0x1},
			"Foo",
		)

		fooChecker, err := ParseAndCheckWithOptions(t,
			`
              contract Foo {
                  var s: String
                  init() {
                      self.s = "Hello from Foo!"
                  }
                  fun sayHello(): String {
                      return self.s
                  }
              }
            `,
			ParseAndCheckOptions{
				Location: fooLocation,
			},
		)
		require.NoError(t, err)

		fooCompiler := compiler.NewInstructionCompiler(
			interpreter.ProgramFromChecker(fooChecker),
			fooChecker.Location,
		)
		fooProgram := fooCompiler.Compile()

		vmInstance := vm.NewVM(fooLocation, fooProgram, nil)
		fooContractValue, err := vmInstance.InitializeContract()
		require.NoError(t, err)

		// Initialize Bar

		barLocation := common.NewAddressLocation(
			nil,
			common.Address{0x0, 0x0, 0x0, 0x0, 0x0, 0x0, 0x0, 0x2},
			"Bar",
		)

		barChecker, err := ParseAndCheckWithOptions(t,
			`
              import Foo from 0x01

              contract Bar {
                  init() {}
                  fun sayHello(): String {
                      return Foo.sayHello()
                  }
              }
            `,
			ParseAndCheckOptions{
				Location: barLocation,
				Config: &sema.Config{
					ImportHandler: func(_ *sema.Checker, location common.Location, _ ast.Range) (sema.Import, error) {
						require.Equal(t, fooLocation, location)
						return sema.ElaborationImport{
							Elaboration: fooChecker.Elaboration,
						}, nil
					},
					LocationHandler: SingleIdentifierLocationResolver(t),
				},
			},
		)
		require.NoError(t, err)

		barCompiler := compiler.NewInstructionCompiler(
			interpreter.ProgramFromChecker(barChecker),
			barChecker.Location,
		)
		barCompiler.Config.LocationHandler = SingleIdentifierLocationResolver(t)
		barCompiler.Config.ImportHandler = func(location common.Location) *bbq.InstructionProgram {
			require.Equal(t, fooLocation, location)
			return fooProgram
		}

		barProgram := barCompiler.Compile()

		vmConfig := &vm.Config{
			ImportHandler: func(location common.Location) *bbq.InstructionProgram {
				require.Equal(t, fooLocation, location)
				return fooProgram
			},
			ContractValueHandler: func(_ *vm.Config, location common.Location) *interpreter.CompositeValue {
				require.Equal(t, fooLocation, location)
				return fooContractValue
			},
			TypeLoader: func(location common.Location, typeID interpreter.TypeID) sema.ContainedType {
				require.Equal(t, fooLocation, location)

				elaboration := fooChecker.Elaboration
				compositeType := elaboration.CompositeType(typeID)
				if compositeType != nil {
					return compositeType
				}

				return elaboration.InterfaceType(typeID)
			},
		}

		vmInstance = vm.NewVM(barLocation, barProgram, vmConfig)
		barContractValue, err := vmInstance.InitializeContract()
		require.NoError(t, err)

		// Compile and run main program

		checker, err := ParseAndCheckWithOptions(t,
			`
              import Bar from 0x02

              fun test(): String {
                  return Bar.sayHello()
              }
            `,
			ParseAndCheckOptions{
				Config: &sema.Config{
					ImportHandler: func(_ *sema.Checker, location common.Location, _ ast.Range) (sema.Import, error) {
						require.IsType(t, common.AddressLocation{}, location)
						addressLocation := location.(common.AddressLocation)
						var elaboration *sema.Elaboration
						switch addressLocation.Address {
						case fooLocation.Address:
							elaboration = fooChecker.Elaboration
						case barLocation.Address:
							elaboration = barChecker.Elaboration
						default:
							assert.FailNow(t, "invalid location")
						}

						return sema.ElaborationImport{
							Elaboration: elaboration,
						}, nil
					},
					LocationHandler: SingleIdentifierLocationResolver(t),
				},
			},
		)
		require.NoError(t, err)

		comp := compiler.NewInstructionCompiler(
			interpreter.ProgramFromChecker(checker),
			checker.Location,
		)
		comp.Config.LocationHandler = SingleIdentifierLocationResolver(t)
		comp.Config.ImportHandler = func(location common.Location) *bbq.InstructionProgram {
			switch location {
			case fooLocation:
				return fooProgram
			case barLocation:
				return barProgram
			default:
				assert.FailNow(t, "invalid location")
				return nil
			}
		}

		program := comp.Compile()

		vmConfig = &vm.Config{
			ImportHandler: func(location common.Location) *bbq.InstructionProgram {
				switch location {
				case fooLocation:
					return fooProgram
				case barLocation:
					return barProgram
				default:
					assert.FailNow(t, "invalid location")
					return nil
				}
			},
			ContractValueHandler: func(_ *vm.Config, location common.Location) *interpreter.CompositeValue {
				switch location {
				case fooLocation:
					return fooContractValue
				case barLocation:
					return barContractValue
				default:
					assert.FailNow(t, fmt.Sprintf("invalid location %s", location))
					return nil
				}
			},
			TypeLoader: func(location common.Location, typeID interpreter.TypeID) sema.ContainedType {

				var elaboration *sema.Elaboration

				switch location {
				case fooLocation:
					elaboration = fooChecker.Elaboration
				case barLocation:
					elaboration = barChecker.Elaboration
				default:
					assert.FailNow(t, fmt.Sprintf("invalid location %s", location))
				}

				compositeType := elaboration.CompositeType(typeID)
				if compositeType != nil {
					return compositeType
				}

				return elaboration.InterfaceType(typeID)
			},
		}

		vmInstance = vm.NewVM(scriptLocation(), program, vmConfig)

		result, err := vmInstance.Invoke("test")
		require.NoError(t, err)
		require.Equal(t, 0, vmInstance.StackSize())

		require.Equal(t, interpreter.NewUnmeteredStringValue("Hello from Foo!"), result)
	})

	t.Run("contract interface", func(t *testing.T) {

		t.Parallel()

		// Initialize Foo

		fooLocation := common.NewAddressLocation(
			nil,
			common.Address{0x0, 0x0, 0x0, 0x0, 0x0, 0x0, 0x0, 0x1},
			"Foo",
		)

		fooChecker, err := ParseAndCheckWithOptions(t,
			`
              contract interface Foo {
                  fun withdraw(_ amount: Int): String {
                      pre {
                          amount < 100: "Withdraw limit exceeds"
                      }
                  }
              }
            `,
			ParseAndCheckOptions{
				Location: fooLocation,
			},
		)
		require.NoError(t, err)

		fooCompiler := compiler.NewInstructionCompiler(
			interpreter.ProgramFromChecker(fooChecker),
			fooChecker.Location,
		)
		fooProgram := fooCompiler.Compile()

		// Initialize Bar

		barLocation := common.NewAddressLocation(
			nil,
			common.Address{0x0, 0x0, 0x0, 0x0, 0x0, 0x0, 0x0, 0x2},
			"Bar",
		)

		barChecker, err := ParseAndCheckWithOptions(t,
			`
              import Foo from 0x01

              contract Bar: Foo {
                  init() {}
                  fun withdraw(_ amount: Int): String {
                      return "Successfully withdrew"
                  }
              }
            `,
			ParseAndCheckOptions{
				Location: barLocation,
				Config: &sema.Config{
					ImportHandler: func(_ *sema.Checker, location common.Location, _ ast.Range) (sema.Import, error) {
						require.Equal(t, fooLocation, location)
						return sema.ElaborationImport{
							Elaboration: fooChecker.Elaboration,
						}, nil
					},
					LocationHandler: SingleIdentifierLocationResolver(t),
				},
			},
		)
		require.NoError(t, err)

		barCompiler := compiler.NewInstructionCompiler(
			interpreter.ProgramFromChecker(barChecker),
			barChecker.Location,
		)
		barCompiler.Config.LocationHandler = SingleIdentifierLocationResolver(t)
		barCompiler.Config.ImportHandler = func(location common.Location) *bbq.InstructionProgram {
			require.Equal(t, fooLocation, location)
			return fooProgram
		}

		barCompiler.Config.ElaborationResolver = func(location common.Location) (*compiler.DesugaredElaboration, error) {
			switch location {
			case fooLocation:
				return compiler.NewDesugaredElaboration(fooChecker.Elaboration), nil
			case barLocation:
				return compiler.NewDesugaredElaboration(barChecker.Elaboration), nil
			default:
				return nil, fmt.Errorf("cannot find elaboration for %s", location)
			}
		}

		barProgram := barCompiler.Compile()

		vmConfig := &vm.Config{
			ImportHandler: func(location common.Location) *bbq.InstructionProgram {
				require.Equal(t, fooLocation, location)
				return fooProgram
			},
		}

		vmInstance := vm.NewVM(barLocation, barProgram, vmConfig)
		barContractValue, err := vmInstance.InitializeContract()
		require.NoError(t, err)

		// Compile and run main program

		checker, err := ParseAndCheckWithOptions(t,
			`
              import Bar from 0x02

              fun test(): String {
                  return Bar.withdraw(50)
              }
            `,
			ParseAndCheckOptions{
				Config: &sema.Config{
					ImportHandler: func(_ *sema.Checker, location common.Location, _ ast.Range) (sema.Import, error) {
						require.IsType(t, common.AddressLocation{}, location)
						addressLocation := location.(common.AddressLocation)
						var elaboration *sema.Elaboration
						switch addressLocation.Address {
						case fooLocation.Address:
							elaboration = fooChecker.Elaboration
						case barLocation.Address:
							elaboration = barChecker.Elaboration
						default:
							assert.FailNow(t, "invalid location")
						}

						return sema.ElaborationImport{
							Elaboration: elaboration,
						}, nil
					},
					LocationHandler: SingleIdentifierLocationResolver(t),
				},
			},
		)
		require.NoError(t, err)

		comp := compiler.NewInstructionCompiler(
			interpreter.ProgramFromChecker(checker),
			checker.Location,
		)
		comp.Config.LocationHandler = SingleIdentifierLocationResolver(t)
		comp.Config.ImportHandler = func(location common.Location) *bbq.InstructionProgram {
			switch location {
			case fooLocation:
				return fooProgram
			case barLocation:
				return barProgram
			default:
				assert.FailNow(t, "invalid location")
				return nil
			}
		}

		program := comp.Compile()

		vmConfig = &vm.Config{
			ImportHandler: func(location common.Location) *bbq.InstructionProgram {
				switch location {
				case fooLocation:
					return fooProgram
				case barLocation:
					return barProgram
				default:
					assert.FailNow(t, "invalid location")
					return nil
				}
			},
			ContractValueHandler: func(_ *vm.Config, location common.Location) *interpreter.CompositeValue {
				switch location {
				case barLocation:
					return barContractValue
				default:
					assert.FailNow(t, fmt.Sprintf("invalid location %s", location))
					return nil
				}
			},
			TypeLoader: func(location common.Location, typeID interpreter.TypeID) sema.ContainedType {

				var elaboration *sema.Elaboration

				switch location {
				case barLocation:
					elaboration = barChecker.Elaboration
				default:
					assert.FailNow(t, fmt.Sprintf("invalid location %s", location))
				}

				compositeType := elaboration.CompositeType(typeID)
				if compositeType != nil {
					return compositeType
				}

				return elaboration.InterfaceType(typeID)
			},
		}

		vmInstance = vm.NewVM(scriptLocation(), program, vmConfig)

		result, err := vmInstance.Invoke("test")
		require.NoError(t, err)
		require.Equal(t, 0, vmInstance.StackSize())

		require.Equal(t, interpreter.NewUnmeteredStringValue("Successfully withdrew"), result)
	})
}

func TestInitializeContract(t *testing.T) {

	t.Parallel()

	checker, err := ParseAndCheckWithOptions(t,
		`
          contract MyContract {
              var status: String

              init() {
                  self.status = "PENDING"
              }
          }
        `,
		ParseAndCheckOptions{
			Location: common.NewAddressLocation(nil, common.Address{0x1}, "MyContract"),
		},
	)
	require.NoError(t, err)

	comp := compiler.NewInstructionCompiler(
		interpreter.ProgramFromChecker(checker),
		checker.Location,
	)
	program := comp.Compile()

	vmConfig := &vm.Config{}
	vmInstance := vm.NewVM(scriptLocation(), program, vmConfig)
	contractValue, err := vmInstance.InitializeContract()
	require.NoError(t, err)

	fieldValue := contractValue.GetMember(vmInstance.Context(), vm.EmptyLocationRange, "status")
	assert.Equal(t, interpreter.NewUnmeteredStringValue("PENDING"), fieldValue)
}

func TestContractAccessDuringInit(t *testing.T) {

	t.Parallel()

	t.Run("using contract name", func(t *testing.T) {
		t.Parallel()

		checker, err := ParseAndCheckWithOptions(t,
			`
              contract MyContract {
                  var status: String

                  fun getInitialStatus(): String {
                      return "PENDING"
                  }

                  init() {
                      self.status = MyContract.getInitialStatus()
                  }
              }
            `,
			ParseAndCheckOptions{
				Location: common.NewAddressLocation(nil, common.Address{0x1}, "MyContract"),
			},
		)
		require.NoError(t, err)

		comp := compiler.NewInstructionCompiler(
			interpreter.ProgramFromChecker(checker),
			checker.Location,
		)
		program := comp.Compile()

		vmConfig := &vm.Config{}
		vmInstance := vm.NewVM(scriptLocation(), program, vmConfig)
		contractValue, err := vmInstance.InitializeContract()
		require.NoError(t, err)

		fieldValue := contractValue.GetMember(vmInstance.Context(), vm.EmptyLocationRange, "status")
		assert.Equal(t, interpreter.NewUnmeteredStringValue("PENDING"), fieldValue)
	})

	t.Run("using self", func(t *testing.T) {
		t.Parallel()

		checker, err := ParseAndCheckWithOptions(t,
			`
              contract MyContract {
                  var status: String

                  fun getInitialStatus(): String {
                      return "PENDING"
                  }

                  init() {
                      self.status = self.getInitialStatus()
                  }
              }
            `,
			ParseAndCheckOptions{
				Location: common.NewAddressLocation(nil, common.Address{0x1}, "MyContract"),
			},
		)
		require.NoError(t, err)

		comp := compiler.NewInstructionCompiler(
			interpreter.ProgramFromChecker(checker),
			checker.Location,
		)
		program := comp.Compile()

		vmConfig := &vm.Config{}
		vmInstance := vm.NewVM(scriptLocation(), program, vmConfig)
		contractValue, err := vmInstance.InitializeContract()
		require.NoError(t, err)

		fieldValue := contractValue.GetMember(vmInstance.Context(), vm.EmptyLocationRange, "status")
		assert.Equal(t, interpreter.NewUnmeteredStringValue("PENDING"), fieldValue)
	})
}

func TestFunctionOrder(t *testing.T) {

	t.Parallel()

	t.Run("top level", func(t *testing.T) {
		t.Parallel()

		checker, err := ParseAndCheck(t, `
          fun foo(): Int {
              return 2
          }

          fun test(): Int {
              return foo() + bar()
          }

          fun bar(): Int {
              return 3
          }
        `)
		require.NoError(t, err)

		comp := compiler.NewInstructionCompiler(
			interpreter.ProgramFromChecker(checker),
			checker.Location,
		)
		program := comp.Compile()

		vmConfig := &vm.Config{}
		vmInstance := vm.NewVM(scriptLocation(), program, vmConfig)

		result, err := vmInstance.Invoke("test")
		require.NoError(t, err)
		require.Equal(t, 0, vmInstance.StackSize())

		require.Equal(t, interpreter.NewUnmeteredIntValueFromInt64(5), result)
	})

	t.Run("nested", func(t *testing.T) {
		t.Parallel()

		code := `
          contract MyContract {

              fun helloText(): String {
                  return "global function of the imported program"
              }

              init() {}

              fun initializeFoo() {
                  MyContract.Foo("one")
              }

              struct Foo {
                  var id : String

                  init(_ id: String) {
                      self.id = id
                  }

                  fun sayHello(_ id: Int): String {
                      self.id
                      return MyContract.helloText()
                  }
              }

              fun initializeFooAgain() {
                  MyContract.Foo("two")
              }
          }
        `

		checker, err := ParseAndCheckWithOptions(
			t,
			code,
			ParseAndCheckOptions{
				Location: common.NewAddressLocation(nil, common.Address{0x1}, "MyContract"),
			},
		)
		require.NoError(t, err)

		comp := compiler.NewInstructionCompiler(
			interpreter.ProgramFromChecker(checker),
			checker.Location,
		)
		program := comp.Compile()

		vmConfig := &vm.Config{}
		vmInstance := vm.NewVM(scriptLocation(), program, vmConfig)

		result, err := vmInstance.Invoke("init")
		require.NoError(t, err)
		require.Equal(t, 0, vmInstance.StackSize())

		require.IsType(t, &interpreter.CompositeValue{}, result)
	})
}

func TestContractField(t *testing.T) {

	t.Parallel()

	t.Run("get", func(t *testing.T) {
		t.Parallel()

		importLocation := common.NewAddressLocation(nil, common.Address{0x1}, "MyContract")

		importedChecker, err := ParseAndCheckWithOptions(t,
			`
              contract MyContract {
                  var status : String

                  init() {
                      self.status = "PENDING"
                  }
              }
            `,
			ParseAndCheckOptions{
				Location: importLocation,
			},
		)
		require.NoError(t, err)

		importCompiler := compiler.NewInstructionCompiler(
			interpreter.ProgramFromChecker(importedChecker),
			importedChecker.Location,
		)
		importedProgram := importCompiler.Compile()

		vmInstance := vm.NewVM(importLocation, importedProgram, nil)
		importedContractValue, err := vmInstance.InitializeContract()
		require.NoError(t, err)

		checker, err := ParseAndCheckWithOptions(t,
			`
              import MyContract from 0x01

              fun test(): String {
                  return MyContract.status
              }
            `,
			ParseAndCheckOptions{
				Config: &sema.Config{
					ImportHandler: func(*sema.Checker, common.Location, ast.Range) (sema.Import, error) {
						return sema.ElaborationImport{
							Elaboration: importedChecker.Elaboration,
						}, nil
					},
				},
			},
		)
		require.NoError(t, err)

		comp := compiler.NewInstructionCompilerWithConfig(
			interpreter.ProgramFromChecker(checker),
			checker.Location,
			&compiler.Config{
				ImportHandler: func(location common.Location) *bbq.InstructionProgram {
					return importedProgram
				},
			},
		)

		program := comp.Compile()

		vmConfig := &vm.Config{
			ImportHandler: func(location common.Location) *bbq.InstructionProgram {
				return importedProgram
			},
			ContractValueHandler: func(_ *vm.Config, _ common.Location) *interpreter.CompositeValue {
				return importedContractValue
			},
			TypeLoader: func(location common.Location, typeID interpreter.TypeID) sema.ContainedType {
				elaboration := importedChecker.Elaboration
				compositeType := elaboration.CompositeType(typeID)
				if compositeType != nil {
					return compositeType
				}

				return elaboration.InterfaceType(typeID)
			},
		}

		vmInstance = vm.NewVM(scriptLocation(), program, vmConfig)
		result, err := vmInstance.Invoke("test")
		require.NoError(t, err)
		require.Equal(t, 0, vmInstance.StackSize())

		require.Equal(t, interpreter.NewUnmeteredStringValue("PENDING"), result)
	})

	t.Run("set", func(t *testing.T) {
		t.Parallel()

		importLocation := common.NewAddressLocation(nil, common.Address{0x1}, "MyContract")

		importedChecker, err := ParseAndCheckWithOptions(t,
			`
              contract MyContract {
                  var status : String

                  init() {
                      self.status = "PENDING"
                  }
              }
            `,
			ParseAndCheckOptions{
				Location: importLocation,
			},
		)
		require.NoError(t, err)

		importCompiler := compiler.NewInstructionCompiler(
			interpreter.ProgramFromChecker(importedChecker),
			importedChecker.Location,
		)
		importedProgram := importCompiler.Compile()

		vmInstance := vm.NewVM(importLocation, importedProgram, nil)
		importedContractValue, err := vmInstance.InitializeContract()
		require.NoError(t, err)

		checker, err := ParseAndCheckWithOptions(t,
			`
              import MyContract from 0x01

              fun test(): String {
                  MyContract.status = "UPDATED"
                  return MyContract.status
              }
            `,
			ParseAndCheckOptions{
				Config: &sema.Config{
					ImportHandler: func(*sema.Checker, common.Location, ast.Range) (sema.Import, error) {
						return sema.ElaborationImport{
							Elaboration: importedChecker.Elaboration,
						}, nil
					},
				},
			},
		)
		require.NoError(t, err)

		comp := compiler.NewInstructionCompiler(
			interpreter.ProgramFromChecker(checker),
			checker.Location,
		)
		comp.Config.ImportHandler = func(location common.Location) *bbq.InstructionProgram {
			return importedProgram
		}

		program := comp.Compile()

		vmConfig := &vm.Config{
			ImportHandler: func(location common.Location) *bbq.InstructionProgram {
				return importedProgram
			},
			ContractValueHandler: func(_ *vm.Config, location common.Location) *interpreter.CompositeValue {
				return importedContractValue
			},
			TypeLoader: func(location common.Location, typeID interpreter.TypeID) sema.ContainedType {
				elaboration := importedChecker.Elaboration
				compositeType := elaboration.CompositeType(typeID)
				if compositeType != nil {
					return compositeType
				}

				return elaboration.InterfaceType(typeID)
			},
		}

		vmInstance = vm.NewVM(scriptLocation(), program, vmConfig)

		result, err := vmInstance.Invoke("test")
		require.NoError(t, err)
		require.Equal(t, 0, vmInstance.StackSize())

		require.Equal(t, interpreter.NewUnmeteredStringValue("UPDATED"), result)

		fieldValue := importedContractValue.GetMember(vmInstance.Context(), vm.EmptyLocationRange, "status")
		assert.Equal(t, interpreter.NewUnmeteredStringValue("UPDATED"), fieldValue)
	})
}

func TestNativeFunctions(t *testing.T) {

	t.Parallel()

	t.Run("static function", func(t *testing.T) {

		t.Parallel()

		logFunction := stdlib.NewStandardLibraryStaticFunction(
			commons.LogFunctionName,
			&sema.FunctionType{
				Parameters: []sema.Parameter{
					{
						Label:          sema.ArgumentLabelNotRequired,
						Identifier:     "value",
						TypeAnnotation: sema.NewTypeAnnotation(sema.AnyStructType),
					},
				},
				ReturnTypeAnnotation: sema.NewTypeAnnotation(
					sema.VoidType,
				),
			},
			``,
			nil,
		)

		baseValueActivation := sema.NewVariableActivation(sema.BaseValueActivation)
		baseValueActivation.DeclareValue(logFunction)

		checker, err := ParseAndCheckWithOptions(t,
			`
              fun test() {
                  log("Hello, World!")
              }
            `,
			ParseAndCheckOptions{
				Config: &sema.Config{
					BaseValueActivationHandler: func(common.Location) *sema.VariableActivation {
						return baseValueActivation
					},
				},
			},
		)
		require.NoError(t, err)

		comp := compiler.NewInstructionCompiler(
			interpreter.ProgramFromChecker(checker),
			checker.Location,
		)
		program := comp.Compile()

		var logged string
		vmConfig := &vm.Config{
			Logger: stdlib.FunctionLogger(func(message string, locationRange interpreter.LocationRange) error {
				logged = message
				return nil
			}),
		}
		vmInstance := vm.NewVM(scriptLocation(), program, vmConfig)

		_, err = vmInstance.Invoke("test")
		require.NoError(t, err)
		require.Equal(t, 0, vmInstance.StackSize())

		assert.Equal(t, `"Hello, World!"`, logged)
	})

	t.Run("bound function", func(t *testing.T) {
		t.Parallel()

		checker, err := ParseAndCheck(t, `
          fun test(): String {
              return "Hello".concat(", World!")
          }
        `)
		require.NoError(t, err)

		comp := compiler.NewInstructionCompiler(
			interpreter.ProgramFromChecker(checker),
			checker.Location,
		)
		program := comp.Compile()

		vmConfig := &vm.Config{}
		vmInstance := vm.NewVM(scriptLocation(), program, vmConfig)

		result, err := vmInstance.Invoke("test")
		require.NoError(t, err)
		require.Equal(t, 0, vmInstance.StackSize())

		require.Equal(t, interpreter.NewUnmeteredStringValue("Hello, World!"), result)
	})
}

func TestTransaction(t *testing.T) {

	t.Parallel()

	t.Run("simple", func(t *testing.T) {

		t.Parallel()

		vmConfig := &vm.Config{}

		vmInstance := CompileAndPrepareToInvoke(
			t,
			`
              transaction {
                  var a: String

                  prepare() {
                      self.a = "Hello!"
                  }

                  execute {
                      self.a = "Hello again!"
                  }
              }
            `,
			CompilerAndVMOptions{
				VMConfig: vmConfig,
			},
		)

		vmContext := vmInstance.Context()

		err := vmInstance.ExecuteTransaction(nil)
		require.NoError(t, err)
		require.Equal(t, 0, vmInstance.StackSize())

		// Rerun the same again using internal functions, to get the access to the transaction value.

		transaction, err := vmInstance.Invoke(commons.TransactionWrapperCompositeName)
		require.NoError(t, err)
		require.Equal(t, 0, vmInstance.StackSize())

		require.IsType(t, &interpreter.CompositeValue{}, transaction)
		compositeValue := transaction.(*interpreter.CompositeValue)

		// At the beginning, 'a' is uninitialized
		assert.Nil(t, compositeValue.GetMember(vmContext, vm.EmptyLocationRange, "a"))

		// Invoke 'prepare'
		_, err = vmInstance.Invoke(commons.TransactionPrepareFunctionName, transaction)
		require.NoError(t, err)
		require.Equal(t, 0, vmInstance.StackSize())

		// Once 'prepare' is called, 'a' is initialized to "Hello!"
		assert.Equal(
			t,
			interpreter.NewUnmeteredStringValue("Hello!"),
			compositeValue.GetMember(vmContext, vm.EmptyLocationRange, "a"),
		)

		// Invoke 'execute'
		_, err = vmInstance.Invoke(commons.TransactionExecuteFunctionName, transaction)
		require.NoError(t, err)
		require.Equal(t, 0, vmInstance.StackSize())

		// Once 'execute' is called, 'a' is initialized to "Hello, again!"
		assert.Equal(
			t,
			interpreter.NewUnmeteredStringValue("Hello again!"),
			compositeValue.GetMember(vmContext, vm.EmptyLocationRange, "a"),
		)
	})

	t.Run("with params", func(t *testing.T) {

		t.Parallel()

		vmConfig := &vm.Config{}

		vmInstance := CompileAndPrepareToInvoke(
			t,
			`
                transaction(param1: String, param2: String) {
                    var a: String

                    prepare() {
                        self.a = param1
                    }

                    execute {
                        self.a = param2
                    }
                }
            `,
			CompilerAndVMOptions{
				VMConfig: vmConfig,
			},
		)

		vmContext := vmInstance.Context()

		args := []vm.Value{
			interpreter.NewUnmeteredStringValue("Hello!"),
			interpreter.NewUnmeteredStringValue("Hello again!"),
		}

		err := vmInstance.ExecuteTransaction(args)
		require.NoError(t, err)
		require.Equal(t, 0, vmInstance.StackSize())

		// Rerun the same again using internal functions, to get the access to the transaction value.

		transaction, err := vmInstance.Invoke(commons.TransactionWrapperCompositeName)
		require.NoError(t, err)
		require.Equal(t, 0, vmInstance.StackSize())

		require.IsType(t, &interpreter.CompositeValue{}, transaction)
		compositeValue := transaction.(*interpreter.CompositeValue)

		// At the beginning, 'a' is uninitialized
		assert.Nil(t, compositeValue.GetMember(vmContext, vm.EmptyLocationRange, "a"))

		// Invoke 'prepare'
		_, err = vmInstance.Invoke(commons.TransactionPrepareFunctionName, transaction)
		require.NoError(t, err)
		require.Equal(t, 0, vmInstance.StackSize())

		// Once 'prepare' is called, 'a' is initialized to "Hello!"
		assert.Equal(
			t,
			interpreter.NewUnmeteredStringValue("Hello!"),
			compositeValue.GetMember(vmContext, vm.EmptyLocationRange, "a"),
		)

		// Invoke 'execute'
		_, err = vmInstance.Invoke(commons.TransactionExecuteFunctionName, transaction)
		require.NoError(t, err)
		require.Equal(t, 0, vmInstance.StackSize())

		// Once 'execute' is called, 'a' is initialized to "Hello, again!"
		assert.Equal(
			t,
			interpreter.NewUnmeteredStringValue("Hello again!"),
			compositeValue.GetMember(vmContext, vm.EmptyLocationRange, "a"),
		)
	})

	t.Run("conditions with execute", func(t *testing.T) {

		t.Parallel()

		location := common.TransactionLocation{0x1}

		activation := sema.NewVariableActivation(sema.BaseValueActivation)
		activation.DeclareValue(stdlib.PanicFunction)
		activation.DeclareValue(stdlib.NewStandardLibraryStaticFunction(
			"log",
			sema.NewSimpleFunctionType(
				sema.FunctionPurityView,
				[]sema.Parameter{
					{
						Label:          sema.ArgumentLabelNotRequired,
						Identifier:     "value",
						TypeAnnotation: sema.AnyStructTypeAnnotation,
					},
				},
				sema.VoidTypeAnnotation,
			),
			"",
			nil,
		))

		parseAndCheckOptions := &ParseAndCheckOptions{
			Location: location,
			Config: &sema.Config{
				LocationHandler: SingleIdentifierLocationResolver(t),
				BaseValueActivationHandler: func(location common.Location) *sema.VariableActivation {
					return activation
				},
			},
		}

		vmConfig := vm.NewConfig(interpreter.NewInMemoryStorage(nil))

		var logs []string

		vmConfig.NativeFunctionsProvider = NativeFunctionsWithLogAndPanic(&logs)

		vmInstance := CompileAndPrepareToInvoke(t,
			`
              transaction {
                  var count: Int

                  prepare() {
                      self.count = 2
                  }

                  pre {
                      print(self.count)
                  }

                  execute {
                      self.count = 10
                  }

                  post {
                      print(self.count)
                  }
              }

              view fun print(_ n: Int): Bool {
                  log(n.toString())
                  return true
              }
            `,
			CompilerAndVMOptions{
				VMConfig: vmConfig,
				ParseCheckAndCompileOptions: ParseCheckAndCompileOptions{
					ParseAndCheckOptions: parseAndCheckOptions,
				},
			},
		)

		err := vmInstance.ExecuteTransaction(nil)
		require.NoError(t, err)
		require.Equal(t, 0, vmInstance.StackSize())

		assert.Equal(t, []string{"\"2\"", "\"10\""}, logs)
	})

	t.Run("conditions without execute", func(t *testing.T) {

		t.Parallel()

		location := common.TransactionLocation{0x1}

		activation := sema.NewVariableActivation(sema.BaseValueActivation)
		activation.DeclareValue(stdlib.PanicFunction)
		activation.DeclareValue(stdlib.NewStandardLibraryStaticFunction(
			commons.LogFunctionName,
			sema.NewSimpleFunctionType(
				sema.FunctionPurityView,
				[]sema.Parameter{
					{
						Label:          sema.ArgumentLabelNotRequired,
						Identifier:     "value",
						TypeAnnotation: sema.AnyStructTypeAnnotation,
					},
				},
				sema.VoidTypeAnnotation,
			),
			"",
			nil,
		))

		parseAndCheckOptions := &ParseAndCheckOptions{
			Location: location,
			Config: &sema.Config{
				LocationHandler: SingleIdentifierLocationResolver(t),
				BaseValueActivationHandler: func(location common.Location) *sema.VariableActivation {
					return activation
				},
			},
		}

		vmConfig := vm.NewConfig(interpreter.NewInMemoryStorage(nil))

		var logs []string

		vmConfig.NativeFunctionsProvider = NativeFunctionsWithLogAndPanic(&logs)

		vmInstance := CompileAndPrepareToInvoke(t,
			`
              transaction {
                  var count: Int

                  prepare() {
                      self.count = 2
                  }

                  pre {
                      print(self.count)
                  }

                  post {
                      print(self.count)
                  }
              }

              view fun print(_ n: Int): Bool {
                  log(n.toString())
                  return true
              }
            `,
			CompilerAndVMOptions{
				VMConfig: vmConfig,
				ParseCheckAndCompileOptions: ParseCheckAndCompileOptions{
					ParseAndCheckOptions: parseAndCheckOptions,
				},
			},
		)

		err := vmInstance.ExecuteTransaction(nil)
		require.NoError(t, err)
		require.Equal(t, 0, vmInstance.StackSize())

		assert.Equal(t, []string{"\"2\"", "\"2\""}, logs)
	})

	t.Run("pre condition failed", func(t *testing.T) {

		t.Parallel()

		location := common.TransactionLocation{0x1}

		activation := sema.NewVariableActivation(sema.BaseValueActivation)
		activation.DeclareValue(stdlib.PanicFunction)
		activation.DeclareValue(stdlib.NewStandardLibraryStaticFunction(
			commons.LogFunctionName,
			sema.NewSimpleFunctionType(
				sema.FunctionPurityView,
				[]sema.Parameter{
					{
						Label:          sema.ArgumentLabelNotRequired,
						Identifier:     "value",
						TypeAnnotation: sema.AnyStructTypeAnnotation,
					},
				},
				sema.VoidTypeAnnotation,
			),
			"",
			nil,
		))

		parseAndCheckOptions := &ParseAndCheckOptions{
			Location: location,
			Config: &sema.Config{
				LocationHandler: SingleIdentifierLocationResolver(t),
				BaseValueActivationHandler: func(location common.Location) *sema.VariableActivation {
					return activation
				},
			},
		}

		vmConfig := vm.NewConfig(interpreter.NewInMemoryStorage(nil))

		var logs []string

		vmConfig.NativeFunctionsProvider = NativeFunctionsWithLogAndPanic(&logs)

		vmInstance := CompileAndPrepareToInvoke(t,
			`
              transaction {
                  var count: Int

                  prepare() {
                      self.count = 2
                  }

                  pre {
                      print(self.count)
                      false
                  }

                  execute {
                      self.count = 10
                  }

                  post {
                      print(self.count)
                  }
              }

              view fun print(_ n: Int): Bool {
                  log(n.toString())
                  return true
              }
            `,
			CompilerAndVMOptions{
				VMConfig: vmConfig,
				ParseCheckAndCompileOptions: ParseCheckAndCompileOptions{
					ParseAndCheckOptions: parseAndCheckOptions,
				},
			},
		)

		err := vmInstance.ExecuteTransaction(nil)
		require.Error(t, err)
		assert.ErrorContains(t, err, "pre/post condition failed")

		assert.Equal(t, []string{"\"2\""}, logs)
	})

	t.Run("post condition failed", func(t *testing.T) {

		t.Parallel()

		location := common.TransactionLocation{0x1}

		activation := sema.NewVariableActivation(sema.BaseValueActivation)
		activation.DeclareValue(stdlib.PanicFunction)
		activation.DeclareValue(stdlib.NewStandardLibraryStaticFunction(
			commons.LogFunctionName,
			sema.NewSimpleFunctionType(
				sema.FunctionPurityView,
				[]sema.Parameter{
					{
						Label:          sema.ArgumentLabelNotRequired,
						Identifier:     "value",
						TypeAnnotation: sema.AnyStructTypeAnnotation,
					},
				},
				sema.VoidTypeAnnotation,
			),
			"",
			nil,
		))

		parseAndCheckOptions := &ParseAndCheckOptions{
			Location: location,
			Config: &sema.Config{
				LocationHandler: SingleIdentifierLocationResolver(t),
				BaseValueActivationHandler: func(location common.Location) *sema.VariableActivation {
					return activation
				},
			},
		}

		vmConfig := vm.NewConfig(interpreter.NewInMemoryStorage(nil))

		var logs []string

		vmConfig.NativeFunctionsProvider = NativeFunctionsWithLogAndPanic(&logs)

		vmInstance := CompileAndPrepareToInvoke(t,
			`
              transaction {
                  var count: Int

                  prepare() {
                      self.count = 2
                  }

                  pre {
                      print(self.count)
                  }

                  execute {
                      self.count = 10
                  }

                  post {
                      print(self.count)
                      false
                  }
              }


              view fun print(_ n: Int): Bool {
                  log(n.toString())
                  return true
              }
            `,
			CompilerAndVMOptions{
				VMConfig: vmConfig,
				ParseCheckAndCompileOptions: ParseCheckAndCompileOptions{
					ParseAndCheckOptions: parseAndCheckOptions,
				},
			},
		)

		err := vmInstance.ExecuteTransaction(nil)
		require.Error(t, err)
		assert.ErrorContains(t, err, "pre/post condition failed")

		assert.Equal(t, []string{"\"2\"", "\"10\""}, logs)
	})
}

func TestInterfaceMethodCall(t *testing.T) {

	t.Parallel()

	t.Run("impl in same program", func(t *testing.T) {

		t.Parallel()

		contractLocation := common.NewAddressLocation(
			nil,
			common.Address{0x0, 0x0, 0x0, 0x0, 0x0, 0x0, 0x0, 0x1},
			"MyContract",
		)

		importedChecker, err := ParseAndCheckWithOptions(t,
			`
              contract MyContract {
                  struct Foo: Greetings {
                      var id : String

                      init(_ id: String) {
                          self.id = id
                      }

                      fun sayHello(_ id: Int): String {
                          return self.id
                      }
                  }

                  struct interface Greetings {
                      fun sayHello(_ id: Int): String
                  }

                  struct interface SomethingElse {
                  }
              }
            `,
			ParseAndCheckOptions{
				Location: contractLocation,
			},
		)
		require.NoError(t, err)

		importCompiler := compiler.NewInstructionCompiler(
			interpreter.ProgramFromChecker(importedChecker),
			importedChecker.Location,
		)
		importCompiler.Config.ElaborationResolver = func(location common.Location) (*compiler.DesugaredElaboration, error) {
			if location == contractLocation {
				return compiler.NewDesugaredElaboration(importedChecker.Elaboration), nil
			}

			return nil, fmt.Errorf("cannot find elaboration for %s", location)
		}

		importedProgram := importCompiler.Compile()

		vmInstance := vm.NewVM(contractLocation, importedProgram, nil)
		importedContractValue, err := vmInstance.InitializeContract()
		require.NoError(t, err)

		checker, err := ParseAndCheckWithOptions(t,
			`
              import MyContract from 0x01

              fun test(): String {
                  var r: {MyContract.Greetings} = MyContract.Foo("Hello from Foo!")
                  // first call must link
                  r.sayHello(1)

                  // second call should pick from the cache
                  return r.sayHello(1)
              }
            `,

			ParseAndCheckOptions{
				Config: &sema.Config{
					ImportHandler: func(*sema.Checker, common.Location, ast.Range) (sema.Import, error) {
						return sema.ElaborationImport{
							Elaboration: importedChecker.Elaboration,
						}, nil
					},
					LocationHandler: SingleIdentifierLocationResolver(t),
				},
			},
		)
		require.NoError(t, err)

		comp := compiler.NewInstructionCompiler(
			interpreter.ProgramFromChecker(checker),
			checker.Location,
		)
		comp.Config.LocationHandler = SingleIdentifierLocationResolver(t)
		comp.Config.ImportHandler = func(location common.Location) *bbq.InstructionProgram {
			return importedProgram
		}

		program := comp.Compile()

		vmConfig := &vm.Config{
			ImportHandler: func(location common.Location) *bbq.InstructionProgram {
				return importedProgram
			},
			ContractValueHandler: func(_ *vm.Config, location common.Location) *interpreter.CompositeValue {
				return importedContractValue
			},
			TypeLoader: func(location common.Location, typeID interpreter.TypeID) sema.ContainedType {
				elaboration := importedChecker.Elaboration
				compositeType := elaboration.CompositeType(typeID)
				if compositeType != nil {
					return compositeType
				}

				return elaboration.InterfaceType(typeID)
			},
		}

		vmInstance = vm.NewVM(scriptLocation(), program, vmConfig)
		result, err := vmInstance.Invoke("test")
		require.NoError(t, err)
		require.Equal(t, 0, vmInstance.StackSize())

		require.Equal(t, interpreter.NewUnmeteredStringValue("Hello from Foo!"), result)
	})

	t.Run("impl in different program", func(t *testing.T) {

		t.Parallel()

		// Define the interface in `Foo`

		fooLocation := common.NewAddressLocation(
			nil,
			common.Address{0x0, 0x0, 0x0, 0x0, 0x0, 0x0, 0x0, 0x1},
			"Foo",
		)

		fooChecker, err := ParseAndCheckWithOptions(t,
			`
              contract Foo {
                  struct interface Greetings {
                      fun sayHello(): String
                  }
              }
            `,
			ParseAndCheckOptions{
				Location: fooLocation,
			},
		)
		require.NoError(t, err)

		interfaceCompiler := compiler.NewInstructionCompiler(
			interpreter.ProgramFromChecker(fooChecker),
			fooChecker.Location,
		)
		fooProgram := interfaceCompiler.Compile()

		interfaceVM := vm.NewVM(fooLocation, fooProgram, nil)
		fooContractValue, err := interfaceVM.InitializeContract()
		require.NoError(t, err)

		// Deploy the imported `Bar` program

		barLocation := common.NewAddressLocation(
			nil,
			common.Address{0x0, 0x0, 0x0, 0x0, 0x0, 0x0, 0x0, 0x2},
			"Bar",
		)

		barChecker, err := ParseAndCheckWithOptions(t,
			`
              contract Bar {
                  fun sayHello(): String {
                      return "Hello from Bar!"
                  }
              }
            `,
			ParseAndCheckOptions{
				Config: &sema.Config{
					LocationHandler: SingleIdentifierLocationResolver(t),
				},
				Location: barLocation,
			},
		)
		require.NoError(t, err)

		barCompiler := compiler.NewInstructionCompiler(
			interpreter.ProgramFromChecker(barChecker),
			barChecker.Location,
		)
		barProgram := barCompiler.Compile()

		barVM := vm.NewVM(barLocation, barProgram, nil)
		barContractValue, err := barVM.InitializeContract()
		require.NoError(t, err)

		// Define the implementation

		bazLocation := common.NewAddressLocation(
			nil,
			common.Address{0x0, 0x0, 0x0, 0x0, 0x0, 0x0, 0x0, 0x3},
			"Baz",
		)

		bazChecker, err := ParseAndCheckWithOptions(t,
			`
              import Foo from 0x01
              import Bar from 0x02

              contract Baz {
                  struct GreetingImpl: Foo.Greetings {
                      fun sayHello(): String {
                          return Bar.sayHello()
                      }
                  }
              }
            `,
			ParseAndCheckOptions{
				Config: &sema.Config{
					ImportHandler: func(_ *sema.Checker, location common.Location, _ ast.Range) (sema.Import, error) {
						var elaboration *sema.Elaboration
						switch location {
						case fooLocation:
							elaboration = fooChecker.Elaboration
						case barLocation:
							elaboration = barChecker.Elaboration
						default:
							return nil, fmt.Errorf("cannot find import for: %s", location)
						}

						return sema.ElaborationImport{
							Elaboration: elaboration,
						}, nil
					},
					LocationHandler: SingleIdentifierLocationResolver(t),
				},
				Location: bazLocation,
			},
		)
		require.NoError(t, err)

		bazImportHandler := func(location common.Location) *bbq.InstructionProgram {
			switch location {
			case fooLocation:
				return fooProgram
			case barLocation:
				return barProgram
			default:
				panic(fmt.Errorf("cannot find import for: %s", location))
			}
		}

		bazCompiler := compiler.NewInstructionCompiler(
			interpreter.ProgramFromChecker(bazChecker),
			bazChecker.Location,
		)
		bazCompiler.Config.LocationHandler = SingleIdentifierLocationResolver(t)
		bazCompiler.Config.ImportHandler = bazImportHandler
		bazCompiler.Config.ElaborationResolver = func(location common.Location) (*compiler.DesugaredElaboration, error) {
			switch location {
			case fooLocation:
				return compiler.NewDesugaredElaboration(fooChecker.Elaboration), nil
			case barLocation:
				return compiler.NewDesugaredElaboration(barChecker.Elaboration), nil
			default:
				return nil, fmt.Errorf("cannot find elaboration for %s", location)
			}
		}

		bazProgram := bazCompiler.Compile()

		implProgramvmConfig := &vm.Config{
			ImportHandler: bazImportHandler,
			ContractValueHandler: func(_ *vm.Config, location common.Location) *interpreter.CompositeValue {
				switch location {
				case fooLocation:
					return fooContractValue
				case barLocation:
					return barContractValue
				default:
					assert.FailNow(t, fmt.Sprintf("invalid location %s", location))
					return nil
				}
			},
			TypeLoader: func(location common.Location, typeID interpreter.TypeID) sema.ContainedType {

				var elaboration *sema.Elaboration

				switch location {
				case fooLocation:
					elaboration = fooChecker.Elaboration
				case barLocation:
					elaboration = barChecker.Elaboration
				default:
					assert.FailNow(t, fmt.Sprintf("invalid location %s", location))
				}

				compositeType := elaboration.CompositeType(typeID)
				if compositeType != nil {
					return compositeType
				}

				return elaboration.InterfaceType(typeID)
			},
		}

		bazVM := vm.NewVM(bazLocation, bazProgram, implProgramvmConfig)
		bazContractValue, err := bazVM.InitializeContract()
		require.NoError(t, err)

		// Get `Bar.GreetingsImpl` value

		checker, err := ParseAndCheckWithOptions(t,
			`
              import Baz from 0x03

              fun test(): Baz.GreetingImpl {
                  return Baz.GreetingImpl()
              }
            `,
			ParseAndCheckOptions{
				Config: &sema.Config{
					ImportHandler: func(_ *sema.Checker, location common.Location, _ ast.Range) (sema.Import, error) {
						var elaboration *sema.Elaboration
						switch location {
						case bazLocation:
							elaboration = bazChecker.Elaboration
						default:
							return nil, fmt.Errorf("cannot find import for: %s", location)
						}

						return sema.ElaborationImport{
							Elaboration: elaboration,
						}, nil
					},
					LocationHandler: SingleIdentifierLocationResolver(t),
				},
			},
		)
		require.NoError(t, err)

		scriptImportHandler := func(location common.Location) *bbq.InstructionProgram {
			switch location {
			case barLocation:
				return barProgram
			case bazLocation:
				return bazProgram
			default:
				panic(fmt.Errorf("cannot find import for: %s", location))
			}
		}

		comp := compiler.NewInstructionCompiler(
			interpreter.ProgramFromChecker(checker),
			checker.Location,
		)
		comp.Config.LocationHandler = SingleIdentifierLocationResolver(t)
		comp.Config.ImportHandler = scriptImportHandler

		program := comp.Compile()

		vmConfig := &vm.Config{
			ImportHandler: scriptImportHandler,
			ContractValueHandler: func(_ *vm.Config, location common.Location) *interpreter.CompositeValue {
				switch location {
				case barLocation:
					return barContractValue
				case bazLocation:
					return bazContractValue
				default:
					assert.FailNow(t, fmt.Sprintf("invalid location %s", location))
					return nil
				}
			},
			TypeLoader: func(location common.Location, typeID interpreter.TypeID) sema.ContainedType {
				var elaboration *sema.Elaboration

				switch location {
				case barLocation:
					elaboration = barChecker.Elaboration
				case bazLocation:
					elaboration = bazChecker.Elaboration
				default:
					assert.FailNow(t, fmt.Sprintf("invalid location %s", location))
				}

				compositeType := elaboration.CompositeType(typeID)
				if compositeType != nil {
					return compositeType
				}

				return elaboration.InterfaceType(typeID)
			},
		}

		scriptVM := vm.NewVM(scriptLocation(), program, vmConfig)
		implValue, err := scriptVM.Invoke("test")
		require.NoError(t, err)
		require.Equal(t, 0, scriptVM.StackSize())

		require.IsType(t, &interpreter.CompositeValue{}, implValue)
		compositeValue := implValue.(*interpreter.CompositeValue)
		require.Equal(
			t,
			common.TypeID("A.0000000000000003.Baz.GreetingImpl"),
			compositeValue.TypeID(),
		)

		// Test Script. This program only imports `Foo` statically.
		// But the argument passed into the script is of type `Baz.GreetingImpl`.
		// So the linking of `Baz` happens dynamically at runtime.
		// However, `Baz` also has an import to `Bar`. So when the
		// `Baz` is linked and imported at runtime, its imports also
		// should get linked at runtime (similar to how static linking works).

		checker, err = ParseAndCheckWithOptions(t,
			`
              import Foo from 0x01

              fun test(v: {Foo.Greetings}): String {
                  return v.sayHello()
              }
            `,
			ParseAndCheckOptions{
				Config: &sema.Config{
					ImportHandler: func(_ *sema.Checker, location common.Location, _ ast.Range) (sema.Import, error) {
						var elaboration *sema.Elaboration
						switch location {
						case fooLocation:
							elaboration = fooChecker.Elaboration
						case bazLocation:
							elaboration = bazChecker.Elaboration
						default:
							return nil, fmt.Errorf("cannot find import for: %s", location)
						}

						return sema.ElaborationImport{
							Elaboration: elaboration,
						}, nil
					},
					LocationHandler: SingleIdentifierLocationResolver(t),
				},
			},
		)
		require.NoError(t, err)

		scriptImportHandler = func(location common.Location) *bbq.InstructionProgram {
			switch location {
			case fooLocation:
				return fooProgram
			case barLocation:
				return barProgram
			case bazLocation:
				return bazProgram
			default:
				panic(fmt.Errorf("cannot find import for: %s", location))
			}
		}

		comp = compiler.NewInstructionCompiler(
			interpreter.ProgramFromChecker(checker),
			checker.Location,
		)
		comp.Config.LocationHandler = SingleIdentifierLocationResolver(t)
		comp.Config.ImportHandler = scriptImportHandler

		program = comp.Compile()

		vmConfig = &vm.Config{
			ImportHandler: scriptImportHandler,
			ContractValueHandler: func(_ *vm.Config, location common.Location) *interpreter.CompositeValue {
				switch location {
				case fooLocation:
					return fooContractValue
				case barLocation:
					return barContractValue
				case bazLocation:
					return bazContractValue
				default:
					assert.FailNow(t, fmt.Sprintf("invalid location %s", location))
					return nil
				}
			},
			TypeLoader: func(location common.Location, typeID interpreter.TypeID) sema.ContainedType {

				var elaboration *sema.Elaboration

				switch location {
				case fooLocation:
					elaboration = fooChecker.Elaboration
				case barLocation:
					elaboration = barChecker.Elaboration
				case bazLocation:
					elaboration = bazChecker.Elaboration
				default:
					assert.FailNow(t, fmt.Sprintf("invalid location %s", location))
				}

				compositeType := elaboration.CompositeType(typeID)
				if compositeType != nil {
					return compositeType
				}

				return elaboration.InterfaceType(typeID)
			},
		}

		scriptVM = vm.NewVM(scriptLocation(), program, vmConfig)

		result, err := scriptVM.Invoke("test", implValue)
		require.NoError(t, err)
		require.Equal(t, 0, scriptVM.StackSize())

		require.Equal(t, interpreter.NewUnmeteredStringValue("Hello from Bar!"), result)
	})
}

func TestArrayLiteral(t *testing.T) {

	t.Parallel()

	t.Run("array literal", func(t *testing.T) {
		t.Parallel()

		checker, err := ParseAndCheck(t, `
            fun test(): [Int] {
                return [2, 5]
            }
        `)
		require.NoError(t, err)

		comp := compiler.NewInstructionCompiler(
			interpreter.ProgramFromChecker(checker),
			checker.Location,
		)
		program := comp.Compile()

		vmConfig := &vm.Config{}
		vmInstance := vm.NewVM(scriptLocation(), program, vmConfig)

		vmContext := vmInstance.Context()

		result, err := vmInstance.Invoke("test")
		require.NoError(t, err)
		require.Equal(t, 0, vmInstance.StackSize())

		require.IsType(t, &interpreter.ArrayValue{}, result)
		array := result.(*interpreter.ArrayValue)
		assert.Equal(t, 2, array.Count())
		assert.Equal(
			t,
			interpreter.NewUnmeteredIntValueFromInt64(2),
			array.Get(vmContext, vm.EmptyLocationRange, 0),
		)
		assert.Equal(
			t,
			interpreter.NewUnmeteredIntValueFromInt64(5),
			array.Get(vmContext, vm.EmptyLocationRange, 1),
		)
	})

	t.Run("array get", func(t *testing.T) {
		t.Parallel()

		checker, err := ParseAndCheck(t, `
            fun test(): Int {
                var a = [2, 5, 7, 3]
                return a[1]
            }
        `)
		require.NoError(t, err)

		comp := compiler.NewInstructionCompiler(
			interpreter.ProgramFromChecker(checker),
			checker.Location,
		)
		program := comp.Compile()

		vmConfig := &vm.Config{}
		vmInstance := vm.NewVM(scriptLocation(), program, vmConfig)

		result, err := vmInstance.Invoke("test")
		require.NoError(t, err)
		require.Equal(t, 0, vmInstance.StackSize())
		assert.Equal(t, interpreter.NewUnmeteredIntValueFromInt64(5), result)
	})

	t.Run("array set", func(t *testing.T) {
		t.Parallel()

		checker, err := ParseAndCheck(t, `
            fun test(): [Int] {
                var a = [2, 5, 4]
                a[2] = 8
                return a
            }
        `)
		require.NoError(t, err)

		comp := compiler.NewInstructionCompiler(
			interpreter.ProgramFromChecker(checker),
			checker.Location,
		)
		program := comp.Compile()

		vmConfig := &vm.Config{}
		vmInstance := vm.NewVM(scriptLocation(), program, vmConfig)
		vmContext := vmInstance.Context()

		result, err := vmInstance.Invoke("test")
		require.NoError(t, err)
		require.Equal(t, 0, vmInstance.StackSize())

		require.IsType(t, &interpreter.ArrayValue{}, result)
		array := result.(*interpreter.ArrayValue)
		assert.Equal(t, 3, array.Count())
		assert.Equal(t, interpreter.NewUnmeteredIntValueFromInt64(2), array.Get(vmContext, vm.EmptyLocationRange, 0))
		assert.Equal(t, interpreter.NewUnmeteredIntValueFromInt64(5), array.Get(vmContext, vm.EmptyLocationRange, 1))
		assert.Equal(t, interpreter.NewUnmeteredIntValueFromInt64(8), array.Get(vmContext, vm.EmptyLocationRange, 2))
	})
}

func TestDictionaryLiteral(t *testing.T) {

	t.Parallel()

	t.Run("dictionary literal", func(t *testing.T) {
		t.Parallel()

		checker, err := ParseAndCheck(t, `
            fun test(): {String: Int} {
                return {"b": 2, "e": 5}
            }
        `)
		require.NoError(t, err)

		comp := compiler.NewInstructionCompiler(
			interpreter.ProgramFromChecker(checker),
			checker.Location,
		)
		program := comp.Compile()

		vmConfig := &vm.Config{}
		vmInstance := vm.NewVM(scriptLocation(), program, vmConfig)
		vmContext := vmInstance.Context()

		result, err := vmInstance.Invoke("test")
		require.NoError(t, err)
		require.Equal(t, 0, vmInstance.StackSize())

		require.IsType(t, &interpreter.DictionaryValue{}, result)
		dictionary := result.(*interpreter.DictionaryValue)
		assert.Equal(t, 2, dictionary.Count())
		assert.Equal(t,
			interpreter.NewUnmeteredSomeValueNonCopying(
				interpreter.NewUnmeteredIntValueFromInt64(2),
			),
			dictionary.GetKey(
				vmContext,
				vm.EmptyLocationRange,
				interpreter.NewUnmeteredStringValue("b"),
			),
		)
		assert.Equal(t,
			interpreter.NewUnmeteredSomeValueNonCopying(
				interpreter.NewUnmeteredIntValueFromInt64(5),
			),
			dictionary.GetKey(
				vmContext,
				vm.EmptyLocationRange,
				interpreter.NewUnmeteredStringValue("e"),
			),
		)
	})
}

func TestReference(t *testing.T) {

	t.Parallel()

	t.Run("method call", func(t *testing.T) {
		t.Parallel()

		code := `
            struct Foo {
                var id : String

                init(_ id: String) {
                    self.id = id
                }

                fun sayHello(_ id: Int): String {
                    return self.id
                }
            }

            fun test(): String {
                var foo = Foo("Hello from Foo!")
                var ref = &foo as &Foo
                return ref.sayHello(1)
            }
        `

		result, err := CompileAndInvoke(t, code, "test")
		require.NoError(t, err)

		require.Equal(t, interpreter.NewUnmeteredStringValue("Hello from Foo!"), result)
	})
}

func TestResource(t *testing.T) {

	t.Parallel()

	t.Run("new", func(t *testing.T) {
		t.Parallel()

		programs := map[common.Location]*CompiledProgram{}

		program := ParseCheckAndCompile(
			t,
			`
                resource Foo {
                    var id : Int

                    init(_ id: Int) {
                        self.id = id
                    }
                }

                fun test(): @Foo {
                    var i = 0
                    var r <- create Foo(5)
                    return <- r
                }
            `,
			TestLocation,
			programs,
		)

		vmConfig := prepareVMConfig(t, nil, programs)

		vmInstance := vm.NewVM(scriptLocation(), program, vmConfig)

		vmContext := vmInstance.Context()

		result, err := vmInstance.Invoke("test")
		require.NoError(t, err)
		require.Equal(t, 0, vmInstance.StackSize())

		require.IsType(t, &interpreter.CompositeValue{}, result)
		structValue := result.(*interpreter.CompositeValue)
		compositeType := structValue.StaticType(vmContext).(*interpreter.CompositeStaticType)

		require.Equal(t, "Foo", compositeType.QualifiedIdentifier)
		require.Equal(
			t,
			interpreter.NewUnmeteredIntValueFromInt64(5),
			structValue.GetMember(vmContext, vm.EmptyLocationRange, "id"),
		)
	})

	t.Run("destroy", func(t *testing.T) {
		t.Parallel()

		_, err := CompileAndInvoke(
			t,
			`
                resource Foo {
                    var id : Int

                    init(_ id: Int) {
                        self.id = id
                    }
                }

                fun test() {
                    var i = 0
                    var r <- create Foo(5)
                    destroy r
                }
            `,
			"test",
		)

		require.NoError(t, err)
	})
}

func fib(n int) int {
	if n < 2 {
		return n
	}
	return fib(n-1) + fib(n-2)
}

func BenchmarkGoFib(b *testing.B) {
	b.ReportAllocs()
	b.ResetTimer()

	for i := 0; i < b.N; i++ {
		fib(46)
	}
}

func TestDefaultFunctions(t *testing.T) {

	t.Parallel()

	t.Run("simple interface", func(t *testing.T) {
		t.Parallel()

		result, err := CompileAndInvoke(t,
			`
              struct interface IA {
                  fun test(): Int {
                      return 42
                  }
              }

              struct Test: IA {}

              fun main(): Int {
                 return Test().test()
              }
            `,
			"main",
		)

		require.NoError(t, err)
		require.Equal(t, interpreter.NewUnmeteredIntValueFromInt64(42), result)
	})

	t.Run("overridden", func(t *testing.T) {
		t.Parallel()

		result, err := CompileAndInvoke(t,
			`
              struct interface IA {
                  fun test(): Int {
                      return 41
                  }
              }

              struct Test: IA {
                  fun test(): Int {
                      return 42
                  }
              }

              fun main(): Int {
                 return Test().test()
              }
            `,
			"main",
		)

		require.NoError(t, err)
		require.Equal(t, interpreter.NewUnmeteredIntValueFromInt64(42), result)
	})

	t.Run("default method via different paths", func(t *testing.T) {

		t.Parallel()

		result, err := CompileAndInvoke(t,
			`
              struct interface A {
                  fun test(): Int {
                      return 3
                  }
              }

              struct interface B: A {}

              struct interface C: A {}

              struct D: B, C {}

              fun main(): Int {
                  let d = D()
                  return d.test()
              }
            `,
			"main",
		)

		require.NoError(t, err)
		assert.Equal(t, interpreter.NewUnmeteredIntValueFromInt64(3), result)
	})

	t.Run("in different contract", func(t *testing.T) {

		t.Parallel()

		storage := interpreter.NewInMemoryStorage(nil)

		programs := map[common.Location]*CompiledProgram{}
		contractValues := map[common.Location]*interpreter.CompositeValue{}

		vmConfig := vm.NewConfig(storage)
		vmConfig.ImportHandler = func(location common.Location) *bbq.InstructionProgram {
			program, ok := programs[location]
			if !ok {
				assert.FailNow(t, "invalid location")
			}
			return program.Program
		}
		vmConfig.ContractValueHandler = func(_ *vm.Config, location common.Location) *interpreter.CompositeValue {
			contractValue, ok := contractValues[location]
			if !ok {
				assert.FailNow(t, "invalid location")
			}
			return contractValue
		}
		vmConfig.TypeLoader = func(location common.Location, typeID interpreter.TypeID) sema.ContainedType {
			elaboration := programs[location].DesugaredElaboration
			compositeType := elaboration.CompositeType(typeID)
			if compositeType != nil {
				return compositeType
			}

			return elaboration.InterfaceType(typeID)
		}

		var uuid uint64 = 42
		vmConfig.WithInterpreterConfig(
			&interpreter.Config{
				UUIDHandler: func() (uint64, error) {
					uuid++
					return uuid, nil
				},
			},
		)

		contractsAddress := common.MustBytesToAddress([]byte{0x1})

		barLocation := common.NewAddressLocation(nil, contractsAddress, "Bar")
		fooLocation := common.NewAddressLocation(nil, contractsAddress, "Foo")

		// Deploy interface contract

		barContract := `
          contract interface Bar {

              resource interface VaultInterface {

                  var balance: Int

                  fun getBalance(): Int {
                      return self.balance
                  }
              }
          }
        `

		// Only need to compile
		ParseCheckAndCompile(t, barContract, barLocation, programs)

		// Deploy contract with the implementation

		fooContract := fmt.Sprintf(
			`
              import Bar from %[1]s

              contract Foo {

                  resource Vault: Bar.VaultInterface {
                      var balance: Int

                      init(balance: Int) {
                          self.balance = balance
                      }

                      fun withdraw(amount: Int): @Vault {
                          self.balance = self.balance - amount
                          return <-create Vault(balance: amount)
                      }
                  }

                  fun createVault(balance: Int): @Vault {
                      return <- create Vault(balance: balance)
                  }
              }
            `,
			contractsAddress.HexWithPrefix(),
		)

		fooProgram := ParseCheckAndCompile(t, fooContract, fooLocation, programs)

		fooVM := vm.NewVM(fooLocation, fooProgram, vmConfig)

		fooContractValue, err := fooVM.InitializeContract()
		require.NoError(t, err)
		contractValues[fooLocation] = fooContractValue

		// Run transaction

		tx := fmt.Sprintf(
			`
              import Foo from %[1]s

              fun main(): Int {
                 var vault <- Foo.createVault(balance: 10)
                 destroy vault.withdraw(amount: 3)
                 var balance = vault.getBalance()
                 destroy vault
                 return balance
              }
            `,
			contractsAddress.HexWithPrefix(),
		)

		txLocation := NewTransactionLocationGenerator()

		txProgram := ParseCheckAndCompile(t, tx, txLocation(), programs)
		txVM := vm.NewVM(txLocation(), txProgram, vmConfig)

		result, err := txVM.Invoke("main")
		require.NoError(t, err)
		require.Equal(t, 0, txVM.StackSize())
		require.Equal(t, interpreter.NewUnmeteredIntValueFromInt64(7), result)
	})

	t.Run("in different contract with nested call", func(t *testing.T) {

		t.Parallel()

		storage := interpreter.NewInMemoryStorage(nil)

		programs := map[common.Location]*CompiledProgram{}
		contractValues := map[common.Location]*interpreter.CompositeValue{}

		vmConfig := vm.NewConfig(storage)
		vmConfig.ImportHandler = func(location common.Location) *bbq.InstructionProgram {
			program, ok := programs[location]
			if !ok {
				assert.FailNow(t, "invalid location")
			}
			return program.Program
		}
		vmConfig.ContractValueHandler = func(_ *vm.Config, location common.Location) *interpreter.CompositeValue {
			contractValue, ok := contractValues[location]
			if !ok {
				assert.FailNow(t, "invalid location")
			}
			return contractValue
		}
		vmConfig.TypeLoader = func(location common.Location, typeID interpreter.TypeID) sema.ContainedType {
			elaboration := programs[location].DesugaredElaboration
			compositeType := elaboration.CompositeType(typeID)
			if compositeType != nil {
				return compositeType
			}

			return elaboration.InterfaceType(typeID)
		}

		var uuid uint64 = 42
		vmConfig.WithInterpreterConfig(
			&interpreter.Config{
				UUIDHandler: func() (uint64, error) {
					uuid++
					return uuid, nil
				},
			},
		)

		contractsAddress := common.MustBytesToAddress([]byte{0x1})

		barLocation := common.NewAddressLocation(nil, contractsAddress, "Bar")
		fooLocation := common.NewAddressLocation(nil, contractsAddress, "Foo")

		// Deploy interface contract

		barContract := `
          contract interface Bar {

              resource interface HelloInterface {

                  fun sayHello(): String {
                      // Delegate the call
                      return self.sayHelloImpl()
                  }

                  access(contract) fun sayHelloImpl(): String {
                      return "Hello from HelloInterface"
                  }
              }
          }
        `

		// Only need to compile
		ParseCheckAndCompile(t, barContract, barLocation, programs)

		// Deploy contract with the implementation

		fooContract := fmt.Sprintf(
			`
              import Bar from %[1]s

              contract Foo {

                  resource Hello: Bar.HelloInterface { }

                  fun createHello(): @Hello {
                      return <- create Hello()
                  }
              }
            `,
			contractsAddress.HexWithPrefix(),
		)

		fooProgram := ParseCheckAndCompile(t, fooContract, fooLocation, programs)

		fooVM := vm.NewVM(fooLocation, fooProgram, vmConfig)

		fooContractValue, err := fooVM.InitializeContract()
		require.NoError(t, err)
		contractValues[fooLocation] = fooContractValue

		// Run transaction

		tx := fmt.Sprintf(
			`
              import Foo from %[1]s

              fun main(): String {
                 var hello <- Foo.createHello()
                 var msg = hello.sayHello()
                 destroy hello
                 return msg
              }
            `,
			contractsAddress.HexWithPrefix(),
		)

		txLocation := NewTransactionLocationGenerator()

		txProgram := ParseCheckAndCompile(t, tx, txLocation(), programs)
		txVM := vm.NewVM(txLocation(), txProgram, vmConfig)

		result, err := txVM.Invoke("main")
		require.NoError(t, err)
		require.Equal(t, 0, txVM.StackSize())
		require.Equal(t, interpreter.NewUnmeteredStringValue("Hello from HelloInterface"), result)
	})

	t.Run("in different contract nested call overridden", func(t *testing.T) {

		t.Parallel()

		storage := interpreter.NewInMemoryStorage(nil)

		programs := map[common.Location]*CompiledProgram{}
		contractValues := map[common.Location]*interpreter.CompositeValue{}

		vmConfig := vm.NewConfig(storage).
			WithAccountHandler(&testAccountHandler{
				//emitEvent: func(
				//	_ interpreter.ValueExportContext,
				//	_ interpreter.LocationRange,
				//	_ *sema.CompositeType,
				//	_ []interpreter.Value,
				//) {
				//	// ignore
				//},
			})

		vmConfig.ImportHandler = func(location common.Location) *bbq.InstructionProgram {
			program, ok := programs[location]
			if !ok {
				assert.FailNow(t, "invalid location")
			}
			return program.Program
		}
		vmConfig.ContractValueHandler = func(_ *vm.Config, location common.Location) *interpreter.CompositeValue {
			contractValue, ok := contractValues[location]
			if !ok {
				assert.FailNow(t, "invalid location")
			}
			return contractValue
		}
		vmConfig.TypeLoader = func(location common.Location, typeID interpreter.TypeID) sema.ContainedType {
			elaboration := programs[location].DesugaredElaboration
			compositeType := elaboration.CompositeType(typeID)
			if compositeType != nil {
				return compositeType
			}

			return elaboration.InterfaceType(typeID)
		}

		var uuid uint64 = 42
		vmConfig.WithInterpreterConfig(
			&interpreter.Config{
				UUIDHandler: func() (uint64, error) {
					uuid++
					return uuid, nil
				},
			},
		)

		contractsAddress := common.MustBytesToAddress([]byte{0x1})

		barLocation := common.NewAddressLocation(nil, contractsAddress, "Bar")
		fooLocation := common.NewAddressLocation(nil, contractsAddress, "Foo")

		// Deploy interface contract

		barContract := `
          contract interface Bar {

              resource interface HelloInterface {

                  fun sayHello(): String {
                      // Delegate the call
                      return self.sayHelloImpl()
                  }

                  access(contract) fun sayHelloImpl(): String {
                      return "Hello from HelloInterface"
                  }
              }
          }
        `

		// Only need to compile
		ParseCheckAndCompile(t, barContract, barLocation, programs)

		// Deploy contract with the implementation

		fooContract := fmt.Sprintf(
			`
              import Bar from %[1]s

              contract Foo {

                  resource Hello: Bar.HelloInterface {

                      // Override one of the functions (one at the bottom of the call hierarchy)
                      access(contract) fun sayHelloImpl(): String {
                          return "Hello from Hello"
                      }
                  }

                  fun createHello(): @Hello {
                      return <- create Hello()
                  }
              }
            `,
			contractsAddress.HexWithPrefix(),
		)

		fooProgram := ParseCheckAndCompile(t, fooContract, fooLocation, programs)

		fooVM := vm.NewVM(fooLocation, fooProgram, vmConfig)

		fooContractValue, err := fooVM.InitializeContract()
		require.NoError(t, err)
		contractValues[fooLocation] = fooContractValue

		// Run transaction

		tx := fmt.Sprintf(
			`
              import Foo from %[1]s

              fun main(): String {
                 var hello <- Foo.createHello()
                 var msg = hello.sayHello()
                 destroy hello
                 return msg
              }
            `,
			contractsAddress.HexWithPrefix(),
		)

		txLocation := NewTransactionLocationGenerator()

		txProgram := ParseCheckAndCompile(t, tx, txLocation(), programs)
		txVM := vm.NewVM(txLocation(), txProgram, vmConfig)

		result, err := txVM.Invoke("main")
		require.NoError(t, err)
		require.Equal(t, 0, txVM.StackSize())
		require.Equal(t, interpreter.NewUnmeteredStringValue("Hello from Hello"), result)
	})
}

func TestFunctionPreConditions(t *testing.T) {

	t.Parallel()

	t.Run("failed", func(t *testing.T) {

		t.Parallel()

		_, err := CompileAndInvoke(t,
			`
              fun main(x: Int): Int {
                  pre {
                      x == 0
                  }
                  return x
              }
            `,
			"main",
			interpreter.NewUnmeteredIntValueFromInt64(3),
		)

		require.Error(t, err)
		assert.ErrorContains(t, err, "pre/post condition failed")
	})

	t.Run("failed with message", func(t *testing.T) {

		t.Parallel()

		_, err := CompileAndInvoke(t,
			`
              fun main(x: Int): Int {
                  pre {
                      x == 0: "x must be zero"
                  }
                  return x
              }
            `,
			"main",
			interpreter.NewUnmeteredIntValueFromInt64(3),
		)

		require.Error(t, err)
		assert.ErrorContains(t, err, "x must be zero")
	})

	t.Run("passed", func(t *testing.T) {

		t.Parallel()

		result, err := CompileAndInvoke(t,
			`
              fun main(x: Int): Int {
                  pre {
                      x != 0
                  }
                  return x
              }
            `,
			"main",
			interpreter.NewUnmeteredIntValueFromInt64(3),
		)

		require.NoError(t, err)
		assert.Equal(t, interpreter.NewUnmeteredIntValueFromInt64(3), result)
	})

	t.Run("inherited", func(t *testing.T) {

		t.Parallel()

		_, err := CompileAndInvoke(t,
			`
              struct interface A {
                  fun test(_ a: Int): Int {
                      pre { a > 10: "a must be larger than 10" }
                  }
              }

              struct interface B: A {
                  fun test(_ a: Int): Int
              }

              struct C: B {
                  fun test(_ a: Int): Int {
                      return a + 3
                  }
              }

              fun main(_ a: Int): Int {
                  let c = C()
                  return c.test(a)
              }
            `,
			"main",
			interpreter.NewUnmeteredIntValueFromInt64(4),
		)

		require.Error(t, err)
		assert.ErrorContains(t, err, "a must be larger than 10")
	})

	t.Run("pre conditions order", func(t *testing.T) {

		t.Parallel()

		code := `
          struct A: B {
              fun test() {
                  pre { print("A") }
              }
          }

          struct interface B: C, D {
              fun test() {
                  pre { print("B") }
              }
          }

          struct interface C: E, F {
              fun test() {
                  pre { print("C") }
              }
          }

          struct interface D: F {
              fun test() {
                  pre { print("D") }
              }
          }

          struct interface E {
              fun test() {
                  pre { print("E") }
              }
          }

          struct interface F {
              fun test() {
                  pre { print("F") }
              }
          }

          view fun print(_ msg: String): Bool {
              log(msg)
              return true
          }

          fun main() {
              let a = A()
              a.test()
          }
        `

		location := common.ScriptLocation{0x1}

		activation := sema.NewVariableActivation(sema.BaseValueActivation)
		activation.DeclareValue(stdlib.PanicFunction)
		activation.DeclareValue(stdlib.NewStandardLibraryStaticFunction(
			commons.LogFunctionName,
			sema.NewSimpleFunctionType(
				sema.FunctionPurityView,
				[]sema.Parameter{
					{
						Label:          sema.ArgumentLabelNotRequired,
						Identifier:     "value",
						TypeAnnotation: sema.AnyStructTypeAnnotation,
					},
				},
				sema.VoidTypeAnnotation,
			),
			"",
			nil,
		))

		var logs []string

		config := vm.NewConfig(interpreter.NewInMemoryStorage(nil))
		config.NativeFunctionsProvider = NativeFunctionsWithLogAndPanic(&logs)

		_, err := CompileAndInvokeWithOptions(
			t,
			code,
			"main",
			CompilerAndVMOptions{
				ParseCheckAndCompileOptions: ParseCheckAndCompileOptions{
					ParseAndCheckOptions: &ParseAndCheckOptions{
						Location: location,
						Config: &sema.Config{
							LocationHandler: SingleIdentifierLocationResolver(t),
							BaseValueActivationHandler: func(location common.Location) *sema.VariableActivation {
								return activation
							},
						},
					},
				},
				VMConfig: config,
			},
		)
		require.NoError(t, err)

		// The pre-conditions of the interfaces are executed first, with depth-first pre-order traversal.
		// The pre-condition of the concrete type is executed at the end, after the interfaces.
		assert.Equal(t, []string{"\"B\"", "\"C\"", "\"E\"", "\"F\"", "\"D\"", "\"A\""}, logs)
	})

	t.Run("in different contract with nested call", func(t *testing.T) {

		t.Parallel()

		storage := interpreter.NewInMemoryStorage(nil)

		programs := map[common.Location]*CompiledProgram{}
		contractValues := map[common.Location]*interpreter.CompositeValue{}
		var logs []string

		vmConfig := vm.NewConfig(storage)
		vmConfig.ImportHandler = func(location common.Location) *bbq.InstructionProgram {
			program, ok := programs[location]
			if !ok {
				assert.FailNow(t, "invalid location")
			}
			return program.Program
		}
		vmConfig.ContractValueHandler = func(_ *vm.Config, location common.Location) *interpreter.CompositeValue {
			contractValue, ok := contractValues[location]
			if !ok {
				assert.FailNow(t, "invalid location")
			}
			return contractValue
		}
		vmConfig.TypeLoader = func(location common.Location, typeID interpreter.TypeID) sema.ContainedType {
			elaboration := programs[location].DesugaredElaboration
			compositeType := elaboration.CompositeType(typeID)
			if compositeType != nil {
				return compositeType
			}

			return elaboration.InterfaceType(typeID)
		}

		vmConfig.NativeFunctionsProvider = NativeFunctionsWithLogAndPanic(&logs)

		activation := sema.NewVariableActivation(sema.BaseValueActivation)
		activation.DeclareValue(stdlib.PanicFunction)
		activation.DeclareValue(stdlib.NewStandardLibraryStaticFunction(
			commons.LogFunctionName,
			sema.NewSimpleFunctionType(
				sema.FunctionPurityView,
				[]sema.Parameter{
					{
						Label:          sema.ArgumentLabelNotRequired,
						Identifier:     "value",
						TypeAnnotation: sema.AnyStructTypeAnnotation,
					},
				},
				sema.VoidTypeAnnotation,
			),
			"",
			nil,
		))

		contractsAddress := common.MustBytesToAddress([]byte{0x1})

		barLocation := common.NewAddressLocation(nil, contractsAddress, "Bar")
		fooLocation := common.NewAddressLocation(nil, contractsAddress, "Foo")

		// Deploy interface contract

		barContract := `
          contract interface Bar {

              struct interface E {

                  fun test() {
                      pre { self.printFromE("E") }
                  }

                  view fun printFromE(_ msg: String): Bool {
                      log("Bar.".concat(msg))
                      return true
                  }
              }

              struct interface F {

                  fun test() {
                      pre { self.printFromF("F") }
                  }

                  view fun printFromF(_ msg: String): Bool {
                      log("Bar.".concat(msg))
                      return true
                  }
              }
          }
        `

		// Only need to compile
		_ = ParseCheckAndCompileCodeWithOptions(
			t,
			barContract,
			barLocation,
			ParseCheckAndCompileOptions{
				ParseAndCheckOptions: &ParseAndCheckOptions{
					Location: barLocation,
					Config: &sema.Config{
						LocationHandler: SingleIdentifierLocationResolver(t),
						BaseValueActivationHandler: func(location common.Location) *sema.VariableActivation {
							return activation
						},
					},
				},
			},
			programs,
		)

		// Deploy contract with the implementation

		fooContract := fmt.Sprintf(
			`
              import Bar from %[1]s

              contract Foo {

                  struct interface B: C, D {
                      fun test() {
                          pre { Foo.printFromFoo("B") }
                      }
                  }

                  struct interface C: Bar.E, Bar.F {
                      fun test() {
                          pre { Foo.printFromFoo("C") }
                      }
                  }

                  struct interface D: Bar.F {
                      fun test() {
                          pre { Foo.printFromFoo("D") }
                      }
                  }

                  view fun printFromFoo(_ msg: String): Bool {
                      log("Foo.".concat(msg))
                      return true
                  }
              }
            `,
			contractsAddress.HexWithPrefix(),
		)

		fooProgram := ParseCheckAndCompileCodeWithOptions(
			t,
			fooContract,
			fooLocation,
			ParseCheckAndCompileOptions{
				ParseAndCheckOptions: &ParseAndCheckOptions{
					Location: fooLocation,
					Config: &sema.Config{
						LocationHandler: SingleIdentifierLocationResolver(t),
						BaseValueActivationHandler: func(location common.Location) *sema.VariableActivation {
							return activation
						},
					},
				},
			},
			programs,
		)

		fooVM := vm.NewVM(fooLocation, fooProgram, vmConfig)

		fooContractValue, err := fooVM.InitializeContract()
		require.NoError(t, err)
		contractValues[fooLocation] = fooContractValue

		// Run script

		code := fmt.Sprintf(
			`
              import Foo from %[1]s

              struct A: Foo.B {
                  fun test() {
                      pre { print("A") }
                  }
              }

              view fun print(_ msg: String): Bool {
                  log(msg)
                  return true
              }

              fun main() {
                  let a = A()
                  a.test()
              }
            `,
			contractsAddress.HexWithPrefix(),
		)

		location := common.ScriptLocation{0x1}

		_, err = compileAndInvokeWithOptionsAndPrograms(
			t,
			code,
			"main",
			CompilerAndVMOptions{
				ParseCheckAndCompileOptions: ParseCheckAndCompileOptions{
					ParseAndCheckOptions: &ParseAndCheckOptions{
						Location: location,
						Config: &sema.Config{
							LocationHandler: SingleIdentifierLocationResolver(t),
							BaseValueActivationHandler: func(location common.Location) *sema.VariableActivation {
								return activation
							},
						},
					},
				},
				VMConfig: vmConfig,
			},
			programs,
		)
		require.NoError(t, err)
		assert.Equal(t, []string{"\"Foo.B\"", "\"Foo.C\"", "\"Bar.E\"", "\"Bar.F\"", "\"Foo.D\"", "\"A\""}, logs)
	})
}

func TestFunctionPostConditions(t *testing.T) {

	t.Parallel()

	t.Run("failed", func(t *testing.T) {

		t.Parallel()

		_, err := CompileAndInvoke(t,
			`
              fun main(x: Int): Int {
                  post {
                      x == 0
                  }
                  return x
              }
            `,
			"main",
			interpreter.NewUnmeteredIntValueFromInt64(3),
		)

		require.Error(t, err)
		assert.ErrorContains(t, err, "pre/post condition failed")
	})

	t.Run("failed with message", func(t *testing.T) {

		t.Parallel()

		_, err := CompileAndInvoke(t,
			`
              fun main(x: Int): Int {
                  post {
                      x == 0: "x must be zero"
                  }
                  return x
              }
            `,
			"main",
			interpreter.NewUnmeteredIntValueFromInt64(3),
		)

		require.Error(t, err)
		assert.ErrorContains(t, err, "x must be zero")
	})

	t.Run("passed", func(t *testing.T) {

		t.Parallel()

		result, err := CompileAndInvoke(t,
			`
              fun main(x: Int): Int {
                  post {
                      x != 0
                  }
                  return x
              }
            `,
			"main",
			interpreter.NewUnmeteredIntValueFromInt64(3),
		)

		require.NoError(t, err)
		assert.Equal(t, interpreter.NewUnmeteredIntValueFromInt64(3), result)
	})

	t.Run("test on local var", func(t *testing.T) {

		t.Parallel()

		result, err := CompileAndInvoke(t,
			`
              fun main(x: Int): Int {
                  post {
                      y == 5
                  }
                  var y = x + 2
                  return y
              }
            `,
			"main",
			interpreter.NewUnmeteredIntValueFromInt64(3),
		)

		require.NoError(t, err)
		assert.Equal(t, interpreter.NewUnmeteredIntValueFromInt64(5), result)
	})

	t.Run("test on local var failed with message", func(t *testing.T) {

		t.Parallel()

		_, err := CompileAndInvoke(t,
			`
              fun main(x: Int): Int {
                  post {
                      y == 5: "x must be 5"
                  }
                  var y = x + 2
                  return y
              }
            `,
			"main",
			interpreter.NewUnmeteredIntValueFromInt64(4),
		)

		require.Error(t, err)
		assert.ErrorContains(t, err, "x must be 5")
	})

	t.Run("post conditions order", func(t *testing.T) {

		t.Parallel()

		code := `
          struct A: B {
              fun test() {
                  post { print("A") }
              }
          }

          struct interface B: C, D {
              fun test() {
                  post { print("B") }
              }
          }

          struct interface C: E, F {
              fun test() {
                  post { print("C") }
              }
          }

          struct interface D: F {
              fun test() {
                  post { print("D") }
              }
          }

          struct interface E {
              fun test() {
                  post { print("E") }
              }
          }

          struct interface F {
              fun test() {
                  post { print("F") }
              }
          }

          view fun print(_ msg: String): Bool {
              log(msg)
              return true
          }

          fun main() {
              let a = A()
              a.test()
          }
        `

		location := common.ScriptLocation{0x1}

		activation := sema.NewVariableActivation(sema.BaseValueActivation)
		activation.DeclareValue(stdlib.PanicFunction)
		activation.DeclareValue(stdlib.NewStandardLibraryStaticFunction(
			commons.LogFunctionName,
			sema.NewSimpleFunctionType(
				sema.FunctionPurityView,
				[]sema.Parameter{
					{
						Label:          sema.ArgumentLabelNotRequired,
						Identifier:     "value",
						TypeAnnotation: sema.AnyStructTypeAnnotation,
					},
				},
				sema.VoidTypeAnnotation,
			),
			"",
			nil,
		))

		var logs []string

		config := vm.NewConfig(interpreter.NewInMemoryStorage(nil))
		config.NativeFunctionsProvider = NativeFunctionsWithLogAndPanic(&logs)

		_, err := CompileAndInvokeWithOptions(
			t,
			code,
			"main",
			CompilerAndVMOptions{
				ParseCheckAndCompileOptions: ParseCheckAndCompileOptions{
					ParseAndCheckOptions: &ParseAndCheckOptions{
						Location: location,
						Config: &sema.Config{
							LocationHandler: SingleIdentifierLocationResolver(t),
							BaseValueActivationHandler: func(location common.Location) *sema.VariableActivation {
								return activation
							},
						},
					},
				},
				VMConfig: config,
			},
		)
		require.NoError(t, err)

		// The post-condition of the concrete type is executed first, before the interfaces.
		// The post-conditions of the interfaces are executed after that, with the reversed depth-first pre-order.
		assert.Equal(t, []string{"\"A\"", "\"D\"", "\"F\"", "\"E\"", "\"C\"", "\"B\""}, logs)
	})

	t.Run("result var failed", func(t *testing.T) {

		t.Parallel()

		_, err := CompileAndInvoke(t,
			`
              fun main(x: Int): Int {
                  post {
                      result == 0: "x must be zero"
                  }
                  return x
              }
            `,
			"main",
			interpreter.NewUnmeteredIntValueFromInt64(3),
		)

		require.Error(t, err)
		assert.ErrorContains(t, err, "x must be zero")
	})

	t.Run("result var passed", func(t *testing.T) {

		t.Parallel()

		result, err := CompileAndInvoke(t,
			`
              fun main(x: Int): Int {
                  post {
                      result != 0
                  }
                  return x
              }
            `,
			"main",
			interpreter.NewUnmeteredIntValueFromInt64(3),
		)

		require.NoError(t, err)
		assert.Equal(t, interpreter.NewUnmeteredIntValueFromInt64(3), result)
	})

	t.Run("result var in inherited condition", func(t *testing.T) {

		t.Parallel()

		_, err := CompileAndInvoke(t,
			`
              struct interface A {
                  fun test(_ a: Int): Int {
                      post { result > 10: "result must be larger than 10" }
                  }
              }

              struct interface B: A {
                  fun test(_ a: Int): Int
              }

              struct C: B {
                  fun test(_ a: Int): Int {
                      return a + 3
                  }
              }

              fun main(_ a: Int): Int {
                  let c = C()
                  return c.test(a)
              }
            `,
			"main",
			interpreter.NewUnmeteredIntValueFromInt64(4),
		)

		require.Error(t, err)
		assert.ErrorContains(t, err, "result must be larger than 10")
	})

	t.Run("resource typed result var passed", func(t *testing.T) {

		t.Parallel()

		result, err := CompileAndInvoke(t,
			`
              resource R {
                  var i: Int
                  init() {
                      self.i = 4
                  }
              }

              fun main(): @R {
                  post {
                      result.i > 0
                  }

                  return <- create R()
              }
            `,
			"main",
		)

		require.NoError(t, err)
		assert.IsType(t, &interpreter.CompositeValue{}, result)
	})

	t.Run("resource typed result var failed", func(t *testing.T) {

		t.Parallel()

		_, err := CompileAndInvoke(t,
			`
              resource R {
                  var i: Int
                  init() {
                      self.i = 4
                  }
              }

              fun main(): @R {
                  post {
                      result.i > 10
                  }


                  return <- create R()
              }
            `,
			"main",
		)

		require.Error(t, err)
		assert.ErrorContains(t, err, "pre/post condition failed")
	})
}

func TestIfLet(t *testing.T) {

	t.Parallel()

	test := func(t *testing.T, argument vm.Value) vm.Value {
		result, err := CompileAndInvoke(t,
			`
              fun main(x: Int?): Int {
                  if let y = x {
                     return y
                  } else {
                     return 2
                  }
              }
            `,
			"main",
			argument,
		)
		require.NoError(t, err)
		return result
	}

	t.Run("some", func(t *testing.T) {

		t.Parallel()

		actual := test(t,
			interpreter.NewUnmeteredSomeValueNonCopying(
				interpreter.NewUnmeteredIntValueFromInt64(1),
			),
		)
		assert.Equal(t, interpreter.NewUnmeteredIntValueFromInt64(1), actual)
	})

	t.Run("nil", func(t *testing.T) {

		t.Parallel()

		actual := test(t, interpreter.NilValue{})
		assert.Equal(t, interpreter.NewUnmeteredIntValueFromInt64(2), actual)
	})
}

func TestIfLetScope(t *testing.T) {

	t.Parallel()

	test := func(t *testing.T, argument vm.Value) vm.Value {
		result, err := CompileAndInvoke(t,
			`
              fun test(y: Int?): Int {
                  let x = 1
                  var z = 0
                  if let x = y {
                      z = x
                  } else {
                      z = x
                  }
                  return x + z
              }
            `,
			"test",
			argument,
		)
		require.NoError(t, err)
		return result
	}

	t.Run("some", func(t *testing.T) {

		t.Parallel()

		actual := test(t,
			interpreter.NewUnmeteredSomeValueNonCopying(
				interpreter.NewUnmeteredIntValueFromInt64(10),
			),
		)
		assert.Equal(t, interpreter.NewUnmeteredIntValueFromInt64(11), actual)
	})

	t.Run("nil", func(t *testing.T) {

		t.Parallel()

		actual := test(t, interpreter.NilValue{})
		assert.Equal(t, interpreter.NewUnmeteredIntValueFromInt64(2), actual)
	})
}

func TestSwitch(t *testing.T) {

	t.Parallel()

	t.Run("1", func(t *testing.T) {
		t.Parallel()

		result, err := CompileAndInvoke(t,
			`
              fun test(x: Int): Int {
                  var a = 0
                  switch x {
                      case 1:
                          a = a + 1
                      case 2:
                          a = a + 2
                      default:
                          a = a + 3
                  }
                  return a
              }
            `,
			"test",
			interpreter.NewUnmeteredIntValueFromInt64(1),
		)
		require.NoError(t, err)
		assert.Equal(t, interpreter.NewUnmeteredIntValueFromInt64(1), result)
	})

	t.Run("2", func(t *testing.T) {
		t.Parallel()

		result, err := CompileAndInvoke(t,
			`
              fun test(x: Int): Int {
                  var a = 0
                  switch x {
                      case 1:
                          a = a + 1
                      case 2:
                          a = a + 2
                      default:
                          a = a + 3
                  }
                  return a
              }
            `,
			"test",
			interpreter.NewUnmeteredIntValueFromInt64(2),
		)
		require.NoError(t, err)
		assert.Equal(t, interpreter.NewUnmeteredIntValueFromInt64(2), result)
	})

	t.Run("4", func(t *testing.T) {
		t.Parallel()

		result, err := CompileAndInvoke(t,
			`
              fun test(x: Int): Int {
                  var a = 0
                  switch x {
                      case 1:
                          a = a + 1
                      case 2:
                          a = a + 2
                      default:
                          a = a + 3
                  }
                  return a
              }
            `,
			"test",
			interpreter.NewUnmeteredIntValueFromInt64(4),
		)
		require.NoError(t, err)
		assert.Equal(t, interpreter.NewUnmeteredIntValueFromInt64(3), result)
	})
}

func TestDefaultFunctionsWithConditions(t *testing.T) {

	t.Parallel()

	t.Run("default in parent, conditions in child", func(t *testing.T) {
		t.Parallel()

		_, err, logs := CompileAndInvokeWithLogs(t,
			`
              struct interface Foo {
                  fun test(_ a: Int) {
                      printMessage("invoked Foo.test()")
                  }
              }

              struct interface Bar: Foo {
                  fun test(_ a: Int) {
                      pre {
                           printMessage("invoked Bar.test() pre-condition")
                      }

                      post {
                           printMessage("invoked Bar.test() post-condition")
                      }
                  }
              }

              struct Test: Bar {}

              view fun printMessage(_ msg: String): Bool {
                  log(msg)
                  return true
              }

              fun main() {
                 Test().test(5)
              }
            `,
			"main",
		)

		require.NoError(t, err)
		require.Equal(
			t,
			[]string{
				"\"invoked Bar.test() pre-condition\"",
				"\"invoked Foo.test()\"",
				"\"invoked Bar.test() post-condition\"",
			},
			logs,
		)
	})

	t.Run("default and conditions in parent, more conditions in child", func(t *testing.T) {
		t.Parallel()

		_, err, logs := CompileAndInvokeWithLogs(t,
			`
              struct interface Foo {
                  fun test(_ a: Int) {
                      pre {
                           printMessage("invoked Foo.test() pre-condition")
                      }
                      post {
                           printMessage("invoked Foo.test() post-condition")
                      }
                      printMessage("invoked Foo.test()")
                  }
              }

              struct interface Bar: Foo {
                  fun test(_ a: Int) {
                      pre {
                           printMessage("invoked Bar.test() pre-condition")
                      }

                      post {
                           printMessage("invoked Bar.test() post-condition")
                      }
                  }
              }

              struct Test: Bar {}

              view fun printMessage(_ msg: String): Bool {
                  log(msg)
                  return true
              }

              fun main() {
                 Test().test(5)
              }
            `,
			"main",
		)

		require.NoError(t, err)
		require.Equal(
			t,
			[]string{
				"\"invoked Bar.test() pre-condition\"",
				"\"invoked Foo.test() pre-condition\"",
				"\"invoked Foo.test()\"",
				"\"invoked Foo.test() post-condition\"",
				"\"invoked Bar.test() post-condition\"",
			},
			logs,
		)
	})

}

func TestBeforeFunctionInPostConditions(t *testing.T) {

	t.Parallel()

	t.Run("condition in same type", func(t *testing.T) {
		t.Parallel()

		storage := interpreter.NewInMemoryStorage(nil)

		activation := sema.NewVariableActivation(sema.BaseValueActivation)
		activation.DeclareValue(stdlib.PanicFunction)
		activation.DeclareValue(stdlib.NewStandardLibraryStaticFunction(
			commons.LogFunctionName,
			sema.NewSimpleFunctionType(
				sema.FunctionPurityView,
				[]sema.Parameter{
					{
						Label:          sema.ArgumentLabelNotRequired,
						Identifier:     "value",
						TypeAnnotation: sema.AnyStructTypeAnnotation,
					},
				},
				sema.VoidTypeAnnotation,
			),
			"",
			nil,
		))

		var logs []string
		vmConfig := vm.NewConfig(storage)

		vmConfig.NativeFunctionsProvider = NativeFunctionsWithLogAndPanic(&logs)

		_, err := CompileAndInvokeWithOptions(t,
			`
              struct Test {
                  var i: Int

                  init() {
                      self.i = 2
                  }

                  fun test() {
                      post {
                          print(before(self.i).toString())
                          print(self.i.toString())
                      }
                      self.i = 5
                  }
              }

              view fun print(_ msg: String): Bool {
                  log(msg)
                  return true
              }

              fun main() {
                 Test().test()
              }
            `,
			"main",
			CompilerAndVMOptions{
				VMConfig: vmConfig,
				ParseCheckAndCompileOptions: ParseCheckAndCompileOptions{
					ParseAndCheckOptions: &ParseAndCheckOptions{
						Config: &sema.Config{
							LocationHandler: SingleIdentifierLocationResolver(t),
							BaseValueActivationHandler: func(location common.Location) *sema.VariableActivation {
								return activation
							},
						},
					},
				},
			},
		)

		require.NoError(t, err)
		require.Equal(
			t,
			[]string{
				"\"2\"",
				"\"5\"",
			},
			logs,
		)
	})

	t.Run("inherited condition", func(t *testing.T) {
		t.Parallel()

		storage := interpreter.NewInMemoryStorage(nil)

		activation := sema.NewVariableActivation(sema.BaseValueActivation)
		activation.DeclareValue(stdlib.PanicFunction)
		activation.DeclareValue(stdlib.NewStandardLibraryStaticFunction(
			commons.LogFunctionName,
			sema.NewSimpleFunctionType(
				sema.FunctionPurityView,
				[]sema.Parameter{
					{
						Label:          sema.ArgumentLabelNotRequired,
						Identifier:     "value",
						TypeAnnotation: sema.AnyStructTypeAnnotation,
					},
				},
				sema.VoidTypeAnnotation,
			),
			"",
			nil,
		))

		var logs []string
		vmConfig := vm.NewConfig(storage)

		vmConfig.NativeFunctionsProvider = NativeFunctionsWithLogAndPanic(&logs)

		_, err := CompileAndInvokeWithOptions(t,
			`
                struct interface Foo {
                    var i: Int

                    fun test() {
                        post {
                            print(before(self.i).toString())
                            print(self.i.toString())
                        }
                        self.i = 5
                    }
                }

                struct Test: Foo {
                    var i: Int

                    init() {
                        self.i = 2
                    }
                }

                view fun print(_ msg: String): Bool {
                    log(msg)
                    return true
                }

                fun main() {
                    Test().test()
                }
            `,
			"main",
			CompilerAndVMOptions{
				VMConfig: vmConfig,
				ParseCheckAndCompileOptions: ParseCheckAndCompileOptions{
					ParseAndCheckOptions: &ParseAndCheckOptions{
						Config: &sema.Config{
							LocationHandler: SingleIdentifierLocationResolver(t),
							BaseValueActivationHandler: func(location common.Location) *sema.VariableActivation {
								return activation
							},
						},
					},
				},
			},
		)

		require.NoError(t, err)
		require.Equal(
			t,
			[]string{
				"\"2\"",
				"\"5\"",
			},
			logs,
		)
	})

	t.Run("multiple inherited conditions", func(t *testing.T) {
		t.Parallel()

		storage := interpreter.NewInMemoryStorage(nil)

		activation := sema.NewVariableActivation(sema.BaseValueActivation)
		activation.DeclareValue(stdlib.PanicFunction)
		activation.DeclareValue(stdlib.NewStandardLibraryStaticFunction(
			commons.LogFunctionName,
			sema.NewSimpleFunctionType(
				sema.FunctionPurityView,
				[]sema.Parameter{
					{
						Label:          sema.ArgumentLabelNotRequired,
						Identifier:     "value",
						TypeAnnotation: sema.AnyStructTypeAnnotation,
					},
				},
				sema.VoidTypeAnnotation,
			),
			"",
			nil,
		))

		var logs []string
		vmConfig := vm.NewConfig(storage)

		vmConfig.NativeFunctionsProvider = NativeFunctionsWithLogAndPanic(&logs)

		_, err := CompileAndInvokeWithOptions(t,
			`
              struct interface Foo {
                  var i: Int

                  fun test() {
                      post {
                          print(before(self.i).toString())
                          print(before(self.i + 1).toString())
                          print(self.i.toString())
                      }
                      self.i = 8
                  }
              }

              struct interface Bar: Foo {
                  var i: Int

                  fun test() {
                      post {
                          print(before(self.i + 3).toString())
                      }
                  }
              }


              struct Test: Bar {
                  var i: Int

                  init() {
                      self.i = 2
                  }
              }

              view fun print(_ msg: String): Bool {
                  log(msg)
                  return true
              }

              fun main() {
                  Test().test()
              }
            `,
			"main",
			CompilerAndVMOptions{
				VMConfig: vmConfig,
				ParseCheckAndCompileOptions: ParseCheckAndCompileOptions{
					ParseAndCheckOptions: &ParseAndCheckOptions{
						Config: &sema.Config{
							LocationHandler: SingleIdentifierLocationResolver(t),
							BaseValueActivationHandler: func(location common.Location) *sema.VariableActivation {
								return activation
							},
						},
					},
				},
			},
		)

		require.NoError(t, err)
		require.Equal(
			t,
			[]string{"\"2\"", "\"3\"", "\"8\"", "\"5\""},
			logs,
		)
	})

	t.Run("resource access in inherited before-statement", func(t *testing.T) {

		t.Parallel()

		_, err := CompileAndInvoke(t,
			`
              resource interface RI {
                  var i: Int

                  fun test(_ r: @R) {
                      post {
                          before(r.i) == 4
                      }
                  }
              }

              resource R: RI {
                  var i: Int
                  init() {
                      self.i = 4
                  }

                  fun test(_ r: @R) {
                      destroy r
                  }
              }

              fun main() {
                  var r1 <- create R()
                  var r2 <- create R()

                  r1.test(<- r2)

                  destroy r1
              }
            `,
			"main",
		)

		require.NoError(t, err)
	})
}

func TestEmit(t *testing.T) {

	t.Parallel()

	var eventEmitted bool

	vmConfig := vm.NewConfig(interpreter.NewInMemoryStorage(nil))
	vmConfig.WithInterpreterConfig(
		&interpreter.Config{
			OnEventEmitted: func(
				context interpreter.ValueExportContext,
				locationRange interpreter.LocationRange,
				eventType *sema.CompositeType,
				eventFields []interpreter.Value,
			) error {
				require.False(t, eventEmitted)
				eventEmitted = true

				assert.Equal(t,
					[]interpreter.Value{
						interpreter.NewUnmeteredIntValueFromInt64(1),
					},
					eventFields,
				)

				assert.Equal(t,
					TestLocation.TypeID(nil, "Inc"),
					eventType.ID(),
				)

				return nil
			},
		},
	)

	_, err := CompileAndInvokeWithOptions(t,
		`
          event Inc(val: Int)

          fun test(x: Int) {
              emit Inc(val: x)
          }
        `,
		"test",
		CompilerAndVMOptions{
			VMConfig: vmConfig,
		},
		interpreter.NewUnmeteredIntValueFromInt64(1),
	)
	require.NoError(t, err)

	require.True(t, eventEmitted)
}

func TestCasting(t *testing.T) {

	t.Parallel()

	t.Run("simple cast success", func(t *testing.T) {
		t.Parallel()

		result, err := CompileAndInvoke(t,
			`
              fun test(x: Int): AnyStruct {
                  return x as Int?
              }
            `,
			"test",
			interpreter.NewUnmeteredIntValueFromInt64(2),
		)
		require.NoError(t, err)
		assert.Equal(t, interpreter.NewUnmeteredSomeValueNonCopying(interpreter.NewUnmeteredIntValueFromInt64(2)), result)
	})

	t.Run("force cast success", func(t *testing.T) {
		t.Parallel()

		result, err := CompileAndInvoke(t,
			`
              fun test(x: AnyStruct): Int {
                  return x as! Int
              }
            `,
			"test",
			interpreter.NewUnmeteredIntValueFromInt64(2),
		)
		require.NoError(t, err)
		assert.Equal(t, interpreter.NewUnmeteredIntValueFromInt64(2), result)
	})

	t.Run("force cast fail", func(t *testing.T) {
		t.Parallel()

		_, err := CompileAndInvoke(t,
			`
              fun test(x: AnyStruct): Int {
                  return x as! Int
              }
            `,
			"test",
			interpreter.TrueValue,
		)
		require.Error(t, err)
		assert.ErrorIs(
			t,
			err,
			interpreter.ForceCastTypeMismatchError{
				ExpectedType: sema.IntType,
				ActualType:   sema.BoolType,
			},
		)
	})

	t.Run("failable cast success", func(t *testing.T) {
		t.Parallel()

		result, err := CompileAndInvoke(t,
			`
              fun test(x: AnyStruct): Int? {
                  return x as? Int
              }
            `,
			"test",
			interpreter.NewUnmeteredIntValueFromInt64(2),
		)
		require.NoError(t, err)
		assert.Equal(t, interpreter.NewUnmeteredSomeValueNonCopying(interpreter.NewUnmeteredIntValueFromInt64(2)), result)
	})

	t.Run("failable cast fail", func(t *testing.T) {
		t.Parallel()

		result, err := CompileAndInvoke(t,
			`
              fun test(x: AnyStruct): Int? {
                  return x as? Int
              }
            `,
			"test",
			interpreter.TrueValue,
		)
		require.NoError(t, err)
		assert.Equal(t, interpreter.Nil, result)
	})
}

func TestBlockScope(t *testing.T) {

	t.Parallel()

	test := func(t *testing.T, argument vm.Value) vm.Value {

		result, err := CompileAndInvoke(t,
			`
                fun test(y: Bool): Int {
                    let x = 1
                    if y {
                        let x = 2
                    } else {
                        let x = 3
                    }
                    return x
                }
            `,
			"test",
			argument,
		)
		require.NoError(t, err)
		return result
	}

	t.Run("true", func(t *testing.T) {
		t.Parallel()

		actual := test(t, interpreter.TrueValue)
		require.Equal(t, interpreter.NewUnmeteredIntValueFromInt64(1), actual)
	})

	t.Run("false", func(t *testing.T) {
		t.Parallel()

		actual := test(t, interpreter.FalseValue)
		require.Equal(t, interpreter.NewUnmeteredIntValueFromInt64(1), actual)
	})
}

func TestBlockScope2(t *testing.T) {

	t.Parallel()

	test := func(t *testing.T, argument vm.Value) vm.Value {

		result, err := CompileAndInvoke(t,
			`
                fun test(y: Bool): Int {
                    let x = 1
                    var z = 0
                    if y {
                        var x = x
                        x = 2
                        z = x
                    } else {
                        var x = x
                        x = 3
                        z = x
                    }
                    return x + z
                }
            `,
			"test",
			argument,
		)
		require.NoError(t, err)
		return result
	}

	t.Run("true", func(t *testing.T) {
		t.Parallel()

		actual := test(t, interpreter.TrueValue)
		require.Equal(t, interpreter.NewUnmeteredIntValueFromInt64(3), actual)
	})

	t.Run("false", func(t *testing.T) {
		t.Parallel()

		actual := test(t, interpreter.FalseValue)
		require.Equal(t, interpreter.NewUnmeteredIntValueFromInt64(4), actual)
	})
}

func TestIntegers(t *testing.T) {

	t.Parallel()

	test := func(integerType sema.Type) {

		t.Run(integerType.String(), func(t *testing.T) {

			t.Parallel()

			result, err := CompileAndInvoke(t,
				fmt.Sprintf(`
                        fun test(): %s {
                            return 2 + 3
                        }
                    `,
					integerType,
				),
				"test",
			)
			require.NoError(t, err)

			assert.Equal(t, "5", result.String())
			assert.Equal(t,
				integerType,
				interpreter.MustConvertStaticToSemaType(result.StaticType(nil), nil),
			)
		})
	}

	for _, integerType := range common.Concat(
		sema.AllUnsignedIntegerTypes,
		sema.AllSignedIntegerTypes,
	) {
		// TODO:
		switch integerType {
		case sema.Int128Type, sema.Int256Type,
			sema.UInt128Type, sema.UInt256Type,
			sema.Word128Type, sema.Word256Type:
			continue
		}

		test(integerType)
	}
}

func TestAddress(t *testing.T) {

	t.Parallel()

	result, err := CompileAndInvoke(t,
		`
            fun test(): Address {
                return 0x2
            }
        `,
		"test",
	)
	require.NoError(t, err)

	assert.Equal(t, "0x0000000000000002", result.String())
	assert.Equal(t,
		interpreter.PrimitiveStaticTypeAddress,
		result.StaticType(nil),
	)
}

func TestFixedPoint(t *testing.T) {

	t.Parallel()

	test := func(fixedPointType sema.Type) {

		t.Run(fixedPointType.String(), func(t *testing.T) {

			t.Parallel()

			result, err := CompileAndInvoke(t,
				fmt.Sprintf(`
                        fun test(): %s {
                            return 2.1 + 7.9
                        }
                    `,
					fixedPointType,
				),
				"test",
			)
			require.NoError(t, err)

			assert.Equal(t, "10.00000000", result.String())
			assert.Equal(t,
				fixedPointType,
				interpreter.MustConvertStaticToSemaType(result.StaticType(nil), nil),
			)
		})
	}

	for _, fixedPointType := range common.Concat(
		sema.AllUnsignedFixedPointTypes,
		sema.AllSignedFixedPointTypes,
	) {
		test(fixedPointType)
	}
}

func TestForLoop(t *testing.T) {

	t.Parallel()

	t.Run("array", func(t *testing.T) {
		t.Parallel()

		result, err := CompileAndInvoke(t,
			`
                fun test(): Int {
                    var array = [5, 6, 7, 8]
                    var sum = 0
                    for e in array {
                        sum = sum + e
                    }

                    return sum
                }
            `,
			"test",
		)
		require.NoError(t, err)
		assert.Equal(t, interpreter.NewUnmeteredIntValueFromInt64(26), result)
	})

	t.Run("array with index", func(t *testing.T) {
		t.Parallel()

		result, err := CompileAndInvoke(t,
			`
                fun test(): String {
                    var array = [5, 6, 7, 8]
                    var keys = ""
                    var values = ""
                    for i, e in array {
                        keys = keys.concat(i.toString())
                        values = values.concat(e.toString())
                    }

                    return keys.concat("_").concat(values)
                }
            `,
			"test",
		)
		require.NoError(t, err)
		assert.Equal(t, interpreter.NewUnmeteredStringValue("0123_5678"), result)
	})

	t.Run("array loop scoping", func(t *testing.T) {
		t.Parallel()

		result, err := CompileAndInvoke(t,
			`
                fun test(): String {
                    var array = [5, 6, 7, 8]

                    var offset = 10
                    var values = ""

                    for e in array {
                        var offset = 1
                        var e = e + offset
                        values = values.concat(e.toString())
                    }

                    return values
                }
            `,
			"test",
		)
		require.NoError(t, err)
		assert.Equal(t, interpreter.NewUnmeteredStringValue("6789"), result)
	})
}

func TestCompileIf(t *testing.T) {

	t.Parallel()

	test := func(t *testing.T, argument vm.Value) vm.Value {
		result, err := CompileAndInvoke(t,
			`
                fun test(x: Bool): Int {
                    var y = 0
                    if x {
                        y = 1
                    } else {
                        y = 2
                    }
                    return y
                }
            `,
			"test",
			argument,
		)
		require.NoError(t, err)
		return result
	}

	t.Run("true", func(t *testing.T) {
		t.Parallel()

		actual := test(t, interpreter.TrueValue)
		require.Equal(t, interpreter.NewUnmeteredIntValueFromInt64(1), actual)
	})

	t.Run("false", func(t *testing.T) {
		t.Parallel()

		actual := test(t, interpreter.FalseValue)
		require.Equal(t, interpreter.NewUnmeteredIntValueFromInt64(2), actual)
	})
}

func TestCompileConditional(t *testing.T) {

	t.Parallel()

	test := func(t *testing.T, argument vm.Value) vm.Value {
		result, err := CompileAndInvoke(t,
			`
                fun test(x: Bool): Int {
                    return x ? 1 : 2
                }
            `,
			"test",
			argument,
		)
		require.NoError(t, err)
		return result
	}

	t.Run("true", func(t *testing.T) {
		t.Parallel()

		actual := test(t, interpreter.TrueValue)
		require.Equal(t, interpreter.NewUnmeteredIntValueFromInt64(1), actual)
	})

	t.Run("false", func(t *testing.T) {
		t.Parallel()

		actual := test(t, interpreter.FalseValue)
		require.Equal(t, interpreter.NewUnmeteredIntValueFromInt64(2), actual)
	})
}

func TestCompileOr(t *testing.T) {

	t.Parallel()

	test := func(t *testing.T, x, y vm.Value) vm.Value {
		result, err := CompileAndInvoke(t,
			`
                struct Tester {
                    let x: Bool
                    let y: Bool
                    var z: Int

                    init(x: Bool, y: Bool) {
                        self.x = x
                        self.y = y
                        self.z = 0
                    }

                    fun a(): Bool {
                        self.z = 1
                        return self.x
                    }

                    fun b(): Bool {
                        self.z = 2
                        return self.y
                    }

                    fun test(): Int {
                        if self.a() || self.b() {
                            return self.z + 10
                        } else {
                            return self.z + 20
                        }
                    }
                }

                fun test(x: Bool, y: Bool): Int {
                    return Tester(x: x, y: y).test()
                }
            `,
			"test",
			x,
			y,
		)
		require.NoError(t, err)
		return result
	}

	t.Run("true, true", func(t *testing.T) {
		t.Parallel()

		actual := test(t, interpreter.TrueValue, interpreter.TrueValue)
		require.Equal(t, interpreter.NewUnmeteredIntValueFromInt64(11), actual)
	})

	t.Run("true, false", func(t *testing.T) {
		t.Parallel()

		actual := test(t, interpreter.TrueValue, interpreter.FalseValue)
		require.Equal(t, interpreter.NewUnmeteredIntValueFromInt64(11), actual)
	})

	t.Run("false, true", func(t *testing.T) {
		t.Parallel()

		actual := test(t, interpreter.FalseValue, interpreter.TrueValue)
		require.Equal(t, interpreter.NewUnmeteredIntValueFromInt64(12), actual)
	})

	t.Run("false, false", func(t *testing.T) {
		t.Parallel()

		actual := test(t, interpreter.FalseValue, interpreter.FalseValue)
		require.Equal(t, interpreter.NewUnmeteredIntValueFromInt64(22), actual)
	})
}

func TestCompileAnd(t *testing.T) {

	t.Parallel()

	test := func(t *testing.T, x, y vm.Value) vm.Value {
		result, err := CompileAndInvoke(t,
			`
                struct Tester {
                    let x: Bool
                    let y: Bool
                    var z: Int

                    init(x: Bool, y: Bool) {
                        self.x = x
                        self.y = y
                        self.z = 0
                    }

                    fun a(): Bool {
                        self.z = 1
                        return self.x
                    }

                    fun b(): Bool {
                        self.z = 2
                        return self.y
                    }

                    fun test(): Int {
                        if self.a() && self.b() {
                            return self.z + 10
                        } else {
                            return self.z + 20
                        }
                    }
                }

                fun test(x: Bool, y: Bool): Int {
                    return Tester(x: x, y: y).test()
                }
            `,
			"test",
			x,
			y,
		)
		require.NoError(t, err)
		return result
	}

	t.Run("true, true", func(t *testing.T) {
		t.Parallel()

		actual := test(t, interpreter.TrueValue, interpreter.TrueValue)
		require.Equal(t, interpreter.NewUnmeteredIntValueFromInt64(12), actual)
	})

	t.Run("true, false", func(t *testing.T) {
		t.Parallel()

		actual := test(t, interpreter.TrueValue, interpreter.FalseValue)
		require.Equal(t, interpreter.NewUnmeteredIntValueFromInt64(22), actual)
	})

	t.Run("false, true", func(t *testing.T) {
		t.Parallel()

		actual := test(t, interpreter.FalseValue, interpreter.TrueValue)
		require.Equal(t, interpreter.NewUnmeteredIntValueFromInt64(21), actual)
	})

	t.Run("false, false", func(t *testing.T) {
		t.Parallel()

		actual := test(t, interpreter.FalseValue, interpreter.FalseValue)
		require.Equal(t, interpreter.NewUnmeteredIntValueFromInt64(21), actual)
	})
}

func TestCompileUnaryNot(t *testing.T) {

	t.Parallel()

	test := func(t *testing.T, argument vm.Value) vm.Value {

		actual, err := CompileAndInvoke(t,
			`
              fun test(x: Bool): Bool {
                  return !x
              }
            `,
			"test",
			argument,
		)
		require.NoError(t, err)

		return actual
	}

	t.Run("true", func(t *testing.T) {
		t.Parallel()

		actual := test(t, interpreter.TrueValue)
		require.Equal(t, interpreter.FalseValue, actual)
	})

	t.Run("false", func(t *testing.T) {
		t.Parallel()

		actual := test(t, interpreter.FalseValue)
		require.Equal(t, interpreter.TrueValue, actual)
	})
}

func TestCompileUnaryNegate(t *testing.T) {

	t.Parallel()

	actual, err := CompileAndInvoke(t,
		`
            fun test(x: Int): Int {
                return -x
            }
        `,
		"test",
		interpreter.NewUnmeteredIntValueFromInt64(42),
	)
	require.NoError(t, err)

	assert.Equal(t, interpreter.NewUnmeteredIntValueFromInt64(-42), actual)
}

func TestCompileUnaryDeref(t *testing.T) {

	t.Parallel()

	actual, err := CompileAndInvoke(t,
		`
            fun test(): Int {
                let x = 42
                let ref: &Int = &x
                return *ref
            }
        `,
		"test",
	)
	require.NoError(t, err)

	assert.Equal(t, interpreter.NewUnmeteredIntValueFromInt64(42), actual)
}

func TestCompileUnaryDerefSome(t *testing.T) {

	t.Parallel()

	actual, err := CompileAndInvoke(t,
		`
            fun test(): Int? {
                let x = 42
                let ref: &Int = &x
                let optRef = ref as? &Int
                return *optRef
            }
        `,
		"test",
	)
	require.NoError(t, err)

	assert.Equal(t,
		interpreter.NewUnmeteredSomeValueNonCopying(interpreter.NewUnmeteredIntValueFromInt64(42)),
		actual,
	)
}

func TestCompileUnaryDerefNil(t *testing.T) {

	t.Parallel()

	actual, err := CompileAndInvoke(t,
		`
            fun test(): Int? {
                let optRef: &Int? = nil
                return *optRef
            }
        `,
		"test",
	)
	require.NoError(t, err)

	assert.Equal(t, interpreter.Nil, actual)
}

func TestBinary(t *testing.T) {

	t.Parallel()

	test := func(op string, expected vm.Value) {

		t.Run(op, func(t *testing.T) {

			t.Parallel()

			actual, err := CompileAndInvoke(t,
				fmt.Sprintf(`
                        fun test(): AnyStruct {
                            return 6 %s 4
                        }
                    `,
					op,
				),
				"test",
			)
			require.NoError(t, err)

			ValuesAreEqual(nil, expected, actual)
		})
	}

	tests := map[string]vm.Value{
		"+": interpreter.NewUnmeteredIntValueFromInt64(10),
		"-": interpreter.NewUnmeteredIntValueFromInt64(2),
		"*": interpreter.NewUnmeteredIntValueFromInt64(24),
		"/": interpreter.NewUnmeteredIntValueFromInt64(1),
		"%": interpreter.NewUnmeteredIntValueFromInt64(2),

		"<":  interpreter.FalseValue,
		"<=": interpreter.FalseValue,
		">":  interpreter.TrueValue,
		">=": interpreter.TrueValue,

		"==": interpreter.FalseValue,
		"!=": interpreter.TrueValue,

		"&":  interpreter.NewUnmeteredIntValueFromInt64(4),
		"|":  interpreter.NewUnmeteredIntValueFromInt64(6),
		"^":  interpreter.NewUnmeteredIntValueFromInt64(2),
		"<<": interpreter.NewUnmeteredIntValueFromInt64(96),
		">>": interpreter.NewUnmeteredIntValueFromInt64(0),
	}

	for op, value := range tests {
		test(op, value)
	}
}

func TestCompileForce(t *testing.T) {

	t.Parallel()

	t.Run("non-nil", func(t *testing.T) {
		t.Parallel()

		actual, err := CompileAndInvoke(t,
			`
                fun test(x: Int?): Int {
                    return x!
                }
            `,
			"test",
			interpreter.NewUnmeteredSomeValueNonCopying(interpreter.NewUnmeteredIntValueFromInt64(42)),
		)

		require.NoError(t, err)
		assert.Equal(t, interpreter.NewUnmeteredIntValueFromInt64(42), actual)
	})

	t.Run("non-nil, AnyStruct", func(t *testing.T) {
		t.Parallel()

		actual, err := CompileAndInvoke(t,
			`
                fun test(x: Int?): AnyStruct {
                    let y: AnyStruct = x
                    return y!
                }
            `,
			"test",
			interpreter.NewUnmeteredSomeValueNonCopying(interpreter.NewUnmeteredIntValueFromInt64(42)),
		)

		require.NoError(t, err)
		assert.Equal(t, interpreter.NewUnmeteredIntValueFromInt64(42), actual)
	})

	t.Run("nil", func(t *testing.T) {
		t.Parallel()

		_, err := CompileAndInvoke(t,
			`
                fun test(x: Int?): Int {
                    return x!
                }
            `,
			"test",
			interpreter.Nil,
		)
		require.Error(t, err)
		assert.ErrorIs(t, err, vm.ForceNilError{})
	})

	t.Run("nil, AnyStruct", func(t *testing.T) {
		t.Parallel()

		_, err := CompileAndInvoke(t,
			`
                fun test(x: Int?): AnyStruct {
                    let y: AnyStruct = x
                    return y!
                }
            `,
			"test",
			interpreter.Nil,
		)
		require.Error(t, err)
		assert.ErrorIs(t, err, vm.ForceNilError{})
	})

	t.Run("non-optional", func(t *testing.T) {
		t.Parallel()

		actual, err := CompileAndInvoke(t,
			`
                fun test(x: Int): Int {
                    return x!
                }
            `,
			"test",
			interpreter.NewUnmeteredIntValueFromInt64(42),
		)
		require.NoError(t, err)
		assert.Equal(t, interpreter.NewUnmeteredIntValueFromInt64(42), actual)
	})

	t.Run("non-optional, AnyStruct", func(t *testing.T) {
		t.Parallel()

		actual, err := CompileAndInvoke(t,
			`
                fun test(x: Int): AnyStruct {
                    let y: AnyStruct = x
                    return y!
                }
            `,
			"test",
			interpreter.NewUnmeteredIntValueFromInt64(42),
		)
		require.NoError(t, err)
		assert.Equal(t, interpreter.NewUnmeteredIntValueFromInt64(42), actual)
	})

}

func TestTypeConstructor(t *testing.T) {
	t.Parallel()

	t.Run("simple type", func(t *testing.T) {
		t.Parallel()

		actual, err := CompileAndInvoke(t,
			`
                fun test(): Type {
                    return Type<Int>()
                }
            `,
			"test",
		)
		require.NoError(t, err)
		assert.Equal(
			t,
			interpreter.NewTypeValue(nil, interpreter.PrimitiveStaticTypeInt),
			actual,
		)
	})

	t.Run("user defined type", func(t *testing.T) {
		t.Parallel()

		actual, err := CompileAndInvoke(t,
			`
                struct Foo{}
                fun test(): Type {
                    return Type<Foo>()
                }
            `,
			"test",
		)
		require.NoError(t, err)
		assert.Equal(
			t,
			interpreter.NewTypeValue(
				nil,
				interpreter.NewCompositeStaticTypeComputeTypeID(
					nil,
					TestLocation,
					"Foo",
				),
			),
			actual,
		)
	})
}

func TestTypeConversions(t *testing.T) {
	t.Parallel()

	t.Run("address", func(t *testing.T) {
		t.Parallel()

		actual, err := CompileAndInvoke(t,
			`
                fun test(): Address {
                    return Address(0x2)
                }
            `,
			"test",
		)
		require.NoError(t, err)
		assert.Equal(
			t,
			interpreter.AddressValue{
				0x0, 0x0, 0x0, 0x0, 0x0, 0x0, 0x0, 0x2,
			},
			actual,
		)
	})

	t.Run("Int", func(t *testing.T) {
		t.Parallel()

		actual, err := CompileAndInvoke(t,
			`
                fun test(): Int {
                    var v: Int64 = 5
                    return Int(v)
                }
            `,
			"test",
		)
		require.NoError(t, err)
		assert.Equal(
			t,
			interpreter.NewUnmeteredIntValueFromInt64(5),
			actual,
		)
	})
}

func TestReturnStatements(t *testing.T) {

	t.Parallel()

	t.Run("conditional return", func(t *testing.T) {
		t.Parallel()

		actual, err := CompileAndInvoke(t,
			`
              fun test(a: Bool): Int {
                  if a {
                      return 1
                  }
                  return 2
              }
            `,
			"test",
			interpreter.TrueValue,
		)

		require.NoError(t, err)
		assert.Equal(t, interpreter.NewUnmeteredIntValueFromInt64(1), actual)
	})

	t.Run("conditional return with post condition", func(t *testing.T) {
		t.Parallel()

		actual, err, logs := CompileAndInvokeWithLogs(t,
			`
              fun test(a: Bool): Int {
                  post {
                      printMessage("post condition executed")
                  }

                  if a {
                      return 1
                  }

                  if a {
                      // some statements, just to increase the number
                      // of statements inside the nested block
                      var b = 1
                      var c = 2
                      var d = 3
                      printMessage("second condition reached 1")
                      printMessage("second condition reached 2")
                  }

                  return 2
              }

              view fun printMessage(_ msg: String): Bool {
                  log(msg)
                  return true
              }
            `,
			"test",
			interpreter.TrueValue,
		)

		require.NoError(t, err)
		assert.Equal(t, interpreter.NewUnmeteredIntValueFromInt64(1), actual)

		require.Equal(
			t,
			[]string{
				"\"post condition executed\"",
			},
			logs,
		)
	})

	t.Run("conditional return with post condition in initializer", func(t *testing.T) {
		t.Parallel()

		actual, err, logs := CompileAndInvokeWithLogs(t,
			`
              struct Foo {
                  var i: Int
                  init(_ a: Bool) {
                      post {
                          printMessage("post condition executed")
                      }
                      if a {
                          self.i = 5
                          return
                      } else {
                          self.i = 8
                      }
                  }
              }

              fun test(a: Bool): Int {
                  var foo = Foo(a)
                  return foo.i
              }

              view fun printMessage(_ msg: String): Bool {
                  log(msg)
                  return true
              }
            `,
			"test",
			interpreter.TrueValue,
		)

		require.NoError(t, err)
		assert.Equal(t, interpreter.NewUnmeteredIntValueFromInt64(5), actual)

		require.Equal(
			t,
			[]string{
				"\"post condition executed\"",
			},
			logs,
		)
	})
}

func TestFunctionExpression(t *testing.T) {

	t.Parallel()

	actual, err := CompileAndInvoke(t,
		`
          fun test(): Int {
              let addOne = fun(_ x: Int): Int {
                  return x + 1
              }
              let x = 2
              return x + addOne(3)
          }
        `,
		"test",
	)
	require.NoError(t, err)

	require.NoError(t, err)
	assert.Equal(t, interpreter.NewUnmeteredIntValueFromInt64(6), actual)

}

func TestInnerFunction(t *testing.T) {

	t.Parallel()

	actual, err := CompileAndInvoke(t,
		`
          fun test(): Int {
              fun addOne(_ x: Int): Int {
                  return x + 1
              }
              let x = 2
              return x + addOne(3)
          }
        `,
		"test",
	)
	require.NoError(t, err)
	assert.Equal(t, interpreter.NewUnmeteredIntValueFromInt64(6), actual)
}

func TestContractAccount(t *testing.T) {
	t.Parallel()

	importLocation := common.NewAddressLocation(nil, common.Address{0x1}, "C")

	importedChecker, err := ParseAndCheckWithOptions(t,
		`
          contract C {
              fun test(): Address {
                  return self.account.address
              }
          }
        `,
		ParseAndCheckOptions{
			Location: importLocation,
		},
	)
	require.NoError(t, err)

	importCompiler := compiler.NewInstructionCompiler(
		interpreter.ProgramFromChecker(importedChecker),
		importedChecker.Location,
	)
	importedProgram := importCompiler.Compile()

	vmInstance := vm.NewVM(importLocation, importedProgram, nil)
	importedContractValue, err := vmInstance.InitializeContract()
	require.NoError(t, err)

	checker, err := ParseAndCheckWithOptions(t,
		`
          import C from 0x1

          fun test(): Address {
              return C.test()
          }
        `,
		ParseAndCheckOptions{
			Config: &sema.Config{
				ImportHandler: func(*sema.Checker, common.Location, ast.Range) (sema.Import, error) {
					return sema.ElaborationImport{
						Elaboration: importedChecker.Elaboration,
					}, nil
				},
			},
		},
	)
	require.NoError(t, err)

	comp := compiler.NewInstructionCompiler(
		interpreter.ProgramFromChecker(checker),
		checker.Location,
	)
	comp.Config.ImportHandler = func(location common.Location) *bbq.InstructionProgram {
		return importedProgram
	}

	program := comp.Compile()

	addressValue := interpreter.NewUnmeteredAddressValueFromBytes([]byte{0x1})

	vmConfig := (&vm.Config{
		ImportHandler: func(location common.Location) *bbq.InstructionProgram {
			return importedProgram
		},
		ContractValueHandler: func(*vm.Config, common.Location) *interpreter.CompositeValue {
			return importedContractValue
		},
		TypeLoader: func(location common.Location, typeID interpreter.TypeID) sema.ContainedType {
			elaboration := importedChecker.Elaboration
			compositeType := elaboration.CompositeType(typeID)
			if compositeType != nil {
				return compositeType
			}

			return elaboration.InterfaceType(typeID)
		},
	}).WithInterpreterConfig(&interpreter.Config{
		InjectedCompositeFieldsHandler: func(
			context interpreter.AccountCreationContext,
			_ common.Location,
			_ string,
			_ common.CompositeKind,
		) map[string]interpreter.Value {

			accountRef := stdlib.NewAccountReferenceValue(
				context,
				nil,
				addressValue,
				interpreter.FullyEntitledAccountAccess,
				interpreter.EmptyLocationRange,
			)

			return map[string]interpreter.Value{
				sema.ContractAccountFieldName: accountRef,
			}
		},
	})

	vmInstance = vm.NewVM(scriptLocation(), program, vmConfig)

	result, err := vmInstance.Invoke("test")
	require.NoError(t, err)
	require.Equal(t, 0, vmInstance.StackSize())

	require.Equal(
		t,
		interpreter.NewUnmeteredAddressValueFromBytes([]byte{0x1}),
		result,
	)
}

func TestResourceOwner(t *testing.T) {
	t.Parallel()

	importLocation := common.NewAddressLocation(nil, common.Address{0x1}, "C")

	importedChecker, err := ParseAndCheckWithOptions(t,
		`
          contract C {

              resource R {}

              fun test(): Address {
                  let r <- create R()
                  let path = /storage/r
                  self.account.storage.save(<- r, to: path)
                  let rRef = self.account.storage.borrow<&R>(from: path)!
                  return rRef.owner!.address
              }
          }
        `,
		ParseAndCheckOptions{
			Location: importLocation,
		},
	)
	require.NoError(t, err)

	importCompiler := compiler.NewInstructionCompiler(
		interpreter.ProgramFromChecker(importedChecker),
		importedChecker.Location,
	)
	importedProgram := importCompiler.Compile()

	vmInstance := vm.NewVM(importLocation, importedProgram, nil)
	importedContractValue, err := vmInstance.InitializeContract()
	require.NoError(t, err)

	checker, err := ParseAndCheckWithOptions(t,
		`
          import C from 0x1

          fun test(): Address {
              return C.test()
          }
        `,
		ParseAndCheckOptions{
			Config: &sema.Config{
				ImportHandler: func(*sema.Checker, common.Location, ast.Range) (sema.Import, error) {
					return sema.ElaborationImport{
						Elaboration: importedChecker.Elaboration,
					}, nil
				},
			},
		},
	)
	require.NoError(t, err)

	comp := compiler.NewInstructionCompiler(
		interpreter.ProgramFromChecker(checker),
		checker.Location,
	)
	comp.Config.ImportHandler = func(location common.Location) *bbq.InstructionProgram {
		return importedProgram
	}

	program := comp.Compile()

	addressValue := interpreter.NewUnmeteredAddressValueFromBytes([]byte{0x1})

	var uuid uint64 = 42

	vmConfig := (&vm.Config{
		ImportHandler: func(location common.Location) *bbq.InstructionProgram {
			return importedProgram
		},
		ContractValueHandler: func(*vm.Config, common.Location) *interpreter.CompositeValue {
			return importedContractValue
		},
		TypeLoader: func(location common.Location, typeID interpreter.TypeID) sema.ContainedType {
			elaboration := importedChecker.Elaboration
			compositeType := elaboration.CompositeType(typeID)
			if compositeType != nil {
				return compositeType
			}

			return elaboration.InterfaceType(typeID)
		},
	}).WithInterpreterConfig(&interpreter.Config{
		UUIDHandler: func() (uint64, error) {
			uuid++
			return uuid, nil
		},

		InjectedCompositeFieldsHandler: func(
			context interpreter.AccountCreationContext,
			_ common.Location,
			_ string,
			_ common.CompositeKind,
		) map[string]interpreter.Value {

			accountRef := stdlib.NewAccountReferenceValue(
				context,
				nil,
				addressValue,
				interpreter.FullyEntitledAccountAccess,
				interpreter.EmptyLocationRange,
			)

			return map[string]interpreter.Value{
				sema.ContractAccountFieldName: accountRef,
			}
		},
		AccountHandler: func(context interpreter.AccountCreationContext, address interpreter.AddressValue) interpreter.Value {
			return stdlib.NewAccountValue(context, nil, address)
		},
	})

	vmInstance = vm.NewVM(scriptLocation(), program, vmConfig)

	result, err := vmInstance.Invoke("test")
	require.NoError(t, err)
	require.Equal(t, 0, vmInstance.StackSize())

	require.Equal(
		t,
		interpreter.NewUnmeteredAddressValueFromBytes([]byte{0x1}),
		result,
	)
}

func TestResourceUUID(t *testing.T) {
	t.Parallel()

	importLocation := common.NewAddressLocation(nil, common.Address{0x1}, "C")

	importedChecker, err := ParseAndCheckWithOptions(t,
		`
          contract C {

              resource R {}

              fun test(): UInt64 {
                  let r <- create R()
                  let uuid = r.uuid
                  destroy r
                  return uuid
              }
          }
        `,
		ParseAndCheckOptions{
			Location: importLocation,
		},
	)
	require.NoError(t, err)

	importCompiler := compiler.NewInstructionCompiler(
		interpreter.ProgramFromChecker(importedChecker),
		importedChecker.Location,
	)
	importedProgram := importCompiler.Compile()

	vmInstance := vm.NewVM(importLocation, importedProgram, nil)
	importedContractValue, err := vmInstance.InitializeContract()
	require.NoError(t, err)

	checker, err := ParseAndCheckWithOptions(t,
		`
          import C from 0x1

          fun test(): UInt64 {
              return C.test()
          }
        `,
		ParseAndCheckOptions{
			Config: &sema.Config{
				ImportHandler: func(*sema.Checker, common.Location, ast.Range) (sema.Import, error) {
					return sema.ElaborationImport{
						Elaboration: importedChecker.Elaboration,
					}, nil
				},
			},
		},
	)
	require.NoError(t, err)

	comp := compiler.NewInstructionCompiler(
		interpreter.ProgramFromChecker(checker),
		checker.Location,
	)
	comp.Config.ImportHandler = func(location common.Location) *bbq.InstructionProgram {
		return importedProgram
	}

	program := comp.Compile()

	var uuid uint64 = 42

	vmConfig := (&vm.Config{
		ImportHandler: func(location common.Location) *bbq.InstructionProgram {
			return importedProgram
		},
		ContractValueHandler: func(*vm.Config, common.Location) *interpreter.CompositeValue {
			return importedContractValue
		},
		TypeLoader: func(location common.Location, typeID interpreter.TypeID) sema.ContainedType {
			elaboration := importedChecker.Elaboration
			compositeType := elaboration.CompositeType(typeID)
			if compositeType != nil {
				return compositeType
			}

			return elaboration.InterfaceType(typeID)
		},
	}).WithInterpreterConfig(&interpreter.Config{
		UUIDHandler: func() (uint64, error) {
			uuid++
			return uuid, nil
		},
		AccountHandler: func(context interpreter.AccountCreationContext, address interpreter.AddressValue) interpreter.Value {
			return stdlib.NewAccountValue(context, nil, address)
		},
	})

	vmInstance = vm.NewVM(scriptLocation(), program, vmConfig)

	result, err := vmInstance.Invoke("test")
	require.NoError(t, err)
	require.Equal(t, 0, vmInstance.StackSize())

	require.Equal(
		t,
		interpreter.NewUnmeteredUInt64Value(43),
		result,
	)
}

func TestUnclosedUpvalue(t *testing.T) {

	t.Parallel()

	actual, err := CompileAndInvoke(t,
		`
          fun test(): Int {
              let x = 1
              fun addToX(_ y: Int): Int {
                  return x + y
              }
              return addToX(2)
          }
        `,
		"test",
	)
	require.NoError(t, err)
	assert.Equal(t, interpreter.NewUnmeteredIntValueFromInt64(3), actual)
}

func TestUnclosedUpvalueNested(t *testing.T) {

	t.Parallel()

	actual, err := CompileAndInvoke(t,
		`
          fun test(): Int {
              let x = 1
              fun middle(): Int {
                  fun inner(): Int {
                      let y = 2
                      return x + y
                  }
                  return inner()
              }
              return middle()
          }
        `,
		"test",
	)
	require.NoError(t, err)
	assert.Equal(t, interpreter.NewUnmeteredIntValueFromInt64(3), actual)
}

func TestUnclosedUpvalueDeeplyNested(t *testing.T) {

	t.Parallel()

	actual, err := CompileAndInvoke(t,
		`
          fun test(): Int {
              let a = 1
              let b = 2
              fun middle(): Int {
                  let c = 3
                  let d = 4
                  fun inner(): Int {
                      let e = 5
                      let f = 6
                      return f + e + d + b + c + a
                  }
                  return inner()
              }
              return middle()
          }
        `,
		"test",
	)
	require.NoError(t, err)
	assert.Equal(t, interpreter.NewUnmeteredIntValueFromInt64(21), actual)
}

func TestUnclosedUpvalueAssignment(t *testing.T) {

	t.Parallel()

	actual, err := CompileAndInvoke(t,
		`
          fun test(): Int {
              var x = 1
              fun addToX(_ y: Int) {
                  x = x + y
              }
              addToX(2)
              return x
          }
        `,
		"test",
	)
	require.NoError(t, err)
	assert.Equal(t, interpreter.NewUnmeteredIntValueFromInt64(3), actual)
}

func TestUnclosedUpvalueAssignment2(t *testing.T) {

	t.Parallel()

	actual, err := CompileAndInvoke(t,
		`
          fun test(): Int {
              var x = 1
              fun addToX(_ y: Int) {
                  x = x + y
              }
              addToX(2)
              addToX(2)
              return x
          }
        `,
		"test",
	)
	require.NoError(t, err)
	assert.Equal(t, interpreter.NewUnmeteredIntValueFromInt64(5), actual)
}

func TestClosedUpvalue(t *testing.T) {

	t.Parallel()

	actual, err := CompileAndInvoke(t,
		`
          fun new(): fun(Int): Int {
              let x = 1
              fun addToX(_ y: Int): Int {
                  return x + y
              }
              return addToX
          }

          fun test(): Int {
              let f = new()
              return f(1) + f(2)
          }
        `,
		"test",
	)
	require.NoError(t, err)
	assert.Equal(t, interpreter.NewUnmeteredIntValueFromInt64(5), actual)
}

func TestClosedUpvalueVariableAssignmentBeforeReturn(t *testing.T) {

	t.Parallel()

	actual, err := CompileAndInvoke(t,
		`
          fun new(): fun(Int): Int {
              var x = 1
              fun addToX(_ y: Int): Int {
                  return x + y
              }
              x = 10
              return addToX
          }

          fun test(): Int {
              let f = new()
              return f(1) + f(2)
          }
        `,
		"test",
	)
	require.NoError(t, err)
	assert.Equal(t, interpreter.NewUnmeteredIntValueFromInt64(23), actual)
}

func TestClosedUpvalueAssignment(t *testing.T) {

	t.Parallel()

	actual, err := CompileAndInvoke(t,
		`
          fun new(): fun(Int): Int {
              var x = 1
              fun addToX(_ y: Int): Int {
                  x = x + y
                  return x
              }
              return addToX
          }

          fun test(): Int {
              let f = new()
              return f(1) + f(2)
          }
        `,
		"test",
	)
	require.NoError(t, err)
	assert.Equal(t, interpreter.NewUnmeteredIntValueFromInt64(6), actual)
}

func TestCounter(t *testing.T) {

	t.Parallel()

	actual, err := CompileAndInvoke(t,
		`
          fun newCounter(): fun(): Int {
              var count = 0
              return fun(): Int {
                  count = count + 1
                  return count
              }
          }

          fun test(): Int {
              let counter = newCounter()
              return counter() + counter() + counter()
          }
        `,
		"test",
	)
	require.NoError(t, err)
	assert.Equal(t, interpreter.NewUnmeteredIntValueFromInt64(6), actual)
}

func TestCounters(t *testing.T) {

	t.Parallel()

	actual, err := CompileAndInvoke(t,
		`
          fun newCounter(): fun(): Int {
              var count = 0
              return fun(): Int {
                  count = count + 1
                  return count
              }
          }

          fun test(): Int {
              let counter1 = newCounter()
              let counter2 = newCounter()
              return counter1() + counter2()
          }
        `,
		"test",
	)
	require.NoError(t, err)
	assert.Equal(t, interpreter.NewUnmeteredIntValueFromInt64(2), actual)
}

func TestCounterWithInitialization(t *testing.T) {

	t.Parallel()

	actual, err := CompileAndInvoke(t,
		`
          fun newCounter(): fun(): Int {
              var count = 0
              let res = fun(): Int {
                  count = count + 1
                  return count
              }
              res()
              return res
          }

          fun test(): Int {
              let counter1 = newCounter()
              let counter2 = newCounter()
              return counter1() + counter2()
          }
        `,
		"test",
	)
	require.NoError(t, err)
	assert.Equal(t, interpreter.NewUnmeteredIntValueFromInt64(4), actual)
}

func TestContractClosure(t *testing.T) {

	t.Parallel()

	importLocation := common.NewAddressLocation(nil, common.Address{0x1}, "Counter")

	importedChecker, err := ParseAndCheckWithOptions(t,
		`
          contract Counter {
              fun newCounter(): fun(): Int {
                  var count = 0
                  return fun(): Int {
                      count = count + 1
                      return count
                  }
              }
          }
        `,
		ParseAndCheckOptions{
			Location: importLocation,
		},
	)
	require.NoError(t, err)

	importCompiler := compiler.NewInstructionCompiler(
		interpreter.ProgramFromChecker(importedChecker),
		importedChecker.Location,
	)
	importedProgram := importCompiler.Compile()

	vmInstance := vm.NewVM(importLocation, importedProgram, nil)
	importedContractValue, err := vmInstance.InitializeContract()
	require.NoError(t, err)

	activation := sema.NewVariableActivation(sema.BaseValueActivation)
	activation.DeclareValue(stdlib.PanicFunction)

	checker, err := ParseAndCheckWithOptions(t,
		`
          import Counter from 0x1

          fun test(): Int {
              let counter1 = Counter.newCounter()
              let counter2 = Counter.newCounter()

              if counter1() != 1 { panic("first count wrong") }
              if counter1() != 2 { panic("second count wrong") }
              if counter2() != 1 { panic("third count wrong") }
              if counter2() != 2 { panic("fourth count wrong") }
              if counter1() != 3 { panic("fifth count wrong") }
              if counter2() != 3 { panic("sixth count wrong") }
              if counter2() != 4 { panic("seventh count wrong") }

              return counter1() + counter2()
          }
        `,
		ParseAndCheckOptions{
			Config: &sema.Config{
				ImportHandler: func(*sema.Checker, common.Location, ast.Range) (sema.Import, error) {
					return sema.ElaborationImport{
						Elaboration: importedChecker.Elaboration,
					}, nil
				},
				BaseValueActivationHandler: func(location common.Location) *sema.VariableActivation {
					return activation
				},
			},
		},
	)
	require.NoError(t, err)

	comp := compiler.NewInstructionCompiler(
		interpreter.ProgramFromChecker(checker),
		checker.Location,
	)
	comp.Config.ImportHandler = func(location common.Location) *bbq.InstructionProgram {
		return importedProgram
	}

	program := comp.Compile()

	vmConfig := &vm.Config{
		ImportHandler: func(location common.Location) *bbq.InstructionProgram {
			return importedProgram
		},
		ContractValueHandler: func(_ *vm.Config, location common.Location) *interpreter.CompositeValue {
			return importedContractValue
		},
		TypeLoader: func(location common.Location, typeID interpreter.TypeID) sema.ContainedType {
			elaboration := importedChecker.Elaboration
			compositeType := elaboration.CompositeType(typeID)
			if compositeType != nil {
				return compositeType
			}

			return elaboration.InterfaceType(typeID)
		},
	}

	vmInstance = vm.NewVM(scriptLocation(), program, vmConfig)

	result, err := vmInstance.Invoke("test")
	require.NoError(t, err)
	require.Equal(t, 0, vmInstance.StackSize())
	assert.Equal(t, interpreter.NewUnmeteredIntValueFromInt64(9), result)
}

func TestCommonBuiltinTypeBoundFunctions(t *testing.T) {

	t.Parallel()

	t.Run("getType", func(t *testing.T) {

		t.Parallel()

		t.Run("int32", func(t *testing.T) {

			t.Parallel()

			actual, err := CompileAndInvoke(t,
				`
                    struct S {}

                    fun test(): Type {
                        let i: Int32 = 6
                        return i.getType()
                    }
                `,
				"test",
			)
			require.NoError(t, err)
			assert.Equal(
				t,
				interpreter.NewUnmeteredTypeValue(
					interpreter.PrimitiveStaticTypeInt32,
				),
				actual,
			)
		})

		t.Run("struct", func(t *testing.T) {

			t.Parallel()

			actual, err := CompileAndInvoke(t,
				`
                    struct S {}

                    fun test(): Type {
                        let s = S()
                        return s.getType()
                    }
                `,
				"test",
			)
			require.NoError(t, err)
			assert.Equal(
				t,
				interpreter.NewUnmeteredTypeValue(
					interpreter.NewCompositeStaticTypeComputeTypeID(
						nil,
						TestLocation,
						"S",
					),
				),
				actual,
			)
		})

		t.Run("struct interface", func(t *testing.T) {

			t.Parallel()

			actual, err := CompileAndInvoke(t,
				`
                    struct interface I {}
                    struct S: I {}

                    fun test(): Type {
                        let i: {I} = S()
                        return i.getType()
                    }
                `,
				"test",
			)
			require.NoError(t, err)
			assert.Equal(
				t,
				interpreter.NewUnmeteredTypeValue(
					interpreter.NewCompositeStaticTypeComputeTypeID(
						nil,
						TestLocation,
						"S",
					),
				),
				actual,
			)
		})
	})

	t.Run("getIsInstance", func(t *testing.T) {

		t.Parallel()

		t.Run("int32, pass", func(t *testing.T) {

			t.Parallel()

			actual, err := CompileAndInvoke(t,
				`
                    struct S {}

                    fun test(): Bool {
                        let i: Int32 = 6
                        return i.isInstance(Type<Int32>())
                    }
                `,
				"test",
			)
			require.NoError(t, err)
			assert.Equal(
				t,
				interpreter.BoolValue(true),
				actual,
			)
		})

		t.Run("int32, fail", func(t *testing.T) {

			t.Parallel()

			actual, err := CompileAndInvoke(t,
				`
                    struct S {}

                    fun test(): Bool {
                        let i: Int32 = 6
                        return i.isInstance(Type<Int64>())
                    }
                `,
				"test",
			)
			require.NoError(t, err)
			assert.Equal(
				t,
				interpreter.BoolValue(false),
				actual,
			)
		})

		t.Run("struct, pass", func(t *testing.T) {

			t.Parallel()

			actual, err := CompileAndInvoke(t,
				`
                    struct S {}

                    fun test(): Bool {
                        let s = S()
                        return s.isInstance(Type<S>())
                    }
                `,
				"test",
			)
			require.NoError(t, err)
			assert.Equal(
				t,
				interpreter.BoolValue(true),
				actual,
			)
		})

		t.Run("struct, fail", func(t *testing.T) {

			t.Parallel()

			actual, err := CompileAndInvoke(t,
				`
                    struct S1 {}
                    struct S2 {}

                    fun test(): Bool {
                        let s1 = S1()
                        return s1.isInstance(Type<S2>())
                    }
                `,
				"test",
			)
			require.NoError(t, err)
			assert.Equal(
				t,
				interpreter.BoolValue(false),
				actual,
			)
		})
	})
}

func TestEmitInContract(t *testing.T) {

	t.Parallel()

	t.Run("emit", func(t *testing.T) {

		t.Parallel()

		storage := interpreter.NewInMemoryStorage(nil)

		programs := map[common.Location]*CompiledProgram{}
		contractValues := map[common.Location]*interpreter.CompositeValue{}

		vmConfig := vm.NewConfig(storage)
		vmConfig.ImportHandler = func(location common.Location) *bbq.InstructionProgram {
			program, ok := programs[location]
			if !ok {
				assert.FailNow(t, "invalid location")
			}
			return program.Program
		}
		vmConfig.ContractValueHandler = func(_ *vm.Config, location common.Location) *interpreter.CompositeValue {
			contractValue, ok := contractValues[location]
			if !ok {
				assert.FailNow(t, "invalid location")
			}
			return contractValue
		}
		vmConfig.TypeLoader = func(location common.Location, typeID interpreter.TypeID) sema.ContainedType {
			elaboration := programs[location].DesugaredElaboration
			compositeType := elaboration.CompositeType(typeID)
			if compositeType != nil {
				return compositeType
			}

			return elaboration.InterfaceType(typeID)
		}

		var uuid uint64 = 42
		vmConfig.WithInterpreterConfig(&interpreter.Config{
			UUIDHandler: func() (uint64, error) {
				uuid++
				return uuid, nil
			},
		})

		contractsAddress := common.MustBytesToAddress([]byte{0x1})

		cLocation := common.NewAddressLocation(nil, contractsAddress, "C")

		// Deploy contract with the implementation

		cContract := `
            contract C {

                event TestEvent()

                resource Vault {
                    var balance: Int

                    init(balance: Int) {
                        self.balance = balance
                    }

                    fun getBalance(): Int {
                        pre { emit TestEvent() }
                        return self.balance
                    }
                }

                fun createVault(balance: Int): @Vault {
                    return <- create Vault(balance: balance)
                }
            }
        `

		cProgram := ParseCheckAndCompile(t, cContract, cLocation, programs)

		cVM := vm.NewVM(cLocation, cProgram, vmConfig)

		cContractValue, err := cVM.InitializeContract()
		require.NoError(t, err)
		contractValues[cLocation] = cContractValue

		// Run script

		code := fmt.Sprintf(
			`
              import C from %[1]s

              fun main(): Int {
                 var vault <- C.createVault(balance: 10)
                 var balance = vault.getBalance()
                 destroy vault
                 return balance
              }
            `,
			contractsAddress.HexWithPrefix(),
		)

		eventEmitted := false
		vmConfig.WithInterpreterConfig(&interpreter.Config{
			OnEventEmitted: func(
				context interpreter.ValueExportContext,
				locationRange interpreter.LocationRange,
				eventType *sema.CompositeType,
				eventFields []interpreter.Value,
			) error {
				require.False(t, eventEmitted)
				eventEmitted = true

				assert.Equal(t,
					cLocation.TypeID(nil, "C.TestEvent"),
					eventType.ID(),
				)

				assert.Equal(t,
					[]interpreter.Value{},
					eventFields,
				)

<<<<<<< HEAD
				return nil
			},
		})

		require.False(t, eventEmitted)

		result, err := compileAndInvokeWithOptionsAndPrograms(
			t,
			tx,
			"main",
			CompilerAndVMOptions{
				VMConfig: vmConfig,
			},
			programs,
		)
=======
		require.False(t, eventEmitted)

		result, err := CompileAndInvokeWithOptions(
			t,
			code,
			"main",
			CompilerAndVMOptions{
				VMConfig: vmConfig,
				Programs: programs,
			},
		)

>>>>>>> e17d1dfd
		require.NoError(t, err)

		require.True(t, eventEmitted)
		require.Equal(t, interpreter.NewUnmeteredIntValueFromInt64(10), result)
	})
}

func TestInheritedConditions(t *testing.T) {

	t.Parallel()

	t.Run("emit in parent", func(t *testing.T) {

		t.Parallel()

		storage := interpreter.NewInMemoryStorage(nil)

		programs := map[common.Location]*CompiledProgram{}
		contractValues := map[common.Location]*interpreter.CompositeValue{}

		vmConfig := vm.NewConfig(storage)
		vmConfig.ImportHandler = func(location common.Location) *bbq.InstructionProgram {
			program, ok := programs[location]
			if !ok {
				assert.FailNow(t, "invalid location")
			}
			return program.Program
		}
		vmConfig.ContractValueHandler = func(_ *vm.Config, location common.Location) *interpreter.CompositeValue {
			contractValue, ok := contractValues[location]
			if !ok {
				assert.FailNow(t, "invalid location")
			}
			return contractValue
		}
		vmConfig.TypeLoader = func(location common.Location, typeID interpreter.TypeID) sema.ContainedType {
			elaboration := programs[location].DesugaredElaboration
			compositeType := elaboration.CompositeType(typeID)
			if compositeType != nil {
				return compositeType
			}

			return elaboration.InterfaceType(typeID)
		}

		var uuid uint64 = 42
		vmConfig.WithInterpreterConfig(&interpreter.Config{
			UUIDHandler: func() (uint64, error) {
				uuid++
				return uuid, nil
			},
		})

		contractsAddress := common.MustBytesToAddress([]byte{0x1})

		bLocation := common.NewAddressLocation(nil, contractsAddress, "B")
		cLocation := common.NewAddressLocation(nil, contractsAddress, "C")

		// Deploy interface contract

		bContract := `
          contract interface B {

              event TestEvent()

              resource interface VaultInterface {
                  var balance: Int

                  fun getBalance(): Int {
                      pre { emit TestEvent() }
                  }
              }
          }
        `

		// Only need to compile
		ParseCheckAndCompile(t, bContract, bLocation, programs)

		// Deploy contract with the implementation

		cContract := fmt.Sprintf(
			`
              import B from %[1]s

              contract C {

                  resource Vault: B.VaultInterface {
                      var balance: Int

                      init(balance: Int) {
                          self.balance = balance
                      }

                      fun getBalance(): Int {
                          return self.balance
                      }
                  }

                  fun createVault(balance: Int): @Vault {
                      return <- create Vault(balance: balance)
                  }
              }
            `,
			contractsAddress.HexWithPrefix(),
		)

		cProgram := ParseCheckAndCompile(t, cContract, cLocation, programs)

		cVM := vm.NewVM(cLocation, cProgram, vmConfig)

		cContractValue, err := cVM.InitializeContract()
		require.NoError(t, err)
		contractValues[cLocation] = cContractValue

		// Run transaction

		tx := fmt.Sprintf(
			`
              import C from %[1]s

              fun main(): Int {
                 var vault <- C.createVault(balance: 10)
                 var balance = vault.getBalance()
                 destroy vault
                 return balance
              }
            `,
			contractsAddress.HexWithPrefix(),
		)

		eventEmitted := false
		vmConfig.WithInterpreterConfig(
			&interpreter.Config{
				OnEventEmitted: func(
					context interpreter.ValueExportContext,
					locationRange interpreter.LocationRange,
					eventType *sema.CompositeType,
					eventFields []interpreter.Value,
				) error {
					require.False(t, eventEmitted)
					eventEmitted = true

					assert.Equal(t,
						cLocation.TypeID(nil, "B.TestEvent"),
						eventType.ID(),
					)

					assert.Equal(t,
						[]interpreter.Value{},
						eventFields,
					)

					return nil
				},
			},
		)

		require.False(t, eventEmitted)

		result, err := compileAndInvokeWithOptionsAndPrograms(
			t,
			tx,
			"main",
			CompilerAndVMOptions{
				VMConfig: vmConfig,
			},
			programs,
		)
		require.NoError(t, err)

		require.True(t, eventEmitted)
		require.Equal(t, interpreter.NewUnmeteredIntValueFromInt64(10), result)
	})

	t.Run("emit in grand parent", func(t *testing.T) {

		t.Parallel()

		storage := interpreter.NewInMemoryStorage(nil)

		programs := map[common.Location]*CompiledProgram{}
		contractValues := map[common.Location]*interpreter.CompositeValue{}

		vmConfig := vm.NewConfig(storage)
		vmConfig.ImportHandler = func(location common.Location) *bbq.InstructionProgram {
			program, ok := programs[location]
			if !ok {
				assert.FailNow(t, "invalid location")
			}
			return program.Program
		}
		vmConfig.ContractValueHandler = func(_ *vm.Config, location common.Location) *interpreter.CompositeValue {
			contractValue, ok := contractValues[location]
			if !ok {
				assert.FailNow(t, "invalid location")
			}
			return contractValue
		}
		vmConfig.TypeLoader = func(location common.Location, typeID interpreter.TypeID) sema.ContainedType {
			elaboration := programs[location].DesugaredElaboration
			compositeType := elaboration.CompositeType(typeID)
			if compositeType != nil {
				return compositeType
			}

			return elaboration.InterfaceType(typeID)
		}

		var uuid uint64 = 42
		vmConfig.WithInterpreterConfig(
			&interpreter.Config{
				UUIDHandler: func() (uint64, error) {
					uuid++
					return uuid, nil
				},
			},
		)

		contractsAddress := common.MustBytesToAddress([]byte{0x1})

		aLocation := common.NewAddressLocation(nil, contractsAddress, "A")
		bLocation := common.NewAddressLocation(nil, contractsAddress, "B")
		cLocation := common.NewAddressLocation(nil, contractsAddress, "C")

		// Deploy interface contract

		aContract := `
          contract interface A {

              event TestEvent()

              resource interface VaultSuperInterface {
                  var balance: Int

                  fun getBalance(): Int {
                      pre { emit TestEvent() }
                  }
              }
          }
        `

		// Only need to compile
		ParseCheckAndCompile(t, aContract, aLocation, programs)

		// Deploy interface contract

		bContract := fmt.Sprintf(
			`
              import A from %[1]s

              contract interface B: A {
                  resource interface VaultInterface: A.VaultSuperInterface {}
              }
            `,
			contractsAddress.HexWithPrefix(),
		)

		// Only need to compile
		ParseCheckAndCompile(t, bContract, bLocation, programs)

		// Deploy contract with the implementation

		cContract := fmt.Sprintf(
			`
              import B from %[1]s

              contract C {

                  resource Vault: B.VaultInterface {
                      var balance: Int

                      init(balance: Int) {
                          self.balance = balance
                      }

                      fun getBalance(): Int {
                          return self.balance
                      }
                  }

                  fun createVault(balance: Int): @Vault {
                      return <- create Vault(balance: balance)
                  }
              }
            `,
			contractsAddress.HexWithPrefix(),
		)

		cProgram := ParseCheckAndCompile(t, cContract, cLocation, programs)

		cVM := vm.NewVM(cLocation, cProgram, vmConfig)

		cContractValue, err := cVM.InitializeContract()
		require.NoError(t, err)
		contractValues[cLocation] = cContractValue

		// Run transaction

		tx := fmt.Sprintf(
			`
              import C from %[1]s

              fun main(): Int {
                 var vault <- C.createVault(balance: 10)
                 var balance = vault.getBalance()
                 destroy vault
                 return balance
              }
            `,
			contractsAddress.HexWithPrefix(),
		)

		eventEmitted := false
		vmConfig.WithInterpreterConfig(
			&interpreter.Config{
				OnEventEmitted: func(
					context interpreter.ValueExportContext,
					locationRange interpreter.LocationRange,
					eventType *sema.CompositeType,
					eventFields []interpreter.Value,
				) error {
					require.False(t, eventEmitted)
					eventEmitted = true

					assert.Equal(t,
						cLocation.TypeID(nil, "A.TestEvent"),
						eventType.ID(),
					)

					assert.Equal(t,
						[]interpreter.Value{},
						eventFields,
					)

					return nil
				},
			},
		)
		require.False(t, eventEmitted)

		result, err := compileAndInvokeWithOptionsAndPrograms(
			t,
			tx,
			"main",
			CompilerAndVMOptions{
				VMConfig: vmConfig,
			},
			programs,
		)
		require.NoError(t, err)

		require.True(t, eventEmitted)
		require.Equal(t, interpreter.NewUnmeteredIntValueFromInt64(10), result)
	})

	t.Run("transitive dependency function call in parent", func(t *testing.T) {

		t.Parallel()

		storage := interpreter.NewInMemoryStorage(nil)

		programs := map[common.Location]*CompiledProgram{}
		contractValues := map[common.Location]*interpreter.CompositeValue{}

		vmConfig := vm.NewConfig(storage)

		vmConfig.ContractValueHandler = func(_ *vm.Config, location common.Location) *interpreter.CompositeValue {
			contractValue, ok := contractValues[location]
			if !ok {
				assert.FailNow(t, "invalid location")
			}
			return contractValue
		}

		var logs []string
		vmConfig.NativeFunctionsProvider = NativeFunctionsWithLogAndPanic(&logs)

		prepareVMConfig(t, vmConfig, programs)

		contractsAddress := common.MustBytesToAddress([]byte{0x1})

		aLocation := common.NewAddressLocation(nil, contractsAddress, "A")
		bLocation := common.NewAddressLocation(nil, contractsAddress, "B")
		cLocation := common.NewAddressLocation(nil, contractsAddress, "C")
		dLocation := common.NewAddressLocation(nil, contractsAddress, "D")

		// Deploy contract with a type

		aContract := `
            contract A {
                struct TestStruct {
                    view fun test(): Bool {
                        log("invoked TestStruct.test()")
                        return true
                    }
                }
            }
        `

		logFunction := stdlib.NewStandardLibraryStaticFunction(
			commons.LogFunctionName,
			&sema.FunctionType{
				Purity: sema.FunctionPurityView,
				Parameters: []sema.Parameter{
					{
						Label:          sema.ArgumentLabelNotRequired,
						Identifier:     "value",
						TypeAnnotation: sema.NewTypeAnnotation(sema.AnyStructType),
					},
				},
				ReturnTypeAnnotation: sema.NewTypeAnnotation(
					sema.VoidType,
				),
			},
			``,
			nil,
		)

		baseValueActivation := sema.NewVariableActivation(sema.BaseValueActivation)
		baseValueActivation.DeclareValue(logFunction)

		aProgram := ParseCheckAndCompileCodeWithOptions(
			t,
			aContract,
			aLocation,
			ParseCheckAndCompileOptions{
				ParseAndCheckOptions: &ParseAndCheckOptions{
					Config: &sema.Config{
						BaseValueActivationHandler: func(location common.Location) *sema.VariableActivation {
							return baseValueActivation
						},
					},
				},
			},
			programs,
		)

		aVM := vm.NewVM(aLocation, aProgram, vmConfig)

		aContractValue, err := aVM.InitializeContract()
		require.NoError(t, err)
		contractValues[aLocation] = aContractValue

		// Deploy contract interface

		bContract := fmt.Sprintf(
			`
              import A from %[1]s

              contract interface B {

                  resource interface VaultInterface {
                      var balance: Int

                      fun getBalance(): Int {
                          // Call 'A.TestStruct()' which is only available to this contract interface.
                          pre { self.test(A.TestStruct()) }
                      }

                      view fun test(_ a: A.TestStruct): Bool {
                         return a.test()
                      }
                  }
              }
            `,
			contractsAddress.HexWithPrefix(),
		)

		// Only need to compile
		ParseCheckAndCompile(t, bContract, bLocation, programs)

		// Deploy another intermediate contract interface

		cContract := fmt.Sprintf(
			`
              import B from %[1]s

              contract interface C: B {
                  resource interface VaultIntermediateInterface: B.VaultInterface {}
              }
            `,
			contractsAddress.HexWithPrefix(),
		)

		// Only need to compile
		ParseCheckAndCompile(t, cContract, cLocation, programs)

		// Deploy contract with the implementation

		dContract := fmt.Sprintf(
			`
              import C from %[1]s

              contract D: C {

                  resource Vault: C.VaultIntermediateInterface {
                      var balance: Int

                      init(balance: Int) {
                          self.balance = balance
                      }

                      fun getBalance(): Int {
                          // Inherits a function call 'A.TestStruct()' from the grand-parent 'B',
                          // But 'A' is NOT available to this contract (as an import).
                          return self.balance
                      }
                  }

                  fun createVault(balance: Int): @Vault {
                      return <- create Vault(balance: balance)
                  }
              }
            `,
			contractsAddress.HexWithPrefix(),
		)

		dProgram := ParseCheckAndCompile(t, dContract, dLocation, programs)

		dVM := vm.NewVM(dLocation, dProgram, vmConfig)

		cContractValue, err := dVM.InitializeContract()
		require.NoError(t, err)
		contractValues[dLocation] = cContractValue

		// Run transaction

		tx := fmt.Sprintf(
			`
              import D from %[1]s

              fun main(): Int {
                 var vault <- D.createVault(balance: 10)
                 var balance = vault.getBalance()
                 destroy vault
                 return balance
              }
            `,
			contractsAddress.HexWithPrefix(),
		)

		txLocation := NewTransactionLocationGenerator()
		txProgram := ParseCheckAndCompile(t, tx, txLocation(), programs)

		txVM := vm.NewVM(txLocation(), txProgram, vmConfig)
		result, err := txVM.Invoke("main")
		require.NoError(t, err)

		require.Equal(t, 0, txVM.StackSize())
		assert.Equal(t, interpreter.NewUnmeteredIntValueFromInt64(10), result)
		assert.Equal(
			t,
			[]string{"\"invoked TestStruct.test()\""},
			logs,
		)
	})
}

func TestMethodsAsFunctionPointers(t *testing.T) {

	t.Parallel()

	t.Run("composite value, user function", func(t *testing.T) {
		t.Parallel()

		result, err := CompileAndInvoke(
			t,
			`
                struct Test {
                    access(all) fun add(_ a: Int, _ b: Int): Int {
                        return a + b
                    }
                }

                fun test(): Int {
                    let test = Test()
                    var add: (fun(Int, Int): Int) = test.add
                    return add( 1, 3)
                }
            `,
			"test",
		)

		require.NoError(t, err)
		assert.Equal(t, interpreter.NewUnmeteredIntValueFromInt64(4), result)
	})

	t.Run("composite value, builtin function", func(t *testing.T) {
		t.Parallel()

		result, err := CompileAndInvoke(
			t,
			`
                struct Test {}

                fun test(): Bool {
                    let test = Test()
                    var isInstance = test.isInstance
                    return isInstance(Type<Test>())
                }
            `,
			"test",
		)

		require.NoError(t, err)
		assert.Equal(t, interpreter.BoolValue(true), result)
	})

	t.Run("interface function", func(t *testing.T) {
		t.Parallel()

		result, err := CompileAndInvoke(
			t,
			`
                struct interface Interface {
                    access(all) fun add(_ a: Int, _ b: Int): Int {
                        return a + b
                    }
                }

                struct Test: Interface {
                    access(all) fun add(_ a: Int, _ b: Int): Int {
                        return a + b
                    }
                }

                fun test(): Int {
                    let test: {Interface} = Test()
                    var add = test.add
                    return add( 1, 3)
                }
            `,
			"test",
		)

		require.NoError(t, err)
		assert.Equal(t, interpreter.NewUnmeteredIntValueFromInt64(4), result)
	})

	t.Run("primitive value, builtin function", func(t *testing.T) {
		t.Parallel()

		result, err := CompileAndInvoke(
			t,
			`
                fun test(): Bool {
                    let a: Int64 = 5
                    var isInstance = a.isInstance
                    return isInstance(Type<Int32>())
                }
            `,
			"test",
		)

		require.NoError(t, err)
		assert.Equal(t, interpreter.BoolValue(false), result)
	})
}

func TestArrayFunctions(t *testing.T) {

	t.Parallel()

	t.Run("append", func(t *testing.T) {
		t.Parallel()

		result, err := CompileAndInvoke(t,
			`
                fun test(): Type {
                    var array: [UInt8] = [2, 5]
                    var append = array.append
                    return append.getType()
                }
            `,
			"test",
		)

		require.NoError(t, err)
		require.Equal(
			t,
			interpreter.TypeValue{
				Type: interpreter.FunctionStaticType{
					Type: sema.ArrayAppendFunctionType(sema.UInt8Type),
				},
			},
			result,
		)
	})

	t.Run("variable sized reverse", func(t *testing.T) {
		t.Parallel()

		result, err := CompileAndInvoke(t,
			`
                fun test(): Type {
                    var array: [UInt8] = [2, 5]
                    var reverse = array.reverse
                    return reverse.getType()
                }
            `,
			"test",
		)

		require.NoError(t, err)
		require.Equal(
			t,
			interpreter.TypeValue{
				Type: interpreter.FunctionStaticType{
					Type: sema.ArrayReverseFunctionType(
						sema.NewVariableSizedType(
							nil,
							sema.UInt8Type,
						),
					),
				},
			},
			result,
		)
	})

	t.Run("constant sized reverse", func(t *testing.T) {
		t.Parallel()

		result, err := CompileAndInvoke(t,
			`
                fun test(): Type {
                    var array: [UInt8; 2] = [2, 5]
                    var reverse = array.reverse
                    return reverse.getType()
                }
            `,
			"test",
		)

		require.NoError(t, err)
		require.Equal(
			t,
			interpreter.TypeValue{
				Type: interpreter.FunctionStaticType{
					Type: sema.ArrayReverseFunctionType(
						sema.NewConstantSizedType(
							nil,
							sema.UInt8Type,
							2,
						),
					),
				},
			},
			result,
		)
	})
}

func TestInvocationExpressionEvaluationOrder(t *testing.T) {

	t.Parallel()

	t.Run("static function", func(t *testing.T) {
		t.Parallel()

		_, err, logs := CompileAndInvokeWithLogs(t,
			`
              fun test() {
                  getFunction()(getArgument())
              }

              fun getFunction(): (fun(Int)) {
                  log("invoked expression")
                  return fun(_ n: Int) {
                      log("function implementation")
                  }
              }

              fun getArgument(): Int {
                  log("arguments")
                  return 3
              }
            `,
			"test",
		)
		require.NoError(t, err)

		assert.Equal(
			t,
			[]string{
				`"invoked expression"`,
				`"arguments"`,
				`"function implementation"`,
			},
			logs,
		)
	})

	t.Run("object method", func(t *testing.T) {
		t.Parallel()

		_, err, logs := CompileAndInvokeWithLogs(t,
			`
              fun test() {
                  getReceiver().method(getArgument())
              }

              struct Foo {
                  fun method(_ n: Int) {
                      log("method implementation")
                  }
              }

              fun getReceiver(): Foo {
                  log("receiver")
                  return Foo()
              }

              fun getArgument(): Int {
                  log("arguments")
                  return 3
              }
            `,
			"test",
		)
		require.NoError(t, err)

		assert.Equal(
			t,
			[]string{
				`"receiver"`,
				`"arguments"`,
				`"method implementation"`,
			},
			logs,
		)
	})
}

func TestSaturatingArithmetic(t *testing.T) {

	t.Parallel()

	result, err := CompileAndInvoke(t,
		`
          fun test(): UFix64 {
              return (1.0).saturatingSubtract(2.0)
          }
        `,
		"test",
	)
	require.NoError(t, err)

	assert.Equal(
		t,
		interpreter.NewUnmeteredUFix64Value(0),
		result,
	)
}<|MERGE_RESOLUTION|>--- conflicted
+++ resolved
@@ -6953,43 +6953,32 @@
 		)
 
 		eventEmitted := false
-		vmConfig.WithInterpreterConfig(&interpreter.Config{
-			OnEventEmitted: func(
-				context interpreter.ValueExportContext,
-				locationRange interpreter.LocationRange,
-				eventType *sema.CompositeType,
-				eventFields []interpreter.Value,
-			) error {
-				require.False(t, eventEmitted)
-				eventEmitted = true
-
-				assert.Equal(t,
-					cLocation.TypeID(nil, "C.TestEvent"),
-					eventType.ID(),
-				)
-
-				assert.Equal(t,
-					[]interpreter.Value{},
-					eventFields,
-				)
-
-<<<<<<< HEAD
-				return nil
-			},
-		})
-
-		require.False(t, eventEmitted)
-
-		result, err := compileAndInvokeWithOptionsAndPrograms(
-			t,
-			tx,
-			"main",
-			CompilerAndVMOptions{
-				VMConfig: vmConfig,
-			},
-			programs,
-		)
-=======
+		vmConfig.WithInterpreterConfig(
+			&interpreter.Config{
+				OnEventEmitted: func(
+					context interpreter.ValueExportContext,
+					locationRange interpreter.LocationRange,
+					eventType *sema.CompositeType,
+					eventFields []interpreter.Value,
+				) error {
+					require.False(t, eventEmitted)
+					eventEmitted = true
+
+					assert.Equal(t,
+						cLocation.TypeID(nil, "C.TestEvent"),
+						eventType.ID(),
+					)
+
+					assert.Equal(t,
+						[]interpreter.Value{},
+						eventFields,
+					)
+
+					return nil
+				},
+			},
+		)
+
 		require.False(t, eventEmitted)
 
 		result, err := CompileAndInvokeWithOptions(
@@ -7002,7 +6991,6 @@
 			},
 		)
 
->>>>>>> e17d1dfd
 		require.NoError(t, err)
 
 		require.True(t, eventEmitted)
@@ -7162,14 +7150,14 @@
 
 		require.False(t, eventEmitted)
 
-		result, err := compileAndInvokeWithOptionsAndPrograms(
+		result, err := CompileAndInvokeWithOptions(
 			t,
 			tx,
 			"main",
 			CompilerAndVMOptions{
 				VMConfig: vmConfig,
-			},
-			programs,
+				Programs: programs,
+			},
 		)
 		require.NoError(t, err)
 
