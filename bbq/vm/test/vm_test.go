--- conflicted
+++ resolved
@@ -1740,8 +1740,10 @@
               }
             `,
 			CompilerAndVMOptions{
-				VMConfig:             vmConfig,
-				ParseAndCheckOptions: parseAndCheckOptions,
+				VMConfig: vmConfig,
+				ParseCheckAndCompileOptions: ParseCheckAndCompileOptions{
+					ParseAndCheckOptions: parseAndCheckOptions,
+				},
 			},
 		)
 
@@ -1828,8 +1830,10 @@
               }
             `,
 			CompilerAndVMOptions{
-				VMConfig:             vmConfig,
-				ParseAndCheckOptions: parseAndCheckOptions,
+				VMConfig: vmConfig,
+				ParseCheckAndCompileOptions: ParseCheckAndCompileOptions{
+					ParseAndCheckOptions: parseAndCheckOptions,
+				},
 			},
 		)
 
@@ -1921,8 +1925,10 @@
               }
             `,
 			CompilerAndVMOptions{
-				VMConfig:             vmConfig,
-				ParseAndCheckOptions: parseAndCheckOptions,
+				VMConfig: vmConfig,
+				ParseCheckAndCompileOptions: ParseCheckAndCompileOptions{
+					ParseAndCheckOptions: parseAndCheckOptions,
+				},
 			},
 		)
 
@@ -2015,8 +2021,10 @@
               }
             `,
 			CompilerAndVMOptions{
-				VMConfig:             vmConfig,
-				ParseAndCheckOptions: parseAndCheckOptions,
+				VMConfig: vmConfig,
+				ParseCheckAndCompileOptions: ParseCheckAndCompileOptions{
+					ParseAndCheckOptions: parseAndCheckOptions,
+				},
 			},
 		)
 
@@ -7239,108 +7247,6 @@
 		require.True(t, eventEmitted)
 		require.Equal(t, interpreter.NewUnmeteredIntValueFromInt64(10), result)
 	})
-<<<<<<< HEAD
-}
-
-func TestMethodsAsFunctionPointers(t *testing.T) {
-
-	t.Parallel()
-
-	t.Run("composite value, user function", func(t *testing.T) {
-		t.Parallel()
-
-		result, err := compileAndInvoke(
-			t,
-			`
-            struct Test {
-                access(all) fun add(_ a: Int, _ b: Int): Int {
-                    return a + b
-                }
-            }
-
-            fun test(): Int {
-                let test = Test()
-                var add: (fun(Int, Int): Int) = test.add
-                return add( 1, 3)
-            }
-        `,
-			"test",
-		)
-
-		require.NoError(t, err)
-		assert.Equal(t, interpreter.NewUnmeteredIntValueFromInt64(4), result)
-	})
-
-	t.Run("composite value, builtin function", func(t *testing.T) {
-		t.Parallel()
-
-		result, err := compileAndInvoke(
-			t,
-			`
-            struct Test {}
-
-            fun test(): Bool {
-                let test = Test()
-                var isInstance = test.isInstance
-                return isInstance(Type<Test>())
-            }
-        `,
-			"test",
-		)
-
-		require.NoError(t, err)
-		assert.Equal(t, interpreter.BoolValue(true), result)
-	})
-
-	t.Run("interface function", func(t *testing.T) {
-		t.Parallel()
-
-		result, err := compileAndInvoke(
-			t,
-			`
-            struct interface Interface {
-                access(all) fun add(_ a: Int, _ b: Int): Int {
-                    return a + b
-                }
-            }
-
-            struct Test: Interface {
-                access(all) fun add(_ a: Int, _ b: Int): Int {
-                    return a + b
-                }
-            }
-
-            fun test(): Int {
-                let test: {Interface} = Test()
-                var add = test.add
-                return add( 1, 3)
-            }
-        `,
-			"test",
-		)
-
-		require.NoError(t, err)
-		assert.Equal(t, interpreter.NewUnmeteredIntValueFromInt64(4), result)
-	})
-
-	t.Run("primitive value, builtin function", func(t *testing.T) {
-		t.Parallel()
-
-		result, err := compileAndInvoke(
-			t,
-			`
-            fun test(): Bool {
-                let a: Int64 = 5
-                var isInstance = a.isInstance
-                return isInstance(Type<Int32>())
-            }
-        `,
-			"test",
-		)
-
-		require.NoError(t, err)
-		assert.Equal(t, interpreter.BoolValue(false), result)
-=======
 
 	t.Run("transitive dependency function call in parent", func(t *testing.T) {
 
@@ -7551,6 +7457,106 @@
 			[]string{"\"invoked TestStruct.test()\""},
 			logs,
 		)
->>>>>>> 0459b3ed
+	})
+}
+
+func TestMethodsAsFunctionPointers(t *testing.T) {
+
+	t.Parallel()
+
+	t.Run("composite value, user function", func(t *testing.T) {
+		t.Parallel()
+
+		result, err := CompileAndInvoke(
+			t,
+			`
+            struct Test {
+                access(all) fun add(_ a: Int, _ b: Int): Int {
+                    return a + b
+                }
+            }
+
+            fun test(): Int {
+                let test = Test()
+                var add: (fun(Int, Int): Int) = test.add
+                return add( 1, 3)
+            }
+        `,
+			"test",
+		)
+
+		require.NoError(t, err)
+		assert.Equal(t, interpreter.NewUnmeteredIntValueFromInt64(4), result)
+	})
+
+	t.Run("composite value, builtin function", func(t *testing.T) {
+		t.Parallel()
+
+		result, err := CompileAndInvoke(
+			t,
+			`
+            struct Test {}
+
+            fun test(): Bool {
+                let test = Test()
+                var isInstance = test.isInstance
+                return isInstance(Type<Test>())
+            }
+        `,
+			"test",
+		)
+
+		require.NoError(t, err)
+		assert.Equal(t, interpreter.BoolValue(true), result)
+	})
+
+	t.Run("interface function", func(t *testing.T) {
+		t.Parallel()
+
+		result, err := CompileAndInvoke(
+			t,
+			`
+            struct interface Interface {
+                access(all) fun add(_ a: Int, _ b: Int): Int {
+                    return a + b
+                }
+            }
+
+            struct Test: Interface {
+                access(all) fun add(_ a: Int, _ b: Int): Int {
+                    return a + b
+                }
+            }
+
+            fun test(): Int {
+                let test: {Interface} = Test()
+                var add = test.add
+                return add( 1, 3)
+            }
+        `,
+			"test",
+		)
+
+		require.NoError(t, err)
+		assert.Equal(t, interpreter.NewUnmeteredIntValueFromInt64(4), result)
+	})
+
+	t.Run("primitive value, builtin function", func(t *testing.T) {
+		t.Parallel()
+
+		result, err := CompileAndInvoke(
+			t,
+			`
+            fun test(): Bool {
+                let a: Int64 = 5
+                var isInstance = a.isInstance
+                return isInstance(Type<Int32>())
+            }
+        `,
+			"test",
+		)
+
+		require.NoError(t, err)
+		assert.Equal(t, interpreter.BoolValue(false), result)
 	})
 }