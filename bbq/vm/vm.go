/*
 * Cadence - The resource-oriented smart contract programming language
 *
 * Copyright Flow Foundation
 *
 * Licensed under the Apache License, Version 2.0 (the "License");
 * you may not use this file except in compliance with the License.
 * You may obtain a copy of the License at
 *
 *   http://www.apache.org/licenses/LICENSE-2.0
 *
 * Unless required by applicable law or agreed to in writing, software
 * distributed under the License is distributed on an "AS IS" BASIS,
 * WITHOUT WARRANTIES OR CONDITIONS OF ANY KIND, either express or implied.
 * See the License for the specific language governing permissions and
 * limitations under the License.
 */

package vm

import (
	"fmt"
	"strings"

	"github.com/onflow/atree"

	"github.com/onflow/cadence/bbq"
	"github.com/onflow/cadence/bbq/commons"
	"github.com/onflow/cadence/bbq/constant"
	"github.com/onflow/cadence/bbq/leb128"
	"github.com/onflow/cadence/bbq/opcode"
	"github.com/onflow/cadence/common"
	"github.com/onflow/cadence/errors"
	"github.com/onflow/cadence/interpreter"
	"github.com/onflow/cadence/runtime"
)

type VM struct {
	stack  []Value
	locals []Value

	callstack []callFrame
	callFrame *callFrame

	ipStack []uint16
	ip      uint16

	config             *Config
	globals            map[string]Value
	linkedGlobalsCache map[common.Location]LinkedGlobals
}

func NewVM(
	location common.Location,
	program *bbq.InstructionProgram,
	conf *Config,
) *VM {
	// TODO: Remove initializing config. Following is for testing purpose only.
	if conf == nil {
		conf = &Config{}
	}
	if conf.storage == nil {
		conf.storage = interpreter.NewInMemoryStorage(nil)
	}

	if conf.NativeFunctionsProvider == nil {
		conf.NativeFunctionsProvider = NativeFunctions
	}

	if conf.referencedResourceKindedValues == nil {
		conf.referencedResourceKindedValues = ReferencedResourceKindedValues{}
	}

	// linkedGlobalsCache is a local cache-alike that is being used to hold already linked imports.
	linkedGlobalsCache := map[common.Location]LinkedGlobals{
		BuiltInLocation: {
			// It is NOT safe to re-use native functions map here because,
			// once put into the cache, it will be updated by adding the
			// globals of the current program.
			indexedGlobals: conf.NativeFunctionsProvider(),
		},
	}

	vm := &VM{
		linkedGlobalsCache: linkedGlobalsCache,
		config:             conf,
	}

	// Delegate the function invocations to the vm.
	conf.invokeFunction = vm.invoke

	// Link global variables and functions.
	linkedGlobals := LinkGlobals(
		location,
		program,
		conf,
		linkedGlobalsCache,
	)

	vm.globals = linkedGlobals.indexedGlobals

	return vm
}

var EmptyLocationRange = interpreter.EmptyLocationRange

func (vm *VM) push(value Value) {
	vm.stack = append(vm.stack, value)
}

func (vm *VM) pop() Value {
	lastIndex := len(vm.stack) - 1
	value := vm.stack[lastIndex]
	vm.stack[lastIndex] = nil
	vm.stack = vm.stack[:lastIndex]

	vm.config.CheckInvalidatedResourceOrResourceReference(value, EmptyLocationRange)

	return value
}

// pop2 removes and returns the top two values from the stack:
// N-2, and N-1, where N is the number of elements on the stack.
// It is efficient than calling `pop` twice.
func (vm *VM) pop2() (Value, Value) {
	lastIndex := len(vm.stack) - 1
	value1, value2 := vm.stack[lastIndex-1], vm.stack[lastIndex]
	vm.stack[lastIndex-1], vm.stack[lastIndex] = nil, nil
	vm.stack = vm.stack[:lastIndex-1]

	vm.config.CheckInvalidatedResourceOrResourceReference(value1, EmptyLocationRange)
	vm.config.CheckInvalidatedResourceOrResourceReference(value2, EmptyLocationRange)

	return value1, value2
}

// pop3 removes and returns the top three values from the stack:
// N-3, N-2, and N-1, where N is the number of elements on the stack.
// It is efficient than calling `pop` thrice.
func (vm *VM) pop3() (Value, Value, Value) {
	lastIndex := len(vm.stack) - 1
	value1, value2, value3 := vm.stack[lastIndex-2], vm.stack[lastIndex-1], vm.stack[lastIndex]
	vm.stack[lastIndex-2], vm.stack[lastIndex-1], vm.stack[lastIndex] = nil, nil, nil
	vm.stack = vm.stack[:lastIndex-2]

	vm.config.CheckInvalidatedResourceOrResourceReference(value1, EmptyLocationRange)
	vm.config.CheckInvalidatedResourceOrResourceReference(value2, EmptyLocationRange)
	vm.config.CheckInvalidatedResourceOrResourceReference(value3, EmptyLocationRange)

	return value1, value2, value3
}

func (vm *VM) peekN(count int) []Value {
	stackHeight := len(vm.stack)
	startIndex := stackHeight - count
	return vm.stack[startIndex:]
}

func (vm *VM) peek() Value {
	lastIndex := len(vm.stack) - 1
	return vm.stack[lastIndex]
}

func (vm *VM) dropN(count int) {
	stackHeight := len(vm.stack)
	startIndex := stackHeight - count
	for _, value := range vm.stack[startIndex:] {
		vm.config.CheckInvalidatedResourceOrResourceReference(value, EmptyLocationRange)
	}
	clear(vm.stack[startIndex:])
	vm.stack = vm.stack[:startIndex]
}

func (vm *VM) peekPop() (Value, Value) {
	lastIndex := len(vm.stack) - 1
	return vm.stack[lastIndex-1], vm.pop()
}

func (vm *VM) replaceTop(value Value) {
	lastIndex := len(vm.stack) - 1
	vm.stack[lastIndex] = value
}

func fill(slice []Value, n int) []Value {
	for i := 0; i < n; i++ {
		slice = append(slice, nil)
	}
	return slice
}

func (vm *VM) pushCallFrame(functionValue FunctionValue, arguments []Value) {
	localsCount := functionValue.Function.LocalCount

	vm.locals = append(vm.locals, arguments...)
	vm.locals = fill(vm.locals, int(localsCount)-len(arguments))

	// Calculate the offset for local variable for the new callframe.
	// This is equal to: (local var offset + local var count) of previous callframe.
	var offset uint16
	if len(vm.callstack) > 0 {
		offset = vm.callFrame.localsOffset + vm.callFrame.localsCount

		// store/update the current ip, so it can be resumed.
		vm.ipStack[len(vm.ipStack)-1] = vm.ip
	}

	callFrame := callFrame{
		localsCount:  localsCount,
		localsOffset: offset,
		function:     functionValue,
	}

	vm.ipStack = append(vm.ipStack, 0)
	vm.ip = 0

	vm.callstack = append(vm.callstack, callFrame)
	vm.callFrame = &vm.callstack[len(vm.callstack)-1]
}

func (vm *VM) popCallFrame() {
	// Close all open upvalues before popping the locals.
	// The order of the closing does not matter
	for absoluteLocalsIndex, upvalue := range vm.callFrame.openUpvalues { //nolint:maprange
		upvalue.closed = vm.locals[absoluteLocalsIndex]
	}

	vm.locals = vm.locals[:vm.callFrame.localsOffset]

	newIpStackDepth := len(vm.ipStack) - 1
	vm.ipStack = vm.ipStack[:newIpStackDepth]

	newStackDepth := len(vm.callstack) - 1
	vm.callstack = vm.callstack[:newStackDepth]

	if newStackDepth == 0 {
		vm.ip = 0
	} else {
		vm.ip = vm.ipStack[newIpStackDepth-1]
		vm.callFrame = &vm.callstack[newStackDepth-1]
	}
}

func (vm *VM) Invoke(name string, arguments ...Value) (v Value, err error) {
	function, ok := vm.globals[name]
	if !ok {
		return nil, errors.NewDefaultUserError("unknown function '%s'", name)
	}

	defer func() {
		recovered := recover()
		if recovered == nil {
			return
		}

		// TODO: pass proper location
		codesAndPrograms := runtime.NewCodesAndPrograms()
		err = runtime.GetWrappedError(recovered, nil, codesAndPrograms)
	}()

	return vm.invoke(function, arguments)
}

func (vm *VM) invoke(function Value, arguments []Value) (Value, error) {
	functionValue, ok := function.(FunctionValue)
	if !ok {
		return nil, errors.NewDefaultUserError("not invocable")
	}

	if len(arguments) != int(functionValue.Function.ParameterCount) {
		return nil, errors.NewDefaultUserError(
			"wrong number of arguments: expected %d, found %d",
			functionValue.Function.ParameterCount,
			len(arguments),
		)
	}

	vm.pushCallFrame(functionValue, arguments)

	vm.run()

	if len(vm.stack) == 0 {
		return nil, nil
	}

	return vm.pop(), nil
}

func (vm *VM) InitializeContract(arguments ...Value) (*interpreter.CompositeValue, error) {
	value, err := vm.Invoke(commons.InitFunctionName, arguments...)
	if err != nil {
		return nil, err
	}

	contractValue, ok := value.(*interpreter.CompositeValue)
	if !ok {
		return nil, errors.NewUnexpectedError("invalid contract value")
	}

	return contractValue, nil
}

func (vm *VM) ExecuteTransaction(transactionArgs []Value, signers ...Value) (err error) {
	defer func() {
		recovered := recover()
		if recovered == nil {
			return
		}

		// TODO: pass proper location
		codesAndPrograms := runtime.NewCodesAndPrograms()
		err = runtime.GetWrappedError(recovered, nil, codesAndPrograms)
	}()

	// Create transaction value
	transaction, err := vm.Invoke(commons.TransactionWrapperCompositeName)
	if err != nil {
		return err
	}

	if initializer, ok := vm.globals[commons.ProgramInitFunctionName]; ok {
		_, err = vm.invoke(initializer, transactionArgs)
		if err != nil {
			return err
		}
	}

	prepareArgs := make([]Value, 0, len(signers)+1)
	prepareArgs = append(prepareArgs, transaction)
	prepareArgs = append(prepareArgs, signers...)

	// Invoke 'prepare', if exists.
	if prepare, ok := vm.globals[commons.TransactionPrepareFunctionName]; ok {
		_, err = vm.invoke(prepare, prepareArgs)
		if err != nil {
			return err
		}
	}

	// TODO: Invoke pre/post conditions

	// Invoke 'execute', if exists.
	executeArgs := []Value{transaction}
	if execute, ok := vm.globals[commons.TransactionExecuteFunctionName]; ok {
		_, err = vm.invoke(execute, executeArgs)
		return err
	}

	return nil
}

func opReturnValue(vm *VM) {
	value := vm.pop()
	vm.popCallFrame()
	vm.push(value)
}

func opReturn(vm *VM) {
	vm.popCallFrame()
	vm.push(interpreter.Void)
}

func opJump(vm *VM, ins opcode.InstructionJump) {
	vm.ip = ins.Target
}

func opJumpIfFalse(vm *VM, ins opcode.InstructionJumpIfFalse) {
	value := vm.pop().(interpreter.BoolValue)
	if !value {
		vm.ip = ins.Target
	}
}

func opJumpIfTrue(vm *VM, ins opcode.InstructionJumpIfTrue) {
	value := vm.pop().(interpreter.BoolValue)
	if value {
		vm.ip = ins.Target
	}
}

func opJumpIfNil(vm *VM, ins opcode.InstructionJumpIfNil) {
	_, ok := vm.pop().(interpreter.NilValue)
	if ok {
		vm.ip = ins.Target
	}
}

func opAdd(vm *VM) {
	left, right := vm.peekPop()
	leftNumber := left.(interpreter.NumberValue)
	rightNumber := right.(interpreter.NumberValue)
	vm.replaceTop(leftNumber.Plus(
		vm.config,
		rightNumber,
		EmptyLocationRange,
	))
}

func opSubtract(vm *VM) {
	left, right := vm.peekPop()
	leftNumber := left.(interpreter.NumberValue)
	rightNumber := right.(interpreter.NumberValue)
	vm.replaceTop(leftNumber.Minus(
		vm.config,
		rightNumber,
		EmptyLocationRange,
	))
}

func opMultiply(vm *VM) {
	left, right := vm.peekPop()
	leftNumber := left.(interpreter.NumberValue)
	rightNumber := right.(interpreter.NumberValue)
	vm.replaceTop(leftNumber.Mul(
		vm.config,
		rightNumber,
		EmptyLocationRange,
	))
}

func opDivide(vm *VM) {
	left, right := vm.peekPop()
	leftNumber := left.(interpreter.NumberValue)
	rightNumber := right.(interpreter.NumberValue)
	vm.replaceTop(leftNumber.Div(
		vm.config,
		rightNumber,
		EmptyLocationRange,
	))
}

func opMod(vm *VM) {
	left, right := vm.peekPop()
	leftNumber := left.(interpreter.NumberValue)
	rightNumber := right.(interpreter.NumberValue)
	vm.replaceTop(leftNumber.Mod(
		vm.config,
		rightNumber,
		EmptyLocationRange,
	))
}

func opNegate(vm *VM) {
	value := vm.pop().(interpreter.NumberValue)
	vm.push(value.Negate(
		vm.config,
		EmptyLocationRange,
	))
}

func opBitwiseOr(vm *VM) {
	left, right := vm.peekPop()
	leftNumber := left.(interpreter.IntegerValue)
	rightNumber := right.(interpreter.IntegerValue)
	vm.replaceTop(leftNumber.BitwiseOr(
		vm.config,
		rightNumber,
		EmptyLocationRange,
	))
}

func opBitwiseXor(vm *VM) {
	left, right := vm.peekPop()
	leftNumber := left.(interpreter.IntegerValue)
	rightNumber := right.(interpreter.IntegerValue)
	vm.replaceTop(leftNumber.BitwiseXor(
		vm.config,
		rightNumber,
		EmptyLocationRange,
	))
}

func opBitwiseAnd(vm *VM) {
	left, right := vm.peekPop()
	leftNumber := left.(interpreter.IntegerValue)
	rightNumber := right.(interpreter.IntegerValue)
	vm.replaceTop(leftNumber.BitwiseAnd(
		vm.config,
		rightNumber,
		EmptyLocationRange,
	))
}

func opBitwiseLeftShift(vm *VM) {
	left, right := vm.peekPop()
	leftNumber := left.(interpreter.IntegerValue)
	rightNumber := right.(interpreter.IntegerValue)
	vm.replaceTop(leftNumber.BitwiseLeftShift(
		vm.config,
		rightNumber,
		EmptyLocationRange,
	))
}

func opBitwiseRightShift(vm *VM) {
	left, right := vm.peekPop()
	leftNumber := left.(interpreter.IntegerValue)
	rightNumber := right.(interpreter.IntegerValue)
	vm.replaceTop(leftNumber.BitwiseRightShift(
		vm.config,
		rightNumber,
		EmptyLocationRange,
	))
}

func opLess(vm *VM) {
	left, right := vm.peekPop()
	leftNumber := left.(interpreter.NumberValue)
	rightNumber := right.(interpreter.NumberValue)
	vm.replaceTop(leftNumber.Less(vm.config, rightNumber, EmptyLocationRange))
}

func opLessOrEqual(vm *VM) {
	left, right := vm.peekPop()
	leftNumber := left.(interpreter.NumberValue)
	rightNumber := right.(interpreter.NumberValue)
	vm.replaceTop(leftNumber.LessEqual(vm.config, rightNumber, EmptyLocationRange))
}

func opGreater(vm *VM) {
	left, right := vm.peekPop()
	leftNumber := left.(interpreter.NumberValue)
	rightNumber := right.(interpreter.NumberValue)
	vm.replaceTop(leftNumber.Greater(vm.config, rightNumber, EmptyLocationRange))
}

func opGreaterOrEqual(vm *VM) {
	left, right := vm.peekPop()
	leftNumber := left.(interpreter.NumberValue)
	rightNumber := right.(interpreter.NumberValue)
	vm.replaceTop(leftNumber.GreaterEqual(vm.config, rightNumber, EmptyLocationRange))
}

func opTrue(vm *VM) {
	vm.push(interpreter.TrueValue)
}

func opFalse(vm *VM) {
	vm.push(interpreter.FalseValue)
}

func opGetConstant(vm *VM, ins opcode.InstructionGetConstant) {
	constantIndex := ins.Constant
	constant := vm.callFrame.function.Executable.Constants[constantIndex]
	if constant == nil {
		constant = vm.initializeConstant(constantIndex)
	}
	vm.push(constant)
}

func opGetLocal(vm *VM, ins opcode.InstructionGetLocal) {
	localIndex := ins.Local
	absoluteIndex := vm.callFrame.localsOffset + localIndex
	local := vm.locals[absoluteIndex]
	vm.push(local)
}

func opSetLocal(vm *VM, ins opcode.InstructionSetLocal) {
	localIndex := ins.Local
	absoluteIndex := vm.callFrame.localsOffset + localIndex
	vm.locals[absoluteIndex] = vm.pop()
}

func opGetUpvalue(vm *VM, ins opcode.InstructionGetUpvalue) {
	upvalueIndex := ins.Upvalue
	upvalue := vm.callFrame.function.Upvalues[upvalueIndex]
	value := upvalue.closed
	if value == nil {
		value = vm.locals[upvalue.absoluteLocalsIndex]
	}
	vm.push(value)
}

func opSetUpvalue(vm *VM, ins opcode.InstructionSetUpvalue) {
	upvalueIndex := ins.Upvalue
	upvalue := vm.callFrame.function.Upvalues[upvalueIndex]
	value := vm.pop()
	if upvalue.closed == nil {
		vm.locals[upvalue.absoluteLocalsIndex] = value
	} else {
		upvalue.closed = value
	}
}

func opGetGlobal(vm *VM, ins opcode.InstructionGetGlobal) {
	globalIndex := ins.Global
	globals := vm.callFrame.function.Executable.Globals
	value := globals[globalIndex]
	vm.push(value)
}

func opSetGlobal(vm *VM, ins opcode.InstructionSetGlobal) {
	globalIndex := ins.Global
	globals := vm.callFrame.function.Executable.Globals
	value := vm.pop()
	globals[globalIndex] = value
}

func opSetIndex(vm *VM) {
	container, index, value := vm.pop3()
	containerValue := container.(interpreter.ValueIndexableValue)
	containerValue.SetKey(
		vm.config,
		EmptyLocationRange,
		index,
		value,
	)
}

func opGetIndex(vm *VM) {
	container, index := vm.pop2()
	containerValue := container.(interpreter.ValueIndexableValue)
	element := containerValue.GetKey(
		vm.config,
		EmptyLocationRange,
		index,
	)
	vm.push(element)
}

func opInvoke(vm *VM, ins opcode.InstructionInvoke) {
	typeArguments := loadTypeArguments(vm, ins.TypeArgs)

	value := vm.pop()
	invokeFunctionValue(vm, value, ins.TypeArgs)
}

func invokeFunctionValue(vm *VM, value Value, typeArgs []uint16) {
	switch value := value.(type) {
	case FunctionValue:
		parameterCount := int(value.Function.ParameterCount)
		arguments := vm.peekN(parameterCount)
		vm.pushCallFrame(value, arguments)
		vm.dropN(len(arguments))

	case NativeFunctionValue:
		parameterCount := value.ParameterCount
		arguments := vm.peekN(parameterCount)
		result := value.Function(vm.config, typeArguments, arguments...)
		vm.dropN(len(arguments))
		vm.push(result)

<<<<<<< HEAD
		var typeArguments []bbq.StaticType
		for _, index := range typeArgs {
			typeArg := vm.loadType(index)
			typeArguments = append(typeArguments, typeArg)
		}
=======
	default:
		panic(errors.NewUnreachableError())
	}
}

func opInvokeMethodStatic(vm *VM, ins opcode.InstructionInvokeMethodStatic) {
	typeArguments := loadTypeArguments(vm, ins.TypeArgs)

	value := vm.pop()

	switch value := value.(type) {
	case FunctionValue:
		parameterCount := int(value.Function.ParameterCount)
		arguments := vm.peekN(parameterCount)

		receiver := getReceiver(vm, parameterCount-1)
		arguments[receiverIndex] = receiver

		vm.pushCallFrame(value, arguments)
		vm.dropN(len(arguments))
>>>>>>> 86164a94

	case NativeFunctionValue:
		parameterCount := value.ParameterCount
		arguments := vm.peekN(parameterCount)

		receiver := getReceiver(vm, parameterCount-1)
		arguments[receiverIndex] = receiver

		result := value.Function(vm.config, typeArguments, arguments...)
		vm.dropN(len(arguments))
		vm.push(result)

	default:
		panic(errors.NewUnreachableError())
	}

	// We do not need to drop the receiver, as the parameter count given in the instruction already includes it
}

func loadTypeArguments(vm *VM, typeArgs []uint16) []bbq.StaticType {
	var typeArguments []bbq.StaticType
	if len(typeArgs) > 0 {
		typeArguments = make([]bbq.StaticType, 0, len(typeArgs))
		for _, typeIndex := range typeArgs {
			typeArg := vm.loadType(typeIndex)
			typeArguments = append(typeArguments, typeArg)
		}
	}
	return typeArguments
}

func opInvokeMethodDynamic(vm *VM, ins opcode.InstructionInvokeMethodDynamic) {
	// TODO:
	// Load type arguments
	typeArguments := loadTypeArguments(vm, ins.TypeArgs)
	// TODO: Just to make the linter happy
	_ = typeArguments

	// Get receiver

	argumentCount := int(ins.ArgCount)

	receiver := getReceiver(vm, argumentCount)

	// TODO: maybe add support for calling methods dynamically on non-composite values, e.g. simple composite values

	compositeValue := receiver.(*interpreter.CompositeValue)

	// Get function

	staticType := compositeValue.StaticType(vm.config)

	// TODO: for inclusive range, this is different.
	compositeType := staticType.(*interpreter.CompositeStaticType)

	nameIndex := ins.Name
	funcName := getStringConstant(vm, nameIndex)

	// TODO: maybe add support for calling methods dynamically on e.g. native functions

	qualifiedFuncName := commons.TypeQualifiedName(compositeType.QualifiedIdentifier, funcName)
	functionValue := vm.lookupFunction(compositeType.Location, qualifiedFuncName)

<<<<<<< HEAD
	invokeFunctionValue(vm, functionValue, ins.TypeArgs)
=======
	parameterCount := int(functionValue.Function.ParameterCount)
	arguments := vm.peekN(parameterCount)

	arguments[receiverIndex] = receiver

	vm.pushCallFrame(functionValue, arguments)
	vm.dropN(len(arguments))

	// We do not need to drop the receiver, as the parameter count given in the instruction already includes it
>>>>>>> 86164a94
}

func getReceiver(vm *VM, argumentCount int) Value {
	stackHeight := len(vm.stack)
	receiver := vm.stack[stackHeight-argumentCount-1]

	return unwrapReceiver(vm.config, receiver)
}

func unwrapReceiver(config *Config, receiver Value) Value {
	for {
		switch typedReceiver := receiver.(type) {
		case *interpreter.SomeValue:
			receiver = typedReceiver.InnerValue()
		case *interpreter.EphemeralReferenceValue:
			receiver = typedReceiver.Value
		case *interpreter.StorageReferenceValue:
			referencedValue := typedReceiver.ReferencedValue(
				config,
				EmptyLocationRange,
				true,
			)
			receiver = *referencedValue
		default:
			return receiver
		}
	}
}

func opDrop(vm *VM) {
	_ = vm.pop()
}

func opDup(vm *VM) {
	top := vm.peek()
	vm.push(top)
}

func opNew(vm *VM, ins opcode.InstructionNew) {
	compositeKind := ins.Kind

	// decode location
	typeIndex := ins.Type
	staticType := vm.loadType(typeIndex)

	// TODO: Support inclusive-range type
	compositeStaticType := staticType.(*interpreter.CompositeStaticType)

	config := vm.config

	compositeFields := newCompositeValueFields(config, compositeKind)

	value := interpreter.NewCompositeValue(
		config,
		EmptyLocationRange,
		compositeStaticType.Location,
		compositeStaticType.QualifiedIdentifier,
		compositeKind,
		compositeFields,
		// Newly created values are always on stack.
		// Need to 'Transfer' if needed to be stored in an account.
		common.ZeroAddress,
	)
	vm.push(value)
}

func opSetField(vm *VM, ins opcode.InstructionSetField) {
	target, fieldValue := vm.pop2()

	// VM assumes the field name is always a string.
	fieldNameIndex := ins.FieldName
	fieldName := getStringConstant(vm, fieldNameIndex)

	target.(interpreter.MemberAccessibleValue).
		SetMember(vm.config, EmptyLocationRange, fieldName, fieldValue)
}

func opGetField(vm *VM, ins opcode.InstructionGetField) {
	memberAccessibleValue := vm.pop().(interpreter.MemberAccessibleValue)

	// VM assumes the field name is always a string.
	fieldNameIndex := ins.FieldName
	fieldName := getStringConstant(vm, fieldNameIndex)

	fieldValue := memberAccessibleValue.GetMember(vm.config, EmptyLocationRange, fieldName)
	if fieldValue == nil {
		panic(MissingMemberValueError{
			Parent: memberAccessibleValue,
			Name:   fieldName,
		})
	}

	vm.push(fieldValue)
}

func getStringConstant(vm *VM, index uint16) string {
	constant := vm.callFrame.function.Executable.Program.Constants[index]
	return string(constant.Data)
}

func opTransfer(vm *VM, ins opcode.InstructionTransfer) {
	typeIndex := ins.Type
	targetType := vm.loadType(typeIndex)
	value := vm.peek()

	config := vm.config

	transferredValue := value.Transfer(
		config,
		EmptyLocationRange,
		atree.Address{},
		false,
		nil,
		nil,

		// TODO: Pass the correct flag here
		false,
	)

	valueType := transferredValue.StaticType(config)
	// TODO: remove nil check after ensuring all implementations of Value.StaticType are implemented
	if valueType != nil && !vm.config.IsSubType(valueType, targetType) {
		panic(errors.NewUnexpectedError(
			"invalid transfer: expected '%s', found '%s'",
			targetType,
			valueType,
		))
	}

	vm.replaceTop(transferredValue)
}

func opDestroy(vm *VM) {
	value := vm.pop().(interpreter.ResourceKindedValue)
	value.Destroy(vm.config, EmptyLocationRange)
}

func opNewPath(vm *VM, ins opcode.InstructionNewPath) {
	identifierIndex := ins.Identifier
	identifier := getStringConstant(vm, identifierIndex)
	value := interpreter.NewPathValue(
		vm.config.MemoryGauge,
		ins.Domain,
		identifier,
	)
	vm.push(value)
}

func opSimpleCast(vm *VM, ins opcode.InstructionSimpleCast) {
	value := vm.pop()

	typeIndex := ins.Type
	targetType := vm.loadType(typeIndex)
	valueType := value.StaticType(vm.config)

	// The cast may upcast to an optional type, e.g. `1 as Int?`, so box
	result := ConvertAndBox(vm.config, value, valueType, targetType)

	vm.push(result)
}

func opFailableCast(vm *VM, ins opcode.InstructionFailableCast) {
	value := vm.pop()

	typeIndex := ins.Type
	targetType := vm.loadType(typeIndex)

	value, valueType := castValueAndValueType(vm.config, targetType, value)

	isSubType := vm.config.IsSubType(valueType, targetType)

	var result Value
	if isSubType {
		// The failable cast may upcast to an optional type, e.g. `1 as? Int?`, so box
		result = ConvertAndBox(vm.config, value, valueType, targetType)

		// TODO:
		// Failable casting is a resource invalidation
		//interpreter.invalidateResource(value)

		result = interpreter.NewSomeValueNonCopying(
			vm.config.MemoryGauge,
			result,
		)
	} else {
		result = interpreter.Nil
	}

	vm.push(result)
}

func opForceCast(vm *VM, ins opcode.InstructionForceCast) {
	value := vm.pop()

	typeIndex := ins.Type
	targetType := vm.loadType(typeIndex)

	value, valueType := castValueAndValueType(vm.config, targetType, value)

	isSubType := vm.config.IsSubType(valueType, targetType)

	var result Value
	if !isSubType {
		targetSemaType := interpreter.MustConvertStaticToSemaType(targetType, vm.config)
		valueSemaType := interpreter.MustConvertStaticToSemaType(valueType, vm.config)

		panic(interpreter.ForceCastTypeMismatchError{
			ExpectedType: targetSemaType,
			ActualType:   valueSemaType,
		})
	}

	// The force cast may upcast to an optional type, e.g. `1 as! Int?`, so box
	result = ConvertAndBox(vm.config, value, valueType, targetType)
	vm.push(result)
}

func castValueAndValueType(config *Config, targetType bbq.StaticType, value Value) (Value, bbq.StaticType) {
	valueType := value.StaticType(config)

	// if the value itself has a mapped entitlement type in its authorization
	// (e.g. if it is a reference to `self` or `base`  in an attachment function with mapped access)
	// substitution must also be performed on its entitlements
	//
	// we do this here (as opposed to in `IsSubTypeOfSemaType`) because casting is the only way that
	// an entitlement can "traverse the boundary", so to speak, between runtime and static types, and
	// thus this is the only place where it becomes necessary to "instantiate" the result of a map to its
	// concrete outputs. In other places (e.g. interface conformance checks) we want to leave maps generic,
	// so we don't substitute them.

	// TODO: Substitute entitlements
	//valueSemaType := interpreter.SubstituteMappedEntitlements(interpreter.MustSemaTypeOfValue(value))
	//valueType = ConvertSemaToStaticType(interpreter, valueSemaType)

	// If the target is anystruct or anyresource we want to preserve optionals
	unboxedExpectedType := UnwrapOptionalType(targetType)
	if !(unboxedExpectedType == interpreter.PrimitiveStaticTypeAnyStruct ||
		unboxedExpectedType == interpreter.PrimitiveStaticTypeAnyResource) {
		// otherwise dynamic cast now always unboxes optionals
		value = interpreter.Unbox(value)
	}

	return value, valueType
}

func opNil(vm *VM) {
	vm.push(interpreter.Nil)
}

func opEqual(vm *VM) {
	left, right := vm.peekPop()
	result := left.(interpreter.EquatableValue).Equal(
		vm.config,
		EmptyLocationRange,
		right,
	)
	vm.replaceTop(interpreter.BoolValue(result))
}

func opNotEqual(vm *VM) {
	left, right := vm.peekPop()
	result := !left.(interpreter.EquatableValue).Equal(
		vm.config,
		EmptyLocationRange,
		right,
	)
	vm.replaceTop(interpreter.BoolValue(result))
}

func opNot(vm *VM) {
	value := vm.peek().(interpreter.BoolValue)
	vm.replaceTop(!value)
}

func opUnwrap(vm *VM) {
	value := vm.peek()
	switch value := value.(type) {
	case *interpreter.SomeValue:
		vm.replaceTop(value.InnerValue())
	case interpreter.NilValue:
		panic(ForceNilError{})
	default:
		// Non-optional. Leave as is.
	}
}

func opNewArray(vm *VM, ins opcode.InstructionNewArray) {
	typeIndex := ins.Type
	typ := vm.loadType(typeIndex).(interpreter.ArrayStaticType)

	elements := vm.peekN(int(ins.Size))
	array := interpreter.NewArrayValue(
		vm.config,
		EmptyLocationRange,
		typ,

		// Newly created values are always on stack.
		// Need to 'Transfer' if needed to be stored in an account.
		common.ZeroAddress,

		elements...,
	)

	vm.dropN(len(elements))

	vm.push(array)
}

func opNewDictionary(vm *VM, ins opcode.InstructionNewDictionary) {
	typeIndex := ins.Type
	typ := vm.loadType(typeIndex).(*interpreter.DictionaryStaticType)

	entries := vm.peekN(int(ins.Size * 2))
	dictionary := interpreter.NewDictionaryValue(
		vm.config,
		EmptyLocationRange,
		typ,
		entries...,
	)
	vm.dropN(len(entries))

	vm.push(dictionary)
}

func opNewRef(vm *VM, ins opcode.InstructionNewRef) {
	typeIndex := ins.Type
	borrowedType := vm.loadType(typeIndex)
	value := vm.pop()

	semaBorrowedType := interpreter.MustConvertStaticToSemaType(borrowedType, vm.config)

	ref := interpreter.CreateReferenceValue(
		vm.config,
		semaBorrowedType,
		value,
		EmptyLocationRange,
		ins.IsImplicit,
	)

	vm.push(ref)
}

func opIterator(vm *VM) {
	value := vm.pop()
	iterable := value.(interpreter.IterableValue)
	iterator := iterable.Iterator(vm.config, EmptyLocationRange)
	vm.push(NewIteratorWrapperValue(iterator))
}

func opIteratorHasNext(vm *VM) {
	value := vm.pop()
	iterator := value.(*IteratorWrapperValue)
	vm.push(interpreter.BoolValue(iterator.HasNext()))
}

func opIteratorNext(vm *VM) {
	value := vm.pop()
	iterator := value.(*IteratorWrapperValue)
	element := iterator.Next(vm.config, EmptyLocationRange)
	vm.push(element)
}

func deref(vm *VM, value Value) Value {
	if _, ok := value.(interpreter.NilValue); ok {
		return interpreter.Nil
	}

	var isOptional bool

	if someValue, ok := value.(*interpreter.SomeValue); ok {
		isOptional = true
		value = someValue.InnerValue()
	}

	referenceValue, ok := value.(interpreter.ReferenceValue)
	if !ok {
		panic(errors.NewUnreachableError())
	}

	// TODO: port and use interpreter.DereferenceValue
	dereferencedValue := *referenceValue.ReferencedValue(
		vm.config,
		EmptyLocationRange,
		true,
	)

	if isOptional {
		return interpreter.NewSomeValueNonCopying(
			vm.config.MemoryGauge,
			dereferencedValue,
		)
	} else {
		return dereferencedValue
	}
}

func opDeref(vm *VM) {
	value := vm.pop()
	dereferenced := deref(vm, value)
	vm.push(dereferenced)
}

func (vm *VM) run() {

	if vm.config.debugEnabled {
		defer func() {
			if r := recover(); r != nil {
				printInstructionError(
					vm.callFrame.function.Function,
					int(vm.ip),
					r,
				)
				panic(r)
			}
		}()
	}

	for {

		callFrame := vm.callFrame

		code := callFrame.function.Function.Code
		if len(vm.callstack) == 0 ||
			int(vm.ip) >= len(code) {

			return
		}

		ins := code[vm.ip]
		vm.ip++

		switch ins := ins.(type) {
		case opcode.InstructionReturnValue:
			opReturnValue(vm)
		case opcode.InstructionReturn:
			opReturn(vm)
		case opcode.InstructionJump:
			opJump(vm, ins)
		case opcode.InstructionJumpIfFalse:
			opJumpIfFalse(vm, ins)
		case opcode.InstructionJumpIfTrue:
			opJumpIfTrue(vm, ins)
		case opcode.InstructionJumpIfNil:
			opJumpIfNil(vm, ins)
		case opcode.InstructionAdd:
			opAdd(vm)
		case opcode.InstructionSubtract:
			opSubtract(vm)
		case opcode.InstructionMultiply:
			opMultiply(vm)
		case opcode.InstructionDivide:
			opDivide(vm)
		case opcode.InstructionMod:
			opMod(vm)
		case opcode.InstructionNegate:
			opNegate(vm)
		case opcode.InstructionBitwiseOr:
			opBitwiseOr(vm)
		case opcode.InstructionBitwiseXor:
			opBitwiseXor(vm)
		case opcode.InstructionBitwiseAnd:
			opBitwiseAnd(vm)
		case opcode.InstructionBitwiseLeftShift:
			opBitwiseLeftShift(vm)
		case opcode.InstructionBitwiseRightShift:
			opBitwiseRightShift(vm)
		case opcode.InstructionLess:
			opLess(vm)
		case opcode.InstructionLessOrEqual:
			opLessOrEqual(vm)
		case opcode.InstructionGreater:
			opGreater(vm)
		case opcode.InstructionGreaterOrEqual:
			opGreaterOrEqual(vm)
		case opcode.InstructionTrue:
			opTrue(vm)
		case opcode.InstructionFalse:
			opFalse(vm)
		case opcode.InstructionGetConstant:
			opGetConstant(vm, ins)
		case opcode.InstructionGetLocal:
			opGetLocal(vm, ins)
		case opcode.InstructionSetLocal:
			opSetLocal(vm, ins)
		case opcode.InstructionGetUpvalue:
			opGetUpvalue(vm, ins)
		case opcode.InstructionSetUpvalue:
			opSetUpvalue(vm, ins)
		case opcode.InstructionGetGlobal:
			opGetGlobal(vm, ins)
		case opcode.InstructionSetGlobal:
			opSetGlobal(vm, ins)
		case opcode.InstructionSetIndex:
			opSetIndex(vm)
		case opcode.InstructionGetIndex:
			opGetIndex(vm)
		case opcode.InstructionInvoke:
			opInvoke(vm, ins)
		case opcode.InstructionInvokeMethodStatic:
			opInvokeMethodStatic(vm, ins)
		case opcode.InstructionInvokeMethodDynamic:
			opInvokeMethodDynamic(vm, ins)
		case opcode.InstructionDrop:
			opDrop(vm)
		case opcode.InstructionDup:
			opDup(vm)
		case opcode.InstructionNew:
			opNew(vm, ins)
		case opcode.InstructionNewArray:
			opNewArray(vm, ins)
		case opcode.InstructionNewDictionary:
			opNewDictionary(vm, ins)
		case opcode.InstructionNewRef:
			opNewRef(vm, ins)
		case opcode.InstructionSetField:
			opSetField(vm, ins)
		case opcode.InstructionGetField:
			opGetField(vm, ins)
		case opcode.InstructionTransfer:
			opTransfer(vm, ins)
		case opcode.InstructionDestroy:
			opDestroy(vm)
		case opcode.InstructionNewPath:
			opNewPath(vm, ins)
		case opcode.InstructionSimpleCast:
			opSimpleCast(vm, ins)
		case opcode.InstructionFailableCast:
			opFailableCast(vm, ins)
		case opcode.InstructionForceCast:
			opForceCast(vm, ins)
		case opcode.InstructionNil:
			opNil(vm)
		case opcode.InstructionEqual:
			opEqual(vm)
		case opcode.InstructionNotEqual:
			opNotEqual(vm)
		case opcode.InstructionNot:
			opNot(vm)
		case opcode.InstructionUnwrap:
			opUnwrap(vm)
		case opcode.InstructionEmitEvent:
			onEmitEvent(vm, ins)
		case opcode.InstructionIterator:
			opIterator(vm)
		case opcode.InstructionIteratorHasNext:
			opIteratorHasNext(vm)
		case opcode.InstructionIteratorNext:
			opIteratorNext(vm)
		case opcode.InstructionDeref:
			opDeref(vm)
		case opcode.InstructionNewClosure:
			opNewClosure(vm, ins)
		default:
			panic(errors.NewUnexpectedError("cannot execute instruction of type %T", ins))
		}
	}
}

func onEmitEvent(vm *VM, ins opcode.InstructionEmitEvent) {
	eventValue := vm.pop().(*interpreter.CompositeValue)

	onEventEmitted := vm.config.OnEventEmitted
	if onEventEmitted == nil {
		return
	}

	typeIndex := ins.Type
	eventType := vm.loadType(typeIndex).(*interpreter.CompositeStaticType)

	err := onEventEmitted(eventValue, eventType)
	if err != nil {
		panic(err)
	}
}

func opNewClosure(vm *VM, ins opcode.InstructionNewClosure) {

	executable := vm.callFrame.function.Executable
	functionIndex := ins.Function
	function := &executable.Program.Functions[functionIndex]

	var upvalues []*Upvalue
	upvalueCount := len(ins.Upvalues)
	if upvalueCount > 0 {
		upvalues = make([]*Upvalue, upvalueCount)
	}

	for upvalueIndex, upvalueDescriptor := range ins.Upvalues {
		targetIndex := upvalueDescriptor.TargetIndex
		var upvalue *Upvalue
		if upvalueDescriptor.IsLocal {
			absoluteLocalsIndex := int(vm.callFrame.localsOffset) + int(targetIndex)
			upvalue = vm.captureUpvalue(absoluteLocalsIndex)
		} else {
			upvalue = vm.callFrame.function.Upvalues[targetIndex]
		}
		upvalues[upvalueIndex] = upvalue
	}

	funcStaticType := getTypeFromExecutable[interpreter.FunctionStaticType](executable, function.TypeIndex)

	vm.push(FunctionValue{
		Function:   function,
		Executable: executable,
		Upvalues:   upvalues,
		Type:       funcStaticType,
	})
}

func (vm *VM) captureUpvalue(absoluteLocalsIndex int) *Upvalue {
	// Check if the upvalue already exists and reuse it
	if upvalue, ok := vm.callFrame.openUpvalues[absoluteLocalsIndex]; ok {
		return upvalue
	}

	// Create a new upvalue and record it as open
	upvalue := &Upvalue{
		absoluteLocalsIndex: absoluteLocalsIndex,
	}
	if vm.callFrame.openUpvalues == nil {
		vm.callFrame.openUpvalues = make(map[int]*Upvalue)
	}
	vm.callFrame.openUpvalues[absoluteLocalsIndex] = upvalue
	return upvalue
}

func (vm *VM) initializeConstant(index uint16) (value Value) {
	executable := vm.callFrame.function.Executable

	c := executable.Program.Constants[index]
	memoryGauge := vm.config.MemoryGauge

	switch c.Kind {
	case constant.String:
		value = interpreter.NewUnmeteredStringValue(string(c.Data))

	case constant.Int:
		// TODO: support larger integers
		v, _, err := leb128.ReadInt64(c.Data)
		if err != nil {
			panic(errors.NewUnexpectedError("failed to read Int constant: %s", err))
		}
		value = interpreter.NewIntValueFromInt64(memoryGauge, v)

	case constant.Int8:
		v, _, err := leb128.ReadInt32(c.Data)
		if err != nil {
			panic(errors.NewUnexpectedError("failed to read Int8 constant: %s", err))
		}
		value = interpreter.NewInt8Value(
			memoryGauge,
			func() int8 {
				return int8(v)
			},
		)

	case constant.Int16:
		v, _, err := leb128.ReadInt32(c.Data)
		if err != nil {
			panic(errors.NewUnexpectedError("failed to read Int16 constant: %s", err))
		}
		value = interpreter.NewInt16Value(
			memoryGauge,
			func() int16 {
				return int16(v)
			},
		)

	case constant.Int32:
		v, _, err := leb128.ReadInt32(c.Data)
		if err != nil {
			panic(errors.NewUnexpectedError("failed to read Int32 constant: %s", err))
		}
		value = interpreter.NewInt32Value(
			memoryGauge,
			func() int32 {
				return v
			},
		)

	case constant.Int64:
		v, _, err := leb128.ReadInt64(c.Data)
		if err != nil {
			panic(errors.NewUnexpectedError("failed to read Int64 constant: %s", err))
		}
		value = interpreter.NewInt64Value(
			memoryGauge,
			func() int64 {
				return v
			},
		)

	case constant.UInt:
		// TODO: support larger integers
		v, _, err := leb128.ReadUint64(c.Data)
		if err != nil {
			panic(errors.NewUnexpectedError("failed to read UInt constant: %s", err))
		}
		value = interpreter.NewUIntValueFromUint64(memoryGauge, v)

	case constant.UInt8:
		v, _, err := leb128.ReadUint32(c.Data)
		if err != nil {
			panic(errors.NewUnexpectedError("failed to read UInt8 constant: %s", err))
		}
		value = interpreter.NewUInt8Value(
			memoryGauge,
			func() uint8 {
				return uint8(v)
			},
		)

	case constant.UInt16:
		v, _, err := leb128.ReadUint32(c.Data)
		if err != nil {
			panic(errors.NewUnexpectedError("failed to read UInt16 constant: %s", err))
		}
		value = interpreter.NewUInt16Value(
			memoryGauge,
			func() uint16 {
				return uint16(v)
			},
		)

	case constant.UInt32:
		v, _, err := leb128.ReadUint32(c.Data)
		if err != nil {
			panic(errors.NewUnexpectedError("failed to read UInt32 constant: %s", err))
		}
		value = interpreter.NewUInt32Value(
			memoryGauge,
			func() uint32 {
				return v
			},
		)

	case constant.UInt64:
		v, _, err := leb128.ReadUint64(c.Data)
		if err != nil {
			panic(errors.NewUnexpectedError("failed to read UInt64 constant: %s", err))
		}
		value = interpreter.NewUInt64Value(
			memoryGauge,
			func() uint64 {
				return v
			},
		)

	case constant.Word8:
		v, _, err := leb128.ReadUint32(c.Data)
		if err != nil {
			panic(errors.NewUnexpectedError("failed to read Word8 constant: %s", err))
		}
		value = interpreter.NewWord8Value(
			memoryGauge,
			func() uint8 {
				return uint8(v)
			},
		)

	case constant.Word16:
		v, _, err := leb128.ReadUint32(c.Data)
		if err != nil {
			panic(errors.NewUnexpectedError("failed to read Word16 constant: %s", err))
		}
		value = interpreter.NewWord16Value(
			memoryGauge,
			func() uint16 {
				return uint16(v)
			},
		)

	case constant.Word32:
		v, _, err := leb128.ReadUint32(c.Data)
		if err != nil {
			panic(errors.NewUnexpectedError("failed to read Word32 constant: %s", err))
		}
		value = interpreter.NewWord32Value(
			memoryGauge,
			func() uint32 {
				return v
			},
		)

	case constant.Word64:
		v, _, err := leb128.ReadUint64(c.Data)
		if err != nil {
			panic(errors.NewUnexpectedError("failed to read Word64 constant: %s", err))
		}
		value = interpreter.NewWord64Value(
			memoryGauge,
			func() uint64 {
				return v
			},
		)

	case constant.Fix64:
		v, _, err := leb128.ReadInt64(c.Data)
		if err != nil {
			panic(errors.NewUnexpectedError("failed to read Fix64 constant: %s", err))
		}
		value = interpreter.NewUnmeteredFix64Value(v)

	case constant.UFix64:
		v, _, err := leb128.ReadUint64(c.Data)
		if err != nil {
			panic(errors.NewUnexpectedError("failed to read UFix64 constant: %s", err))
		}
		value = interpreter.NewUnmeteredUFix64Value(v)

	case constant.Address:
		value = interpreter.NewAddressValueFromBytes(
			memoryGauge,
			func() []byte {
				return c.Data
			},
		)

	// TODO:
	// case constantkind.Int128:
	// case constantkind.Int256:
	// case constantkind.UInt128:
	// case constantkind.UInt256:
	// case constantkind.Word128:
	// case constantkind.Word256:

	default:
		panic(errors.NewUnexpectedError("unsupported constant kind: %s", c.Kind))
	}

	executable.Constants[index] = value

	return value
}

func (vm *VM) loadType(index uint16) bbq.StaticType {
	staticType := vm.callFrame.function.Executable.StaticTypes[index]
	if staticType == nil {
		// Should never reach.
		panic(errors.NewUnreachableError())
	}

	return staticType
}

func (vm *VM) lookupFunction(location common.Location, name string) interpreter.FunctionValue {
	// First check in current program.
	value, ok := vm.globals[name]
	if ok {
		return value.(interpreter.FunctionValue)
	}

	// If not found, check in already linked imported functions.
	linkedGlobals, ok := vm.linkedGlobalsCache[location]

	// If not found, link the function now, dynamically.
	if !ok {
		// TODO: This currently link all functions in program, unnecessarily.
		//   Link only the requested function.
		program := vm.config.ImportHandler(location)

		linkedGlobals = LinkGlobals(
			location,
			program,
			vm.config,
			vm.linkedGlobalsCache,
		)
	}

	value, ok = linkedGlobals.indexedGlobals[name]
	if !ok {
		panic(errors.NewUnexpectedError("cannot link global: %s", name))
	}

	return value.(interpreter.FunctionValue)
}

func (vm *VM) StackSize() int {
	return len(vm.stack)
}

func (vm *VM) Reset() {
	vm.stack = vm.stack[:0]
	vm.locals = vm.locals[:0]
	vm.callstack = vm.callstack[:0]
	vm.ipStack = vm.ipStack[:0]
}

func printInstructionError(
	function *bbq.Function[opcode.Instruction],
	instructionIndex int,
	error any,
) {
	var builder strings.Builder

	builder.WriteString(fmt.Sprintf("-- %s -- \n", function.QualifiedName))

	for index, instruction := range function.Code {
		if index == instructionIndex {
			builder.WriteString(fmt.Sprintf("^^^^^^^^^^ %s\n", error))
		}

		_, _ = fmt.Fprint(&builder, instruction)
		builder.WriteByte('\n')
	}

	fmt.Println(builder.String())
}<|MERGE_RESOLUTION|>--- conflicted
+++ resolved
@@ -621,10 +621,7 @@
 	typeArguments := loadTypeArguments(vm, ins.TypeArgs)
 
 	value := vm.pop()
-	invokeFunctionValue(vm, value, ins.TypeArgs)
-}
-
-func invokeFunctionValue(vm *VM, value Value, typeArgs []uint16) {
+
 	switch value := value.(type) {
 	case FunctionValue:
 		parameterCount := int(value.Function.ParameterCount)
@@ -639,16 +636,11 @@
 		vm.dropN(len(arguments))
 		vm.push(result)
 
-<<<<<<< HEAD
-		var typeArguments []bbq.StaticType
-		for _, index := range typeArgs {
-			typeArg := vm.loadType(index)
-			typeArguments = append(typeArguments, typeArg)
-		}
-=======
 	default:
 		panic(errors.NewUnreachableError())
 	}
+
+	// We do not need to drop the receiver, as the parameter count given in the instruction already includes it
 }
 
 func opInvokeMethodStatic(vm *VM, ins opcode.InstructionInvokeMethodStatic) {
@@ -666,7 +658,6 @@
 
 		vm.pushCallFrame(value, arguments)
 		vm.dropN(len(arguments))
->>>>>>> 86164a94
 
 	case NativeFunctionValue:
 		parameterCount := value.ParameterCount
@@ -682,8 +673,6 @@
 	default:
 		panic(errors.NewUnreachableError())
 	}
-
-	// We do not need to drop the receiver, as the parameter count given in the instruction already includes it
 }
 
 func loadTypeArguments(vm *VM, typeArgs []uint16) []bbq.StaticType {
@@ -730,19 +719,29 @@
 	qualifiedFuncName := commons.TypeQualifiedName(compositeType.QualifiedIdentifier, funcName)
 	functionValue := vm.lookupFunction(compositeType.Location, qualifiedFuncName)
 
-<<<<<<< HEAD
-	invokeFunctionValue(vm, functionValue, ins.TypeArgs)
-=======
-	parameterCount := int(functionValue.Function.ParameterCount)
-	arguments := vm.peekN(parameterCount)
-
-	arguments[receiverIndex] = receiver
-
-	vm.pushCallFrame(functionValue, arguments)
-	vm.dropN(len(arguments))
-
-	// We do not need to drop the receiver, as the parameter count given in the instruction already includes it
->>>>>>> 86164a94
+	switch functionValue := functionValue.(type) {
+	case FunctionValue:
+		parameterCount := int(functionValue.Function.ParameterCount)
+		arguments := vm.peekN(parameterCount)
+
+		arguments[receiverIndex] = receiver
+
+		vm.pushCallFrame(functionValue, arguments)
+		vm.dropN(len(arguments))
+
+	case NativeFunctionValue:
+		parameterCount := functionValue.ParameterCount
+		arguments := vm.peekN(parameterCount)
+
+		arguments[receiverIndex] = receiver
+
+		result := functionValue.Function(vm.config, typeArguments, arguments...)
+		vm.dropN(len(arguments))
+		vm.push(result)
+
+	default:
+		panic(errors.NewUnreachableError())
+	}
 }
 
 func getReceiver(vm *VM, argumentCount int) Value {
