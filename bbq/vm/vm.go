--- conflicted
+++ resolved
@@ -90,12 +90,8 @@
 	}
 
 	// Delegate the function invocations to the vm.
-<<<<<<< HEAD
-	conf.invokeFunction = vm.invoke
-	conf.lookupFunction = vm.maybeLookupFunction
-=======
 	context.invokeFunction = vm.invoke
->>>>>>> 0747673c
+	context.lookupFunction = vm.maybeLookupFunction
 
 	// Link global variables and functions.
 	linkedGlobals := LinkGlobals(
@@ -729,11 +725,7 @@
 	// TODO: maybe add support for calling methods dynamically on e.g. native functions
 
 	qualifiedFuncName := commons.TypeQualifiedName(compositeType.QualifiedIdentifier, funcName)
-<<<<<<< HEAD
-	var functionValue = vm.mustLookupFunction(compositeType.Location, qualifiedFuncName)
-=======
-	functionValue := vm.lookupFunction(compositeType.Location, qualifiedFuncName)
->>>>>>> 0747673c
+	functionValue := vm.mustLookupFunction(compositeType.Location, qualifiedFuncName)
 
 	switch functionValue := functionValue.(type) {
 	case FunctionValue:
@@ -842,8 +834,13 @@
 	fieldNameIndex := ins.FieldName
 	fieldName := getStringConstant(vm, fieldNameIndex)
 
-<<<<<<< HEAD
-	fieldValue := memberAccessibleValue.GetMember(vm.config, EmptyLocationRange, fieldName)
+	fieldValue := memberAccessibleValue.GetMember(vm.context, EmptyLocationRange, fieldName)
+	if fieldValue == nil {
+		panic(MissingMemberValueError{
+			Parent: memberAccessibleValue,
+			Name:   fieldName,
+		})
+	}
 
 	//if fieldValue == nil {
 	//
@@ -857,15 +854,6 @@
 	//	vm.lookupFunction()
 	//}
 
-=======
-	fieldValue := memberAccessibleValue.GetMember(vm.context, EmptyLocationRange, fieldName)
->>>>>>> 0747673c
-	if fieldValue == nil {
-		panic(MissingMemberValueError{
-			Parent: memberAccessibleValue,
-			Name:   fieldName,
-		})
-	}
 
 	vm.push(fieldValue)
 }
@@ -1620,13 +1608,12 @@
 	return staticType
 }
 
-<<<<<<< HEAD
-func (vm *VM) mustLookupFunction(location common.Location, name string) FunctionValue {
+func (vm *VM) mustLookupFunction(location common.Location, name string) interpreter.FunctionValue {
 	funcValue, ok := vm.lookupFunction(location, name)
 	if !ok {
 		panic(errors.NewUnexpectedError("cannot link global: %s", name))
 	}
-	return funcValue.(FunctionValue)
+	return funcValue.(interpreter.FunctionValue)
 }
 
 func (vm *VM) maybeLookupFunction(location common.Location, name string) interpreter.FunctionValue {
@@ -1637,18 +1624,11 @@
 	return funcValue.(interpreter.FunctionValue)
 }
 
-func (vm *VM) lookupFunction(location common.Location, name string) (Value, bool) {
+func (vm *VM) lookupFunction(location common.Location, name string) (interpreter.FunctionValue, bool) {
 	// First check in current program.
 	value, ok := vm.globals[name]
 	if ok {
-		return value, true
-=======
-func (vm *VM) lookupFunction(location common.Location, name string) interpreter.FunctionValue {
-	// First check in current program.
-	value, ok := vm.globals[name]
-	if ok {
-		return value.(interpreter.FunctionValue)
->>>>>>> 0747673c
+		return value.(interpreter.FunctionValue), true
 	}
 
 	// If not found, check in already linked imported functions.
@@ -1669,15 +1649,11 @@
 	}
 
 	value, ok = linkedGlobals.indexedGlobals[name]
-<<<<<<< HEAD
-	return value, ok
-=======
 	if !ok {
-		panic(errors.NewUnexpectedError("cannot link global: %s", name))
-	}
-
-	return value.(interpreter.FunctionValue)
->>>>>>> 0747673c
+		return nil, false
+	}
+
+	return value.(interpreter.FunctionValue), true
 }
 
 func (vm *VM) StackSize() int {
