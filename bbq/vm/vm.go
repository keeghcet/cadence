/*
 * Cadence - The resource-oriented smart contract programming language
 *
 * Copyright Flow Foundation
 *
 * Licensed under the Apache License, Version 2.0 (the "License");
 * you may not use this file except in compliance with the License.
 * You may obtain a copy of the License at
 *
 *   http://www.apache.org/licenses/LICENSE-2.0
 *
 * Unless required by applicable law or agreed to in writing, software
 * distributed under the License is distributed on an "AS IS" BASIS,
 * WITHOUT WARRANTIES OR CONDITIONS OF ANY KIND, either express or implied.
 * See the License for the specific language governing permissions and
 * limitations under the License.
 */

package vm

import (
	"fmt"
	"strings"

	"github.com/onflow/atree"

	"github.com/onflow/cadence/bbq"
	"github.com/onflow/cadence/bbq/commons"
	"github.com/onflow/cadence/bbq/constant"
	"github.com/onflow/cadence/bbq/opcode"
	"github.com/onflow/cadence/common"
	"github.com/onflow/cadence/errors"
	"github.com/onflow/cadence/interpreter"
	"github.com/onflow/cadence/sema"
)

type Variable = interpreter.SimpleVariable

type VM struct {
	stack  []Value
	locals []Value

	callstack []callFrame
	callFrame *callFrame

	ipStack []uint16
	ip      uint16

	context            *Context
	globals            map[string]*Variable
	linkedGlobalsCache map[common.Location]LinkedGlobals
}

func NewVM(
	location common.Location,
	program *bbq.InstructionProgram,
	config *Config,
) *VM {
	// TODO: Remove initializing config. Following is for testing purpose only.
	if config == nil {
		config = &Config{}
	}

	context := NewContext(config)

	if context.storage == nil {
		context.storage = interpreter.NewInMemoryStorage(nil)
	}

	if context.BuiltinGlobalsProvider == nil {
		context.BuiltinGlobalsProvider = NativeFunctions
	}

	if context.referencedResourceKindedValues == nil {
		context.referencedResourceKindedValues = ReferencedResourceKindedValues{}
	}

	// linkedGlobalsCache is a local cache-alike that is being used to hold already linked imports.
	linkedGlobalsCache := map[common.Location]LinkedGlobals{
		BuiltInLocation: {
			// It is NOT safe to re-use native functions map here because,
			// once put into the cache, it will be updated by adding the
			// globals of the current program.
			indexedGlobals: context.BuiltinGlobalsProvider(),
		},
	}

	vm := &VM{
		linkedGlobalsCache: linkedGlobalsCache,
		context:            context,
	}

	// Delegate the function invocations to the vm.
	context.invokeFunction = func(function Value, arguments []Value) (Value, error) {
		// invokeExternally runs the VM, which is incorrect for native functions.
		if function, ok := function.(*NativeFunctionValue); ok {
			result := function.Function(vm.context, nil, arguments...)
			return result, nil
		}

		return vm.invokeExternally(function, arguments)
	}

	context.lookupFunction = vm.maybeLookupFunction

	// Link global variables and functions.
	linkedGlobals := LinkGlobals(
		location,
		program,
		context,
		linkedGlobalsCache,
	)

	vm.globals = linkedGlobals.indexedGlobals

	vm.initializeGlobalVariables(program)

	return vm
}

var EmptyLocationRange = interpreter.EmptyLocationRange

func (vm *VM) Context() *Context {
	return vm.context
}

func (vm *VM) push(value Value) {
	vm.stack = append(vm.stack, value)
}

func (vm *VM) pop() Value {
	lastIndex := len(vm.stack) - 1
	value := vm.stack[lastIndex]
	vm.stack[lastIndex] = nil
	vm.stack = vm.stack[:lastIndex]

	interpreter.CheckInvalidatedResourceOrResourceReference(value, EmptyLocationRange, vm.context)

	return value
}

// pop2 removes and returns the top two values from the stack:
// N-2, and N-1, where N is the number of elements on the stack.
// It is efficient than calling `pop` twice.
func (vm *VM) pop2() (Value, Value) {
	lastIndex := len(vm.stack) - 1
	value1, value2 := vm.stack[lastIndex-1], vm.stack[lastIndex]
	vm.stack[lastIndex-1], vm.stack[lastIndex] = nil, nil
	vm.stack = vm.stack[:lastIndex-1]

	interpreter.CheckInvalidatedResourceOrResourceReference(value1, EmptyLocationRange, vm.context)
	interpreter.CheckInvalidatedResourceOrResourceReference(value2, EmptyLocationRange, vm.context)

	return value1, value2
}

// pop3 removes and returns the top three values from the stack:
// N-3, N-2, and N-1, where N is the number of elements on the stack.
// It is efficient than calling `pop` thrice.
func (vm *VM) pop3() (Value, Value, Value) {
	lastIndex := len(vm.stack) - 1
	value1, value2, value3 := vm.stack[lastIndex-2], vm.stack[lastIndex-1], vm.stack[lastIndex]
	vm.stack[lastIndex-2], vm.stack[lastIndex-1], vm.stack[lastIndex] = nil, nil, nil
	vm.stack = vm.stack[:lastIndex-2]

	interpreter.CheckInvalidatedResourceOrResourceReference(value1, EmptyLocationRange, vm.context)
	interpreter.CheckInvalidatedResourceOrResourceReference(value2, EmptyLocationRange, vm.context)
	interpreter.CheckInvalidatedResourceOrResourceReference(value3, EmptyLocationRange, vm.context)

	return value1, value2, value3
}

func (vm *VM) peekN(count int) []Value {
	stackHeight := len(vm.stack)
	startIndex := stackHeight - count
	values := vm.stack[startIndex:]

	for _, value := range values {
		interpreter.CheckInvalidatedResourceOrResourceReference(value, EmptyLocationRange, vm.context)
	}

	return values
}

func (vm *VM) popN(count int) []Value {
	stackHeight := len(vm.stack)
	startIndex := stackHeight - count
	values := vm.stack[startIndex:]

	for _, value := range values {
		interpreter.CheckInvalidatedResourceOrResourceReference(value, EmptyLocationRange, vm.context)
	}

	vm.stack = vm.stack[:startIndex]

	return values
}

func (vm *VM) peek() Value {
	lastIndex := len(vm.stack) - 1
	value := vm.stack[lastIndex]
	interpreter.CheckInvalidatedResourceOrResourceReference(value, EmptyLocationRange, vm.context)
	return value
}

func (vm *VM) dropN(count int) {
	stackHeight := len(vm.stack)
	startIndex := stackHeight - count
	clear(vm.stack[startIndex:])
	vm.stack = vm.stack[:startIndex]
}

func (vm *VM) peekPop() (Value, Value) {
	lastIndex := len(vm.stack) - 1
	peekedValue := vm.stack[lastIndex-1]
	poppedValue := vm.pop()

	interpreter.CheckInvalidatedResourceOrResourceReference(peekedValue, EmptyLocationRange, vm.context)
	interpreter.CheckInvalidatedResourceOrResourceReference(poppedValue, EmptyLocationRange, vm.context)

	return peekedValue, poppedValue
}

func (vm *VM) replaceTop(value Value) {
	lastIndex := len(vm.stack) - 1
	vm.stack[lastIndex] = value
}

func fill(slice []Value, n int) []Value {
	for i := 0; i < n; i++ {
		slice = append(slice, nil)
	}
	return slice
}

func (vm *VM) pushCallFrame(functionValue CompiledFunctionValue, arguments []Value) {
	localsCount := functionValue.Function.LocalCount

	vm.locals = append(vm.locals, arguments...)
	vm.locals = fill(vm.locals, int(localsCount)-len(arguments))

	// Calculate the offset for local variable for the new callframe.
	// This is equal to: (local var offset + local var count) of previous callframe.
	var offset uint16
	if len(vm.callstack) > 0 {
		offset = vm.callFrame.localsOffset + vm.callFrame.localsCount

		// store/update the current ip, so it can be resumed.
		vm.ipStack[len(vm.ipStack)-1] = vm.ip
	}

	callFrame := callFrame{
		localsCount:  localsCount,
		localsOffset: offset,
		function:     functionValue,
	}

	vm.ipStack = append(vm.ipStack, 0)
	vm.ip = 0

	vm.callstack = append(vm.callstack, callFrame)
	vm.callFrame = &vm.callstack[len(vm.callstack)-1]
}

func (vm *VM) popCallFrame() {
	// Close all open upvalues before popping the locals.
	// The order of the closing does not matter
	for absoluteLocalsIndex, upvalue := range vm.callFrame.openUpvalues { //nolint:maprange
		upvalue.closed = vm.locals[absoluteLocalsIndex]
	}

	vm.locals = vm.locals[:vm.callFrame.localsOffset]

	newIpStackDepth := len(vm.ipStack) - 1
	vm.ipStack = vm.ipStack[:newIpStackDepth]

	newStackDepth := len(vm.callstack) - 1
	vm.callstack = vm.callstack[:newStackDepth]

	if newStackDepth == 0 {
		vm.ip = 0
	} else {
		vm.ip = vm.ipStack[newIpStackDepth-1]
		vm.callFrame = &vm.callstack[newStackDepth-1]
	}
}

func (vm *VM) InvokeExternally(name string, arguments ...Value) (v Value, err error) {
	functionVariable, ok := vm.globals[name]
	if !ok {
		return nil, UnknownFunctionError{
			name: name,
		}
	}

	defer func() {
		recovered := recover()
		if recovered == nil {
			return
		}

		// TODO:
		err, _ = recovered.(error)
	}()

	function := functionVariable.GetValue(vm.context)

	functionValue, ok := function.(FunctionValue)
	if !ok {
		return nil, interpreter.NotInvokableError{
			Value: function,
		}
	}

	return vm.validateAndInvokeExternally(functionValue, arguments)
}

func (vm *VM) InvokeMethodExternally(
	name string,
	receiver interpreter.MemberAccessibleValue,
	arguments ...Value,
) (
	v Value,
	err error,
) {
	functionVariable, ok := vm.globals[name]
	if !ok {
		return nil, UnknownFunctionError{
			name: name,
		}
	}

	defer func() {
		recovered := recover()
		if recovered == nil {
			return
		}

		// TODO:
		err, _ = recovered.(error)
	}()

	context := vm.context

	function := functionVariable.GetValue(context)

	functionValue, ok := function.(FunctionValue)
	if !ok {
		return nil, interpreter.NotInvokableError{
			Value: function,
		}
	}

	boundFunction := NewBoundFunctionPointerValue(context, receiver, functionValue)

	return vm.validateAndInvokeExternally(boundFunction, arguments)
}

func (vm *VM) validateAndInvokeExternally(functionValue FunctionValue, arguments []Value) (Value, error) {
	context := vm.context

	functionType := functionValue.FunctionType(context)

	preparedArguments, err := interpreter.PrepareExternalInvocationArguments(
		context,
		functionType,
		arguments,
	)
	if err != nil {
		return nil, err
	}

	if boundFunction, ok := functionValue.(*BoundFunctionPointerValue); ok {
		receiver := boundFunction.Receiver(vm.context)
		preparedArguments = append([]Value{receiver}, preparedArguments...)
	}

	return vm.invokeExternally(functionValue, preparedArguments)
}

func (vm *VM) invokeExternally(functionValue Value, arguments []Value) (Value, error) {
	invokeFunction(
		vm,
		functionValue,
		arguments,
		nil,
	)

	vm.run()

	if len(vm.stack) == 0 {
		return nil, nil
	}

	return vm.pop(), nil
}

func (vm *VM) InitializeContract(contractName string, arguments ...Value) (*interpreter.CompositeValue, error) {
	contractInitializer := commons.QualifiedName(contractName, commons.InitFunctionName)
	value, err := vm.InvokeExternally(contractInitializer, arguments...)
	if err != nil {
		return nil, err
	}

	contractValue, ok := value.(*interpreter.CompositeValue)
	if !ok {
		return nil, errors.NewUnexpectedError("invalid contract value")
	}

	return contractValue, nil
}

func (vm *VM) InvokeTransaction(arguments []Value, signers ...Value) (err error) {
	defer func() {
		recovered := recover()
		if recovered == nil {
			return
		}

		// TODO:
		err, _ = recovered.(error)
	}()

	// Create transaction value
	transaction, err := vm.InvokeTransactionWrapper()
	if err != nil {
		return err
	}

	err = vm.InvokeTransactionInit(arguments)
	if err != nil {
		return err
	}

	// Invoke 'prepare', if exists.
	err = vm.InvokeTransactionPrepare(transaction, signers)
	if err != nil {
		return err
	}

	// TODO: Invoke pre/post conditions

	// Invoke 'execute', if exists.
	err = vm.InvokeTransactionExecute(transaction)
	if err != nil {
		return err
	}

	return nil
}

func (vm *VM) InvokeTransactionWrapper() (*interpreter.CompositeValue, error) {
	wrapperResult, err := vm.InvokeExternally(commons.TransactionWrapperCompositeName)
	if err != nil {
		return nil, err
	}

	transaction := wrapperResult.(*interpreter.CompositeValue)

	return transaction, nil
}

func (vm *VM) InvokeTransactionInit(transactionArgs []Value) error {
	context := vm.context
	globals := vm.globals

	initializerVariable, ok := globals[commons.ProgramInitFunctionName]
	if !ok {
		if len(transactionArgs) > 0 {
			return interpreter.ArgumentCountError{
				ParameterCount: 0,
				ArgumentCount:  len(transactionArgs),
			}
		}

		return nil
	}

	initializer := initializerVariable.GetValue(context).(FunctionValue)

	_, err := vm.validateAndInvokeExternally(initializer, transactionArgs)
	if err != nil {
		return err
	}

	return nil
}

func (vm *VM) InvokeTransactionPrepare(transaction *interpreter.CompositeValue, signers []Value) error {
	context := vm.context

	prepareVariable, ok := vm.globals[commons.TransactionPrepareFunctionName]
	if !ok {
		if len(signers) > 0 {
			return interpreter.ArgumentCountError{
				ParameterCount: 0,
				ArgumentCount:  len(signers),
			}
		}

		return nil
	}

	prepareValue := prepareVariable.GetValue(context)
	prepareFunction := prepareValue.(FunctionValue)
	boundPrepareFunction := NewBoundFunctionPointerValue(
		context,
		transaction,
		prepareFunction,
	)

	_, err := vm.validateAndInvokeExternally(boundPrepareFunction, signers)
	if err != nil {
		return err
	}

	return nil
}

func (vm *VM) InvokeTransactionExecute(transaction *interpreter.CompositeValue) error {
	context := vm.context

	executeVariable, ok := vm.globals[commons.TransactionExecuteFunctionName]
	if !ok {
		return nil
	}

	executeValue := executeVariable.GetValue(context)
	executeFunction := executeValue.(FunctionValue)
	boundExecuteFunction := NewBoundFunctionPointerValue(
		context,
		transaction,
		executeFunction,
	)

	_, err := vm.validateAndInvokeExternally(boundExecuteFunction, nil)
	if err != nil {
		return err
	}

	return nil
}

func opReturnValue(vm *VM) {
	value := vm.pop()
	vm.popCallFrame()
	vm.push(value)
}

func opReturn(vm *VM) {
	vm.popCallFrame()
	vm.push(interpreter.Void)
}

func opJump(vm *VM, ins opcode.InstructionJump) {
	vm.ip = ins.Target
}

func opJumpIfFalse(vm *VM, ins opcode.InstructionJumpIfFalse) {
	value := vm.pop().(interpreter.BoolValue)
	if !value {
		vm.ip = ins.Target
	}
}

func opJumpIfTrue(vm *VM, ins opcode.InstructionJumpIfTrue) {
	value := vm.pop().(interpreter.BoolValue)
	if value {
		vm.ip = ins.Target
	}
}

func opJumpIfNil(vm *VM, ins opcode.InstructionJumpIfNil) {
	_, ok := vm.pop().(interpreter.NilValue)
	if ok {
		vm.ip = ins.Target
	}
}

func opAdd(vm *VM) {
	left, right := vm.peekPop()
	leftNumber := left.(interpreter.NumberValue)
	rightNumber := right.(interpreter.NumberValue)
	result := leftNumber.Plus(
		vm.context,
		rightNumber,
		EmptyLocationRange,
	)
	vm.replaceTop(result)
}

func opSubtract(vm *VM) {
	left, right := vm.peekPop()
	leftNumber := left.(interpreter.NumberValue)
	rightNumber := right.(interpreter.NumberValue)
	result := leftNumber.Minus(
		vm.context,
		rightNumber,
		EmptyLocationRange,
	)
	vm.replaceTop(result)
}

func opMultiply(vm *VM) {
	left, right := vm.peekPop()
	leftNumber := left.(interpreter.NumberValue)
	rightNumber := right.(interpreter.NumberValue)
	result := leftNumber.Mul(
		vm.context,
		rightNumber,
		EmptyLocationRange,
	)
	vm.replaceTop(result)
}

func opDivide(vm *VM) {
	left, right := vm.peekPop()
	leftNumber := left.(interpreter.NumberValue)
	rightNumber := right.(interpreter.NumberValue)
	result := leftNumber.Div(
		vm.context,
		rightNumber,
		EmptyLocationRange,
	)
	vm.replaceTop(result)
}

func opMod(vm *VM) {
	left, right := vm.peekPop()
	leftNumber := left.(interpreter.NumberValue)
	rightNumber := right.(interpreter.NumberValue)
	result := leftNumber.Mod(
		vm.context,
		rightNumber,
		EmptyLocationRange,
	)
	vm.replaceTop(result)
}

func opNegate(vm *VM) {
	value := vm.pop().(interpreter.NumberValue)
	result := value.Negate(
		vm.context,
		EmptyLocationRange,
	)
	vm.push(result)
}

func opBitwiseOr(vm *VM) {
	left, right := vm.peekPop()
	leftNumber := left.(interpreter.IntegerValue)
	rightNumber := right.(interpreter.IntegerValue)
	result := leftNumber.BitwiseOr(
		vm.context,
		rightNumber,
		EmptyLocationRange,
	)
	vm.replaceTop(result)
}

func opBitwiseXor(vm *VM) {
	left, right := vm.peekPop()
	leftNumber := left.(interpreter.IntegerValue)
	rightNumber := right.(interpreter.IntegerValue)
	result := leftNumber.BitwiseXor(
		vm.context,
		rightNumber,
		EmptyLocationRange,
	)
	vm.replaceTop(result)
}

func opBitwiseAnd(vm *VM) {
	left, right := vm.peekPop()
	leftNumber := left.(interpreter.IntegerValue)
	rightNumber := right.(interpreter.IntegerValue)
	result := leftNumber.BitwiseAnd(
		vm.context,
		rightNumber,
		EmptyLocationRange,
	)
	vm.replaceTop(result)
}

func opBitwiseLeftShift(vm *VM) {
	left, right := vm.peekPop()
	leftNumber := left.(interpreter.IntegerValue)
	rightNumber := right.(interpreter.IntegerValue)
	result := leftNumber.BitwiseLeftShift(
		vm.context,
		rightNumber,
		EmptyLocationRange,
	)
	vm.replaceTop(result)
}

func opBitwiseRightShift(vm *VM) {
	left, right := vm.peekPop()
	leftNumber := left.(interpreter.IntegerValue)
	rightNumber := right.(interpreter.IntegerValue)
	result := leftNumber.BitwiseRightShift(
		vm.context,
		rightNumber,
		EmptyLocationRange,
	)
	vm.replaceTop(result)
}

func opLess(vm *VM) {
	left, right := vm.peekPop()
	leftNumber := left.(interpreter.ComparableValue)
	rightNumber := right.(interpreter.ComparableValue)
	result := leftNumber.Less(
		vm.context,
		rightNumber,
		EmptyLocationRange,
	)
	vm.replaceTop(result)
}

func opLessOrEqual(vm *VM) {
	left, right := vm.peekPop()
	leftNumber := left.(interpreter.ComparableValue)
	rightNumber := right.(interpreter.ComparableValue)
	result := leftNumber.LessEqual(
		vm.context,
		rightNumber,
		EmptyLocationRange,
	)
	vm.replaceTop(result)
}

func opGreater(vm *VM) {
	left, right := vm.peekPop()
	leftNumber := left.(interpreter.ComparableValue)
	rightNumber := right.(interpreter.ComparableValue)
	result := leftNumber.Greater(
		vm.context,
		rightNumber,
		EmptyLocationRange,
	)
	vm.replaceTop(result)
}

func opGreaterOrEqual(vm *VM) {
	left, right := vm.peekPop()
	leftNumber := left.(interpreter.ComparableValue)
	rightNumber := right.(interpreter.ComparableValue)
	result := leftNumber.GreaterEqual(
		vm.context,
		rightNumber,
		EmptyLocationRange,
	)
	vm.replaceTop(result)
}

func opTrue(vm *VM) {
	vm.push(interpreter.TrueValue)
}

func opFalse(vm *VM) {
	vm.push(interpreter.FalseValue)
}

func opGetConstant(vm *VM, ins opcode.InstructionGetConstant) {
	constantIndex := ins.Constant
	constant := vm.callFrame.function.Executable.Constants[constantIndex]
	if constant == nil {
		constant = vm.initializeConstant(constantIndex)
	}
	vm.push(constant)
}

func opGetLocal(vm *VM, ins opcode.InstructionGetLocal) {
	localIndex := ins.Local
	absoluteIndex := vm.callFrame.localsOffset + localIndex
	local := vm.locals[absoluteIndex]
	vm.push(local)
}

func opSetLocal(vm *VM, ins opcode.InstructionSetLocal) {
	localIndex := ins.Local
	absoluteIndex := vm.callFrame.localsOffset + localIndex

	existingValue := vm.locals[absoluteIndex]
	if existingValue != nil {
		interpreter.CheckResourceLoss(vm.context, existingValue, EmptyLocationRange)
	}

	vm.locals[absoluteIndex] = vm.pop()
}

func opGetUpvalue(vm *VM, ins opcode.InstructionGetUpvalue) {
	upvalueIndex := ins.Upvalue
	upvalue := vm.callFrame.function.Upvalues[upvalueIndex]
	value := upvalue.closed
	if value == nil {
		value = vm.locals[upvalue.absoluteLocalsIndex]
	}
	vm.push(value)
}

func opSetUpvalue(vm *VM, ins opcode.InstructionSetUpvalue) {
	upvalueIndex := ins.Upvalue
	upvalue := vm.callFrame.function.Upvalues[upvalueIndex]
	value := vm.pop()
	if upvalue.closed == nil {
		vm.locals[upvalue.absoluteLocalsIndex] = value
	} else {
		upvalue.closed = value
	}
}

func opGetGlobal(vm *VM, ins opcode.InstructionGetGlobal) {
	globalIndex := ins.Global
	globals := vm.callFrame.function.Executable.Globals
	variable := globals[globalIndex]
	vm.push(variable.GetValue(vm.context))
}

func opSetGlobal(vm *VM, ins opcode.InstructionSetGlobal) {
	globalIndex := ins.Global
	globals := vm.callFrame.function.Executable.Globals
	value := vm.pop()
	global := globals[globalIndex]
	global.SetValue(vm.context, EmptyLocationRange, value)
}

func opSetIndex(vm *VM) {
	container, index, value := vm.pop3()
	containerValue := container.(interpreter.ValueIndexableValue)
	containerValue.SetKey(
		vm.context,
		EmptyLocationRange,
		index,
		value,
	)
}

func opGetIndex(vm *VM) {
	container, index := vm.pop2()
	containerValue := container.(interpreter.ValueIndexableValue)
	element := containerValue.GetKey(
		vm.context,
		EmptyLocationRange,
		index,
	)
	vm.push(element)
}

func opRemoveIndex(vm *VM) {
	container, index := vm.pop2()
	containerValue := container.(interpreter.ValueIndexableValue)
	element := containerValue.RemoveKey(
		vm.context,
		EmptyLocationRange,
		index,
	)
	vm.push(element)
}

func opInvoke(vm *VM, ins opcode.InstructionInvoke) {
	typeArguments := loadTypeArguments(vm, ins.TypeArgs)

	// Load arguments
	arguments := vm.popN(int(ins.ArgCount))

	// Load the invoked value
	functionValue := vm.pop()

	// If the function is a pointer to an object-method, then the receiver is implicitly captured.
	if boundFunction, isBoundFUnction := functionValue.(*BoundFunctionPointerValue); isBoundFUnction {
		functionValue = boundFunction.Method
		receiver := boundFunction.Receiver(vm.context)
		arguments = append([]Value{receiver}, arguments...)
	}

	invokeFunction(
		vm,
		functionValue,
		arguments,
		typeArguments,
	)
}

func opInvokeMethodStatic(vm *VM, ins opcode.InstructionInvokeMethodStatic) {
	// Load type arguments
	typeArguments := loadTypeArguments(vm, ins.TypeArgs)

	// Load arguments
	arguments := vm.popN(int(ins.ArgCount))
	receiver := arguments[receiverIndex]
	arguments[receiverIndex] = maybeDereference(vm.context, receiver)

	// Load the invoked value
	functionValue := vm.pop()

	invokeFunction(
		vm,
		functionValue,
		arguments,
		typeArguments,
	)
}

func opInvokeMethodDynamic(vm *VM, ins opcode.InstructionInvokeMethodDynamic) {
	// TODO: This method is now equivalent to: `GetField` + `Invoke` instructions.
	// See if it can be replaced. That will reduce the complexity of `invokeFunction` method below.

	// Load type arguments
	typeArguments := loadTypeArguments(vm, ins.TypeArgs)

	// Load arguments
	arguments := vm.popN(int(ins.ArgCount))
	receiver := arguments[receiverIndex]
	arguments[receiverIndex] = maybeDereference(vm.context, receiver)

	// Get function
	nameIndex := ins.Name
	funcName := getStringConstant(vm, nameIndex)

	// Load the invoked value
	memberAccessibleValue := receiver.(interpreter.MemberAccessibleValue)
	functionValue := memberAccessibleValue.GetMember(
		vm.context,
		EmptyLocationRange,
		funcName,
	)

	invokeFunction(
		vm,
		functionValue,
		arguments,
		typeArguments,
	)
}

func invokeFunction(
	vm *VM,
	functionValue Value,
	arguments []Value,
	typeArguments []bbq.StaticType,
) {
	context := vm.context
	common.UseComputation(context, common.FunctionInvocationComputationUsage)

	// Handle all function types in a single place, so this can be re-used everywhere.

	if boundFunction, ok := functionValue.(*BoundFunctionPointerValue); ok {
		functionValue = boundFunction.Method
	}

	switch functionValue := functionValue.(type) {
	case CompiledFunctionValue:
		vm.pushCallFrame(functionValue, arguments)

	case *NativeFunctionValue:
		result := functionValue.Function(context, typeArguments, arguments...)
		vm.push(result)

	default:
		panic(errors.NewUnreachableError())
	}

	// We do not need to drop the receiver explicitly,
	// as the `explicitArgumentsCount` already includes it.
}

func loadTypeArguments(vm *VM, typeArgs []uint16) []bbq.StaticType {
	var typeArguments []bbq.StaticType
	if len(typeArgs) > 0 {
		typeArguments = make([]bbq.StaticType, 0, len(typeArgs))
		for _, typeIndex := range typeArgs {
			typeArg := vm.loadType(typeIndex)
			typeArguments = append(typeArguments, typeArg)
		}
	}
	return typeArguments
}

func maybeDereference(context interpreter.ValueStaticTypeContext, value Value) Value {
	switch typedValue := value.(type) {
	case *interpreter.EphemeralReferenceValue:
		return typedValue.Value
	case *interpreter.StorageReferenceValue:
		referencedValue := typedValue.ReferencedValue(
			context,
			EmptyLocationRange,
			true,
		)
		return *referencedValue
	default:
		return value
	}
}

func opDrop(vm *VM) {
	_ = vm.pop()
}

func opDup(vm *VM) {
	top := vm.peek()
	vm.push(top)
}

func opNew(vm *VM, ins opcode.InstructionNew) {
	compositeKind := ins.Kind

	// decode location
	typeIndex := ins.Type
	staticType := vm.loadType(typeIndex)

	// TODO: Support inclusive-range type
	compositeStaticType := staticType.(*interpreter.CompositeStaticType)

	config := vm.context

	compositeFields := newCompositeValueFields(config, compositeKind)

	value := interpreter.NewCompositeValue(
		config,
		EmptyLocationRange,
		compositeStaticType.Location,
		compositeStaticType.QualifiedIdentifier,
		compositeKind,
		compositeFields,
		// Newly created values are always on stack.
		// Need to 'Transfer' if needed to be stored in an account.
		common.ZeroAddress,
	)
	vm.push(value)
}

func opSetField(vm *VM, ins opcode.InstructionSetField) {
	target, fieldValue := vm.pop2()

	// VM assumes the field name is always a string.
	fieldNameIndex := ins.FieldName
	fieldName := getStringConstant(vm, fieldNameIndex)

	target.(interpreter.MemberAccessibleValue).
		SetMember(vm.context, EmptyLocationRange, fieldName, fieldValue)
}

func opGetField(vm *VM, ins opcode.InstructionGetField) {
	memberAccessibleValue := vm.pop().(interpreter.MemberAccessibleValue)

	// VM assumes the field name is always a string.
	fieldNameIndex := ins.FieldName
	fieldName := getStringConstant(vm, fieldNameIndex)

	fieldValue := memberAccessibleValue.GetMember(vm.context, EmptyLocationRange, fieldName)
	if fieldValue == nil {
		panic(&interpreter.UseBeforeInitializationError{
			Name: fieldName,
		})
	}

	vm.push(fieldValue)
}

func opRemoveField(vm *VM, ins opcode.InstructionRemoveField) {
	memberAccessibleValue := vm.pop().(interpreter.MemberAccessibleValue)

	// VM assumes the field name is always a string.
	fieldNameIndex := ins.FieldName
	fieldName := getStringConstant(vm, fieldNameIndex)

	fieldValue := memberAccessibleValue.RemoveMember(vm.context, EmptyLocationRange, fieldName)
	if fieldValue == nil {
		panic(&interpreter.UseBeforeInitializationError{
			Name: fieldName,
		})
	}

	vm.push(fieldValue)
}

func getStringConstant(vm *VM, index uint16) string {
	constant := vm.callFrame.function.Executable.Program.Constants[index]
	return string(constant.Data)
}

<<<<<<< HEAD
func opTransfer(vm *VM, ins opcode.InstructionTransfer) {
=======
func opTransferAndConvert(vm *VM, ins opcode.InstructionTransferAndConvert) {
	common.UseComputation(vm.context, common.InstructionTransferAndConvertComputationUsage)

>>>>>>> 499dad1b
	typeIndex := ins.Type
	targetType := vm.loadType(typeIndex)

	context := vm.context

	value := vm.peek()
	valueType := value.StaticType(context)

	transferredValue := interpreter.TransferAndConvert(
		context,
		value,
		interpreter.MustConvertStaticToSemaType(valueType, context),
		interpreter.MustConvertStaticToSemaType(targetType, context),
		EmptyLocationRange,
	)

	vm.replaceTop(transferredValue)
}

func opTransfer(vm *VM) {
	common.UseComputation(vm.context, common.InstructionTransferComputationUsage)

	context := vm.context

	value := vm.peek()

	transferredValue := value.Transfer(
		context,
		EmptyLocationRange,
		atree.Address{},
		false,
		nil,
		nil,
		true, // argument is standalone.
	)

	vm.replaceTop(transferredValue)
}

func opDestroy(vm *VM) {
	value := vm.pop().(interpreter.ResourceKindedValue)
	value.Destroy(vm.context, EmptyLocationRange)
}

func opNewPath(vm *VM, ins opcode.InstructionNewPath) {
	identifierIndex := ins.Identifier
	identifier := getStringConstant(vm, identifierIndex)
	value := interpreter.NewPathValue(
		vm.context.MemoryGauge,
		ins.Domain,
		identifier,
	)
	vm.push(value)
}

func opSimpleCast(vm *VM, ins opcode.InstructionSimpleCast) {
	value := vm.pop()

	typeIndex := ins.Type
	targetType := vm.loadType(typeIndex)
	valueType := value.StaticType(vm.context)

	// The cast may upcast to an optional type, e.g. `1 as Int?`, so box
	result := ConvertAndBox(vm.context, value, valueType, targetType)

	vm.push(result)
}

func opFailableCast(vm *VM, ins opcode.InstructionFailableCast) {
	value := vm.pop()

	typeIndex := ins.Type
	targetType := vm.loadType(typeIndex)

	value, valueType := castValueAndValueType(vm.context, targetType, value)

	isSubType := vm.context.IsSubType(valueType, targetType)

	var result Value
	if isSubType {
		// The failable cast may upcast to an optional type, e.g. `1 as? Int?`, so box
		result = ConvertAndBox(vm.context, value, valueType, targetType)

		// TODO:
		// Failable casting is a resource invalidation
		//interpreter.invalidateResource(value)

		result = interpreter.NewSomeValueNonCopying(
			vm.context.MemoryGauge,
			result,
		)
	} else {
		result = interpreter.Nil
	}

	vm.push(result)
}

func opForceCast(vm *VM, ins opcode.InstructionForceCast) {
	value := vm.pop()

	typeIndex := ins.Type
	targetType := vm.loadType(typeIndex)

	value, valueType := castValueAndValueType(vm.context, targetType, value)

	isSubType := vm.context.IsSubType(valueType, targetType)

	var result Value
	if !isSubType {
		targetSemaType := interpreter.MustConvertStaticToSemaType(targetType, vm.context)
		valueSemaType := interpreter.MustConvertStaticToSemaType(valueType, vm.context)

		panic(&interpreter.ForceCastTypeMismatchError{
			ExpectedType:  targetSemaType,
			ActualType:    valueSemaType,
			LocationRange: vm.LocationRange(),
		})
	}

	// The force cast may upcast to an optional type, e.g. `1 as! Int?`, so box
	result = ConvertAndBox(vm.context, value, valueType, targetType)
	vm.push(result)
}

func castValueAndValueType(context *Context, targetType bbq.StaticType, value Value) (Value, bbq.StaticType) {
	// if the value itself has a mapped entitlement type in its authorization
	// (e.g. if it is a reference to `self` or `base`  in an attachment function with mapped access)
	// substitution must also be performed on its entitlements
	//
	// we do this here (as opposed to in `IsSubTypeOfSemaType`) because casting is the only way that
	// an entitlement can "traverse the boundary", so to speak, between runtime and static types, and
	// thus this is the only place where it becomes necessary to "instantiate" the result of a map to its
	// concrete outputs. In other places (e.g. interface conformance checks) we want to leave maps generic,
	// so we don't substitute them.

	// TODO: Substitute entitlements
	//valueSemaType := interpreter.SubstituteMappedEntitlements(interpreter.MustSemaTypeOfValue(value))
	//valueType = ConvertSemaToStaticType(interpreter, valueSemaType)

	// If the target is `AnyStruct` or `AnyResource` we want to preserve optionals
	unboxedExpectedType := UnwrapOptionalType(targetType)
	if !(unboxedExpectedType == interpreter.PrimitiveStaticTypeAnyStruct ||
		unboxedExpectedType == interpreter.PrimitiveStaticTypeAnyResource) {
		// otherwise dynamic cast now always unboxes optionals
		value = interpreter.Unbox(value)
	}

	valueType := value.StaticType(context)

	return value, valueType
}

func opNil(vm *VM) {
	vm.push(interpreter.Nil)
}

func opEqual(vm *VM) {
	left, right := vm.peekPop()
	result := interpreter.TestValueEqual(
		vm.context,
		EmptyLocationRange,
		left,
		right,
	)
	vm.replaceTop(result)
}

func opNotEqual(vm *VM) {
	left, right := vm.peekPop()
	result := !interpreter.TestValueEqual(
		vm.context,
		EmptyLocationRange,
		left,
		right,
	)
	vm.replaceTop(result)
}

func opNot(vm *VM) {
	value := vm.peek().(interpreter.BoolValue)
	vm.replaceTop(!value)
}

func opUnwrap(vm *VM) {
	value := vm.peek()
	switch value := value.(type) {
	case *interpreter.SomeValue:
		vm.replaceTop(value.InnerValue())
	case interpreter.NilValue:
		panic(&interpreter.ForceNilError{})
	default:
		// Non-optional. Leave as is.
	}
}

func opNewArray(vm *VM, ins opcode.InstructionNewArray) {
	typeIndex := ins.Type
	typ := vm.loadType(typeIndex).(interpreter.ArrayStaticType)

	elements := vm.peekN(int(ins.Size))
	array := interpreter.NewArrayValue(
		vm.context,
		EmptyLocationRange,
		typ,

		// Newly created values are always on stack.
		// Need to 'Transfer' if needed to be stored in an account.
		common.ZeroAddress,

		elements...,
	)

	vm.dropN(len(elements))

	vm.push(array)
}

func opNewDictionary(vm *VM, ins opcode.InstructionNewDictionary) {
	typeIndex := ins.Type
	typ := vm.loadType(typeIndex).(*interpreter.DictionaryStaticType)

	entries := vm.peekN(int(ins.Size * 2))
	dictionary := interpreter.NewDictionaryValue(
		vm.context,
		EmptyLocationRange,
		typ,
		entries...,
	)
	vm.dropN(len(entries))

	vm.push(dictionary)
}

func opNewRef(vm *VM, ins opcode.InstructionNewRef) {
	typeIndex := ins.Type
	borrowedType := vm.loadType(typeIndex)
	value := vm.pop()

	semaBorrowedType := interpreter.MustConvertStaticToSemaType(borrowedType, vm.context)

	ref := interpreter.CreateReferenceValue(
		vm.context,
		semaBorrowedType,
		value,
		EmptyLocationRange,
		ins.IsImplicit,
	)

	vm.push(ref)
}

func opIterator(vm *VM) {
	value := vm.pop()
	iterable := value.(interpreter.IterableValue)
	iterator := iterable.Iterator(vm.context, EmptyLocationRange)
	vm.push(NewIteratorWrapperValue(iterator))
}

func opIteratorHasNext(vm *VM) {
	value := vm.pop()
	iterator := value.(*IteratorWrapperValue)
	result := interpreter.BoolValue(iterator.HasNext())
	vm.push(result)
}

func opIteratorNext(vm *VM) {
	value := vm.pop()
	iterator := value.(*IteratorWrapperValue)
	element := iterator.Next(vm.context, EmptyLocationRange)
	vm.push(element)
}

func opDeref(vm *VM) {
	value := vm.pop()
	dereferenced := interpreter.DereferenceValue(vm.context, EmptyLocationRange, value)
	vm.push(dereferenced)
}

func (vm *VM) run() {

	defer func() {
		if r := recover(); r != nil {
			if locatedError, ok := r.(interpreter.HasLocationRange); ok {
				locatedError.SetLocationRange(vm.LocationRange())
			}

			if vm.context.debugEnabled {
				switch r.(type) {
				case errors.UserError, errors.ExternalError:
					// do nothing
				default:
					printInstructionError(
						vm.callFrame.function.Function,
						int(vm.ip),
						r,
					)
				}
			}

			panic(r)
		}
	}()

	entryPointCallStackSize := len(vm.callstack)

	for {

		callFrame := vm.callFrame

		code := callFrame.function.Function.Code

		// VM can re-enter to the instruction-execution multiple times.
		// e.g: Passing a compiled-function-pointer to a native function,
		// and invoking it inside the native-function: VM will start executing
		// this function similar to executing a method externally,
		// but while still being in the middle of executing a different method.
		// Thus, when returning, it should return to the place where the function call was initiated from.
		// i.e: native code in this case.
		// Therefore, return all the way (and do not continue to unwind and execute the parent call-stack)
		// if it reached the current entry-point, when unwinding the stack.
		if len(vm.callstack) < entryPointCallStackSize ||
			int(vm.ip) >= len(code) {

			return
		}

		ins := code[vm.ip]
		vm.ip++

		switch ins := ins.(type) {
		case opcode.InstructionReturnValue:
			opReturnValue(vm)
		case opcode.InstructionReturn:
			opReturn(vm)
		case opcode.InstructionJump:
			opJump(vm, ins)
		case opcode.InstructionJumpIfFalse:
			opJumpIfFalse(vm, ins)
		case opcode.InstructionJumpIfTrue:
			opJumpIfTrue(vm, ins)
		case opcode.InstructionJumpIfNil:
			opJumpIfNil(vm, ins)
		case opcode.InstructionAdd:
			opAdd(vm)
		case opcode.InstructionSubtract:
			opSubtract(vm)
		case opcode.InstructionMultiply:
			opMultiply(vm)
		case opcode.InstructionDivide:
			opDivide(vm)
		case opcode.InstructionMod:
			opMod(vm)
		case opcode.InstructionNegate:
			opNegate(vm)
		case opcode.InstructionBitwiseOr:
			opBitwiseOr(vm)
		case opcode.InstructionBitwiseXor:
			opBitwiseXor(vm)
		case opcode.InstructionBitwiseAnd:
			opBitwiseAnd(vm)
		case opcode.InstructionBitwiseLeftShift:
			opBitwiseLeftShift(vm)
		case opcode.InstructionBitwiseRightShift:
			opBitwiseRightShift(vm)
		case opcode.InstructionLess:
			opLess(vm)
		case opcode.InstructionLessOrEqual:
			opLessOrEqual(vm)
		case opcode.InstructionGreater:
			opGreater(vm)
		case opcode.InstructionGreaterOrEqual:
			opGreaterOrEqual(vm)
		case opcode.InstructionTrue:
			opTrue(vm)
		case opcode.InstructionFalse:
			opFalse(vm)
		case opcode.InstructionGetConstant:
			opGetConstant(vm, ins)
		case opcode.InstructionGetLocal:
			opGetLocal(vm, ins)
		case opcode.InstructionSetLocal:
			opSetLocal(vm, ins)
		case opcode.InstructionGetUpvalue:
			opGetUpvalue(vm, ins)
		case opcode.InstructionSetUpvalue:
			opSetUpvalue(vm, ins)
		case opcode.InstructionGetGlobal:
			opGetGlobal(vm, ins)
		case opcode.InstructionSetGlobal:
			opSetGlobal(vm, ins)
		case opcode.InstructionSetIndex:
			opSetIndex(vm)
		case opcode.InstructionGetIndex:
			opGetIndex(vm)
		case opcode.InstructionRemoveIndex:
			opRemoveIndex(vm)
		case opcode.InstructionInvoke:
			opInvoke(vm, ins)
		case opcode.InstructionInvokeMethodStatic:
			opInvokeMethodStatic(vm, ins)
		case opcode.InstructionInvokeMethodDynamic:
			opInvokeMethodDynamic(vm, ins)
		case opcode.InstructionDrop:
			opDrop(vm)
		case opcode.InstructionDup:
			opDup(vm)
		case opcode.InstructionNew:
			opNew(vm, ins)
		case opcode.InstructionNewArray:
			opNewArray(vm, ins)
		case opcode.InstructionNewDictionary:
			opNewDictionary(vm, ins)
		case opcode.InstructionNewRef:
			opNewRef(vm, ins)
		case opcode.InstructionSetField:
			opSetField(vm, ins)
		case opcode.InstructionGetField:
			opGetField(vm, ins)
		case opcode.InstructionRemoveField:
			opRemoveField(vm, ins)
		case opcode.InstructionTransferAndConvert:
			opTransferAndConvert(vm, ins)
		case opcode.InstructionTransfer:
			opTransfer(vm)
		case opcode.InstructionDestroy:
			opDestroy(vm)
		case opcode.InstructionNewPath:
			opNewPath(vm, ins)
		case opcode.InstructionSimpleCast:
			opSimpleCast(vm, ins)
		case opcode.InstructionFailableCast:
			opFailableCast(vm, ins)
		case opcode.InstructionForceCast:
			opForceCast(vm, ins)
		case opcode.InstructionNil:
			opNil(vm)
		case opcode.InstructionEqual:
			opEqual(vm)
		case opcode.InstructionNotEqual:
			opNotEqual(vm)
		case opcode.InstructionNot:
			opNot(vm)
		case opcode.InstructionUnwrap:
			opUnwrap(vm)
		case opcode.InstructionEmitEvent:
			opEmitEvent(vm, ins)
		case opcode.InstructionIterator:
			opIterator(vm)
		case opcode.InstructionIteratorHasNext:
			opIteratorHasNext(vm)
		case opcode.InstructionIteratorNext:
			opIteratorNext(vm)
		case opcode.InstructionDeref:
			opDeref(vm)
		case opcode.InstructionNewClosure:
			opNewClosure(vm, ins)
		case opcode.InstructionLoop:
			opLoop(vm)
		case opcode.InstructionStatement:
			opStatement(vm)
		default:
			panic(errors.NewUnexpectedError("cannot execute instruction of type %T", ins))
		}
	}
}

func opEmitEvent(vm *VM, ins opcode.InstructionEmitEvent) {
	context := vm.context

	typeIndex := ins.Type
	eventStaticType := vm.loadType(typeIndex).(*interpreter.CompositeStaticType)
	eventSemaType := interpreter.MustConvertStaticToSemaType(eventStaticType, context).(*sema.CompositeType)

	eventFields := vm.popN(int(ins.ArgCount))

	// Make a copy, since the slice can get mutated, since the stack is reused.
	fields := make([]interpreter.Value, len(eventFields))
	copy(fields, eventFields)

	context.EmitEvent(
		context,
		EmptyLocationRange,
		eventSemaType,
		fields,
	)
}

func opNewClosure(vm *VM, ins opcode.InstructionNewClosure) {
	executable := vm.callFrame.function.Executable
	functionIndex := ins.Function
	function := &executable.Program.Functions[functionIndex]

	var upvalues []*Upvalue
	upvalueCount := len(ins.Upvalues)
	if upvalueCount > 0 {
		upvalues = make([]*Upvalue, upvalueCount)
	}

	for upvalueIndex, upvalueDescriptor := range ins.Upvalues {
		targetIndex := upvalueDescriptor.TargetIndex
		var upvalue *Upvalue
		if upvalueDescriptor.IsLocal {
			absoluteLocalsIndex := int(vm.callFrame.localsOffset) + int(targetIndex)
			upvalue = vm.captureUpvalue(absoluteLocalsIndex)
		} else {
			upvalue = vm.callFrame.function.Upvalues[targetIndex]
		}
		upvalues[upvalueIndex] = upvalue
	}

	funcStaticType := getTypeFromExecutable[interpreter.FunctionStaticType](executable, function.TypeIndex)

	vm.push(CompiledFunctionValue{
		Function:   function,
		Executable: executable,
		Upvalues:   upvalues,
		Type:       funcStaticType,
	})
}

func (vm *VM) captureUpvalue(absoluteLocalsIndex int) *Upvalue {
	// Check if the upvalue already exists and reuse it
	if upvalue, ok := vm.callFrame.openUpvalues[absoluteLocalsIndex]; ok {
		return upvalue
	}

	// Create a new upvalue and record it as open
	upvalue := &Upvalue{
		absoluteLocalsIndex: absoluteLocalsIndex,
	}
	if vm.callFrame.openUpvalues == nil {
		vm.callFrame.openUpvalues = make(map[int]*Upvalue)
	}
	vm.callFrame.openUpvalues[absoluteLocalsIndex] = upvalue
	return upvalue
}

func opLoop(vm *VM) {
	common.UseComputation(vm.context, common.LoopComputationUsage)
}

func opStatement(vm *VM) {
	common.UseComputation(vm.context, common.StatementComputationUsage)
}

func (vm *VM) initializeConstant(index uint16) (value Value) {
	executable := vm.callFrame.function.Executable

	c := executable.Program.Constants[index]
	memoryGauge := vm.context.MemoryGauge

	switch c.Kind {
	case constant.String:
		value = interpreter.NewUnmeteredStringValue(string(c.Data))

	case constant.Character:
		value = interpreter.NewUnmeteredCharacterValue(string(c.Data))

	case constant.Int:
		value = interpreter.NewIntValueFromBigEndianBytes(memoryGauge, c.Data)

	case constant.Int8:
		value = interpreter.NewInt8ValueFromBigEndianBytes(memoryGauge, c.Data)

	case constant.Int16:
		value = interpreter.NewInt16ValueFromBigEndianBytes(memoryGauge, c.Data)

	case constant.Int32:
		value = interpreter.NewInt32ValueFromBigEndianBytes(memoryGauge, c.Data)

	case constant.Int64:
		value = interpreter.NewInt64ValueFromBigEndianBytes(memoryGauge, c.Data)

	case constant.Int128:
		value = interpreter.NewInt128ValueFromBigEndianBytes(memoryGauge, c.Data)

	case constant.Int256:
		value = interpreter.NewInt256ValueFromBigEndianBytes(memoryGauge, c.Data)

	case constant.UInt:
		value = interpreter.NewUIntValueFromBigEndianBytes(memoryGauge, c.Data)

	case constant.UInt8:
		value = interpreter.NewUInt8ValueFromBigEndianBytes(memoryGauge, c.Data)

	case constant.UInt16:
		value = interpreter.NewUInt16ValueFromBigEndianBytes(memoryGauge, c.Data)

	case constant.UInt32:
		value = interpreter.NewUInt32ValueFromBigEndianBytes(memoryGauge, c.Data)

	case constant.UInt64:
		value = interpreter.NewUInt64ValueFromBigEndianBytes(memoryGauge, c.Data)

	case constant.UInt128:
		value = interpreter.NewUInt128ValueFromBigEndianBytes(memoryGauge, c.Data)

	case constant.UInt256:
		value = interpreter.NewUInt256ValueFromBigEndianBytes(memoryGauge, c.Data)

	case constant.Word8:
		value = interpreter.NewWord8ValueFromBigEndianBytes(memoryGauge, c.Data)

	case constant.Word16:
		value = interpreter.NewWord16ValueFromBigEndianBytes(memoryGauge, c.Data)

	case constant.Word32:
		value = interpreter.NewWord32ValueFromBigEndianBytes(memoryGauge, c.Data)

	case constant.Word64:
		value = interpreter.NewWord64ValueFromBigEndianBytes(memoryGauge, c.Data)

	case constant.Word128:
		value = interpreter.NewWord128ValueFromBigEndianBytes(memoryGauge, c.Data)

	case constant.Word256:
		value = interpreter.NewWord256ValueFromBigEndianBytes(memoryGauge, c.Data)

	case constant.Fix64:
		value = interpreter.NewFix64ValueFromBigEndianBytes(memoryGauge, c.Data)

	case constant.UFix64:
		value = interpreter.NewUFix64ValueFromBigEndianBytes(memoryGauge, c.Data)

	case constant.Address:
		value = interpreter.NewAddressValueFromBytes(
			memoryGauge,
			func() []byte {
				return c.Data
			},
		)

	default:
		panic(errors.NewUnexpectedError("unsupported constant kind: %s", c.Kind))
	}

	executable.Constants[index] = value

	return value
}

func (vm *VM) loadType(index uint16) bbq.StaticType {
	staticType := vm.callFrame.function.Executable.StaticTypes[index]
	if staticType == nil {
		// Should never reach.
		panic(errors.NewUnreachableError())
	}

	return staticType
}

func (vm *VM) maybeLookupFunction(location common.Location, name string) FunctionValue {
	funcValue, ok := vm.lookupFunction(location, name)
	if !ok {
		return nil
	}
	return funcValue
}

func (vm *VM) lookupFunction(location common.Location, name string) (FunctionValue, bool) {
	// First check in current program.
	global, ok := vm.globals[name]
	if ok {
		value := global.GetValue(vm.context)
		return value.(FunctionValue), true
	}

	// If not found, check in already linked imported functions.
	linkedGlobals, ok := vm.linkedGlobalsCache[location]

	// If not found, link the function now, dynamically.
	if !ok {
		// TODO: This currently link all functions in program, unnecessarily.
		//   Link only the requested function.
		program := vm.context.ImportHandler(location)

		linkedGlobals = LinkGlobals(
			location,
			program,
			vm.context,
			vm.linkedGlobalsCache,
		)
	}

	global, ok = linkedGlobals.indexedGlobals[name]
	if !ok {
		return nil, false
	}

	value := global.GetValue(vm.context)
	return value.(FunctionValue), true
}

func (vm *VM) StackSize() int {
	return len(vm.stack)
}

func (vm *VM) Reset() {
	vm.stack = vm.stack[:0]
	vm.locals = vm.locals[:0]
	vm.callstack = vm.callstack[:0]
	vm.ipStack = vm.ipStack[:0]
}

func (vm *VM) initializeGlobalVariables(program *bbq.InstructionProgram) {
	for _, variable := range program.Variables {
		// Get the values to ensure they are initialized.
		_ = vm.globals[variable.Name].GetValue(vm.context)
	}
}

func (vm *VM) Global(name string) Value {
	return vm.globals[name].GetValue(vm.context)
}

// LocationRange returns the location of the currently executing instruction.
// This is an expensive operation and must be only used on-demand.
func (vm *VM) LocationRange() interpreter.LocationRange {
	currentFunction := vm.callFrame.function
	lineNumbers := currentFunction.Function.LineNumbers

	// `vm.ip` always points to the next instruction.
	lastInstructionIndex := vm.ip - 1

	position := lineNumbers.GetSourcePosition(lastInstructionIndex)

	return interpreter.LocationRange{
		Location:    currentFunction.Executable.Location,
		HasPosition: position,
	}
}

func printInstructionError(
	function *bbq.Function[opcode.Instruction],
	instructionIndex int,
	error any,
) {
	var builder strings.Builder

	builder.WriteString(fmt.Sprintf("-- %s -- \n", function.QualifiedName))

	for index, instruction := range function.Code {
		if index == instructionIndex {
			builder.WriteString(fmt.Sprintf("^^^^^^^^^^ %s\n", error))
		}

		_, _ = fmt.Fprint(&builder, instruction)
		builder.WriteByte('\n')
	}

	fmt.Println(builder.String())
}<|MERGE_RESOLUTION|>--- conflicted
+++ resolved
@@ -1081,13 +1081,7 @@
 	return string(constant.Data)
 }
 
-<<<<<<< HEAD
-func opTransfer(vm *VM, ins opcode.InstructionTransfer) {
-=======
 func opTransferAndConvert(vm *VM, ins opcode.InstructionTransferAndConvert) {
-	common.UseComputation(vm.context, common.InstructionTransferAndConvertComputationUsage)
-
->>>>>>> 499dad1b
 	typeIndex := ins.Type
 	targetType := vm.loadType(typeIndex)
 
@@ -1108,8 +1102,6 @@
 }
 
 func opTransfer(vm *VM) {
-	common.UseComputation(vm.context, common.InstructionTransferComputationUsage)
-
 	context := vm.context
 
 	value := vm.peek()
