--- conflicted
+++ resolved
@@ -1317,19 +1317,8 @@
 	}
 }
 
-<<<<<<< HEAD
-func onEmitEvent(vm *VM, ins opcode.InstructionEmitEvent) {
+func opEmitEvent(vm *VM, ins opcode.InstructionEmitEvent) {
 	context := vm.context
-=======
-func opEmitEvent(vm *VM, ins opcode.InstructionEmitEvent) {
-	// Load arguments
-	eventValues := vm.popN(int(ins.ArgCount))
-
-	onEventEmitted := vm.context.OnEventEmitted
-	if onEventEmitted == nil {
-		return
-	}
->>>>>>> e17d1dfd
 
 	typeIndex := ins.Type
 	eventStaticType := vm.loadType(typeIndex).(*interpreter.CompositeStaticType)
