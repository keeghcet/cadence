/*
 * Cadence - The resource-oriented smart contract programming language
 *
 * Copyright Flow Foundation
 *
 * Licensed under the Apache License, Version 2.0 (the "License");
 * you may not use this file except in compliance with the License.
 * You may obtain a copy of the License at
 *
 *   http://www.apache.org/licenses/LICENSE-2.0
 *
 * Unless required by applicable law or agreed to in writing, software
 * distributed under the License is distributed on an "AS IS" BASIS,
 * WITHOUT WARRANTIES OR CONDITIONS OF ANY KIND, either express or implied.
 * See the License for the specific language governing permissions and
 * limitations under the License.
 */

// A utility program that parses a state dump in JSON Lines format and decodes all values

package main

import (
	"bufio"
	"bytes"
	"compress/gzip"
	"encoding/hex"
	"encoding/json"
	"errors"
	"flag"
	"io"
	"log"
	"os"
	"sort"
	"strings"

	"github.com/fxamacker/cbor/v2"
	"github.com/onflow/atree"
	"github.com/schollz/progressbar/v3"

	"github.com/onflow/cadence/common"
	runtimeErr "github.com/onflow/cadence/errors"
	"github.com/onflow/cadence/interpreter"
)

type stringSlice []string

func (s stringSlice) String() string {
	return strings.Join(s, ", ")
}

func (s *stringSlice) Set(v string) error {
	*s = append(*s, v)
	return nil
}

var addressesFlag stringSlice

func init() {
	flag.Var(&addressesFlag, "addresses", "only keep ledger keys for given addresses")
}

var gzipFlag = flag.Bool("gzip", false, "set true if input file is gzipped")
var printFlag = flag.Bool("print", false, "print parsed data (filtered, if addresses are given)")
var loadFlag = flag.Bool("load", false, "load the parsed data")
var checkSlabsFlag = flag.Bool("check-slabs", false, "check slabs")
var checkValuesFlag = flag.Bool("check-values", false, "check values")

const keyPartCount = 3

type storageKey [keyPartCount]string

var storage = map[storageKey][]byte{}

var storagePathSeparator = "\x1f"

// '$' + 8 byte index
const slabKeyLength = 9

func isSlabStorageKey(key string) bool {
	return len(key) == slabKeyLength && key[0] == '$'
}

func storageKeyToSlabID(address atree.Address, key string) atree.SlabID {
	if !isSlabStorageKey(key) {
		return atree.SlabIDUndefined
	}

	var index atree.SlabIndex
	copy(index[:], key[1:])

	return atree.NewSlabID(address, index)
}

func decodeStorable(
	decoder *cbor.StreamDecoder,
	storableSlabStorageID atree.SlabID,
	inlinedExtraData []atree.ExtraData,
) (atree.Storable, error) {
	return interpreter.DecodeStorable(decoder, storableSlabStorageID, inlinedExtraData, nil)
}

func decodeTypeInfo(decoder *cbor.StreamDecoder) (atree.TypeInfo, error) {
	return interpreter.DecodeTypeInfo(decoder, nil)
}

func decodeSlab(id atree.SlabID, data []byte) (atree.Slab, error) {
	return atree.DecodeSlab(
		id,
		data,
		interpreter.CBORDecMode,
		decodeStorable,
		decodeTypeInfo,
	)
}

func slabIDToStorageKey(id atree.SlabID) storageKey {
	address := id.Address()
	index := id.Index()

	return storageKey{
		string(address[:]),
		"",
		"$" + string(index[:]),
	}
}

// slabStorage

type slabStorage struct{}

var _ atree.SlabStorage = &slabStorage{}

func (s *slabStorage) Retrieve(id atree.SlabID) (atree.Slab, bool, error) {
	data, ok := storage[slabIDToStorageKey(id)]
	if !ok {
		return nil, false, nil
	}

	slab, err := decodeSlab(id, data)
	if err != nil {
		return nil, true, err
	}

	return slab, true, nil
}

func (s *slabStorage) Store(_ atree.SlabID, _ atree.Slab) error {
	panic("unexpected Store call")
}

func (s *slabStorage) Remove(_ atree.SlabID) error {
	panic("unexpected Remove call")
}

func (s *slabStorage) GenerateSlabID(_ atree.Address) (atree.SlabID, error) {
	panic("unexpected GenerateStorageID call")
}

func (s *slabStorage) SlabIterator() (atree.SlabIterator, error) {
	var slabs []struct {
		storageKey
		atree.SlabID
	}

	// NOTE: iteration over map is safe,
	// as result is sorted below

	for key := range storage { //nolint:maprange

		var address atree.Address
		copy(address[:], key[0])
		slabID := storageKeyToSlabID(address, key[2])
		if slabID == atree.SlabIDUndefined {
			continue
		}

		slabs = append(slabs, struct {
			storageKey
			atree.SlabID
		}{
			SlabID:     slabID,
			storageKey: key,
		})
	}

	sort.Slice(slabs, func(i, j int) bool {
		a := slabs[i]
		b := slabs[j]
		return a.SlabID.Compare(b.SlabID) < 0
	})

	var i int

	bar := progressbar.Default(int64(len(slabs)))

	return func() (atree.SlabID, atree.Slab) {
		if i >= len(slabs) {
			_ = bar.Close()
			return atree.SlabIDUndefined, nil
		}

		slabEntry := slabs[i]
		i++

		_ = bar.Add(1)

		slabID := slabEntry.SlabID
		data := storage[slabEntry.storageKey]

		slab, err := decodeSlab(slabID, data)
		if err != nil {
			log.Fatalf("failed to decode slab @ %s", slabID)
		}

		return slabID, slab
	}, nil
}

func (s *slabStorage) Count() int {
	return len(storage)
}

func (s *slabStorage) RetrieveIfLoaded(atree.SlabID) atree.Slab {
	// RetrieveIfLoaded() is used for loaded resource tracking.  So it isn't needed here.
	panic(runtimeErr.NewUnreachableError())
}

// interpreterStorage

type interpreterStorage struct {
	*slabStorage
}

var _ interpreter.Storage = &interpreterStorage{}

<<<<<<< HEAD
func (i interpreterStorage) GetDomainStorageMap(_ *interpreter.Interpreter, _ common.Address, _ string, _ bool) *interpreter.DomainStorageMap {
	panic("unexpected GetDomainStorageMap call")
=======
func (i interpreterStorage) GetStorageMap(_ *interpreter.Interpreter, _ common.Address, _ common.StorageDomain, _ bool) *interpreter.DomainStorageMap {
	panic("unexpected GetStorageMap call")
>>>>>>> 0abfa9ac
}

func (i interpreterStorage) CheckHealth() error {
	panic("unexpected CheckHealth call")
}

// load

func load() {

	log.Println("Validating slabs ...")

	slabStorage := &slabStorage{}

	if *checkSlabsFlag {
		_, err := atree.CheckStorageHealth(slabStorage, -1)
		if err != nil {
			log.Fatalf("Slab storage problem: %s", err)
		}
	}

	log.Println("Loading decoded values ...")

	interpreterStorage := &interpreterStorage{
		slabStorage: slabStorage,
	}

	inter, err := interpreter.NewInterpreter(
		nil,
		nil,
		&interpreter.Config{
			Storage: interpreterStorage,
		},
	)
	if err != nil {
		log.Fatalf("Failed to create interpreter: %s", err)
	}

	bar := progressbar.Default(int64(len(storage)))

	var slabNotFoundErrCount int

	locationRange := interpreter.EmptyLocationRange

	for storageKey, data := range storage { //nolint:maprange
		_ = bar.Add(1)

		// Check the key is a non-root slab or a storage path
		key := storageKey[2]

		var address atree.Address
		copy(address[:], storageKey[0])

		err := loadStorageKey(
			key,
			address,
			data,
			inter,
			slabStorage,
			locationRange,
		)

		var slabNotFoundErr *atree.SlabNotFoundError
		if errors.As(err, &slabNotFoundErr) {
			slabNotFoundErrCount++
		}
	}

	log.Printf("Loaded all values. %d failed due to missing slabs", slabNotFoundErrCount)
}

func loadStorageKey(
	key string,
	address atree.Address,
	data []byte,
	inter *interpreter.Interpreter,
	slabStorage *slabStorage,
	locationRange interpreter.LocationRange,
) (err error) {

	defer func() {
		if r := recover(); r != nil {
			log.Printf("failed to load storage key @ 0x%x %s: %v", address, key, r)
			err, _ = r.(error)
		}
	}()

	// If the key is for a slab (format '$' + storage index),
	// then attempt to decode the slab

	if isSlabStorageKey(key) {

		// Only decode each slab if it was not already decoded
		// for the slab health check

		if !*checkSlabsFlag {

			var slabIndex atree.SlabIndex
			// Skip '$' prefix
			copy(slabIndex[:], key[1:])

			slabID := atree.NewSlabID(address, slabIndex)

			_, err := decodeSlab(slabID, data)
			if err != nil {
				log.Printf(
					"Failed to decode slab @ %s: %s (size: %d)",
					slabID, err, len(data),
				)
				return err
			}
		}
	} else {
		// If the key is an account path,
		// decode the storable, and load the value

		keyParts := strings.SplitN(key, storagePathSeparator, 2)

		isStoragePath := len(keyParts) == 2 &&
			common.PathDomainFromIdentifier(keyParts[0]) != common.PathDomainUnknown

		if isStoragePath {

			reader := bytes.NewReader(data)
			decoder := interpreter.CBORDecMode.NewStreamDecoder(reader)
			storable, err := interpreter.DecodeStorable(decoder, atree.SlabIDUndefined, nil, nil)
			if err != nil {
				log.Printf(
					"Failed to decode storable @ 0x%x %s: %s (data: %x)\n",
					address, key, err, data,
				)
				return err
			}

			atreeValue, err := storable.StoredValue(slabStorage)
			if err != nil {
				log.Printf(
					"Failed to load stored value @ 0x%x %s: %s",
					address, key, err,
				)
				return err
			}

			value, err := interpreter.ConvertStoredValue(inter, atreeValue)
			if err != nil {
				log.Printf(
					"Failed to convert stored value @ 0x%x %s: %s",
					address, key, err,
				)
				return err
			}

			interpreter.InspectValue(
				inter,
				value,
				func(v interpreter.Value) bool {

					if composite, ok := v.(*interpreter.CompositeValue); ok &&
						composite.Kind == common.CompositeKindResource &&
						composite.ResourceUUID(inter, interpreter.EmptyLocationRange) == nil {

						log.Printf(
							"Failed to get UUID for resource @ 0x%x %s",
							address, key,
						)
					}

					return true
				},
				locationRange,
			)

			if *checkValuesFlag {
				inter.ValidateAtreeValue(value)
			}
		}
	}

	return nil
}

type encodedKeyPart struct {
	Value string
}

type encodedKey struct {
	KeyParts []encodedKeyPart
}

type encodedEntry struct {
	Value string
	Key   encodedKey
}

func main() {
	flag.Parse()

	args := flag.Args()
	if len(args) < 1 {
		panic("missing path argument")
	}

	var addresses []common.Address

	for _, hexAddress := range addressesFlag {
		address, err := common.HexToAddress(hexAddress)
		if err != nil {
			log.Fatalf("Invalid address: %s", hexAddress)
		}
		addresses = append(addresses, address)
	}

	file, err := os.Open(args[0])
	if err != nil {
		log.Fatal(err)
	}
	defer file.Close()

	read(file, addresses)

	if *loadFlag {
		load()
	}

	if *printFlag {
		for key, value := range storage { //nolint:maprange
			var keyParts []encodedKeyPart

			for _, keyPart := range key {
				keyParts = append(keyParts, encodedKeyPart{
					Value: hex.EncodeToString([]byte(keyPart)),
				})
			}

			entry := encodedEntry{
				Value: hex.EncodeToString(value),
				Key: encodedKey{
					KeyParts: keyParts,
				},
			}

			encoded, err := json.Marshal(entry)
			if err != nil {
				log.Fatal(err)
			}
			log.Println(encoded)
		}
	}
}

func read(file *os.File, addresses []common.Address) {

	log.Println("Reading file ...")

	filter := len(addresses) > 0

	stat, err := file.Stat()
	if err != nil {
		log.Fatal(err)
	}

	fileSize := stat.Size()

	bar := progressbar.DefaultBytes(fileSize, "(processed JSON bytes)")

	progressReader := progressbar.NewReader(file, bar)
	defer progressReader.Close()

	var inputReader io.Reader = &progressReader
	if *gzipFlag {
		gzipReader, err := gzip.NewReader(inputReader)
		if err != nil {
			log.Fatal(err)
		}
		defer gzipReader.Close()
		inputReader = gzipReader
	}

	reader := bufio.NewReader(inputReader)

	decoder := json.NewDecoder(reader)

	var emptyLines int
	var line int

payloadLoop:
	for ; true; line++ {
		var e encodedEntry

		err = decoder.Decode(&e)
		if err != nil {
			if err == io.EOF {
				break
			}
			log.Fatal(err)
		}

		currentKeyPartCount := len(e.Key.KeyParts)
		if currentKeyPartCount < keyPartCount {
			if currentKeyPartCount > 0 {
				log.Fatalf("Invalid storage key parts on line %d: %#+v", line, e.Key)
			}
			emptyLines++
			continue
		}

		var storageKey [keyPartCount]string
		for i := 0; i < keyPartCount; i++ {
			keyPart := e.Key.KeyParts[i].Value
			k, err := hex.DecodeString(keyPart)
			if err != nil {
				log.Fatalf(
					"Failed to hex-decode key part %d of %s (%s): %s",
					i, e.Key, keyPart, err,
				)
			}
			// Treat bytes as string,
			// so resulting array of strings can be used as a map key
			storageKey[i] = string(k)
		}

		if filter {
			owner := common.MustBytesToAddress([]byte(storageKey[0]))
			var found bool
			for _, address := range addresses {
				if owner == address {
					found = true
					break
				}
			}
			if !found {
				continue payloadLoop
			}
		}

		data, err := hex.DecodeString(e.Value)
		if err != nil {
			log.Fatalf("Invalid value: %s", err)
		}

		// Ignore empty slabs
		if len(data) > 0 {
			storage[storageKey] = data
		}
	}

	log.Printf(
		"read %d lines (%d empty, %f%%)",
		line, emptyLines, float32(emptyLines*100)/float32(line),
	)
}<|MERGE_RESOLUTION|>--- conflicted
+++ resolved
@@ -234,13 +234,13 @@
 
 var _ interpreter.Storage = &interpreterStorage{}
 
-<<<<<<< HEAD
-func (i interpreterStorage) GetDomainStorageMap(_ *interpreter.Interpreter, _ common.Address, _ string, _ bool) *interpreter.DomainStorageMap {
+func (i interpreterStorage) GetDomainStorageMap(
+	_ *interpreter.Interpreter,
+	_ common.Address,
+	_ common.StorageDomain,
+	_ bool,
+) *interpreter.DomainStorageMap {
 	panic("unexpected GetDomainStorageMap call")
-=======
-func (i interpreterStorage) GetStorageMap(_ *interpreter.Interpreter, _ common.Address, _ common.StorageDomain, _ bool) *interpreter.DomainStorageMap {
-	panic("unexpected GetStorageMap call")
->>>>>>> 0abfa9ac
 }
 
 func (i interpreterStorage) CheckHealth() error {
