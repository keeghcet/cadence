--- conflicted
+++ resolved
@@ -52,7 +52,6 @@
 	MeterComputation(usage ComputationUsage) error
 }
 
-<<<<<<< HEAD
 type FunctionComputationGauge func(usage ComputationUsage) error
 
 var _ ComputationGauge = FunctionComputationGauge(nil)
@@ -61,38 +60,6 @@
 	return f(usage)
 }
 
-// Gauge combines a memory and computation gauge.
-// Metering-sites can use this combined interface
-// if they need to do both memory and computation metering.
-type Gauge interface {
-	MemoryGauge
-	ComputationGauge
-}
-
-// CombinedGauge is a Gauge, i.e. it allows metering both memory and computation,
-// by delegating to an independent memory gauge and independent computation gauge.
-//
-// It is mostly just a convenience/helper type, which is useful for e.g. tests,
-// where one has an independent (test) memory gauge, and an independent (test) computation gauge.
-type CombinedGauge struct {
-	MemoryGauge
-	ComputationGauge
-}
-
-var _ Gauge = CombinedGauge{}
-
-func NewCombinedGauge(
-	memoryGauge MemoryGauge,
-	computationGauge ComputationGauge,
-) Gauge {
-	return CombinedGauge{
-		MemoryGauge:      memoryGauge,
-		ComputationGauge: computationGauge,
-	}
-}
-
-=======
->>>>>>> 62cd73df
 func UseMemory(gauge MemoryGauge, usage MemoryUsage) {
 	if gauge == nil || usage.Amount == 0 {
 		return
