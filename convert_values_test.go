package cadence

import (
	"fmt"
	"testing"

	"github.com/stretchr/testify/assert"
	"github.com/stretchr/testify/require"

	"github.com/dapperlabs/cadence/runtime"
	"github.com/dapperlabs/cadence/runtime/interpreter"
	"github.com/dapperlabs/cadence/runtime/sema"
)

func TestConvertVoidValue(t *testing.T) {
	value := convertValue(interpreter.VoidValue{}, nil)

	assert.Equal(t, NewVoid(), value)
}

func TestConvertNilValue(t *testing.T) {
	value := convertValue(interpreter.NilValue{}, nil)

	assert.Equal(t, NewNil(), value)
}

func TestConvertSomeValue(t *testing.T) {
	t.Run("Nil", func(t *testing.T) {
		value := convertValue(&interpreter.SomeValue{Value: nil}, nil)

		assert.Equal(t, NewOptional(nil), value)
	})

	t.Run("Non-nil", func(t *testing.T) {
		value := convertValue(
			&interpreter.SomeValue{Value: interpreter.NewIntValue(42)},
			nil,
		)

		assert.Equal(t, NewOptional(NewInt(42)), value)
	})
}

func TestConvertBoolValue(t *testing.T) {
	t.Run("True", func(t *testing.T) {
		value := convertValue(interpreter.BoolValue(true), nil)

		assert.Equal(t, NewBool(true), value)
	})

	t.Run("False", func(t *testing.T) {
		value := convertValue(interpreter.BoolValue(false), nil)

		assert.Equal(t, NewBool(false), value)
	})
}

func TestConvertStringValue(t *testing.T) {
	t.Run("Empty", func(t *testing.T) {
		value := convertValue(&interpreter.StringValue{Str: ""}, nil)

		assert.Equal(t, NewString(""), value)
	})

	t.Run("Non-empty", func(t *testing.T) {
		value := convertValue(&interpreter.StringValue{Str: "foo"}, nil)

		assert.Equal(t, NewString("foo"), value)
	})
}

func TestConvertArrayValue(t *testing.T) {
	t.Run("Empty", func(t *testing.T) {
		value := convertValue(&interpreter.ArrayValue{Values: nil}, nil)

		assert.Equal(t, NewArray([]Value{}), value)
	})

	t.Run("Non-empty", func(t *testing.T) {
		value := convertValue(
			&interpreter.ArrayValue{
				Values: []interpreter.Value{
					interpreter.NewIntValue(42),
					interpreter.NewStringValue("foo"),
				},
			},
			nil,
		)

		expected := NewArray([]Value{
			NewInt(42),
			NewString("foo"),
		})

		assert.Equal(t, expected, value)
	})
}

func TestConvertIntValue(t *testing.T) {
	value := convertValue(interpreter.NewIntValue(42), nil)

	assert.Equal(t, NewInt(42), value)
}

func TestConvertInt8Value(t *testing.T) {
	value := convertValue(interpreter.Int8Value(42), nil)

	assert.Equal(t, NewInt8(42), value)
}

func TestConvertInt16Value(t *testing.T) {
	value := convertValue(interpreter.Int16Value(42), nil)

	assert.Equal(t, NewInt16(42), value)
}

func TestConvertInt32Value(t *testing.T) {
	value := convertValue(interpreter.Int32Value(42), nil)

	assert.Equal(t, NewInt32(42), value)
}

func TestConvertInt64Value(t *testing.T) {
	value := convertValue(interpreter.Int64Value(42), nil)

	assert.Equal(t, NewInt64(42), value)
}

func TestConvertInt128Value(t *testing.T) {
	value := convertValue(interpreter.Int128Value{Int: sema.Int128TypeMaxInt}, nil)

	assert.Equal(t, NewInt128FromBig(sema.Int128TypeMaxInt), value)
}

func TestConvertInt256Value(t *testing.T) {
	value := convertValue(interpreter.Int256Value{Int: sema.Int256TypeMaxInt}, nil)

	assert.Equal(t, NewInt256FromBig(sema.Int256TypeMaxInt), value)
}

func TestConvertUIntValue(t *testing.T) {
	value := convertValue(interpreter.NewUIntValue(42), nil)

	assert.Equal(t, NewUInt(42), value)
}

func TestConvertUInt8Value(t *testing.T) {
	value := convertValue(interpreter.UInt8Value(42), nil)

	assert.Equal(t, NewUInt8(42), value)
}

func TestConvertUInt16Value(t *testing.T) {
	value := convertValue(interpreter.UInt16Value(42), nil)

	assert.Equal(t, NewUInt16(42), value)
}

func TestConvertUInt32Value(t *testing.T) {
	value := convertValue(interpreter.UInt32Value(42), nil)

	assert.Equal(t, NewUInt32(42), value)
}

func TestConvertUInt64Value(t *testing.T) {
	value := convertValue(interpreter.UInt64Value(42), nil)

	assert.Equal(t, NewUInt64(42), value)
}

func TestConvertUInt128Value(t *testing.T) {
	value := convertValue(interpreter.UInt128Value{Int: sema.UInt128TypeMaxInt}, nil)

	assert.Equal(t, NewUInt128FromBig(sema.UInt128TypeMaxInt), value)
}

func TestConvertUInt256Value(t *testing.T) {
	value := convertValue(interpreter.UInt256Value{Int: sema.UInt256TypeMaxInt}, nil)

	assert.Equal(t, NewUInt256FromBig(sema.UInt256TypeMaxInt), value)
}

func TestConvertWord8Value(t *testing.T) {
	value := convertValue(interpreter.UInt8Value(42), nil)

	assert.Equal(t, NewUInt8(42), value)
}

func TestConvertWord16Value(t *testing.T) {
	value := convertValue(interpreter.UInt16Value(42), nil)

	assert.Equal(t, NewUInt16(42), value)
}

func TestConvertWord32Value(t *testing.T) {
	value := convertValue(interpreter.UInt32Value(42), nil)

	assert.Equal(t, NewUInt32(42), value)
}

func TestConvertWord64Value(t *testing.T) {
	value := convertValue(interpreter.UInt64Value(42), nil)

	assert.Equal(t, NewUInt64(42), value)
}

func TestConvertFix64Value(t *testing.T) {
	value := convertValue(interpreter.Fix64Value(-123000000), nil)

	assert.Equal(t, NewFix64(-123000000), value)
}

func TestConvertUFix64Value(t *testing.T) {
	value := convertValue(interpreter.UFix64Value(123000000), nil)

	assert.Equal(t, NewUFix64(123000000), value)
}

func TestConvertDictionaryValue(t *testing.T) {
	t.Run("Empty", func(t *testing.T) {
		script := `
            access(all) fun main(): {String: Int} {
                return {}
            }
        `

		actual := convertValueFromScript(t, script)
		expected := NewDictionary([]KeyValuePair{})

		assert.Equal(t, expected, actual)
	})

	t.Run("Non-empty", func(t *testing.T) {
		script := `
            access(all) fun main(): {String: Int} {
                return {
                    "a": 1,
                    "b": 2
                }
            }
        `

		actual := convertValueFromScript(t, script)
		expected := NewDictionary([]KeyValuePair{
			{
				Key:   NewString("a"),
				Value: NewInt(1),
			},
			{
				Key:   NewString("b"),
				Value: NewInt(2),
			},
		})

		assert.Equal(t, expected, actual)
	})
}

func TestConvertAddressValue(t *testing.T) {
	script := `
        access(all) fun main(): Address {
            return 0x42
        }
    `

	actual := convertValueFromScript(t, script)
	expected := NewAddressFromBytes(
		[]byte{0x0, 0x0, 0x0, 0x0, 0x0, 0x0, 0x0, 0x0, 0x0, 0x0, 0x0, 0x0, 0x0, 0x0, 0x0, 0x0, 0x0, 0x0, 0x0, 0x42},
	)

	assert.Equal(t, expected, actual)
}

func TestConvertStructValue(t *testing.T) {
	script := `
        access(all) struct Foo {
            access(all) let bar: Int
        
            init(bar: Int) {
                self.bar = bar
            }
        }
    
        access(all) fun main(): Foo {
            return Foo(bar: 42)
        }
    `

	actual := convertValueFromScript(t, script)
	expected := NewStruct([]Value{NewInt(42)}).WithType(fooStructType)

	assert.Equal(t, expected, actual)
}

func TestConvertResourceValue(t *testing.T) {
	script := `
        access(all) resource Foo {
            access(all) let bar: Int
        
            init(bar: Int) {
                self.bar = bar
            }
        }
    
        access(all) fun main(): @Foo {
            return <- create Foo(bar: 42)
        }
    `

	actual := convertValueFromScript(t, script)
	expected := NewResource([]Value{NewInt(42)}).WithType(fooResourceType)

	assert.Equal(t, expected, actual)
}

func TestConvertResourceArrayValue(t *testing.T) {
	script := `
        access(all) resource Foo {
            access(all) let bar: Int
        
            init(bar: Int) {
                self.bar = bar
            }
        }
    
        access(all) fun main(): @[Foo] {
            return <- [<- create Foo(bar: 1), <- create Foo(bar: 2)] 
        }
    `

	actual := convertValueFromScript(t, script)
	expected := NewArray([]Value{
		NewResource([]Value{NewInt(1)}).WithType(fooResourceType),
		NewResource([]Value{NewInt(2)}).WithType(fooResourceType),
	})

	assert.Equal(t, expected, actual)
}

func TestConvertResourceDictionaryValue(t *testing.T) {
	script := `
        access(all) resource Foo {
            access(all) let bar: Int
        
            init(bar: Int) {
                self.bar = bar
            }
        }
    
        access(all) fun main(): @{String: Foo} {
            return <- {
                "a": <- create Foo(bar: 1), 
                "b": <- create Foo(bar: 2)
            }
        }
    `

	actual := convertValueFromScript(t, script)
	expected := NewDictionary([]KeyValuePair{
		{
			Key:   NewString("a"),
			Value: NewResource([]Value{NewInt(1)}).WithType(fooResourceType),
		},
		{
			Key:   NewString("b"),
			Value: NewResource([]Value{NewInt(2)}).WithType(fooResourceType),
		},
	})

	assert.Equal(t, expected, actual)
}

func TestConvertNestedResourceValue(t *testing.T) {
	barResourceType := ResourceType{
		TypeID:     "test.Bar",
		Identifier: "Bar",
		Fields: []Field{
			{
				Identifier: "x",
				Type:       IntType{},
			},
		},
	}

	fooResourceType := ResourceType{
		TypeID:     "test.Foo",
		Identifier: "Foo",
		Fields: []Field{
			{
				Identifier: "bar",
				Type:       barResourceType,
			},
		},
	}

	script := `
        access(all) resource Bar {
            access(all) let x: Int

            init(x: Int) {
                self.x = x
            }
        }

        access(all) resource Foo {
            access(all) let bar: @Bar
        
            init(bar: @Bar) {
                self.bar <- bar
            }

            destroy() {
                destroy self.bar
            }
        }
    
        access(all) fun main(): @Foo {
            return <- create Foo(bar: <- create Bar(x: 42))
        }
    `

	actual := convertValueFromScript(t, script)
	expected := NewResource([]Value{
		NewResource([]Value{NewInt(42)}).WithType(barResourceType),
	}).WithType(fooResourceType)

	assert.Equal(t, expected, actual)
}

<<<<<<< HEAD
func TestConvertEventValue(t *testing.T) {
	script := `
        access(all) event Foo(bar: Int)
    
        access(all) fun main() {
            emit Foo(bar: 42)
        }
    `

	actual := convertEventFromScript(t, script)
	expected := NewEvent([]Value{NewInt(42)}).WithType(fooEventType)

	assert.Equal(t, expected, actual)
}

// mock runtime.Interface to capture events
type eventCapturingInterface struct {
	runtime.EmptyRuntimeInterface
	events []runtime.Event
}

func (t *eventCapturingInterface) EmitEvent(event runtime.Event) {
	t.events = append(t.events, event)
}

func convertEventFromScript(t *testing.T, script string) Event {
	rt := runtime.NewInterpreterRuntime()

	inter := &eventCapturingInterface{}

	_, err := rt.ExecuteScript(
		[]byte(script),
		inter,
		testLocation,
	)

	require.NoError(t, err)
	require.Len(t, inter.events, 1)

	event := inter.events[0]

	return ConvertEvent(event)
=======
func TestConvertIntegers(t *testing.T) {

	for _, integerType := range sema.AllIntegerTypes {

		script := fmt.Sprintf(
			`
              pub fun main(): %s {
                  return 42
              }
            `,
			integerType,
		)

		assert.NotPanics(t, func() {
			convertValueFromScript(t, script)
		})
	}
}

func TestConvertFixedPoint(t *testing.T) {

	for _, fixedPointType := range sema.AllFixedPointTypes {

		script := fmt.Sprintf(
			`
              pub fun main(): %s {
                  return 1.23
              }
            `,
			fixedPointType,
		)

		assert.NotPanics(t, func() {
			convertValueFromScript(t, script)
		})
	}
>>>>>>> 85ceef7d
}

func convertValueFromScript(t *testing.T, script string) Value {
	rt := runtime.NewInterpreterRuntime()

	value, err := rt.ExecuteScript(
		[]byte(script),
		nil,
		testLocation,
	)

	require.NoError(t, err)

	return ConvertValue(value)
}

const testLocation = runtime.StringLocation("test")

const fooID = "Foo"

var fooTypeID = fmt.Sprintf("%s.%s", testLocation, fooID)
var fooFields = []Field{
	{
		Identifier: "bar",
		Type:       IntType{},
	},
}

var fooStructType = StructType{
	TypeID:     fooTypeID,
	Identifier: fooID,
	Fields:     fooFields,
}

var fooResourceType = ResourceType{
	TypeID:     fooTypeID,
	Identifier: fooID,
	Fields:     fooFields,
}

var fooEventType = EventType{
	TypeID:     fooTypeID,
	Identifier: fooID,
	Fields:     fooFields,
}<|MERGE_RESOLUTION|>--- conflicted
+++ resolved
@@ -214,6 +214,41 @@
 	value := convertValue(interpreter.UFix64Value(123000000), nil)
 
 	assert.Equal(t, NewUFix64(123000000), value)
+}
+
+func TestConvertIntegerValuesFromScript(t *testing.T) {
+	for _, integerType := range sema.AllIntegerTypes {
+
+		script := fmt.Sprintf(
+			`
+              pub fun main(): %s {
+                  return 42
+              }
+            `,
+			integerType,
+		)
+
+		assert.NotPanics(t, func() {
+			convertValueFromScript(t, script)
+		})
+	}
+}
+
+func TestConvertFixedPointValuesFromScript(t *testing.T) {
+	for _, fixedPointType := range sema.AllFixedPointTypes {
+		script := fmt.Sprintf(
+			`
+              pub fun main(): %s {
+                  return 1.23
+              }
+            `,
+			fixedPointType,
+		)
+
+		assert.NotPanics(t, func() {
+			convertValueFromScript(t, script)
+		})
+	}
 }
 
 func TestConvertDictionaryValue(t *testing.T) {
@@ -427,7 +462,6 @@
 	assert.Equal(t, expected, actual)
 }
 
-<<<<<<< HEAD
 func TestConvertEventValue(t *testing.T) {
 	script := `
         access(all) event Foo(bar: Int)
@@ -470,44 +504,6 @@
 	event := inter.events[0]
 
 	return ConvertEvent(event)
-=======
-func TestConvertIntegers(t *testing.T) {
-
-	for _, integerType := range sema.AllIntegerTypes {
-
-		script := fmt.Sprintf(
-			`
-              pub fun main(): %s {
-                  return 42
-              }
-            `,
-			integerType,
-		)
-
-		assert.NotPanics(t, func() {
-			convertValueFromScript(t, script)
-		})
-	}
-}
-
-func TestConvertFixedPoint(t *testing.T) {
-
-	for _, fixedPointType := range sema.AllFixedPointTypes {
-
-		script := fmt.Sprintf(
-			`
-              pub fun main(): %s {
-                  return 1.23
-              }
-            `,
-			fixedPointType,
-		)
-
-		assert.NotPanics(t, func() {
-			convertValueFromScript(t, script)
-		})
-	}
->>>>>>> 85ceef7d
 }
 
 func convertValueFromScript(t *testing.T, script string) Value {
