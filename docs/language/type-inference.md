--- conflicted
+++ resolved
@@ -1,147 +1,3 @@
 # This document has been moved to a new location:
 
-<<<<<<< HEAD
-If a variable or constant declaration is not annotated explicitly with a type,
-the declaration's type is inferred from the initial value.
-
-### Basic Literals
-Decimal integer literals and hex literals are inferred to type `Int`.
-
-```cadence
-let a = 1
-// `a` has type `Int`
-
-let b = -45
-// `b` has type `Int`
-
-let c = 0x02
-// `c` has type `Int`
-```
-
-Unsigned fixed-point literals are inferred to type `UFix64`.
-Signed fixed-point literals are inferred to type `Fix64`.
-
-```cadence
-let a = 1.2
-// `a` has type `UFix64`
-
-let b = -1.2
-// `b` has type `Fix64`
-```
-
-Similarly, for other basic literals, the types are inferred in the following manner:
-
-| Literal Kind      | Example           | Inferred Type (x) |
-|:-----------------:|:-----------------:|:-----------------:|
-| String literal    | `let x = "hello"` |  String           |
-| Boolean literal   | `let x = true`    |  Bool             |
-| Nil literal       | `let x = nil`     |  Never?           |
-
-
-### Array Literals
-Array literals are inferred based on the elements of the literal, and to be variable-size.
-The inferred element type is the _least common super-type_ of all elements.
-
-```cadence
-let integers = [1, 2]
-// `integers` has type `[Int]`
-
-let int8Array = [Int8(1), Int8(2)]
-// `int8Array` has type `[Int8]`
-
-let mixedIntegers = [UInt(65), 6, 275, Int128(13423)]
-// `mixedIntegers` has type `[Integer]`
-
-let nilableIntegers = [1, nil, 2, 3, nil]
-// `nilableIntegers` has type `[Int?]`
-
-let mixed = [1, true, 2, false]
-// `mixed` has type `[AnyStruct]`
-```
-
-### Dictionary Literals
-Dictionary literals are inferred based on the keys and values of the literal.
-The inferred type of keys and values is the _least common super-type_ of all keys and values, respectively.
-
-```cadence
-let booleans = {
-    1: true,
-    2: false
-}
-// `booleans` has type `{Int: Bool}`
-
-let mixed = {
-    Int8(1): true,
-    Int64(2): "hello"
-}
-// `mixed` has type `{Integer: AnyStruct}`
-
-// Invalid: mixed keys
-//
-let invalidMixed = {
-    1: true,
-    false: 2
-}
-// The least common super-type of the keys is `AnyStruct`.
-// But it is not a valid type for dictionary keys.
-```
-
-### Ternary Expression
-Ternary expression type is inferred  to be the least common super-type of the second and third operands.
-```cadence
-let a = true ? 1 : 2
-// `a` has type `Int`
-
-let b = true ? 1 : nil
-// `b` has type `Int?`
-
-let c = true ? 5 : (false ? "hello" : nil)
-// `c` has type `AnyStruct`
-```
-
-### Functions
-Functions are inferred based on the parameter types and the return type.
-
-```cadence
-let add = (a: Int8, b: Int8): Int {
-    return a + b
-}
-
-// `add` has type `fun(Int8, Int8): Int`
-```
-
-Type inference is performed for each expression / statement, and not across statements.
-
-## Ambiguities
-There are cases where types cannot be inferred.
-In these cases explicit type annotations are required.
-
-```cadence
-// Invalid: not possible to infer type based on array literal's elements.
-//
-let array = []
-
-// Instead, specify the array type and the concrete element type, e.g. `Int`.
-//
-let array: [Int] = []
-
-// Or, use a simple-cast to annotate the expression with a type.
-let array = [] as [Int]
-```
-
-```cadence
-// Invalid: not possible to infer type based on dictionary literal's keys and values.
-//
-let dictionary = {}
-
-// Instead, specify the dictionary type and the concrete key
-// and value types, e.g. `String` and `Int`.
-//
-let dictionary: {String: Int} = {}
-
-// Or, use a simple-cast to annotate the expression with a type.
-let dictionary = {} as {String: Int}
-```
-=======
-https://github.com/onflow/docs/tree/main/docs/cadence/language/type-inference.md
->>>>>>> 326312ca
+https://github.com/onflow/docs/tree/main/docs/cadence/language/type-inference.md