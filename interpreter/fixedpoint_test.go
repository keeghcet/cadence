/*
 * Cadence - The resource-oriented smart contract programming language
 *
 * Copyright Flow Foundation
 *
 * Licensed under the Apache License, Version 2.0 (the "License");
 * you may not use this file except in compliance with the License.
 * You may obtain a copy of the License at
 *
 *   http://www.apache.org/licenses/LICENSE-2.0
 *
 * Unless required by applicable law or agreed to in writing, software
 * distributed under the License is distributed on an "AS IS" BASIS,
 * WITHOUT WARRANTIES OR CONDITIONS OF ANY KIND, either express or implied.
 * See the License for the specific language governing permissions and
 * limitations under the License.
 */

package interpreter_test

import (
	"fmt"
	"math"
	"math/big"
	"testing"

	"github.com/stretchr/testify/require"

	"github.com/onflow/cadence/fixedpoint"
	"github.com/onflow/cadence/interpreter"
	"github.com/onflow/cadence/sema"
	. "github.com/onflow/cadence/test_utils/common_utils"
	. "github.com/onflow/cadence/test_utils/interpreter_utils"
)

func TestInterpretNegativeZeroFixedPoint(t *testing.T) {

	t.Parallel()

	inter := parseCheckAndPrepare(t, `
      let x = -0.42
    `)

	AssertValuesEqual(
		t,
		inter,
		interpreter.NewUnmeteredFix64Value(-42000000),
		inter.GetGlobal("x"),
	)
}

func TestInterpretFixedPointConversionAndAddition(t *testing.T) {

	t.Parallel()

	tests := map[string]interpreter.Value{
		// Fix*
		"Fix64": interpreter.NewUnmeteredFix64Value(123000000),
		// UFix*
		"UFix64": interpreter.NewUnmeteredUFix64Value(123000000),
	}

	for _, fixedPointType := range sema.AllFixedPointTypes {
		// Only test leaf types
		switch fixedPointType {
		case sema.FixedPointType, sema.SignedFixedPointType:
			continue
		}

		if _, ok := tests[fixedPointType.String()]; !ok {
			panic(fmt.Sprintf("broken test: missing %s", fixedPointType))
		}
	}

	for fixedPointType, value := range tests {

		t.Run(fixedPointType, func(t *testing.T) {

			inter := parseCheckAndPrepare(t,
				fmt.Sprintf(
					`
                      let x: %[1]s = 1.23
                      let y = %[1]s(0.42) + %[1]s(0.81)
                      let z = y == x
                    `,
					fixedPointType,
				),
			)

			AssertValuesEqual(
				t,
				inter,
				value,
				inter.GetGlobal("x"),
			)

			AssertValuesEqual(
				t,
				inter,
				value,
				inter.GetGlobal("y"),
			)

			AssertValuesEqual(
				t,
				inter,
				interpreter.TrueValue,
				inter.GetGlobal("z"),
			)

		})
	}
}

var testFixedPointValues = map[string]interpreter.Value{
	"Fix64":  interpreter.NewUnmeteredFix64Value(50 * sema.Fix64Factor),
	"UFix64": interpreter.NewUnmeteredUFix64Value(50 * sema.Fix64Factor),
}

func init() {
	for _, fixedPointType := range sema.AllFixedPointTypes {
		// Only test leaf types
		switch fixedPointType {
		case sema.FixedPointType, sema.SignedFixedPointType:
			continue
		}

		if _, ok := testFixedPointValues[fixedPointType.String()]; !ok {
			panic(fmt.Sprintf("broken test: missing fixed-point type: %s", fixedPointType))
		}
	}
}

func TestInterpretFixedPointConversions(t *testing.T) {

	t.Parallel()

	// check conversion to integer types

	for fixedPointType, fixedPointValue := range testFixedPointValues {

		for integerType, integerValue := range testIntegerTypesAndValues {

			testName := fmt.Sprintf("valid %s to %s", fixedPointType, integerType)

			t.Run(testName, func(t *testing.T) {

				inter := parseCheckAndPrepare(t,
					fmt.Sprintf(
						`
                          let x: %[1]s = 50.0
                          let y = %[2]s(x)
                        `,
						fixedPointType,
						integerType,
					),
				)

				AssertValuesEqual(
					t,
					inter,
					fixedPointValue,
					inter.GetGlobal("x"),
				)

				AssertValuesEqual(
					t,
					inter,
					integerValue,
					inter.GetGlobal("y"),
				)
			})
		}
	}

	t.Run("valid UFix64 to UFix64", func(t *testing.T) {

		for _, value := range []uint64{
			50,
			sema.UFix64TypeMinInt,
			sema.UFix64TypeMaxInt,
		} {

			t.Run(fmt.Sprint(value), func(t *testing.T) {

				code := fmt.Sprintf(
					`
                          let x: UFix64 = %d.0
                          let y = UFix64(x)
                        `,
					value,
				)

				inter := parseCheckAndPrepare(t, code)

				expected := interpreter.NewUnmeteredUFix64Value(value * sema.Fix64Factor)

				AssertValuesEqual(
					t,
					inter,
					expected,
					inter.GetGlobal("x"),
				)

				AssertValuesEqual(
					t,
					inter,
					expected,
					inter.GetGlobal("y"),
				)
			})
		}
	})

	t.Run("valid Fix64 to Fix64", func(t *testing.T) {

		for _, value := range []int64{
			-50,
			50,
			sema.Fix64TypeMinInt,
			sema.Fix64TypeMaxInt,
		} {

			t.Run(fmt.Sprint(value), func(t *testing.T) {

				code := fmt.Sprintf(
					`
                          let x: Fix64 = %d.0
                          let y = Fix64(x)
                        `,
					value,
				)

				inter := parseCheckAndPrepare(t, code)

				expected := interpreter.NewUnmeteredFix64Value(value * sema.Fix64Factor)

				AssertValuesEqual(
					t,
					inter,
					expected,
					inter.GetGlobal("x"),
				)

				AssertValuesEqual(
					t,
					inter,
					expected,
					inter.GetGlobal("y"),
				)
			})
		}
	})

	t.Run("valid Fix64 to UFix64", func(t *testing.T) {

		for _, value := range []int64{0, 50, sema.Fix64TypeMaxInt} {

			t.Run(fmt.Sprint(value), func(t *testing.T) {

				code := fmt.Sprintf(
					`
                          let x: Fix64 = %d.0
                          let y = UFix64(x)
                        `,
					value,
				)

				inter := parseCheckAndPrepare(t, code)

				AssertValuesEqual(
					t,
					inter,
					interpreter.NewUnmeteredFix64Value(value*sema.Fix64Factor),
					inter.GetGlobal("x"),
				)

				AssertValuesEqual(
					t,
					inter,
					interpreter.NewUnmeteredUFix64Value(uint64(value*sema.Fix64Factor)),
					inter.GetGlobal("y"),
				)
			})
		}
	})

	t.Run("valid UFix64 to Fix64", func(t *testing.T) {

		for _, value := range []int64{0, 50, sema.Fix64TypeMaxInt} {

			t.Run(fmt.Sprint(value), func(t *testing.T) {

				code := fmt.Sprintf(
					`
                          let x: UFix64 = %d.0
                          let y = Fix64(x)
                        `,
					value,
				)

				inter := parseCheckAndPrepare(t, code)

				AssertValuesEqual(
					t,
					inter,
					interpreter.NewUnmeteredUFix64Value(uint64(value*sema.Fix64Factor)),
					inter.GetGlobal("x"),
				)

				AssertValuesEqual(
					t,
					inter,
					interpreter.NewUnmeteredFix64Value(value*sema.Fix64Factor),
					inter.GetGlobal("y"),
				)
			})
		}
	})

	t.Run("invalid negative Fix64 to UFix64", func(t *testing.T) {

		inter := parseCheckAndPrepare(t, `
		  fun test(): UFix64 {
		      let x: Fix64 = -1.0
		      return UFix64(x)
		  }
		`)

		_, err := inter.Invoke("test")
		RequireError(t, err)

		var underflowError *interpreter.UnderflowError
		require.ErrorAs(t, err, &underflowError)
	})

	t.Run("invalid UFix64 > max Fix64 int to Fix64", func(t *testing.T) {

		inter := parseCheckAndPrepare(t,
			fmt.Sprintf(
				`
		          fun test(): Fix64 {
		              let x: UFix64 = %d.0
		              return Fix64(x)
		          }
		        `,
				sema.Fix64TypeMaxInt+1,
			),
		)

		_, err := inter.Invoke("test")
		RequireError(t, err)

		var overflowError *interpreter.OverflowError
		require.ErrorAs(t, err, &overflowError)
	})

	t.Run("invalid negative integer to UFix64", func(t *testing.T) {

		for _, integerType := range sema.AllSignedIntegerTypes {

			t.Run(integerType.String(), func(t *testing.T) {

				inter := parseCheckAndPrepare(t,
					fmt.Sprintf(
						`
	                     fun test(): UFix64 {
	                         let x: %s = -1
	                         return UFix64(x)
	                     }
	                   `,
						integerType,
					),
				)

				_, err := inter.Invoke("test")
				RequireError(t, err)

<<<<<<< HEAD
				require.IsType(t,
					interpreter.Error{},
					err,
				)

				var underflowError *interpreter.UnderflowError
				require.ErrorAs(t, err, &underflowError)
=======
				require.ErrorAs(t, err, &interpreter.UnderflowError{})
>>>>>>> 03713984
			})
		}
	})

	t.Run("invalid big integer (>uint64) to UFix64", func(t *testing.T) {

		bigIntegerTypes := []sema.Type{
			sema.Word64Type,
			sema.Word128Type,
			sema.Word256Type,
			sema.UInt64Type,
			sema.UInt128Type,
			sema.UInt256Type,
			sema.Int256Type,
			sema.Int128Type,
		}

		for _, integerType := range bigIntegerTypes {

			t.Run(integerType.String(), func(t *testing.T) {

				inter := parseCheckAndPrepare(t,
					fmt.Sprintf(
						`
	                     fun test(): UFix64 {
	                         let x: %s = %d
	                         return UFix64(x)
	                     }
	                   `,
						integerType,
						sema.UFix64TypeMaxInt+1,
					),
				)

				_, err := inter.Invoke("test")
				RequireError(t, err)

				var overflowError *interpreter.OverflowError
		require.ErrorAs(t, err, &overflowError)
			})
		}
	})

	t.Run("invalid integer > UFix64 max int to UFix64", func(t *testing.T) {

		const testedValue = sema.UFix64TypeMaxInt + 1
		testValueBig := big.NewInt(0).SetUint64(testedValue)

		for _, integerType := range sema.AllIntegerTypes {

			// Only test for integer types that can hold testedValue

			maxInt := integerType.(sema.IntegerRangedType).MaxInt()
			if maxInt != nil && maxInt.Cmp(testValueBig) < 0 {
				continue
			}

			t.Run(integerType.String(), func(t *testing.T) {

				inter := parseCheckAndPrepare(t,
					fmt.Sprintf(
						`
	                     fun test(): UFix64 {
	                         let x: %s = %d
	                         return UFix64(x)
	                     }
	                   `,
						integerType,
						testedValue,
					),
				)

				_, err := inter.Invoke("test")
				RequireError(t, err)

				var overflowError *interpreter.OverflowError
		require.ErrorAs(t, err, &overflowError)
			})
		}
	})

	t.Run("invalid integer > Fix64 max int to Fix64", func(t *testing.T) {

		const testedValue = sema.Fix64TypeMaxInt + 1
		testValueBig := big.NewInt(0).SetUint64(testedValue)

		for _, integerType := range sema.AllIntegerTypes {

			// Only test for integer types that can hold testedValue

			maxInt := integerType.(sema.IntegerRangedType).MaxInt()
			if maxInt != nil && maxInt.Cmp(testValueBig) < 0 {
				continue
			}

			t.Run(integerType.String(), func(t *testing.T) {

				inter := parseCheckAndPrepare(t,
					fmt.Sprintf(
						`
	                     fun test(): Fix64 {
	                         let x: %s = %d
	                         return Fix64(x)
	                     }
	                   `,
						integerType,
						testedValue,
					),
				)

				_, err := inter.Invoke("test")
				RequireError(t, err)

				var overflowError *interpreter.OverflowError
		require.ErrorAs(t, err, &overflowError)
			})
		}
	})

	t.Run("invalid integer < Fix64 min int to Fix64", func(t *testing.T) {

		const testedValue = sema.Fix64TypeMinInt - 1
		testValueBig := big.NewInt(testedValue)

		for _, integerType := range sema.AllSignedIntegerTypes {

			// Only test for integer types that can hold testedValue

			minInt := integerType.(sema.IntegerRangedType).MinInt()
			if minInt != nil && minInt.Cmp(testValueBig) > 0 {
				continue
			}

			t.Run(integerType.String(), func(t *testing.T) {

				inter := parseCheckAndPrepare(t,
					fmt.Sprintf(
						`
	                     fun test(): Fix64 {
	                         let x: %s = %d
	                         return Fix64(x)
	                     }
	                   `,
						integerType,
						testedValue,
					),
				)

				_, err := inter.Invoke("test")
				RequireError(t, err)

				var underflowError *interpreter.UnderflowError
				require.ErrorAs(t, err, &underflowError)
			})
		}
	})
}

func TestInterpretFixedPointMinMax(t *testing.T) {

	t.Parallel()

	type testCase struct {
		min interpreter.Value
		max interpreter.Value
	}

	test := func(t *testing.T, ty sema.Type, test testCase) {

		inter := parseCheckAndInterpret(t,
			fmt.Sprintf(
				`
				  let min = %[1]s.min
				  let max = %[1]s.max
				`,
				ty,
			),
		)

		RequireValuesEqual(
			t,
			inter,
			test.min,
			inter.Globals.Get("min").GetValue(inter),
		)
		RequireValuesEqual(
			t,
			inter,
			test.max,
			inter.Globals.Get("max").GetValue(inter),
		)
	}

	testCases := map[sema.Type]testCase{
		sema.Fix64Type: {
			min: interpreter.NewUnmeteredFix64Value(math.MinInt64),
			max: interpreter.NewUnmeteredFix64Value(math.MaxInt64),
		},
		sema.UFix64Type: {
			min: interpreter.NewUnmeteredUFix64Value(0),
			max: interpreter.NewUnmeteredUFix64Value(math.MaxUint64),
		},
	}

	for _, ty := range sema.AllFixedPointTypes {
		// Only test leaf types
		switch ty {
		case sema.FixedPointType, sema.SignedFixedPointType:
			continue
		}

		if _, ok := testCases[ty]; !ok {
			require.Fail(t, "missing type: %s", ty.String())
		}
	}

	for ty, testCase := range testCases {

		t.Run(ty.String(), func(t *testing.T) {
			test(t, ty, testCase)
		})
	}
}

func TestInterpretStringFixedPointConversion(t *testing.T) {
	t.Parallel()

	type testcase struct {
		decimal    *big.Int
		fractional *big.Int
	}

	type testsuite struct {
		name         string
		toFixedValue func(isNegative bool, decimal, fractional *big.Int, scale uint) (interpreter.Value, error)
		intBounds    []*big.Int
		fracBounds   []*big.Int
	}

	bigZero := big.NewInt(0)
	bigOne := big.NewInt(1)

	suites := []testsuite{
		{
			"Fix64",
			func(isNeg bool, decimal, fractional *big.Int, scale uint) (interpreter.Value, error) {
				fixedVal, err := fixedpoint.NewFix64(isNeg, decimal, fractional, scale)
				if err != nil {
					return nil, err
				}
				return interpreter.NewUnmeteredFix64Value(fixedVal.Int64()), nil
			},
			[]*big.Int{sema.Fix64TypeMinIntBig, sema.Fix64TypeMaxIntBig, bigZero, bigOne},
			[]*big.Int{sema.UFix64TypeMinFractionalBig, sema.Fix64TypeMaxFractionalBig, bigZero, bigOne},
		},
		{
			"UFix64",
			func(_ bool, decimal, fractional *big.Int, scale uint) (interpreter.Value, error) {
				fixedVal, err := fixedpoint.NewUFix64(decimal, fractional, scale)
				if err != nil {
					return nil, err
				}
				return interpreter.NewUnmeteredUFix64Value(fixedVal.Uint64()), nil
			},
			[]*big.Int{sema.UFix64TypeMinIntBig, sema.UFix64TypeMaxIntBig, bigZero, bigOne},
			[]*big.Int{sema.UFix64TypeMinFractionalBig, sema.UFix64TypeMaxFractionalBig, bigZero, bigOne},
		},
	}

	genCases := func(intComponents, fracComponents []*big.Int) []testcase {
		testcases := []testcase{
			{big.NewInt(10), big.NewInt(11)},
			{big.NewInt(420), big.NewInt(840)},
			{big.NewInt(123), big.NewInt(45)},
		}

		for _, intPart := range intComponents {
			for _, fracPart := range fracComponents {
				clonedInt := new(big.Int).Set(intPart)
				clonedFrac := new(big.Int).Set(fracPart)
				testcases = append(testcases, testcase{clonedInt, clonedFrac})
			}
		}
		return testcases
	}

	getMagnitude := func(n *big.Int) uint {
		var m uint

		cloned := new(big.Int).Set(n)
		bigTen := big.NewInt(10)

		for m = 0; cloned.Cmp(bigZero) != 0; m++ {
			cloned.Div(cloned, bigTen)
		}

		return m
	}

	test := func(suite testsuite) {
		t.Run(suite.name, func(t *testing.T) {
			t.Parallel()

			code := fmt.Sprintf(`
				fun fromStringTest(s: String): %s? {
					return %s.fromString(s)
				}
			`, suite.name, suite.name)

			inter := parseCheckAndInterpret(t, code)

			testcases := genCases(suite.intBounds, suite.fracBounds)

			for _, tc := range testcases {
				isNegative := tc.decimal.Cmp(big.NewInt(0)) == -1
				scale := getMagnitude(tc.fractional)

				absDecimal := new(big.Int)
				tc.decimal.Abs(absDecimal)
				absFractional := new(big.Int)
				tc.fractional.Abs(absFractional)

				expectedNumericVal, err := suite.toFixedValue(isNegative, absDecimal, absFractional, scale)
				require.NoError(t, err)

				expectedVal := interpreter.NewUnmeteredSomeValueNonCopying(expectedNumericVal)

				stringified := fmt.Sprintf("%d.%d", absDecimal, absFractional)
				res, err := inter.Invoke("fromStringTest", interpreter.NewUnmeteredStringValue(stringified))

				require.NoError(t, err)

				AssertEqualWithDiff(t, expectedVal, res)
			}

		})

	}
	for _, testsuite := range suites {
		test(testsuite)
	}

}<|MERGE_RESOLUTION|>--- conflicted
+++ resolved
@@ -376,17 +376,8 @@
 				_, err := inter.Invoke("test")
 				RequireError(t, err)
 
-<<<<<<< HEAD
-				require.IsType(t,
-					interpreter.Error{},
-					err,
-				)
-
 				var underflowError *interpreter.UnderflowError
 				require.ErrorAs(t, err, &underflowError)
-=======
-				require.ErrorAs(t, err, &interpreter.UnderflowError{})
->>>>>>> 03713984
 			})
 		}
 	})
