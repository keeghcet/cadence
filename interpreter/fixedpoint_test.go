--- conflicted
+++ resolved
@@ -1097,7 +1097,6 @@
 		result string
 	}
 
-<<<<<<< HEAD
 	test := func(tt *testing.T, testCases map[sema.Type][]testValue, operation ast.Operation) {
 		for typ, values := range testCases {
 			for _, value := range values {
@@ -1300,7 +1299,7 @@
 
 			test(t, testCases, ast.OperationDiv)
 		})
-=======
+	})
 }
 
 func TestInterpretFixedPointLeastSignificantDecimalHandling(t *testing.T) {
@@ -1480,6 +1479,5 @@
 				)
 			}
 		}
->>>>>>> f69e3d85
 	})
 }