--- conflicted
+++ resolved
@@ -3228,7 +3228,6 @@
 
 	_, err = inter.Invoke("main")
 	RequireError(t, err)
-<<<<<<< HEAD
 
 	// In the compiler/vm, arguments are evaluated all at once, and checked in a second pass (when taken out of the stack),
 	// whereas in the interpreter, each argument is evaluated and checked individually.
@@ -3236,14 +3235,12 @@
 	// the resource move `<- r` had already happened.
 	// Therefore, in the vm, it fails early at the function-invocation: `consume(&r as &AnyResource, <- r)`.
 	if *compile {
-		require.ErrorAs(t, err, &interpreter.InvalidatedResourceReferenceError{})
+		var invalidatedResourceReferenceError *interpreter.InvalidatedResourceReferenceError
+		require.ErrorAs(t, err, &invalidatedResourceReferenceError)
 	} else {
-		require.ErrorAs(t, err, &interpreter.InvalidatedResourceError{})
+		var invalidatedResourceError *interpreter.InvalidatedResourceError
+		require.ErrorAs(t, err, &invalidatedResourceError)
 	}
-=======
-	var invalidatedResourceError *interpreter.InvalidatedResourceError
-	require.ErrorAs(t, err, &invalidatedResourceError)
->>>>>>> 329b96c7
 }
 
 func TestInterpretResourceSelfSwap(t *testing.T) {
