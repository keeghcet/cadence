--- conflicted
+++ resolved
@@ -1599,15 +1599,14 @@
 	}
 }
 
-<<<<<<< HEAD
 func (v *DictionaryValue) AtreeMap() *atree.OrderedMap {
 	return v.dictionary
 }
 
 func (v *DictionaryValue) ElementSize() uint {
 	return v.elementSize
-=======
+}
+
 func (v *DictionaryValue) Inlined() bool {
 	return v.dictionary.Inlined()
->>>>>>> 68a04605
 }