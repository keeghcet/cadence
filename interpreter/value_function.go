/*
 * Cadence - The resource-oriented smart contract programming language
 *
 * Copyright Flow Foundation
 *
 * Licensed under the Apache License, Version 2.0 (the "License");
 * you may not use this file except in compliance with the License.
 * You may obtain a copy of the License at
 *
 *   http://www.apache.org/licenses/LICENSE-2.0
 *
 * Unless required by applicable law or agreed to in writing, software
 * distributed under the License is distributed on an "AS IS" BASIS,
 * WITHOUT WARRANTIES OR CONDITIONS OF ANY KIND, either express or implied.
 * See the License for the specific language governing permissions and
 * limitations under the License.
 */

package interpreter

import (
	"github.com/onflow/atree"

	"github.com/onflow/cadence/ast"
	"github.com/onflow/cadence/common"
	"github.com/onflow/cadence/errors"
	"github.com/onflow/cadence/sema"
)

// FunctionValue
type FunctionValue interface {
	Value
	IsFunctionValue()
	FunctionType() *sema.FunctionType
	// invoke evaluates the function.
	// Only used internally by the interpreter.
	// Use Interpreter.InvokeFunctionValue if you want to invoke the function externally
	Invoke(Invocation) Value
}

// InterpretedFunctionValue
type InterpretedFunctionValue struct {
	Interpreter      *Interpreter
	ParameterList    *ast.ParameterList
	Type             *sema.FunctionType
	Activation       *VariableActivation
	BeforeStatements []ast.Statement
	PreConditions    []ast.Condition
	Statements       []ast.Statement
	PostConditions   []ast.Condition
}

func NewInterpretedFunctionValue(
	interpreter *Interpreter,
	parameterList *ast.ParameterList,
	functionType *sema.FunctionType,
	lexicalScope *VariableActivation,
	beforeStatements []ast.Statement,
	preConditions []ast.Condition,
	statements []ast.Statement,
	postConditions []ast.Condition,
) *InterpretedFunctionValue {

	common.UseMemory(interpreter, common.InterpretedFunctionValueMemoryUsage)

	return &InterpretedFunctionValue{
		Interpreter:      interpreter,
		ParameterList:    parameterList,
		Type:             functionType,
		Activation:       lexicalScope,
		BeforeStatements: beforeStatements,
		PreConditions:    preConditions,
		Statements:       statements,
		PostConditions:   postConditions,
	}
}

var _ Value = &InterpretedFunctionValue{}
var _ FunctionValue = &InterpretedFunctionValue{}

func (*InterpretedFunctionValue) IsValue() {}

func (f *InterpretedFunctionValue) String() string {
	return f.Type.String()
}

func (f *InterpretedFunctionValue) RecursiveString(_ SeenReferences) string {
	return f.String()
}

func (f *InterpretedFunctionValue) MeteredString(context ValueStringContext, _ SeenReferences, _ LocationRange) string {
	// TODO: Meter sema.Type String conversion
	typeString := f.Type.String()
	common.UseMemory(context, common.NewRawStringMemoryUsage(8+len(typeString)))
	return f.String()
}

func (f *InterpretedFunctionValue) Accept(context ValueVisitContext, visitor Visitor, _ LocationRange) {
	visitor.VisitInterpretedFunctionValue(context, f)
}

func (f *InterpretedFunctionValue) Walk(_ ValueWalkContext, _ func(Value), _ LocationRange) {
	// NO-OP
}

func (f *InterpretedFunctionValue) StaticType(context ValueStaticTypeContext) StaticType {
	return ConvertSemaToStaticType(context, f.Type)
}

func (*InterpretedFunctionValue) IsImportable(_ ValueImportableContext, _ LocationRange) bool {
	return false
}

func (*InterpretedFunctionValue) IsFunctionValue() {}

func (f *InterpretedFunctionValue) FunctionType() *sema.FunctionType {
	return f.Type
}

func (f *InterpretedFunctionValue) Invoke(invocation Invocation) Value {

	// The check that arguments' dynamic types match the parameter types
	// was already performed by the interpreter's checkValueTransferTargetType function

	return f.Interpreter.invokeInterpretedFunction(f, invocation)
}

func (f *InterpretedFunctionValue) ConformsToStaticType(
	_ ValueStaticTypeConformanceContext,
	_ LocationRange,
	_ TypeConformanceResults,
) bool {
	return true
}

func (f *InterpretedFunctionValue) Storable(_ atree.SlabStorage, _ atree.Address, _ uint64) (atree.Storable, error) {
	return NonStorable{Value: f}, nil
}

func (*InterpretedFunctionValue) NeedsStoreTo(_ atree.Address) bool {
	return false
}

func (*InterpretedFunctionValue) IsResourceKinded(_ ValueStaticTypeContext) bool {
	return false
}

func (f *InterpretedFunctionValue) Transfer(
	context ValueTransferContext,
	_ LocationRange,
	_ atree.Address,
	remove bool,
	storable atree.Storable,
	_ map[atree.ValueID]struct{},
	_ bool,
) Value {
	// TODO: actually not needed, value is not storable
	if remove {
		RemoveReferencedSlab(context, storable)
	}
	return f
}

func (f *InterpretedFunctionValue) Clone(_ ValueCloneContext) Value {
	return f
}

func (*InterpretedFunctionValue) DeepRemove(_ ValueRemoveContext, _ bool) {
	// NO-OP
}

// HostFunctionValue
type HostFunction func(invocation Invocation) Value

type HostFunctionValue struct {
	Function        HostFunction
	NestedVariables map[string]Variable
	Type            *sema.FunctionType
}

func (f *HostFunctionValue) String() string {
	return f.Type.String()
}

func (f *HostFunctionValue) RecursiveString(_ SeenReferences) string {
	return f.String()
}

func (f *HostFunctionValue) MeteredString(context ValueStringContext, _ SeenReferences, _ LocationRange) string {
	common.UseMemory(context, common.HostFunctionValueStringMemoryUsage)
	return f.String()
}

func NewUnmeteredStaticHostFunctionValue(
	funcType *sema.FunctionType,
	function HostFunction,
) *HostFunctionValue {
	// Host functions can be passed by value,
	// so for the interpreter value transfer check to work,
	// they need a static type
	if funcType == nil {
		panic(errors.NewUnreachableError())
	}

	return &HostFunctionValue{
		Function: function,
		Type:     funcType,
	}
}

// NewStaticHostFunctionValue constructs a host function that is not bounded to any value.
// For constructing a function bound to a value (e.g: a member function), the output of this method
// must be wrapped with a bound-function, or `NewBoundHostFunctionValue` method must be used.
func NewStaticHostFunctionValue(
	gauge common.MemoryGauge,
	funcType *sema.FunctionType,
	function HostFunction,
) *HostFunctionValue {

	common.UseMemory(gauge, common.HostFunctionValueMemoryUsage)

	return NewUnmeteredStaticHostFunctionValue(funcType, function)
}

var _ Value = &HostFunctionValue{}
var _ FunctionValue = &HostFunctionValue{}
var _ MemberAccessibleValue = &HostFunctionValue{}
var _ ContractValue = &HostFunctionValue{}

func (*HostFunctionValue) IsValue() {}

func (f *HostFunctionValue) Accept(context ValueVisitContext, visitor Visitor, _ LocationRange) {
	visitor.VisitHostFunctionValue(context, f)
}

func (f *HostFunctionValue) Walk(_ ValueWalkContext, _ func(Value), _ LocationRange) {
	// NO-OP
}

func (f *HostFunctionValue) StaticType(context ValueStaticTypeContext) StaticType {
	return ConvertSemaToStaticType(context, f.Type)
}

func (*HostFunctionValue) IsImportable(_ ValueImportableContext, _ LocationRange) bool {
	return false
}

func (*HostFunctionValue) IsFunctionValue() {}

func (f *HostFunctionValue) FunctionType() *sema.FunctionType {
	return f.Type
}

func (f *HostFunctionValue) Invoke(invocation Invocation) Value {

	// The check that arguments' dynamic types match the parameter types
	// was already performed by the interpreter's checkValueTransferTargetType function

	return f.Function(invocation)
}

func (f *HostFunctionValue) GetMember(context MemberAccessibleContext, _ LocationRange, name string) Value {
	if f.NestedVariables != nil {
		if variable, ok := f.NestedVariables[name]; ok {
			return variable.GetValue(context)
		}
	}
	return nil
}

func (*HostFunctionValue) RemoveMember(_ ValueTransferContext, _ LocationRange, _ string) Value {
	// Host functions have no removable members (fields / functions)
	panic(errors.NewUnreachableError())
}

func (*HostFunctionValue) SetMember(_ ValueTransferContext, _ LocationRange, _ string, _ Value) bool {
	// Host functions have no settable members (fields / functions)
	panic(errors.NewUnreachableError())
}

func (f *HostFunctionValue) ConformsToStaticType(
	_ ValueStaticTypeConformanceContext,
	_ LocationRange,
	_ TypeConformanceResults,
) bool {
	return true
}

func (f *HostFunctionValue) Storable(_ atree.SlabStorage, _ atree.Address, _ uint64) (atree.Storable, error) {
	return NonStorable{Value: f}, nil
}

func (*HostFunctionValue) NeedsStoreTo(_ atree.Address) bool {
	return false
}

func (*HostFunctionValue) IsResourceKinded(_ ValueStaticTypeContext) bool {
	return false
}

func (f *HostFunctionValue) Transfer(
	context ValueTransferContext,
	_ LocationRange,
	_ atree.Address,
	remove bool,
	storable atree.Storable,
	_ map[atree.ValueID]struct{},
	_ bool,
) Value {
	// TODO: actually not needed, value is not storable
	if remove {
		RemoveReferencedSlab(context, storable)
	}
	return f
}

func (f *HostFunctionValue) Clone(_ ValueCloneContext) Value {
	return f
}

func (*HostFunctionValue) DeepRemove(_ ValueRemoveContext, _ bool) {
	// NO-OP
}

func (v *HostFunctionValue) SetNestedVariables(variables map[string]Variable) {
	v.NestedVariables = variables
}

// BoundFunctionValue
type BoundFunctionValue struct {
	Function        FunctionValue
	Base            *EphemeralReferenceValue
	SelfReference   ReferenceValue
	selfIsReference bool
}

var _ Value = BoundFunctionValue{}
var _ FunctionValue = BoundFunctionValue{}

func NewBoundFunctionValue(
	context FunctionCreationContext,
	function FunctionValue,
	self *Value,
	base *EphemeralReferenceValue,
) BoundFunctionValue {

	// Since 'self' work as an implicit reference, create an explicit one and hold it.
	// This reference is later used to check the validity of the referenced value/resource.
	// For attachments, 'self' is already a reference. So no need to create a reference again.

	selfRef, selfIsRef := (*self).(ReferenceValue)
	if !selfIsRef {
<<<<<<< HEAD
		semaType := MustSemaTypeOfValue(*self, context)
		selfRef = NewEphemeralReferenceValue(context, boundAuth, *self, semaType, EmptyLocationRange)
=======
		semaType := interpreter.MustSemaTypeOfValue(*self)
		// Create an unauthorized reference. The purpose of it is only to track and invalidate resource moves,
		// it is not directly exposed to the users
		selfRef = NewEphemeralReferenceValue(interpreter, UnauthorizedAccess, *self, semaType, EmptyLocationRange)
>>>>>>> b445ba92
	}

	return NewBoundFunctionValueFromSelfReference(
		context,
		function,
		selfRef,
		selfIsRef,
		base,
	)
}

func NewBoundFunctionValueFromSelfReference(
	gauge common.MemoryGauge,
	function FunctionValue,
	selfReference ReferenceValue,
	selfIsReference bool,
	base *EphemeralReferenceValue,
) BoundFunctionValue {

	// If the function is already a bound function, then do not re-wrap.
	if boundFunc, isBoundFunc := function.(BoundFunctionValue); isBoundFunc {
		return boundFunc
	}

	common.UseMemory(gauge, common.BoundFunctionValueMemoryUsage)

	return BoundFunctionValue{
		Function:        function,
		SelfReference:   selfReference,
		selfIsReference: selfIsReference,
		Base:            base,
	}
}

func (BoundFunctionValue) IsValue() {}

func (f BoundFunctionValue) String() string {
	return f.RecursiveString(SeenReferences{})
}

func (f BoundFunctionValue) RecursiveString(seenReferences SeenReferences) string {
	return f.Function.RecursiveString(seenReferences)
}

func (f BoundFunctionValue) MeteredString(context ValueStringContext, seenReferences SeenReferences, locationRange LocationRange) string {
	return f.Function.MeteredString(context, seenReferences, locationRange)
}

func (f BoundFunctionValue) Accept(context ValueVisitContext, visitor Visitor, _ LocationRange) {
	visitor.VisitBoundFunctionValue(context, f)
}

func (f BoundFunctionValue) Walk(_ ValueWalkContext, _ func(Value), _ LocationRange) {
	// NO-OP
}

func (f BoundFunctionValue) StaticType(context ValueStaticTypeContext) StaticType {
	return f.Function.StaticType(context)
}

func (BoundFunctionValue) IsImportable(_ ValueImportableContext, _ LocationRange) bool {
	return false
}

func (BoundFunctionValue) IsFunctionValue() {}

func (f BoundFunctionValue) FunctionType() *sema.FunctionType {
	return f.Function.FunctionType()
}

func (f BoundFunctionValue) Invoke(invocation Invocation) Value {

	invocation.Base = f.Base

	locationRange := invocation.LocationRange
	inter := invocation.InvocationContext

	// If the `self` is already a reference to begin with (e.g: attachments),
	// then pass the reference as-is to the invocation.
	// Otherwise, always dereference, at the time of the invocation.

	if f.selfIsReference {
		var self Value = f.SelfReference
		invocation.Self = &self
	} else {
		invocation.Self = f.SelfReference.ReferencedValue(
			inter,
			EmptyLocationRange,
			true,
		)
	}

	if _, isStorageRef := f.SelfReference.(*StorageReferenceValue); isStorageRef {
		// `storageRef.ReferencedValue` above already checks for the type validity, if it's not nil.
		// If nil, that means the value has been moved out of storage.
		if invocation.Self == nil {
			panic(ReferencedValueChangedError{
				LocationRange: locationRange,
			})
		}
	} else {
		checkInvalidatedResourceOrResourceReference(f.SelfReference, locationRange, inter)
	}

	return f.Function.Invoke(invocation)
}

func (f BoundFunctionValue) ConformsToStaticType(
	context ValueStaticTypeConformanceContext,
	locationRange LocationRange,
	results TypeConformanceResults,
) bool {
	return f.Function.ConformsToStaticType(
		context,
		locationRange,
		results,
	)
}

func (f BoundFunctionValue) Storable(_ atree.SlabStorage, _ atree.Address, _ uint64) (atree.Storable, error) {
	return NonStorable{Value: f}, nil
}

func (BoundFunctionValue) NeedsStoreTo(_ atree.Address) bool {
	return false
}

func (BoundFunctionValue) IsResourceKinded(_ ValueStaticTypeContext) bool {
	return false
}

func (f BoundFunctionValue) Transfer(
	context ValueTransferContext,
	_ LocationRange,
	_ atree.Address,
	remove bool,
	storable atree.Storable,
	_ map[atree.ValueID]struct{},
	_ bool,
) Value {
	// TODO: actually not needed, value is not storable
	if remove {
		RemoveReferencedSlab(context, storable)
	}
	return f
}

func (f BoundFunctionValue) Clone(_ ValueCloneContext) Value {
	return f
}

func (BoundFunctionValue) DeepRemove(_ ValueRemoveContext, _ bool) {
	// NO-OP
}

// NewBoundHostFunctionValue creates a bound-function value for a host-function.
func NewBoundHostFunctionValue[T Value](
	context FunctionCreationContext,
	self Value,
	funcType *sema.FunctionType,
	function func(self T, invocation Invocation) Value,
) BoundFunctionValue {

	wrappedFunction := func(invocation Invocation) Value {
		self, ok := (*invocation.Self).(T)
		if !ok {
			panic(errors.NewUnreachableError())
		}
		return function(self, invocation)
	}

	hostFunc := NewStaticHostFunctionValue(context, funcType, wrappedFunction)

	return NewBoundFunctionValue(
		context,
		hostFunc,
		&self,
		nil,
	)
}

// NewUnmeteredBoundHostFunctionValue creates a bound-function value for a host-function.
func NewUnmeteredBoundHostFunctionValue(
	context FunctionCreationContext,
	self Value,
	funcType *sema.FunctionType,
	function HostFunction,
) BoundFunctionValue {

	hostFunc := NewUnmeteredStaticHostFunctionValue(funcType, function)

	return NewBoundFunctionValue(
		context,
		hostFunc,
		&self,
		nil,
	)
}

type BoundFunctionGenerator func(MemberAccessibleValue) BoundFunctionValue<|MERGE_RESOLUTION|>--- conflicted
+++ resolved
@@ -350,15 +350,10 @@
 
 	selfRef, selfIsRef := (*self).(ReferenceValue)
 	if !selfIsRef {
-<<<<<<< HEAD
 		semaType := MustSemaTypeOfValue(*self, context)
-		selfRef = NewEphemeralReferenceValue(context, boundAuth, *self, semaType, EmptyLocationRange)
-=======
-		semaType := interpreter.MustSemaTypeOfValue(*self)
 		// Create an unauthorized reference. The purpose of it is only to track and invalidate resource moves,
 		// it is not directly exposed to the users
-		selfRef = NewEphemeralReferenceValue(interpreter, UnauthorizedAccess, *self, semaType, EmptyLocationRange)
->>>>>>> b445ba92
+		selfRef = NewEphemeralReferenceValue(context, UnauthorizedAccess, *self, semaType, EmptyLocationRange)
 	}
 
 	return NewBoundFunctionValueFromSelfReference(
