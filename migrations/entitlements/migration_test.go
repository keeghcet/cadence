/*
 * Cadence - The resource-oriented smart contract programming language
 *
 * Copyright Dapper Labs, Inc.
 *
 * Licensed under the Apache License, Version 2.0 (the "License");
 * you may not use this file except in compliance with the License.
 * You may obtain a copy of the License at
 *
 *   http://www.apache.org/licenses/LICENSE-2.0
 *
 * Unless required by applicable law or agreed to in writing, software
 * distributed under the License is distributed on an "AS IS" BASIS,
 * WITHOUT WARRANTIES OR CONDITIONS OF ANY KIND, either express or implied.
 * See the License for the specific language governing permissions and
 * limitations under the License.
 */

package entitlements

import (
	"testing"

	"github.com/stretchr/testify/assert"
	"github.com/stretchr/testify/require"

	"github.com/onflow/atree"

	"github.com/onflow/cadence"
	"github.com/onflow/cadence/migrations"
	"github.com/onflow/cadence/migrations/statictypes"
	"github.com/onflow/cadence/runtime"
	"github.com/onflow/cadence/runtime/ast"
	"github.com/onflow/cadence/runtime/common"
	"github.com/onflow/cadence/runtime/interpreter"
	"github.com/onflow/cadence/runtime/sema"
	"github.com/onflow/cadence/runtime/stdlib"
	checkerUtils "github.com/onflow/cadence/runtime/tests/checker"
	"github.com/onflow/cadence/runtime/tests/runtime_utils"
	. "github.com/onflow/cadence/runtime/tests/runtime_utils"
	"github.com/onflow/cadence/runtime/tests/utils"
	. "github.com/onflow/cadence/runtime/tests/utils"
)

// TODO: improve
func TestConvertToEntitledType(t *testing.T) {

	t.Parallel()

	inter := NewTestInterpreter(t)

	elaboration := sema.NewElaboration(nil)

	inter.Program = &interpreter.Program{
		Elaboration: elaboration,
	}

	testLocation := inter.Location

	// E, F, G

	entitlementE := sema.NewEntitlementType(nil, testLocation, "E")
	elaboration.SetEntitlementType(
		entitlementE.ID(),
		entitlementE,
	)

	entitlementF := sema.NewEntitlementType(nil, testLocation, "F")
	elaboration.SetEntitlementType(
		entitlementF.ID(),
		entitlementF,
	)

	entitlementG := sema.NewEntitlementType(nil, testLocation, "G")
	elaboration.SetEntitlementType(
		entitlementG.ID(),
		entitlementG,
	)

	// auth(E)

	eAccess := sema.NewEntitlementSetAccess(
		[]*sema.EntitlementType{entitlementE},
		sema.Conjunction,
	)

	// auth(F)

	fAccess := sema.NewEntitlementSetAccess(
		[]*sema.EntitlementType{entitlementF},
		sema.Conjunction,
	)

	// auth(E | F)

	eOrFAccess := sema.NewEntitlementSetAccess(
		[]*sema.EntitlementType{entitlementE, entitlementF},
		sema.Disjunction,
	)

	// auth(E, F)

	eAndFAccess := sema.NewEntitlementSetAccess(
		[]*sema.EntitlementType{entitlementE, entitlementF},
		sema.Conjunction,
	)

	// auth(E, G)

	eAndGAccess := sema.NewEntitlementSetAccess(
		[]*sema.EntitlementType{entitlementE, entitlementG},
		sema.Conjunction,
	)

	// auth(E, F, G)

	eFAndGAccess := sema.NewEntitlementSetAccess(
		[]*sema.EntitlementType{entitlementE, entitlementF, entitlementG},
		sema.Conjunction,
	)

	// M (map)

	mapM := sema.NewEntitlementMapType(nil, testLocation, "M")
	mapM.Relations = []sema.EntitlementRelation{
		{
			Input:  entitlementE,
			Output: entitlementF,
		},
		{
			Input:  entitlementF,
			Output: entitlementG,
		},
	}
	mapAccess := sema.NewEntitlementMapAccess(mapM)
	elaboration.SetEntitlementMapType(
		mapM.ID(),
		mapM,
	)

	// S (compositeStructWithOnlyE)

	compositeStructWithOnlyE := &sema.CompositeType{
		Location:   testLocation,
		Identifier: "S",
		Kind:       common.CompositeKindStructure,
		Members:    &sema.StringMemberOrderedMap{},
	}
	compositeStructWithOnlyE.Members.Set(
		"foo",
		sema.NewFieldMember(
			nil,
			compositeStructWithOnlyE,
			eAccess,
			ast.VariableKindConstant,
			"foo",
			sema.IntType,
			"",
		),
	)
	elaboration.SetCompositeType(
		compositeStructWithOnlyE.ID(),
		compositeStructWithOnlyE,
	)

	// R (compositeResourceWithOnlyF)

	compositeResourceWithOnlyF := &sema.CompositeType{
		Location:   testLocation,
		Identifier: "R",
		Kind:       common.CompositeKindResource,
		Members:    &sema.StringMemberOrderedMap{},
	}
	compositeResourceWithOnlyF.Members.Set(
		"bar",
		sema.NewFieldMember(
			nil,
			compositeResourceWithOnlyF,
			fAccess,
			ast.VariableKindConstant,
			"bar",
			sema.IntType,
			"",
		),
	)
	compositeResourceWithOnlyF.Members.Set(
		"baz",
		sema.NewFieldMember(
			nil,
			compositeResourceWithOnlyF,
			fAccess,
			ast.VariableKindConstant,
			"baz",
			compositeStructWithOnlyE,
			"",
		),
	)
	elaboration.SetCompositeType(
		compositeResourceWithOnlyF.ID(),
		compositeResourceWithOnlyF,
	)

	// R2 (compositeResourceWithEOrF)

	compositeResourceWithEOrF := &sema.CompositeType{
		Location:   testLocation,
		Identifier: "R2",
		Kind:       common.CompositeKindResource,
		Members:    &sema.StringMemberOrderedMap{},
	}
	compositeResourceWithEOrF.Members.Set(
		"qux",
		sema.NewFieldMember(
			nil,
			compositeResourceWithEOrF,
			eOrFAccess,
			ast.VariableKindConstant,
			"qux",
			sema.IntType,
			"",
		),
	)
	elaboration.SetCompositeType(
		compositeResourceWithEOrF.ID(),
		compositeResourceWithEOrF,
	)

	// S2 (compositeTwoFields)

	compositeTwoFields := &sema.CompositeType{
		Location:   testLocation,
		Identifier: "S2",
		Kind:       common.CompositeKindStructure,
		Members:    &sema.StringMemberOrderedMap{},
	}
	compositeTwoFields.Members.Set(
		"foo",
		sema.NewFieldMember(
			nil,
			compositeTwoFields,
			eAccess,
			ast.VariableKindConstant,
			"foo",
			sema.IntType,
			"",
		),
	)
	compositeTwoFields.Members.Set(
		"bar",
		sema.NewFieldMember(
			nil,
			compositeTwoFields,
			fAccess,
			ast.VariableKindConstant,
			"bar",
			sema.IntType,
			"",
		),
	)
	elaboration.SetCompositeType(
		compositeTwoFields.ID(),
		compositeTwoFields,
	)

	// I (interfaceTypeWithEAndG)

	interfaceTypeWithEAndG := &sema.InterfaceType{
		Location:      testLocation,
		Identifier:    "I",
		CompositeKind: common.CompositeKindResource,
		Members:       &sema.StringMemberOrderedMap{},
	}
	interfaceTypeWithEAndG.Members.Set(
		"foo",
		sema.NewFunctionMember(
			nil,
			interfaceTypeWithEAndG,
			eAndGAccess,
			"foo",
			&sema.FunctionType{},
			"",
		),
	)
	elaboration.SetInterfaceType(
		interfaceTypeWithEAndG.ID(),
		interfaceTypeWithEAndG,
	)

	// J (interfaceTypeInheriting)

	interfaceTypeInheriting := &sema.InterfaceType{
		Location:                      testLocation,
		Identifier:                    "J",
		CompositeKind:                 common.CompositeKindResource,
		Members:                       &sema.StringMemberOrderedMap{},
		ExplicitInterfaceConformances: []*sema.InterfaceType{interfaceTypeWithEAndG},
	}
	elaboration.SetInterfaceType(
		interfaceTypeInheriting.ID(),
		interfaceTypeInheriting,
	)

	// RI (compositeTypeInheriting)

	compositeTypeInheriting := &sema.CompositeType{
		Location:                      testLocation,
		Identifier:                    "RI",
		Kind:                          common.CompositeKindResource,
		Members:                       &sema.StringMemberOrderedMap{},
		ExplicitInterfaceConformances: []*sema.InterfaceType{interfaceTypeInheriting},
	}
	elaboration.SetCompositeType(
		compositeTypeInheriting.ID(),
		compositeTypeInheriting,
	)

	// RI2 (compositeTypeWithMap)

	compositeTypeWithMap := &sema.CompositeType{
		Location:   testLocation,
		Identifier: "RI2",
		Kind:       common.CompositeKindResource,
		Members:    &sema.StringMemberOrderedMap{},
	}
	compositeTypeWithMap.Members.Set(
		"foo",
		sema.NewFunctionMember(
			nil,
			compositeTypeWithMap,
			mapAccess,
			"foo",
			&sema.FunctionType{},
			"",
		),
	)
	elaboration.SetCompositeType(
		compositeTypeWithMap.ID(),
		compositeTypeWithMap,
	)

	// RI3 (interfaceTypeWithMap)

	interfaceTypeWithMap := &sema.InterfaceType{
		Location:      testLocation,
		Identifier:    "RI3",
		CompositeKind: common.CompositeKindResource,
		Members:       &sema.StringMemberOrderedMap{},
	}
	interfaceTypeWithMap.Members.Set(
		"foo",
		sema.NewFunctionMember(
			nil,
			interfaceTypeWithMap,
			mapAccess,
			"foo",
			&sema.FunctionType{},
			"",
		),
	)
	elaboration.SetInterfaceType(
		interfaceTypeWithMap.ID(),
		interfaceTypeWithMap,
	)

	// RI4 (compositeTypeWithCapField)

	compositeTypeWithCapField := &sema.CompositeType{
		Location:   testLocation,
		Identifier: "RI4",
		Kind:       common.CompositeKindResource,
		Members:    &sema.StringMemberOrderedMap{},
	}
	compositeTypeWithCapField.Members.Set(
		"foo",
		sema.NewFieldMember(
			nil,
			compositeTypeWithCapField,
			sema.UnauthorizedAccess,
			ast.VariableKindConstant,
			"foo",
			sema.NewCapabilityType(nil,
				sema.NewReferenceType(nil, sema.UnauthorizedAccess, interfaceTypeInheriting),
			),
			"",
		),
	)
	elaboration.SetCompositeType(
		compositeTypeWithCapField.ID(),
		compositeTypeWithCapField,
	)

	// RI5 (interfaceTypeWithCapField)

	interfaceTypeWithCapField := &sema.InterfaceType{
		Location:      testLocation,
		Identifier:    "RI5",
		CompositeKind: common.CompositeKindResource,
		Members:       &sema.StringMemberOrderedMap{},
	}
	interfaceTypeWithCapField.Members.Set(
		"foo",
		sema.NewFieldMember(
			nil,
			interfaceTypeWithCapField,
			sema.UnauthorizedAccess,
			ast.VariableKindConstant,
			"foo",
			sema.NewCapabilityType(nil,
				sema.NewReferenceType(nil, sema.UnauthorizedAccess, interfaceTypeInheriting),
			),
			"",
		),
	)
	elaboration.SetInterfaceType(
		interfaceTypeWithCapField.ID(),
		interfaceTypeWithCapField,
	)

	// J2 (interfaceTypeInheritingCapField)

	interfaceTypeInheritingCapField := &sema.InterfaceType{
		Location:                      testLocation,
		Identifier:                    "J2",
		CompositeKind:                 common.CompositeKindResource,
		Members:                       &sema.StringMemberOrderedMap{},
		ExplicitInterfaceConformances: []*sema.InterfaceType{interfaceTypeWithCapField},
	}
	elaboration.SetInterfaceType(
		interfaceTypeInheritingCapField.ID(),
		interfaceTypeInheritingCapField,
	)

	// RI6 (compositeTypeInheritingCapField)

	compositeTypeInheritingCapField := &sema.CompositeType{
		Location:   testLocation,
		Identifier: "RI6",
		Kind:       common.CompositeKindResource,
		Members:    &sema.StringMemberOrderedMap{},
		ExplicitInterfaceConformances: []*sema.InterfaceType{
			interfaceTypeInheritingCapField,
		},
	}
	elaboration.SetCompositeType(
		compositeTypeInheritingCapField.ID(),
		compositeTypeInheritingCapField,
	)

	tests := []struct {
		Input  sema.Type
		Output sema.Type
		Name   string
	}{
		{
			Input:  sema.NewReferenceType(nil, sema.UnauthorizedAccess, sema.IntType),
			Output: nil,
			Name:   "int",
		},
		{
			Input:  sema.NewReferenceType(nil, sema.UnauthorizedAccess, &sema.FunctionType{}),
			Output: nil,
			Name:   "function",
		},
		{
			Input:  sema.NewReferenceType(nil, sema.UnauthorizedAccess, compositeStructWithOnlyE),
			Output: sema.NewReferenceType(nil, eAccess, compositeStructWithOnlyE),
			Name:   "composite E",
		},
		{
			Input:  sema.NewReferenceType(nil, sema.UnauthorizedAccess, compositeResourceWithOnlyF),
			Output: sema.NewReferenceType(nil, fAccess, compositeResourceWithOnlyF),
			Name:   "composite F",
		},
		{
			Input:  sema.NewReferenceType(nil, sema.UnauthorizedAccess, compositeResourceWithEOrF),
			Output: sema.NewReferenceType(nil, eAndFAccess, compositeResourceWithEOrF),
			Name:   "composite E or F",
		},
		{
			Input:  sema.NewReferenceType(nil, sema.UnauthorizedAccess, compositeTwoFields),
			Output: sema.NewReferenceType(nil, eAndFAccess, compositeTwoFields),
			Name:   "composite E and F",
		},
		{
			Input:  sema.NewReferenceType(nil, sema.UnauthorizedAccess, interfaceTypeWithEAndG),
			Output: sema.NewReferenceType(nil, eAndGAccess, interfaceTypeWithEAndG),
			Name:   "interface E and G",
		},
		{
			Input:  sema.NewReferenceType(nil, sema.UnauthorizedAccess, interfaceTypeInheriting),
			Output: sema.NewReferenceType(nil, eAndGAccess, interfaceTypeInheriting),
			Name:   "interface inheritance",
		},
		{
			Input:  sema.NewReferenceType(nil, sema.UnauthorizedAccess, compositeTypeInheriting),
			Output: sema.NewReferenceType(nil, eAndGAccess, compositeTypeInheriting),
			Name:   "composite inheritance",
		},
		{
			Input:  sema.NewReferenceType(nil, sema.UnauthorizedAccess, compositeTypeWithMap),
			Output: sema.NewReferenceType(nil, eAndFAccess, compositeTypeWithMap),
			Name:   "composite map",
		},
		{
			Input:  sema.NewReferenceType(nil, sema.UnauthorizedAccess, interfaceTypeWithMap),
			Output: sema.NewReferenceType(nil, eAndFAccess, interfaceTypeWithMap),
			Name:   "interface map",
		},
		{
			Input: sema.NewReferenceType(
				nil,
				sema.UnauthorizedAccess,
				sema.NewCapabilityType(
					nil,
					sema.NewReferenceType(nil, sema.UnauthorizedAccess, compositeTypeWithMap),
				),
			),
			Output: sema.NewReferenceType(
				nil,
				sema.UnauthorizedAccess,
				sema.NewCapabilityType(
					nil,
					sema.NewReferenceType(nil, eAndFAccess, compositeTypeWithMap),
				),
			),
			Name: "reference to capability",
		},
		{
			Input: sema.NewReferenceType(
				nil,
				sema.UnauthorizedAccess,
				sema.NewIntersectionType(
					nil,
					nil,
					[]*sema.InterfaceType{
						interfaceTypeInheriting,
						interfaceTypeWithMap,
					},
				),
			),
			Output: sema.NewReferenceType(
				nil,
				eFAndGAccess,
				sema.NewIntersectionType(
					nil,
					nil,
					[]*sema.InterfaceType{
						interfaceTypeInheriting,
						interfaceTypeWithMap,
					}),
			),
			Name: "intersection",
		},
		{
			Input: sema.NewReferenceType(
				nil,
				sema.UnauthorizedAccess,
				sema.NewOptionalType(
					nil,
					sema.NewIntersectionType(
						nil,
						nil,
						[]*sema.InterfaceType{
							interfaceTypeInheriting,
							interfaceTypeWithMap,
						},
					),
				),
			),
			Output: sema.NewReferenceType(
				nil,
				eFAndGAccess,
				sema.NewOptionalType(
					nil,
					sema.NewIntersectionType(
						nil,
						nil,
						[]*sema.InterfaceType{
							interfaceTypeInheriting,
							interfaceTypeWithMap,
						}),
				),
			),
			Name: "reference to optional",
		},
		// no change
		{
			Input:  sema.NewReferenceType(nil, sema.UnauthorizedAccess, compositeTypeWithCapField),
			Output: sema.NewReferenceType(nil, sema.UnauthorizedAccess, compositeTypeWithCapField),
			Name:   "composite with capability field",
		},
		// no change
		{
			Input:  sema.NewReferenceType(nil, sema.UnauthorizedAccess, interfaceTypeWithCapField),
			Output: sema.NewReferenceType(nil, sema.UnauthorizedAccess, interfaceTypeWithCapField),
			Name:   "interface with capability field",
		},
		// no change
		{
			Input:  sema.NewReferenceType(nil, sema.UnauthorizedAccess, compositeTypeInheritingCapField),
			Output: sema.NewReferenceType(nil, sema.UnauthorizedAccess, compositeTypeInheritingCapField),
			Name:   "composite inheriting capability field",
		},
		// no change
		{
			Input:  sema.NewReferenceType(nil, sema.UnauthorizedAccess, interfaceTypeInheritingCapField),
			Output: sema.NewReferenceType(nil, sema.UnauthorizedAccess, interfaceTypeInheritingCapField),
			Name:   "interface inheriting capability field",
		},
	}

	// create capability versions of all the existing tests
	for _, test := range tests {
		var capabilityTest struct {
			Input  sema.Type
			Output sema.Type
			Name   string
		}
		capabilityTest.Input = sema.NewCapabilityType(nil, test.Input)
		if test.Output != nil {
			capabilityTest.Output = sema.NewCapabilityType(nil, test.Output)
		}
		capabilityTest.Name = "capability " + test.Name

		tests = append(tests, capabilityTest)
	}

	// create optional versions of all the existing tests
	for _, test := range tests {
		var optionalTest struct {
			Input  sema.Type
			Output sema.Type
			Name   string
		}
		optionalTest.Input = sema.NewOptionalType(nil, test.Input)
		if test.Output != nil {
			optionalTest.Output = sema.NewOptionalType(nil, test.Output)
		}
		optionalTest.Name = "optional " + test.Name

		tests = append(tests, optionalTest)
	}

	for _, test := range tests {
		t.Run(test.Name, func(t *testing.T) {

			inputStaticType := interpreter.ConvertSemaToStaticType(nil, test.Input)
			convertedType, _ := ConvertToEntitledType(inter, inputStaticType)

			expectedType := interpreter.ConvertSemaToStaticType(nil, test.Output)

			compareTypesRecursively(t, convertedType, expectedType)
		})
	}

}

func compareTypesRecursively(t *testing.T, expected, actual interpreter.StaticType) {
	require.IsType(t, expected, actual)

	switch expected := expected.(type) {
	case *interpreter.ReferenceStaticType:
		actual := actual.(*interpreter.ReferenceStaticType)
		require.IsType(t, expected.Authorization, actual.Authorization)
		require.True(t, expected.Authorization.Equal(actual.Authorization))
		compareTypesRecursively(t, expected.ReferencedType, actual.ReferencedType)
	case *interpreter.OptionalStaticType:
		actual := actual.(*interpreter.OptionalStaticType)
		compareTypesRecursively(t, expected.Type, actual.Type)
	case *interpreter.CapabilityStaticType:
		actual := actual.(*interpreter.CapabilityStaticType)
		compareTypesRecursively(t, expected.BorrowType, actual.BorrowType)
	}
}

type testEntitlementsMigration struct {
	inter *interpreter.Interpreter
}

var _ migrations.ValueMigration = testEntitlementsMigration{}

func (testEntitlementsMigration) Name() string {
	return "Test Entitlements Migration"
}

func (m testEntitlementsMigration) Migrate(
	_ interpreter.StorageKey,
	_ interpreter.StorageMapKey,
	value interpreter.Value,
	_ *interpreter.Interpreter,
) (
	interpreter.Value,
	error,
) {
	return ConvertValueToEntitlements(m.inter, value)
}

func convertEntireTestValue(
	t *testing.T,
	inter *interpreter.Interpreter,
	storage *runtime.Storage,
	address common.Address,
	v interpreter.Value,
) interpreter.Value {

	reporter := newTestReporter()

	migration := migrations.NewStorageMigration(inter, storage)

	migratedValue := migration.MigrateNestedValue(
		interpreter.StorageKey{
			Key:     common.PathDomainStorage.Identifier(),
			Address: address,
		},
		interpreter.StringStorageMapKey("test"),
		v,
		[]migrations.ValueMigration{
			testEntitlementsMigration{inter: inter},
		},
		reporter,
	)

	err := migration.Commit()
	require.NoError(t, err)

	// Assert

	require.Empty(t, reporter.errors)

	err = storage.CheckHealth()
	require.NoError(t, err)

	if migratedValue == nil {
		return v
	} else {
		return migratedValue
	}
}

func newIntersectionStaticTypeWithLegacyType(
	legacyType interpreter.StaticType,
	interfaceTypes []*interpreter.InterfaceStaticType,
) *interpreter.IntersectionStaticType {
	intersectionType := interpreter.NewIntersectionStaticType(nil, interfaceTypes)
	intersectionType.LegacyType = legacyType
	return intersectionType
}

func TestConvertToEntitledValue(t *testing.T) {
	t.Parallel()

	var uuid uint64

	ledger := runtime_utils.NewTestLedger(nil, nil)
	storage := runtime.NewStorage(ledger, nil)

	testAddress := common.MustBytesToAddress([]byte{0x1})

	code := `
        access(all) entitlement E
        access(all) entitlement F
        access(all) entitlement G

        access(all) entitlement mapping M {
            E -> F
            F -> G
        }

        access(all) struct S {
            access(E) let eField: Int
            access(F) let fField: String
            init() {
                self.eField = 0
                self.fField = ""
            }
        }

        access(all) resource interface I {
            access(E) let eField: Int
        }

        access(all) resource interface J {
            access(G) let gField: Int
        }

        access(all) resource R: I, J {
            access(E) let eField: Int
            access(G) let gField: Int
            access(E, G) let egField: Int

            init() {
                self.egField = 0
                self.eField = 1
                self.gField = 2
            }
        }
    `
	checker, err := checkerUtils.ParseAndCheckWithOptions(t,
		code,
		checkerUtils.ParseAndCheckOptions{},
	)
	require.NoError(t, err)

	location := checker.Location

	inter, err := interpreter.NewInterpreter(
		interpreter.ProgramFromChecker(checker),
		location,
		&interpreter.Config{
			Storage: storage,
			UUIDHandler: func() (uint64, error) {
				uuid++
				return uuid, nil
			},
		},
	)

	require.NoError(t, err)

	err = inter.Interpret()
	require.NoError(t, err)

	// E, F, G

	eTypeID := location.TypeID(nil, "E")
	fTypeID := location.TypeID(nil, "F")
	gTypeID := location.TypeID(nil, "G")

	// S

	const sQualifiedIdentifier = "S"
	sTypeID := location.TypeID(nil, sQualifiedIdentifier)
	sStaticType := &interpreter.CompositeStaticType{
		Location:            location,
		QualifiedIdentifier: sQualifiedIdentifier,
		TypeID:              sTypeID,
	}

	// R

	const rQualifiedIdentifier = "R"
	rTypeID := location.TypeID(nil, rQualifiedIdentifier)
	rStaticType := &interpreter.CompositeStaticType{
		Location:            location,
		QualifiedIdentifier: rQualifiedIdentifier,
		TypeID:              rTypeID,
	}

	// I

	iTypeID := location.TypeID(nil, "I")
	iStaticType := &interpreter.InterfaceStaticType{
		Location:            location,
		QualifiedIdentifier: "I",
		TypeID:              iTypeID,
	}

	// J

	jTypeID := location.TypeID(nil, "J")
	jStaticType := &interpreter.InterfaceStaticType{
		Location:            location,
		QualifiedIdentifier: "J",
		TypeID:              jTypeID,
	}

	type testCase struct {
		Input  interpreter.StaticType
		Output interpreter.StaticType
		Name   string
	}

	tests := []testCase{
		{
			Name:   "R --> R",
			Input:  rStaticType,
			Output: rStaticType,
		},
		{
			Name:   "S --> S",
			Input:  sStaticType,
			Output: sStaticType,
		},
		{
			Name: "&S --> auth(E, F) &S",
			Input: interpreter.NewReferenceStaticType(
				inter,
				interpreter.UnauthorizedAccess,
				sStaticType,
			),
			Output: interpreter.NewReferenceStaticType(
				inter,
				interpreter.NewEntitlementSetAuthorization(
					inter,
					func() []common.TypeID {
						return []common.TypeID{
							eTypeID,
							fTypeID,
						}
					},
					2,
					sema.Conjunction,
				),
				sStaticType,
			),
		},
		{
			Name: "&R --> auth(E, G) &R",
			Input: interpreter.NewReferenceStaticType(
				inter,
				interpreter.UnauthorizedAccess,
				rStaticType,
			),
			Output: interpreter.NewReferenceStaticType(
				inter,
				interpreter.NewEntitlementSetAuthorization(
					inter,
					func() []common.TypeID {
						return []common.TypeID{
							eTypeID,
							gTypeID,
						}
					},
					2,
					sema.Conjunction,
				),
				rStaticType,
			),
		},
		{
			Name: "&{I} --> auth(E) &{I}",
			Input: interpreter.NewReferenceStaticType(
				inter,
				interpreter.UnauthorizedAccess,
				interpreter.NewIntersectionStaticType(
					inter,
					[]*interpreter.InterfaceStaticType{
						iStaticType,
					},
				),
			),
			Output: interpreter.NewReferenceStaticType(
				inter,
				interpreter.NewEntitlementSetAuthorization(
					inter,
					func() []common.TypeID {
						return []common.TypeID{
							eTypeID,
						}
					},
					1,
					sema.Conjunction,
				),
				interpreter.NewIntersectionStaticType(
					inter,
					[]*interpreter.InterfaceStaticType{
						iStaticType,
					},
				),
			),
		},
		{
			Name: "&{I, J} --> auth(E, G) &{I, J}",
			Input: interpreter.NewReferenceStaticType(
				inter,
				interpreter.UnauthorizedAccess,
				interpreter.NewIntersectionStaticType(
					inter,
					[]*interpreter.InterfaceStaticType{
						iStaticType,
						jStaticType,
					},
				),
			),
			Output: interpreter.NewReferenceStaticType(
				inter,
				interpreter.NewEntitlementSetAuthorization(
					inter,
					func() []common.TypeID {
						return []common.TypeID{
							eTypeID,
							gTypeID,
						}
					},
					2,
					sema.Conjunction,
				),
				interpreter.NewIntersectionStaticType(
					inter,
					[]*interpreter.InterfaceStaticType{
						iStaticType,
						jStaticType,
					},
				),
			),
		},
		{
			Name: "&AnyStruct{I} --> auth(E) &{I}",
			Input: interpreter.NewReferenceStaticType(
				inter,
				interpreter.UnauthorizedAccess,
				newIntersectionStaticTypeWithLegacyType(
					interpreter.PrimitiveStaticTypeAnyStruct,
					[]*interpreter.InterfaceStaticType{
						iStaticType,
					},
				),
			),
			Output: interpreter.NewReferenceStaticType(
				inter,
				interpreter.NewEntitlementSetAuthorization(
					inter,
					func() []common.TypeID {
						return []common.TypeID{
							eTypeID,
						}
					},
					1,
					sema.Conjunction,
				),
				interpreter.NewIntersectionStaticType(
					inter,
					[]*interpreter.InterfaceStaticType{
						iStaticType,
					},
				),
			),
		},
		{
			Name: "&AnyStruct{} --> &AnyStruct",
			Input: interpreter.NewReferenceStaticType(
				inter,
				interpreter.UnauthorizedAccess,
				newIntersectionStaticTypeWithLegacyType(
					interpreter.PrimitiveStaticTypeAnyStruct,
					nil,
				),
			),
			Output: interpreter.NewReferenceStaticType(
				inter,
				interpreter.UnauthorizedAccess,
				interpreter.PrimitiveStaticTypeAnyStruct,
			),
		},
		{
			Name: "&R{I} --> auth(E) &R",
			Input: interpreter.NewReferenceStaticType(
				inter,
				interpreter.UnauthorizedAccess,
				newIntersectionStaticTypeWithLegacyType(
					rStaticType,
					[]*interpreter.InterfaceStaticType{
						iStaticType,
					},
				),
			),
			Output: interpreter.NewReferenceStaticType(
				inter,
				interpreter.NewEntitlementSetAuthorization(
					inter,
					func() []common.TypeID {
						return []common.TypeID{
							eTypeID,
						}
					},
					1,
					sema.Conjunction,
				),
				rStaticType,
			),
		},
		{
			// NOTE: NOT auth(E, G) &R!
			Name: "&R{} --> &R",
			Input: interpreter.NewReferenceStaticType(
				inter,
				interpreter.UnauthorizedAccess,
				newIntersectionStaticTypeWithLegacyType(rStaticType, nil),
			),
			Output: interpreter.NewReferenceStaticType(
				inter,
				interpreter.UnauthorizedAccess,
				rStaticType,
			),
		},
	}

	var referencePeekingEqual func(interpreter.EquatableValue, interpreter.Value) bool

	// equality that peeks inside references to use structural equality for their values
	referencePeekingEqual = func(input interpreter.EquatableValue, output interpreter.Value) bool {
		switch v := input.(type) {

		// TODO: support more types (e.g. dictionaries)

		case *interpreter.SomeValue:
			otherSome, ok := output.(*interpreter.SomeValue)
			if !ok {
				return false
			}

			switch innerValue := v.InnerValue(inter, interpreter.EmptyLocationRange).(type) {
			case interpreter.EquatableValue:
				return referencePeekingEqual(
					innerValue,
					otherSome.InnerValue(inter, interpreter.EmptyLocationRange),
				)
			default:
				return innerValue == otherSome.InnerValue(inter, interpreter.EmptyLocationRange)
			}

		case *interpreter.ArrayValue:
			otherArray, ok := output.(*interpreter.ArrayValue)
			if !ok {
				return false
			}

			if v.Count() != otherArray.Count() {
				return false
			}

			for i := 0; i < v.Count(); i++ {
				innerValue := v.Get(inter, interpreter.EmptyLocationRange, i)
				otherInnerValue := otherArray.Get(inter, interpreter.EmptyLocationRange, i)

				switch innerValue := innerValue.(type) {
				case interpreter.EquatableValue:
					if !referencePeekingEqual(
						innerValue,
						otherInnerValue,
					) {
						return false
					}
				default:
					if innerValue != otherInnerValue {
						return false
					}
				}
			}
			return true

		case interpreter.TypeValue:
			// TypeValue considers missing type "unknown"/"invalid",
			// and "unknown"/"invalid" type values unequal.
			// However, we want to consider those equal here for testing/asserting purposes
			other, ok := output.(interpreter.TypeValue)
			if !ok {
				return false
			}

			if other.Type == nil {
				return v.Type == nil
			} else {
				return other.Type.Equal(v.Type)
			}
		}

		return input.Equal(inter, interpreter.EmptyLocationRange, output)
	}

	type valueGenerator struct {
		name string
		wrap func(interpreter.StaticType) interpreter.Value
	}

	valueGenerators := []valueGenerator{
		{
			name: "runtime type value",
			wrap: func(staticType interpreter.StaticType) interpreter.Value {
				return interpreter.NewTypeValue(nil, staticType)
			},
		},
		{
			name: "variable-sized array value",
			wrap: func(staticType interpreter.StaticType) interpreter.Value {
				return interpreter.NewArrayValue(
					inter,
					interpreter.EmptyLocationRange,
					interpreter.NewVariableSizedStaticType(nil, staticType),
					common.ZeroAddress,
				)
			},
		},
		{
			name: "constant-sized array value",
			wrap: func(staticType interpreter.StaticType) interpreter.Value {
				return interpreter.NewArrayValue(
					inter,
					interpreter.EmptyLocationRange,
					interpreter.NewConstantSizedStaticType(nil, staticType, 1),
					common.ZeroAddress,
				)
			},
		},
		{
			name: "dictionary value",
			wrap: func(staticType interpreter.StaticType) interpreter.Value {
				return interpreter.NewDictionaryValue(
					inter,
					interpreter.EmptyLocationRange,
					interpreter.NewDictionaryStaticType(nil, interpreter.PrimitiveStaticTypeInt, staticType),
				)
			},
		},
		{
			name: "ID capability value",
			wrap: func(staticType interpreter.StaticType) interpreter.Value {
				return interpreter.NewCapabilityValue(
					nil,
					0,
					interpreter.AddressValue{},
					staticType,
				)
			},
		},
		{
			name: "path capability value",
			wrap: func(staticType interpreter.StaticType) interpreter.Value {
				return &interpreter.PathCapabilityValue{ //nolint:staticcheck
					BorrowType: staticType,
					Address:    interpreter.AddressValue{},
					Path:       interpreter.NewUnmeteredPathValue(common.PathDomainStorage, "test"),
				}
			},
		},
		{
			name: "published capability value",
			wrap: func(staticType interpreter.StaticType) interpreter.Value {
				return interpreter.NewPublishedValue(
					nil,
					interpreter.AddressValue{},
					interpreter.NewCapabilityValue(
						nil,
						0,
						interpreter.AddressValue{},
						staticType,
					),
				)
			},
		},
		{
			name: "path-link value",
			wrap: func(staticType interpreter.StaticType) interpreter.Value {
				return interpreter.PathLinkValue{ //nolint:staticcheck
					Type: staticType,
					TargetPath: interpreter.NewUnmeteredPathValue(
						common.PathDomainStorage,
						"test",
					),
				}
			},
		},
		{
			name: "storage capability controller value",
			wrap: func(staticType interpreter.StaticType) interpreter.Value {
				referenceStaticType, ok := staticType.(*interpreter.ReferenceStaticType)
				if !ok {
					return nil
				}
				return &interpreter.StorageCapabilityControllerValue{
					BorrowType: referenceStaticType,
				}
			},
		},
		{
			name: "account capability controller value",
			wrap: func(staticType interpreter.StaticType) interpreter.Value {
				referenceStaticType, ok := staticType.(*interpreter.ReferenceStaticType)
				if !ok {
					return nil
				}
				return &interpreter.AccountCapabilityControllerValue{
					BorrowType: referenceStaticType,
				}
			},
		},
	}

	type typeGenerator struct {
		name string
		wrap func(staticType interpreter.StaticType) interpreter.StaticType
	}

	typeGenerators := []typeGenerator{
		{
			name: "as-is",
			wrap: func(staticType interpreter.StaticType) interpreter.StaticType {
				return staticType
			},
		},
		{
			name: "variable-sized array type",
			wrap: func(staticType interpreter.StaticType) interpreter.StaticType {
				return interpreter.NewVariableSizedStaticType(nil, staticType)
			},
		},
		{
			name: "constant-sized array type",
			wrap: func(staticType interpreter.StaticType) interpreter.StaticType {
				return interpreter.NewConstantSizedStaticType(nil, staticType, 1)
			},
		},
		{
			name: "dictionary type",
			wrap: func(staticType interpreter.StaticType) interpreter.StaticType {
				return interpreter.NewDictionaryStaticType(nil, interpreter.PrimitiveStaticTypeInt, staticType)
			},
		},
		{
			name: "optional type",
			wrap: func(staticType interpreter.StaticType) interpreter.StaticType {
				return interpreter.NewOptionalStaticType(nil, staticType)
			},
		},
		{
			name: "capability type",
			wrap: func(staticType interpreter.StaticType) interpreter.StaticType {
				return interpreter.NewCapabilityStaticType(nil, staticType)
			},
		},
	}

<<<<<<< HEAD
	test := func(
		t *testing.T,
		testCase testCase,
		valueGenerator valueGenerator,
		typeGenerator typeGenerator,
	) {
=======
	test := func(t *testing.T, testCase testCase, valueGenerator valueGenerator, typeGenerator typeGenerator) {

>>>>>>> 2874bef9
		input := valueGenerator.wrap(typeGenerator.wrap(testCase.Input))
		if input == nil {
			return
		}

		expectedValue := valueGenerator.wrap(typeGenerator.wrap(testCase.Output))

		convertedValue := convertEntireTestValue(t, inter, storage, testAddress, input)

		err := storage.CheckHealth()
		require.NoError(t, err)

		switch convertedValue := convertedValue.(type) {
		case interpreter.EquatableValue:
			require.True(t,
				referencePeekingEqual(convertedValue, expectedValue),
				"expected: %s\nactual: %s",
				expectedValue,
				convertedValue,
			)
		default:
			require.Equal(t, convertedValue, expectedValue)
		}
	}

	for _, testCase := range tests {
		t.Run(testCase.Name, func(t *testing.T) {

			for _, valueGenerator := range valueGenerators {
				t.Run(valueGenerator.name, func(t *testing.T) {

					for _, typeGenerator := range typeGenerators {
						t.Run(typeGenerator.name, func(t *testing.T) {

							test(t, testCase, valueGenerator, typeGenerator)
						})
					}
				})
			}
		})
	}
}

func TestMigrateSimpleContract(t *testing.T) {
	t.Parallel()

	var uuid uint64

	account := common.Address{0x42}
	ledger := NewTestLedger(nil, nil)

	type testCase struct {
		storedValue   interpreter.Value
		expectedValue interpreter.Value
	}

	storage := runtime.NewStorage(ledger, nil)

	checker, err := checkerUtils.ParseAndCheckWithOptions(t,
		`
            access(all) entitlement E
            access(all) resource R {
                access(E) fun foo() {}
            }
            access(all) resource T {
                access(all) let cap: Capability<auth(E) &R>?
                init() {
                    self.cap = nil
                }
            }
            access(all) fun makeR(): @R {
                return <- create R()
            }
            access(all) fun makeT(): @T {
                return <- create T()
            }
        `,
		checkerUtils.ParseAndCheckOptions{},
	)

	require.NoError(t, err)

	inter, err := interpreter.NewInterpreter(
		interpreter.ProgramFromChecker(checker),
		checker.Location,
		&interpreter.Config{
			Storage: storage,
			UUIDHandler: func() (uint64, error) {
				uuid++
				return uuid, nil
			},
		},
	)
	require.NoError(t, err)

	storageIdentifier := common.PathDomainStorage.Identifier()

	err = inter.Interpret()
	require.NoError(t, err)

	rValue, err := inter.Invoke("makeR")
	require.NoError(t, err)

	tValue, err := inter.Invoke("makeT")
	require.NoError(t, err)

	unentitledRRef := interpreter.NewEphemeralReferenceValue(
		inter,
		interpreter.UnauthorizedAccess,
		rValue,
		inter.MustSemaTypeOfValue(rValue),
		interpreter.EmptyLocationRange,
	)
	unentitledRRefStaticType := unentitledRRef.StaticType(inter)

	unentitledRCap := interpreter.NewCapabilityValue(
		inter,
		0,
		interpreter.NewAddressValue(inter, account),
		unentitledRRefStaticType,
	)

	entitledRRef := interpreter.NewEphemeralReferenceValue(
		inter,
		interpreter.NewEntitlementSetAuthorization(
			inter,
			func() []common.TypeID {
				return []common.TypeID{"S.test.E"}
			},
			1,
			sema.Conjunction,
		),
		rValue,
		inter.MustSemaTypeOfValue(rValue),
		interpreter.EmptyLocationRange,
	)
	entitledRRefStaticType := entitledRRef.StaticType(inter)
	entitledRCap := interpreter.NewCapabilityValue(
		inter,
		0,
		interpreter.NewAddressValue(inter, account),
		entitledRRefStaticType,
	)

	tValue.(*interpreter.CompositeValue).
		SetMember(inter, interpreter.EmptyLocationRange, "cap", unentitledRCap.Clone(inter))

	expectedTValue := tValue.Clone(inter)
	expectedTValue.(*interpreter.CompositeValue).
		SetMember(inter, interpreter.EmptyLocationRange, "cap", entitledRCap.Clone(inter))

	testCases := map[string]testCase{
		"rCap": {
			storedValue: unentitledRCap.Clone(inter),
			expectedValue: interpreter.NewCapabilityValue(
				inter,
				0,
				interpreter.NewAddressValue(inter, account),
				entitledRRefStaticType,
			),
		},
		"rValue": {
			storedValue:   rValue.Clone(inter),
			expectedValue: rValue.Clone(inter),
		},
		"tValue": {
			storedValue:   tValue.Clone(inter),
			expectedValue: expectedTValue.Clone(inter),
		},
	}

	for name, testCase := range testCases {
		transferredValue := testCase.storedValue.Transfer(
			inter,
			interpreter.EmptyLocationRange,
			atree.Address(account),
			false,
			nil,
			nil,
		)

		inter.WriteStored(
			account,
			storageIdentifier,
			interpreter.StringStorageMapKey(name),
			transferredValue,
		)
	}

	err = storage.Commit(inter, true)
	require.NoError(t, err)

	// Migrate

	reporter := newTestReporter()

	migration := migrations.NewStorageMigration(inter, storage)
	migration.Migrate(
		&migrations.AddressSliceIterator{
			Addresses: []common.Address{
				account,
			},
		},
		migration.NewValueMigrationsPathMigrator(
			reporter,
			NewEntitlementsMigration(inter),
		),
	)

	err = migration.Commit()
	require.NoError(t, err)

	// Assert

	require.Empty(t, reporter.errors)

	err = storage.CheckHealth()
	require.NoError(t, err)

	storageMap := storage.GetStorageMap(account, storageIdentifier, false)
	require.NotNil(t, storageMap)
	require.Greater(t, storageMap.Count(), uint64(0))

	iterator := storageMap.Iterator(inter)

	for key, value := iterator.Next(); key != nil; key, value = iterator.Next() {
		identifier := string(key.(interpreter.StringAtreeValue))

		t.Run(identifier, func(t *testing.T) {
			testCase, ok := testCases[identifier]
			require.True(t, ok)

			expectedStoredValue := testCase.expectedValue

			AssertValuesEqual(t, inter, expectedStoredValue, value)
		})
	}
}

func TestNilTypeValue(t *testing.T) {
	t.Parallel()

	result, err := ConvertValueToEntitlements(nil, interpreter.NewTypeValue(nil, nil))
	require.NoError(t, err)
	require.Nil(t, result)
}

func TestNilPathCapabilityValue(t *testing.T) {
	t.Parallel()

	result, err := ConvertValueToEntitlements(
		NewTestInterpreter(t),
		&interpreter.PathCapabilityValue{ //nolint:staticcheck
			Address:    interpreter.NewAddressValue(nil, common.MustBytesToAddress([]byte{0x1})),
			Path:       interpreter.NewUnmeteredPathValue(common.PathDomainStorage, "test"),
			BorrowType: nil,
		},
	)
	require.NoError(t, err)
	require.Nil(t, result)
}

func TestMigratePublishedValue(t *testing.T) {
	t.Parallel()

	testAddress := common.Address{0, 0, 0, 0, 0, 0, 0, 1}

	rt := NewTestInterpreterRuntime()

	accountCodes := map[common.Location][]byte{}

	runtimeInterface := &TestRuntimeInterface{
		Storage: NewTestLedger(nil, nil),
		OnGetSigningAccounts: func() ([]runtime.Address, error) {
			return []runtime.Address{testAddress}, nil
		},
		OnEmitEvent: func(event cadence.Event) error {
			return nil
		},
		OnGetCode: func(location common.Location) (bytes []byte, err error) {
			return accountCodes[location], nil
		},
		OnResolveLocation: NewSingleIdentifierLocationResolver(t),
		OnGetAccountContractCode: func(location common.AddressLocation) (code []byte, err error) {
			code = accountCodes[location]
			return code, nil
		},
		OnUpdateAccountContractCode: func(location common.AddressLocation, code []byte) error {
			accountCodes[location] = code
			return nil
		},
	}

	// Prepare

	oldContract := []byte(`
        access(all) contract C {
            access(all) resource R {
                access(all) fun foo() {}
            }
            access(all) fun makeR(): @R {
                return <- create R()
            }
        }
    `)

	contract := []byte(`
        access(all) contract C {
            access(all) entitlement E
            access(all) resource R {
                access(E) fun foo() {}
            }
            access(all) fun makeR(): @R {
                return <- create R()
            }
        }
    `)

	saveValues := []byte(`
        import C from 0x1

        transaction {
            prepare(signer: auth(Inbox, Storage, Capabilities) &Account) {
                let cap = signer.capabilities.storage.issue<&C.R>(/storage/r)
                signer.storage.save(cap, to: /storage/cap)
                signer.inbox.publish(cap, name: "r_cap", recipient: 0x2)
            }
        }
    `)

	nextTransactionLocation := NewTransactionLocationGenerator()

	// Deploy contract to 0x1

	err := rt.ExecuteTransaction(
		runtime.Script{
			Source: DeploymentTransaction("C", oldContract),
		},
		runtime.Context{
			Interface: runtimeInterface,
			Location:  nextTransactionLocation(),
		},
	)
	require.NoError(t, err)

	// Execute transaction on 0x1

	err = rt.ExecuteTransaction(
		runtime.Script{
			Source: saveValues,
		},
		runtime.Context{
			Interface: runtimeInterface,
			Location:  nextTransactionLocation(),
		},
	)
	require.NoError(t, err)

	// Update contract on 0x1

	err = rt.ExecuteTransaction(
		runtime.Script{
			Source: UpdateTransaction("C", contract),
		},
		runtime.Context{
			Interface: runtimeInterface,
			Location:  nextTransactionLocation(),
		},
	)
	require.NoError(t, err)

	// Important: invalidate the loaded program, as it was updated
	runtimeInterface.InvalidateUpdatedPrograms()

	// Migrate

	reporter := newTestReporter()

	storage, inter, err := rt.Storage(runtime.Context{
		Interface: runtimeInterface,
	})
	require.NoError(t, err)

	migration := migrations.NewStorageMigration(inter, storage)
	migration.Migrate(
		&migrations.AddressSliceIterator{
			Addresses: []common.Address{
				testAddress,
			},
		},
		migration.NewValueMigrationsPathMigrator(
			reporter,
			NewEntitlementsMigration(inter),
		),
	)

	err = migration.Commit()
	require.NoError(t, err)

	// Assert

	require.Empty(t, reporter.errors)

	err = storage.CheckHealth()
	require.NoError(t, err)

	assert.Equal(t,
		map[struct {
			interpreter.StorageKey
			interpreter.StorageMapKey
		}]struct{}{
			{
				StorageKey: interpreter.StorageKey{
					Address: testAddress,
					Key:     stdlib.CapabilityControllerStorageDomain,
				},
				StorageMapKey: interpreter.Uint64StorageMapKey(1),
			}: {},
			{
				StorageKey: interpreter.StorageKey{
					Address: testAddress,
					Key:     common.PathDomainStorage.Identifier(),
				},
				StorageMapKey: interpreter.StringStorageMapKey("cap"),
			}: {},
			{
				StorageKey: interpreter.StorageKey{
					Address: testAddress,
					Key:     stdlib.InboxStorageDomain,
				},
				StorageMapKey: interpreter.StringStorageMapKey("r_cap"),
			}: {},
		},
		reporter.migrated,
	)

	inboxStorageIdentifier := stdlib.InboxStorageDomain
	inboxStorageMap := storage.GetStorageMap(
		testAddress,
		inboxStorageIdentifier,
		false,
	)
	require.NotNil(t, inboxStorageMap)
	require.Equal(t, inboxStorageMap.Count(), uint64(1))

	storageMap := storage.GetStorageMap(
		testAddress,
		common.PathDomainStorage.Identifier(),
		false,
	)
	require.NotNil(t, storageMap)
	require.Equal(t, inboxStorageMap.Count(), uint64(1))

	cap1 := storageMap.ReadValue(nil, interpreter.StringStorageMapKey("cap"))
	capValue := cap1.(*interpreter.IDCapabilityValue)
	require.IsType(t, &interpreter.ReferenceStaticType{}, capValue.BorrowType)
	ref := capValue.BorrowType.(*interpreter.ReferenceStaticType)
	require.Equal(t,
		interpreter.NewEntitlementSetAuthorization(
			inter,
			func() []common.TypeID {
				return []common.TypeID{"A.0000000000000001.C.E"}
			},
			1,
			sema.Conjunction,
		),
		ref.Authorization,
	)

	publishedValue := inboxStorageMap.ReadValue(nil, interpreter.StringStorageMapKey("r_cap"))

	require.IsType(t, &interpreter.PublishedValue{}, publishedValue)
	publishedValueValue := publishedValue.(*interpreter.PublishedValue).Value

	require.IsType(t, &interpreter.IDCapabilityValue{}, publishedValueValue)
	capabilityValue := publishedValueValue.(*interpreter.IDCapabilityValue)

	require.IsType(t, &interpreter.ReferenceStaticType{}, capabilityValue.BorrowType)
	ref = capabilityValue.BorrowType.(*interpreter.ReferenceStaticType)
	require.Equal(t,
		interpreter.NewEntitlementSetAuthorization(
			inter,
			func() []common.TypeID {
				return []common.TypeID{"A.0000000000000001.C.E"}
			},
			1,
			sema.Conjunction,
		),
		ref.Authorization,
	)
}

func TestMigratePublishedValueAcrossTwoAccounts(t *testing.T) {
	t.Parallel()

	testAddress1 := common.Address{0, 0, 0, 0, 0, 0, 0, 1}
	testAddress2 := common.Address{0, 0, 0, 0, 0, 0, 0, 2}

	rt := NewTestInterpreterRuntime()

	accountCodes := map[common.Location][]byte{}

	var signingAddress common.Address

	runtimeInterface := &TestRuntimeInterface{
		Storage: NewTestLedger(nil, nil),
		OnEmitEvent: func(event cadence.Event) error {
			return nil
		},
		OnGetSigningAccounts: func() ([]runtime.Address, error) {
			return []runtime.Address{signingAddress}, nil
		},
		OnGetCode: func(location common.Location) (bytes []byte, err error) {
			return accountCodes[location], nil
		},
		OnResolveLocation: NewSingleIdentifierLocationResolver(t),
		OnGetAccountContractCode: func(location common.AddressLocation) (code []byte, err error) {
			code = accountCodes[location]
			return code, nil
		},
		OnUpdateAccountContractCode: func(location common.AddressLocation, code []byte) error {
			accountCodes[location] = code
			return nil
		},
	}

	// Prepare

	oldContract := []byte(`
       access(all) contract C {
           access(all) resource R {
               access(all) fun foo() {}
           }
           access(all) fun makeR(): @R {
               return <- create R()
           }
       }
   `)

	contract := []byte(`
       access(all) contract C {
           access(all) entitlement E
           access(all) resource R {
               access(E) fun foo() {}
           }
           access(all) fun makeR(): @R {
               return <- create R()
           }
       }
   `)

	saveValues := []byte(`
       import C from 0x1

       transaction {
           prepare(signer: auth(Inbox, Storage, Capabilities) &Account) {
               let cap = signer.capabilities.storage.issue<&C.R>(/storage/r)
               signer.storage.save(cap, to: /storage/cap)
               signer.inbox.publish(cap, name: "r_cap", recipient: 0x2)
           }
       }
   `)

	nextTransactionLocation := NewTransactionLocationGenerator()

	// Deploy contract to 0x1

	signingAddress = testAddress1

	err := rt.ExecuteTransaction(
		runtime.Script{
			Source: DeploymentTransaction("C", oldContract),
		},
		runtime.Context{
			Interface: runtimeInterface,
			Location:  nextTransactionLocation(),
		},
	)
	require.NoError(t, err)

	// Execute transaction on 0x2

	signingAddress = testAddress2

	err = rt.ExecuteTransaction(
		runtime.Script{
			Source: saveValues,
		},
		runtime.Context{
			Interface: runtimeInterface,
			Location:  nextTransactionLocation(),
		},
	)
	require.NoError(t, err)

	// Update contract on 0x1

	signingAddress = testAddress1

	err = rt.ExecuteTransaction(
		runtime.Script{
			Source: UpdateTransaction("C", contract),
		},
		runtime.Context{
			Interface: runtimeInterface,
			Location:  nextTransactionLocation(),
		},
	)
	require.NoError(t, err)

	storage, inter, err := rt.Storage(runtime.Context{
		Interface: runtimeInterface,
	})
	require.NoError(t, err)

	// Important: invalidate the loaded program, as it was updated
	runtimeInterface.InvalidateUpdatedPrograms()

	inboxStorageIdentifier := stdlib.InboxStorageDomain
	inboxStorageMap := storage.GetStorageMap(
		testAddress2,
		inboxStorageIdentifier,
		false,
	)
	require.NotNil(t, inboxStorageMap)
	require.Equal(t, inboxStorageMap.Count(), uint64(1))

	storageIdentifier := common.PathDomainStorage.Identifier()
	storageMap := storage.GetStorageMap(
		testAddress2,
		storageIdentifier,
		false,
	)
	require.NotNil(t, storageMap)
	require.Equal(t, inboxStorageMap.Count(), uint64(1))

	// Migrate

	reporter := newTestReporter()

	migration := migrations.NewStorageMigration(inter, storage)
	migration.Migrate(
		&migrations.AddressSliceIterator{
			Addresses: []common.Address{
				testAddress1,
				testAddress2,
			},
		},
		migration.NewValueMigrationsPathMigrator(
			reporter,
			NewEntitlementsMigration(inter),
		),
	)

	err = migration.Commit()
	require.NoError(t, err)

	// Assert

	require.Empty(t, reporter.errors)

	err = storage.CheckHealth()
	require.NoError(t, err)

	assert.Equal(t,
		map[struct {
			interpreter.StorageKey
			interpreter.StorageMapKey
		}]struct{}{
			{
				StorageKey: interpreter.StorageKey{
					Address: testAddress2,
					Key:     stdlib.CapabilityControllerStorageDomain,
				},
				StorageMapKey: interpreter.Uint64StorageMapKey(1),
			}: {},
			{
				StorageKey: interpreter.StorageKey{
					Address: testAddress2,
					Key:     common.PathDomainStorage.Identifier(),
				},
				StorageMapKey: interpreter.StringStorageMapKey("cap"),
			}: {},
			{
				StorageKey: interpreter.StorageKey{
					Address: testAddress2,
					Key:     stdlib.InboxStorageDomain,
				},
				StorageMapKey: interpreter.StringStorageMapKey("r_cap"),
			}: {},
		},
		reporter.migrated,
	)

	cap1 := storageMap.ReadValue(nil, interpreter.StringStorageMapKey("cap"))
	capValue := cap1.(*interpreter.IDCapabilityValue)
	require.IsType(t, &interpreter.ReferenceStaticType{}, capValue.BorrowType)
	ref := capValue.BorrowType.(*interpreter.ReferenceStaticType)
	require.Equal(t,
		interpreter.NewEntitlementSetAuthorization(
			inter,
			func() []common.TypeID {
				return []common.TypeID{"A.0000000000000001.C.E"}
			},
			1,
			sema.Conjunction,
		),
		ref.Authorization,
	)

	publishedValue := inboxStorageMap.ReadValue(nil, interpreter.StringStorageMapKey("r_cap"))

	require.IsType(t, &interpreter.PublishedValue{}, publishedValue)
	publishedValueValue := publishedValue.(*interpreter.PublishedValue).Value

	require.IsType(t, &interpreter.IDCapabilityValue{}, publishedValueValue)
	capabilityValue := publishedValueValue.(*interpreter.IDCapabilityValue)

	require.IsType(t, &interpreter.ReferenceStaticType{}, capabilityValue.BorrowType)
	ref = capabilityValue.BorrowType.(*interpreter.ReferenceStaticType)
	require.Equal(t,
		interpreter.NewEntitlementSetAuthorization(
			inter,
			func() []common.TypeID {
				return []common.TypeID{"A.0000000000000001.C.E"}
			},
			1,
			sema.Conjunction,
		),
		ref.Authorization,
	)
}

func TestMigrateAcrossContracts(t *testing.T) {
	t.Parallel()

	testAddress1 := common.Address{0, 0, 0, 0, 0, 0, 0, 1}
	testAddress2 := common.Address{0, 0, 0, 0, 0, 0, 0, 2}

	rt := NewTestInterpreterRuntime()

	accountCodes := map[common.Location][]byte{}

	var signingAddress common.Address

	runtimeInterface := &TestRuntimeInterface{
		Storage: NewTestLedger(nil, nil),
		OnEmitEvent: func(event cadence.Event) error {
			return nil
		},
		OnGetSigningAccounts: func() ([]runtime.Address, error) {
			return []runtime.Address{signingAddress}, nil
		},
		OnGetCode: func(location common.Location) (bytes []byte, err error) {
			return accountCodes[location], nil
		},
		OnResolveLocation: NewSingleIdentifierLocationResolver(t),
		OnGetAccountContractCode: func(location common.AddressLocation) (code []byte, err error) {
			code = accountCodes[location]
			return code, nil
		},
		OnUpdateAccountContractCode: func(location common.AddressLocation, code []byte) error {
			accountCodes[location] = code
			return nil
		},
	}

	// Prepare

	oldContract := []byte(`
        access(all) contract C {
            access(all) resource R {
                access(all) fun foo() {}
            }
            access(all) resource T {
                access(all) let cap: Capability<&R>
                init(_ cap: Capability<&R>) {
                    self.cap = cap
                }
            }
            access(all) fun makeR(): @R {
                return <- create R()
            }
            access(all) fun makeT(_ cap: Capability<&R>): @T {
                return <- create T(cap)
            }
        }
    `)

	updatedContract := []byte(`
        access(all) contract C {
            access(all) entitlement E
            access(all) resource R {
                access(E) fun foo() {}
            }
            access(all) resource T {
                access(all) let cap: Capability<auth(E) &R>
                init(_ cap: Capability<auth(E) &R>) {
                    self.cap = cap
                }
            }
            access(all) fun makeR(): @R {
                return <- create R()
            }
            access(all) fun makeT(_ cap: Capability<auth(E) &R>): @T {
                return <- create T(cap)
            }
        }
    `)

	saveValues := []byte(`
        import C from 0x1

        transaction {
            prepare(signer: auth(Storage, Capabilities) &Account) {
                let r <- C.makeR()
                signer.storage.save(<-r, to: /storage/foo)
                let cap = signer.capabilities.storage.issue<&C.R>(/storage/foo)
                let t <- C.makeT(cap)
                signer.storage.save(<-t, to: /storage/bar)
            }
        }
    `)

	nextTransactionLocation := NewTransactionLocationGenerator()

	// Deploy contract to 0x1

	signingAddress = testAddress1

	err := rt.ExecuteTransaction(
		runtime.Script{
			Source: DeploymentTransaction("C", oldContract),
		},
		runtime.Context{
			Interface: runtimeInterface,
			Location:  nextTransactionLocation(),
		},
	)
	require.NoError(t, err)

	// Execute transaction on 0x2

	signingAddress = testAddress2

	err = rt.ExecuteTransaction(
		runtime.Script{
			Source: saveValues,
		},
		runtime.Context{
			Interface: runtimeInterface,
			Location:  nextTransactionLocation(),
		},
	)
	require.NoError(t, err)

	// Update contract on 0x1

	signingAddress = testAddress1

	err = rt.ExecuteTransaction(
		runtime.Script{
			Source: UpdateTransaction("C", updatedContract),
		},
		runtime.Context{
			Interface: runtimeInterface,
			Location:  nextTransactionLocation(),
		},
	)
	require.NoError(t, err)

	storage, inter, err := rt.Storage(runtime.Context{
		Interface: runtimeInterface,
	})
	require.NoError(t, err)

	// Important: invalidate the loaded program, as it was updated
	runtimeInterface.InvalidateUpdatedPrograms()

	storageIdentifier := common.PathDomainStorage.Identifier()
	storageMap := storage.GetStorageMap(testAddress2, storageIdentifier, false)
	require.NotNil(t, storageMap)
	require.Greater(t, storageMap.Count(), uint64(0))

	// Migrate

	reporter := newTestReporter()

	migration := migrations.NewStorageMigration(inter, storage)
	migration.Migrate(
		&migrations.AddressSliceIterator{
			Addresses: []common.Address{
				testAddress1,
				testAddress2,
			},
		},
		migration.NewValueMigrationsPathMigrator(
			reporter,
			NewEntitlementsMigration(inter),
		),
	)

	// Assert

	assert.Len(t, reporter.errors, 0)
	assert.Equal(t,
		map[struct {
			interpreter.StorageKey
			interpreter.StorageMapKey
		}]struct{}{
			{
				StorageKey: interpreter.StorageKey{
					Address: testAddress2,
					Key:     stdlib.CapabilityControllerStorageDomain,
				},
				StorageMapKey: interpreter.Uint64StorageMapKey(1),
			}: {},
			{
				StorageKey: interpreter.StorageKey{
					Address: testAddress2,
					Key:     common.PathDomainStorage.Identifier(),
				},
				StorageMapKey: interpreter.StringStorageMapKey("bar"),
			}: {},
		},
		reporter.migrated,
	)

	value := storageMap.ReadValue(nil, interpreter.StringStorageMapKey("bar"))

	require.IsType(t, &interpreter.CompositeValue{}, value)
	tValue := value.(*interpreter.CompositeValue)
	require.Equal(t, "C.T", tValue.QualifiedIdentifier)

	field := tValue.GetMember(inter, interpreter.EmptyLocationRange, "cap")

	require.IsType(t, &interpreter.IDCapabilityValue{}, field)
	cap := field.(*interpreter.IDCapabilityValue)
	require.IsType(t, &interpreter.ReferenceStaticType{}, cap.BorrowType)
	ref := cap.BorrowType.(*interpreter.ReferenceStaticType)
	require.Equal(t,
		interpreter.NewEntitlementSetAuthorization(
			inter,
			func() []common.TypeID {
				return []common.TypeID{"A.0000000000000001.C.E"}
			},
			1,
			sema.Conjunction,
		),
		ref.Authorization,
	)
}

func TestMigrateArrayOfValues(t *testing.T) {
	t.Parallel()

	testAddress1 := common.Address{0, 0, 0, 0, 0, 0, 0, 1}
	testAddress2 := common.Address{0, 0, 0, 0, 0, 0, 0, 2}

	rt := NewTestInterpreterRuntime()

	accountCodes := map[common.Location][]byte{}

	var signingAddress common.Address

	runtimeInterface := &TestRuntimeInterface{
		Storage: NewTestLedger(nil, nil),
		OnEmitEvent: func(event cadence.Event) error {
			return nil
		},
		OnGetSigningAccounts: func() ([]runtime.Address, error) {
			return []runtime.Address{signingAddress}, nil
		},
		OnGetCode: func(location common.Location) (bytes []byte, err error) {
			return accountCodes[location], nil
		},
		OnResolveLocation: NewSingleIdentifierLocationResolver(t),
		OnGetAccountContractCode: func(location common.AddressLocation) (code []byte, err error) {
			code = accountCodes[location]
			return code, nil
		},
		OnUpdateAccountContractCode: func(location common.AddressLocation, code []byte) error {
			accountCodes[location] = code
			return nil
		},
	}

	// Prepare

	oldContract := []byte(`
       access(all) contract C {
           access(all) resource R {
               access(all) fun foo() {}
           }
           access(all) fun makeR(): @R {
               return <- create R()
           }
       }
   `)

	contract := []byte(`
       access(all) contract C {
           access(all) entitlement E
           access(all) resource R {
               access(E) fun foo() {}
           }
           access(all) fun makeR(): @R {
               return <- create R()
           }
       }
   `)

	saveValues := []byte(`
       import C from 0x1

       transaction {
           prepare(signer: auth(Storage, Capabilities) &Account) {
               let r1 <- C.makeR()
               let r2 <- C.makeR()
               signer.storage.save(<-r1, to: /storage/foo)
               signer.storage.save(<-r2, to: /storage/bar)
               let cap1 = signer.capabilities.storage.issue<&C.R>(/storage/foo)
               let cap2 = signer.capabilities.storage.issue<&C.R>(/storage/bar)
               let arr = [cap1, cap2]
               signer.storage.save(arr, to: /storage/caps)
           }
       }
   `)

	nextTransactionLocation := NewTransactionLocationGenerator()

	// Deploy contract to 0x1

	signingAddress = testAddress1

	err := rt.ExecuteTransaction(
		runtime.Script{
			Source: DeploymentTransaction("C", oldContract),
		},
		runtime.Context{
			Interface: runtimeInterface,
			Location:  nextTransactionLocation(),
		},
	)
	require.NoError(t, err)

	// Execute transaction on 0x2

	signingAddress = testAddress2

	err = rt.ExecuteTransaction(
		runtime.Script{
			Source: saveValues,
		},
		runtime.Context{
			Interface: runtimeInterface,
			Location:  nextTransactionLocation(),
		},
	)
	require.NoError(t, err)

	// update contract on 0x1

	signingAddress = testAddress1

	err = rt.ExecuteTransaction(
		runtime.Script{
			Source: UpdateTransaction("C", contract),
		},
		runtime.Context{
			Interface: runtimeInterface,
			Location:  nextTransactionLocation(),
		},
	)
	require.NoError(t, err)

	storage, inter, err := rt.Storage(runtime.Context{
		Interface: runtimeInterface,
	})
	require.NoError(t, err)

	// Important: invalidate the loaded program, as it was updated
	runtimeInterface.InvalidateUpdatedPrograms()

	storageIdentifier := common.PathDomainStorage.Identifier()
	storageMap := storage.GetStorageMap(testAddress2, storageIdentifier, false)
	require.NotNil(t, storageMap)
	require.Greater(t, storageMap.Count(), uint64(0))

	// Migrate

	reporter := newTestReporter()

	migration := migrations.NewStorageMigration(inter, storage)
	migration.Migrate(
		&migrations.AddressSliceIterator{
			Addresses: []common.Address{
				testAddress1,
				testAddress2,
			},
		},
		migration.NewValueMigrationsPathMigrator(
			reporter,
			NewEntitlementsMigration(inter),
		),
	)

	err = migration.Commit()
	require.NoError(t, err)

	// Assert

	require.Empty(t, reporter.errors)

	err = storage.CheckHealth()
	require.NoError(t, err)

	assert.Equal(t,
		map[struct {
			interpreter.StorageKey
			interpreter.StorageMapKey
		}]struct{}{
			{
				StorageKey: interpreter.StorageKey{
					Address: testAddress2,
					Key:     stdlib.CapabilityControllerStorageDomain,
				},
				StorageMapKey: interpreter.Uint64StorageMapKey(1),
			}: {},
			{
				StorageKey: interpreter.StorageKey{
					Address: testAddress2,
					Key:     stdlib.CapabilityControllerStorageDomain,
				},
				StorageMapKey: interpreter.Uint64StorageMapKey(2),
			}: {},
			{
				StorageKey: interpreter.StorageKey{
					Address: testAddress2,
					Key:     common.PathDomainStorage.Identifier(),
				},
				StorageMapKey: interpreter.StringStorageMapKey("caps"),
			}: {},
		},
		reporter.migrated,
	)

	arrayValue := storageMap.ReadValue(nil, interpreter.StringStorageMapKey("caps"))
	require.IsType(t, &interpreter.ArrayValue{}, arrayValue)
	arrValue := arrayValue.(*interpreter.ArrayValue)
	require.Equal(t, 2, arrValue.Count())

	elementType := arrValue.Type.ElementType()
	require.IsType(t, &interpreter.CapabilityStaticType{}, elementType)
	capElementType := elementType.(*interpreter.CapabilityStaticType)
	require.IsType(t, &interpreter.ReferenceStaticType{}, capElementType.BorrowType)
	ref := capElementType.BorrowType.(*interpreter.ReferenceStaticType)
	require.Equal(t,
		interpreter.NewEntitlementSetAuthorization(
			inter,
			func() []common.TypeID {
				return []common.TypeID{"A.0000000000000001.C.E"}
			},
			1,
			sema.Conjunction,
		),
		ref.Authorization,
	)

	cap1 := arrValue.Get(inter, interpreter.EmptyLocationRange, 0)
	require.IsType(t, &interpreter.IDCapabilityValue{}, cap1)
	capValue := cap1.(*interpreter.IDCapabilityValue)
	require.IsType(t, &interpreter.ReferenceStaticType{}, capValue.BorrowType)
	ref = capValue.BorrowType.(*interpreter.ReferenceStaticType)
	require.Equal(t,
		interpreter.NewEntitlementSetAuthorization(
			inter,
			func() []common.TypeID {
				return []common.TypeID{"A.0000000000000001.C.E"}
			},
			1,
			sema.Conjunction,
		),
		ref.Authorization,
	)

	cap2 := arrValue.Get(inter, interpreter.EmptyLocationRange, 1)
	require.IsType(t, &interpreter.IDCapabilityValue{}, cap2)
	capValue = cap1.(*interpreter.IDCapabilityValue)
	require.IsType(t, &interpreter.ReferenceStaticType{}, capValue.BorrowType)
	ref = capValue.BorrowType.(*interpreter.ReferenceStaticType)
	require.Equal(t,
		interpreter.NewEntitlementSetAuthorization(
			inter,
			func() []common.TypeID {
				return []common.TypeID{"A.0000000000000001.C.E"}
			},
			1,
			sema.Conjunction,
		),
		ref.Authorization,
	)
}

func TestMigrateDictOfValues(t *testing.T) {
	t.Parallel()

	testAddress1 := common.Address{0, 0, 0, 0, 0, 0, 0, 1}
	testAddress2 := common.Address{0, 0, 0, 0, 0, 0, 0, 2}

	rt := NewTestInterpreterRuntime()

	accountCodes := map[common.Location][]byte{}

	var signingAddress common.Address

	runtimeInterface := &TestRuntimeInterface{
		Storage: NewTestLedger(nil, nil),
		OnEmitEvent: func(event cadence.Event) error {
			return nil
		},
		OnGetSigningAccounts: func() ([]runtime.Address, error) {
			return []runtime.Address{signingAddress}, nil
		},
		OnGetCode: func(location common.Location) (bytes []byte, err error) {
			return accountCodes[location], nil
		},
		OnResolveLocation: NewSingleIdentifierLocationResolver(t),
		OnGetAccountContractCode: func(location common.AddressLocation) (code []byte, err error) {
			code = accountCodes[location]
			return code, nil
		},
		OnUpdateAccountContractCode: func(location common.AddressLocation, code []byte) error {
			accountCodes[location] = code
			return nil
		},
	}

	// Prepare

	oldContract := []byte(`
       access(all) contract C {
           access(all) resource R {
               access(all) fun foo() {}
           }
           access(all) fun makeR(): @R {
               return <- create R()
           }
       }
   `)

	contract := []byte(`
       access(all) contract C {
           access(all) entitlement E
           access(all) resource R {
               access(E) fun foo() {}
           }
           access(all) fun makeR(): @R {
               return <- create R()
           }
       }
   `)

	saveValues := []byte(`
       import C from 0x1

       transaction {
           prepare(signer: auth(Storage, Capabilities) &Account) {
               let r1 <- C.makeR()
               let r2 <- C.makeR()
               signer.storage.save(<-r1, to: /storage/foo)
               signer.storage.save(<-r2, to: /storage/bar)
               let cap1 = signer.capabilities.storage.issue<&C.R>(/storage/foo)
               let cap2 = signer.capabilities.storage.issue<&C.R>(/storage/bar)
               let arr = {"a": cap1, "b": cap2}
               signer.storage.save(arr, to: /storage/caps)
           }
       }
   `)

	nextTransactionLocation := NewTransactionLocationGenerator()

	// Deploy contract to 0x1

	signingAddress = testAddress1

	err := rt.ExecuteTransaction(
		runtime.Script{
			Source: DeploymentTransaction("C", oldContract),
		},
		runtime.Context{
			Interface: runtimeInterface,
			Location:  nextTransactionLocation(),
		},
	)
	require.NoError(t, err)

	// Execute transaction on 0x2

	signingAddress = testAddress2

	err = rt.ExecuteTransaction(
		runtime.Script{
			Source: saveValues,
		},
		runtime.Context{
			Interface: runtimeInterface,
			Location:  nextTransactionLocation(),
		},
	)
	require.NoError(t, err)

	// update contract on 0x1

	signingAddress = testAddress1

	err = rt.ExecuteTransaction(
		runtime.Script{
			Source: UpdateTransaction("C", contract),
		},
		runtime.Context{
			Interface: runtimeInterface,
			Location:  nextTransactionLocation(),
		},
	)
	require.NoError(t, err)

	storage, inter, err := rt.Storage(runtime.Context{
		Interface: runtimeInterface,
	})
	require.NoError(t, err)

	// Important: invalidate the loaded program, as it was updated
	runtimeInterface.InvalidateUpdatedPrograms()

	storageIdentifier := common.PathDomainStorage.Identifier()
	storageMap := storage.GetStorageMap(testAddress2, storageIdentifier, false)
	require.NotNil(t, storageMap)
	require.Greater(t, storageMap.Count(), uint64(0))

	// Migrate

	reporter := newTestReporter()

	migration := migrations.NewStorageMigration(inter, storage)
	migration.Migrate(
		&migrations.AddressSliceIterator{
			Addresses: []common.Address{
				testAddress1,
				testAddress2,
			},
		},
		migration.NewValueMigrationsPathMigrator(
			reporter,
			NewEntitlementsMigration(inter),
		),
	)

	err = migration.Commit()
	require.NoError(t, err)

	// Assert

	require.Empty(t, reporter.errors)

	err = storage.CheckHealth()
	require.NoError(t, err)

	assert.Equal(t,
		map[struct {
			interpreter.StorageKey
			interpreter.StorageMapKey
		}]struct{}{
			{
				StorageKey: interpreter.StorageKey{
					Address: testAddress2,
					Key:     stdlib.CapabilityControllerStorageDomain,
				},
				StorageMapKey: interpreter.Uint64StorageMapKey(1),
			}: {},
			{
				StorageKey: interpreter.StorageKey{
					Address: testAddress2,
					Key:     stdlib.CapabilityControllerStorageDomain,
				},
				StorageMapKey: interpreter.Uint64StorageMapKey(2),
			}: {},
			{
				StorageKey: interpreter.StorageKey{
					Address: testAddress2,
					Key:     common.PathDomainStorage.Identifier(),
				},
				StorageMapKey: interpreter.StringStorageMapKey("caps"),
			}: {},
		},
		reporter.migrated,
	)

	dictValue := storageMap.ReadValue(nil, interpreter.StringStorageMapKey("caps"))
	require.IsType(t, &interpreter.DictionaryValue{}, dictValue)
	dictionaryValue := dictValue.(*interpreter.DictionaryValue)

	valueType := dictionaryValue.Type.ValueType
	require.IsType(t, &interpreter.CapabilityStaticType{}, valueType)
	capElementType := valueType.(*interpreter.CapabilityStaticType)
	require.IsType(t, &interpreter.ReferenceStaticType{}, capElementType.BorrowType)
	ref := capElementType.BorrowType.(*interpreter.ReferenceStaticType)
	require.Equal(t,
		interpreter.NewEntitlementSetAuthorization(
			inter,
			func() []common.TypeID { return []common.TypeID{"A.0000000000000001.C.E"} },
			1,
			sema.Conjunction,
		),
		ref.Authorization,
	)

	cap1, present := dictionaryValue.Get(
		inter,
		interpreter.EmptyLocationRange,
		interpreter.NewUnmeteredStringValue("a"),
	)
	require.True(t, present)
	require.IsType(t, &interpreter.IDCapabilityValue{}, cap1)
	capValue := cap1.(*interpreter.IDCapabilityValue)
	require.IsType(t, &interpreter.ReferenceStaticType{}, capValue.BorrowType)
	ref = capValue.BorrowType.(*interpreter.ReferenceStaticType)
	require.Equal(t,
		interpreter.NewEntitlementSetAuthorization(
			inter,
			func() []common.TypeID { return []common.TypeID{"A.0000000000000001.C.E"} },
			1,
			sema.Conjunction,
		),
		ref.Authorization,
	)

	cap2, present := dictionaryValue.Get(
		inter,
		interpreter.EmptyLocationRange,
		interpreter.NewUnmeteredStringValue("b"),
	)
	require.True(t, present)
	require.IsType(t, &interpreter.IDCapabilityValue{}, cap2)
	capValue = cap1.(*interpreter.IDCapabilityValue)
	require.IsType(t, &interpreter.ReferenceStaticType{}, capValue.BorrowType)
	ref = capValue.BorrowType.(*interpreter.ReferenceStaticType)
	require.Equal(t,
		interpreter.NewEntitlementSetAuthorization(
			inter,
			func() []common.TypeID { return []common.TypeID{"A.0000000000000001.C.E"} },
			1,
			sema.Conjunction,
		),
		ref.Authorization,
	)
}

func TestConvertDeprecatedStaticTypes(t *testing.T) {

	t.Parallel()

	test := func(ty interpreter.PrimitiveStaticType) {

		t.Run(ty.String(), func(t *testing.T) {
			t.Parallel()

			inter := NewTestInterpreter(t)
			value := interpreter.NewUnmeteredCapabilityValue(
				1,
				interpreter.AddressValue(common.ZeroAddress),
				interpreter.NewReferenceStaticType(
					nil,
					interpreter.UnauthorizedAccess,
					ty,
				),
			)

			result, err := ConvertValueToEntitlements(inter, value)
			require.Error(t, err)
			assert.ErrorContains(t, err, "cannot migrate deprecated type")
			require.Nil(t, result)
		})
	}

	for ty := interpreter.PrimitiveStaticType(1); ty < interpreter.PrimitiveStaticType_Count; ty++ {
		if !ty.IsDefined() || !ty.IsDeprecated() { //nolint:staticcheck
			continue
		}

		test(ty)
	}
}

func TestConvertMigratedAccountTypes(t *testing.T) {

	t.Parallel()

	test := func(ty interpreter.PrimitiveStaticType) {

		t.Run(ty.String(), func(t *testing.T) {
			t.Parallel()

			inter := NewTestInterpreter(t)
			value := interpreter.NewUnmeteredCapabilityValue(
				1,
				interpreter.AddressValue(common.ZeroAddress),
				interpreter.NewReferenceStaticType(
					nil,
					interpreter.UnauthorizedAccess,
					ty,
				),
			)

			newValue, err := statictypes.NewStaticTypeMigration().
				Migrate(
					interpreter.StorageKey{},
					nil,
					value,
					inter,
				)
			require.NoError(t, err)
			require.NotNil(t, newValue)

			result, err := ConvertValueToEntitlements(inter, newValue)
			require.NoError(t, err)
			require.Nilf(t, result, "expected no migration, but got %s", result)
		})
	}

	for ty := interpreter.PrimitiveStaticType(1); ty < interpreter.PrimitiveStaticType_Count; ty++ {
		if !ty.IsDefined() || !ty.IsDeprecated() { //nolint:staticcheck
			continue
		}

		test(ty)
	}
}

func TestMigrateCapConsAcrossTwoAccounts(t *testing.T) {
	t.Parallel()

	testAddress1 := common.Address{0, 0, 0, 0, 0, 0, 0, 1}
	testAddress2 := common.Address{0, 0, 0, 0, 0, 0, 0, 2}

	rt := NewTestInterpreterRuntime()

	accountCodes := map[common.Location][]byte{}

	var signingAddress common.Address

	runtimeInterface := &TestRuntimeInterface{
		Storage: NewTestLedger(nil, nil),
		OnEmitEvent: func(event cadence.Event) error {
			return nil
		},
		OnGetSigningAccounts: func() ([]runtime.Address, error) {
			return []runtime.Address{signingAddress}, nil
		},
		OnGetCode: func(location common.Location) (bytes []byte, err error) {
			return accountCodes[location], nil
		},
		OnResolveLocation: NewSingleIdentifierLocationResolver(t),
		OnGetAccountContractCode: func(location common.AddressLocation) (code []byte, err error) {
			code = accountCodes[location]
			return code, nil
		},
		OnUpdateAccountContractCode: func(location common.AddressLocation, code []byte) error {
			accountCodes[location] = code
			return nil
		},
	}

	// Prepare

	oldContract := []byte(`
       access(all) contract C {
           access(all) resource R {
               access(all) fun foo() {}
           }
           access(all) fun makeR(): @R {
               return <- create R()
           }
       }
   `)

	contract := []byte(`
       access(all) contract C {
           access(all) entitlement E
           access(all) resource R {
               access(E) fun foo() {}
           }
           access(all) fun makeR(): @R {
               return <- create R()
           }
       }
   `)

	saveValues := []byte(`
       import C from 0x1

       transaction {
           prepare(signer: auth(Inbox, Storage, Capabilities) &Account) {
               signer.capabilities.storage.issue<&C.R>(/storage/r)
           }
       }
   `)

	nextTransactionLocation := NewTransactionLocationGenerator()

	// Deploy contract to 0x1

	signingAddress = testAddress1

	err := rt.ExecuteTransaction(
		runtime.Script{
			Source: DeploymentTransaction("C", oldContract),
		},
		runtime.Context{
			Interface: runtimeInterface,
			Location:  nextTransactionLocation(),
		},
	)
	require.NoError(t, err)

	// Execute transaction on 0x2

	signingAddress = testAddress2

	err = rt.ExecuteTransaction(
		runtime.Script{
			Source: saveValues,
		},
		runtime.Context{
			Interface: runtimeInterface,
			Location:  nextTransactionLocation(),
		},
	)
	require.NoError(t, err)

	// Update contract on 0x1

	signingAddress = testAddress1

	err = rt.ExecuteTransaction(
		runtime.Script{
			Source: UpdateTransaction("C", contract),
		},
		runtime.Context{
			Interface: runtimeInterface,
			Location:  nextTransactionLocation(),
		},
	)
	require.NoError(t, err)

	storage, inter, err := rt.Storage(runtime.Context{
		Interface: runtimeInterface,
	})
	require.NoError(t, err)

	// Important: invalidate the loaded program, as it was updated
	runtimeInterface.InvalidateUpdatedPrograms()

	// Migrate

	reporter := newTestReporter()

	migration := migrations.NewStorageMigration(inter, storage)
	migration.Migrate(
		&migrations.AddressSliceIterator{
			Addresses: []common.Address{
				testAddress1,
				testAddress2,
			},
		},
		migration.NewValueMigrationsPathMigrator(
			reporter,
			NewEntitlementsMigration(inter),
		),
	)

	err = migration.Commit()
	require.NoError(t, err)

	// Assert

	require.Empty(t, reporter.errors)

	err = storage.CheckHealth()
	require.NoError(t, err)

	assert.Len(t, reporter.migrated, 1)

	// TODO: assert
}

var _ migrations.Reporter = &testReporter{}

type testReporter struct {
	migrated map[struct {
		interpreter.StorageKey
		interpreter.StorageMapKey
	}]struct{}
	errors map[struct {
		interpreter.StorageKey
		interpreter.StorageMapKey
	}][]error
}

func newTestReporter() *testReporter {
	return &testReporter{
		migrated: map[struct {
			interpreter.StorageKey
			interpreter.StorageMapKey
		}]struct{}{},
		errors: map[struct {
			interpreter.StorageKey
			interpreter.StorageMapKey
		}][]error{},
	}
}

func (t *testReporter) Migrated(
	storageKey interpreter.StorageKey,
	storageMapKey interpreter.StorageMapKey,
	_ string,
) {
	t.migrated[struct {
		interpreter.StorageKey
		interpreter.StorageMapKey
	}{
		StorageKey:    storageKey,
		StorageMapKey: storageMapKey,
	}] = struct{}{}
}

func (t *testReporter) Error(
	storageKey interpreter.StorageKey,
	storageMapKey interpreter.StorageMapKey,
	_ string,
	err error,
) {
	key := struct {
		interpreter.StorageKey
		interpreter.StorageMapKey
	}{
		StorageKey:    storageKey,
		StorageMapKey: storageMapKey,
	}

	t.errors[key] = append(
		t.errors[key],
		err,
	)
}

func TestRehash(t *testing.T) {

	t.Parallel()

	locationRange := interpreter.EmptyLocationRange

	ledger := NewTestLedger(nil, nil)

	storageMapKey := interpreter.StringStorageMapKey("dict")
	newTestValue := func() interpreter.Value {
		return interpreter.NewUnmeteredStringValue("test")
	}

	const fooBarQualifiedIdentifier = "Foo.Bar"
	testAddress := common.Address{0x42}
	fooAddressLocation := common.NewAddressLocation(nil, testAddress, "Foo")

	newStorageAndInterpreter := func(t *testing.T) (*runtime.Storage, *interpreter.Interpreter) {
		storage := runtime.NewStorage(ledger, nil)
		inter, err := interpreter.NewInterpreter(
			nil,
			utils.TestLocation,
			&interpreter.Config{
				Storage: storage,
				// NOTE: disabled, because encoded and decoded values are expected to not match
				AtreeValueValidationEnabled:   false,
				AtreeStorageValidationEnabled: true,
			},
		)
		require.NoError(t, err)

		return storage, inter
	}

	newCompositeType := func() *interpreter.CompositeStaticType {
		return interpreter.NewCompositeStaticType(
			nil,
			fooAddressLocation,
			fooBarQualifiedIdentifier,
			common.NewTypeIDFromQualifiedName(
				nil,
				fooAddressLocation,
				fooBarQualifiedIdentifier,
			),
		)
	}

	entitlementSetAuthorization := sema.NewEntitlementSetAccess(
		[]*sema.EntitlementType{
			sema.NewEntitlementType(
				nil,
				fooAddressLocation,
				"E",
			),
		},
		sema.Conjunction,
	)

	t.Run("prepare", func(t *testing.T) {

		storage, inter := newStorageAndInterpreter(t)

		dictionaryStaticType := interpreter.NewDictionaryStaticType(
			nil,
			interpreter.PrimitiveStaticTypeMetaType,
			interpreter.PrimitiveStaticTypeString,
		)
		dictValue := interpreter.NewDictionaryValue(inter, locationRange, dictionaryStaticType)

		refType := interpreter.NewReferenceStaticType(
			nil,
			interpreter.UnauthorizedAccess,
			newCompositeType(),
		)
		refType.LegacyIsAuthorized = true

		legacyRefType := &migrations.LegacyReferenceType{
			ReferenceStaticType: refType,
		}

		typeValue := interpreter.NewUnmeteredTypeValue(legacyRefType)

		dictValue.Insert(
			inter,
			locationRange,
			typeValue,
			newTestValue(),
		)

		// Note: ID is in the old format
		assert.Equal(t,
			common.TypeID("auth&A.4200000000000000.Foo.Bar"),
			legacyRefType.ID(),
		)

		storageMap := storage.GetStorageMap(
			testAddress,
			common.PathDomainStorage.Identifier(),
			true,
		)

		storageMap.SetValue(inter,
			storageMapKey,
			dictValue.Transfer(
				inter,
				locationRange,
				atree.Address(testAddress),
				false,
				nil,
				nil,
			),
		)

		err := storage.Commit(inter, false)
		require.NoError(t, err)

		err = storage.CheckHealth()
		require.NoError(t, err)
	})

	t.Run("migrate", func(t *testing.T) {

		storage, inter := newStorageAndInterpreter(t)

		inter.SharedState.Config.CompositeTypeHandler = func(location common.Location, typeID interpreter.TypeID) *sema.CompositeType {

			compositeType := &sema.CompositeType{
				Location:   fooAddressLocation,
				Identifier: fooBarQualifiedIdentifier,
				Kind:       common.CompositeKindStructure,
			}

			compositeType.Members = sema.MembersAsMap([]*sema.Member{
				sema.NewUnmeteredFunctionMember(
					compositeType,
					entitlementSetAuthorization,
					"sayHello",
					&sema.FunctionType{},
					"",
				),
			})

			return compositeType
		}

		migration := migrations.NewStorageMigration(inter, storage)

		reporter := newTestReporter()

		migration.Migrate(
			&migrations.AddressSliceIterator{
				Addresses: []common.Address{
					testAddress,
				},
			},
			migration.NewValueMigrationsPathMigrator(
				reporter,
				NewEntitlementsMigration(inter),
			),
		)

		err := migration.Commit()
		require.NoError(t, err)

		// Assert

		err = storage.CheckHealth()
		require.NoError(t, err)

		assert.Empty(t, reporter.errors)

		require.Equal(t,
			map[struct {
				interpreter.StorageKey
				interpreter.StorageMapKey
			}]struct{}{
				{
					StorageKey: interpreter.StorageKey{
						Address: testAddress,
						Key:     common.PathDomainStorage.Identifier(),
					},
					StorageMapKey: storageMapKey,
				}: {},
			},
			reporter.migrated,
		)
	})

	t.Run("load", func(t *testing.T) {

		storage, inter := newStorageAndInterpreter(t)

		err := storage.CheckHealth()
		require.NoError(t, err)

		storageMap := storage.GetStorageMap(
			testAddress,
			common.PathDomainStorage.Identifier(),
			false,
		)
		storedValue := storageMap.ReadValue(inter, storageMapKey)

		require.IsType(t, &interpreter.DictionaryValue{}, storedValue)

		dictValue := storedValue.(*interpreter.DictionaryValue)

		refType := interpreter.NewReferenceStaticType(
			nil,
			interpreter.ConvertSemaAccessToStaticAuthorization(nil, entitlementSetAuthorization),
			newCompositeType(),
		)

		typeValue := interpreter.NewUnmeteredTypeValue(refType)

		// Note: ID is in the new format
		assert.Equal(t,
			common.TypeID("auth(A.4200000000000000.E)&A.4200000000000000.Foo.Bar"),
			refType.ID(),
		)

		value, ok := dictValue.Get(inter, locationRange, typeValue)
		require.True(t, ok)

		require.IsType(t, &interpreter.StringValue{}, value)
		require.Equal(t,
			newTestValue(),
			value.(*interpreter.StringValue),
		)
	})
}<|MERGE_RESOLUTION|>--- conflicted
+++ resolved
@@ -1320,17 +1320,12 @@
 		},
 	}
 
-<<<<<<< HEAD
 	test := func(
 		t *testing.T,
 		testCase testCase,
 		valueGenerator valueGenerator,
 		typeGenerator typeGenerator,
 	) {
-=======
-	test := func(t *testing.T, testCase testCase, valueGenerator valueGenerator, typeGenerator typeGenerator) {
-
->>>>>>> 2874bef9
 		input := valueGenerator.wrap(typeGenerator.wrap(testCase.Input))
 		if input == nil {
 			return
