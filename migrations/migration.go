--- conflicted
+++ resolved
@@ -307,70 +307,6 @@
 				fieldName,
 			)
 
-<<<<<<< HEAD
-			migratedValue := m.MigrateNestedValue(
-				storageKey,
-				storageMapKey,
-				existingValue,
-				valueMigrations,
-				reporter,
-			)
-
-			if migratedValue == nil {
-				continue
-			}
-
-			composite.SetMemberWithoutTransfer(
-				inter,
-				emptyLocationRange,
-				fieldName,
-				migratedValue,
-			)
-		}
-
-	case *interpreter.DictionaryValue:
-		dictionary := typedValue
-
-		type keyValuePair struct {
-			key, value interpreter.Value
-		}
-
-		// Read the keys first, so the iteration wouldn't be affected
-		// by the modification of the nested values.
-		var existingKeysAndValues []keyValuePair
-
-		dictionary.IterateReadOnly(
-			inter,
-			emptyLocationRange,
-			func(key, value interpreter.Value) (resume bool) {
-
-				existingKeysAndValues = append(
-					existingKeysAndValues,
-					keyValuePair{
-						key:   key,
-						value: value,
-					},
-				)
-
-				// Continue iteration
-				return true
-			},
-		)
-
-		for _, existingKeyAndValue := range existingKeysAndValues {
-			existingKey := existingKeyAndValue.key
-			existingValue := existingKeyAndValue.value
-
-			newKey := m.MigrateNestedValue(
-				storageKey,
-				storageMapKey,
-				existingKey,
-				valueMigrations,
-				reporter,
-			)
-
-=======
->>>>>>> 087508e6
 			newValue := m.MigrateNestedValue(
 				storageKey,
 				storageMapKey,
@@ -396,37 +332,7 @@
 				))
 			}
 
-<<<<<<< HEAD
-			if newValue == nil {
-				valueToSet = existingValue
-			} else {
-				// Value was migrated
-				valueToSet = newValue
-
-				interpreter.StoredValue(inter, existingValueStorable, m.storage).
-					DeepRemove(inter, false)
-				inter.RemoveReferencedSlab(existingValueStorable)
-			}
-
-			// Handle dictionary key conflicts.
-			//
-			// If the dictionary contains the key/value pairs
-			// - key1: value1
-			// - key2: value2
-			//
-			// then key1 is migrated to key1_migrated, and value1 is migrated to value1_migrated.
-			//
-			// If key1_migrated happens to be equal to key2, then we have a conflict.
-			//
-			// Check if the key to set already exists.
-			// - If it already exists, leave it as is, and store the migrated key-value pair
-			//   into a new dictionary under a new unique storage path, and report it.
-			// - If it does not exist, insert the migrated key-value pair normally.
-
-			if dictionary.ContainsKey(
-=======
 			composite.SetMemberWithoutTransfer(
->>>>>>> 087508e6
 				inter,
 				emptyLocationRange,
 				fieldName,
@@ -563,9 +469,10 @@
 
 	var existingKeys []interpreter.Value
 
-	dictionary.IterateKeys(
+	dictionary.IterateReadOnly(
 		inter,
-		func(key interpreter.Value) (resume bool) {
+		emptyLocationRange,
+		func(key, _ interpreter.Value) (resume bool) {
 
 			existingKeys = append(existingKeys, key)
 
@@ -620,7 +527,7 @@
 
 		// Remove existing key since old key is migrated
 		interpreter.StoredValue(inter, existingKeyStorable, m.storage).
-			DeepRemove(inter)
+			DeepRemove(inter, false)
 		inter.RemoveReferencedSlab(existingKeyStorable)
 
 		// Convert removed value storable to Value.
@@ -670,7 +577,7 @@
 				valueToSet = newValue
 
 				// Remove existing value since value is migrated.
-				existingValue.DeepRemove(inter)
+				existingValue.DeepRemove(inter, false)
 				inter.RemoveReferencedSlab(existingValueStorable)
 			}
 
@@ -750,6 +657,7 @@
 
 	dictionary.Iterate(
 		inter,
+		emptyLocationRange,
 		func(key, value interpreter.Value) (resume bool) {
 
 			existingKeysAndValues = append(
@@ -763,7 +671,6 @@
 			// Continue iteration
 			return true
 		},
-		emptyLocationRange,
 	)
 
 	for _, existingKeyAndValue := range existingKeysAndValues {
@@ -810,7 +717,7 @@
 
 		// Remove existing value since value is migrated
 		interpreter.StoredValue(inter, existingValueStorable, m.storage).
-			DeepRemove(inter)
+			DeepRemove(inter, false)
 		inter.RemoveReferencedSlab(existingValueStorable)
 	}
 }
