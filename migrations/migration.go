--- conflicted
+++ resolved
@@ -313,6 +313,7 @@
 				existingValue,
 				valueMigrations,
 				reporter,
+
 				allowMutation,
 			)
 
@@ -343,22 +344,6 @@
 	case *interpreter.DictionaryValue:
 		dictionary := typedValue
 
-<<<<<<< HEAD
-		type keyValuePair struct {
-			key, value interpreter.Value
-		}
-
-		// Migrate keys first.
-
-		var existingKeys []interpreter.Value
-
-		dictionary.IterateReadOnly(
-			inter,
-			emptyLocationRange,
-			func(key, _ interpreter.Value) (resume bool) {
-
-				existingKeys = append(existingKeys, key)
-=======
 		// Dictionaries are migrated in two passes:
 		// First, the keys are migrated, then the values.
 		//
@@ -367,7 +352,6 @@
 		// as they potentially have different hash values.
 		// The mutating iterator is only able to read new keys,
 		// as it recalculates the stored values' hashes.
->>>>>>> b7bef97c
 
 		m.migrateDictionaryKeys(
 			storageKey,
@@ -378,141 +362,6 @@
 			allowMutation,
 		)
 
-<<<<<<< HEAD
-		for _, existingKey := range existingKeys {
-
-			newKey := m.MigrateNestedValue(
-				storageKey,
-				storageMapKey,
-				existingKey,
-				valueMigrations,
-				reporter,
-			)
-
-			if newKey == nil {
-				continue
-			}
-
-			// We only reach here because key needs to be migrated.
-
-			// Remove the old key-value pair
-
-			existingKey = legacyKey(existingKey)
-			existingKeyStorable, existingValueStorable := dictionary.RemoveWithoutTransfer(
-				inter,
-				emptyLocationRange,
-				existingKey,
-			)
-			if existingKeyStorable == nil {
-				panic(errors.NewUnexpectedError(
-					"failed to remove old value for migrated key: %s",
-					existingKey,
-				))
-			}
-
-			// Remove existing key since old key is migrated
-			interpreter.StoredValue(inter, existingKeyStorable, m.storage).DeepRemove(inter, false)
-			inter.RemoveReferencedSlab(existingKeyStorable)
-
-			// Convert removed value storable to Value.
-			existingValue := interpreter.StoredValue(inter, existingValueStorable, m.storage)
-
-			// Handle dictionary key conflicts.
-			//
-			// If the dictionary contains the key/value pairs
-			// - key1: value1
-			// - key2: value2
-			//
-			// then key1 is migrated to key1_migrated, and value1 is migrated to value1_migrated.
-			//
-			// If key1_migrated happens to be equal to key2, then we have a conflict.
-			//
-			// Check if the key to set already exists.
-			// - If it already exists, leave it as is, and store the migrated key-value pair
-			//   into a new dictionary under a new unique storage path, and report it.
-			// - If it does not exist, insert the migrated key-value pair normally.
-
-			if dictionary.ContainsKey(
-				inter,
-				emptyLocationRange,
-				newKey,
-			) {
-
-				newValue := m.MigrateNestedValue(
-					storageKey,
-					storageMapKey,
-					existingValue,
-					valueMigrations,
-					reporter,
-				)
-
-				var valueToSet interpreter.Value
-				if newValue == nil {
-					valueToSet = existingValue
-				} else {
-					valueToSet = newValue
-
-					// Remove existing value since value is migrated.
-					existingValue.DeepRemove(inter, false)
-					inter.RemoveReferencedSlab(existingValueStorable)
-				}
-
-				owner := dictionary.GetOwner()
-
-				pathDomain := common.PathDomainStorage
-
-				storageMap := m.storage.GetStorageMap(owner, pathDomain.Identifier(), true)
-				conflictDictionary := interpreter.NewDictionaryValueWithAddress(
-					inter,
-					emptyLocationRange,
-					dictionary.Type,
-					owner,
-				)
-				conflictDictionary.InsertWithoutTransfer(
-					inter,
-					emptyLocationRange,
-					newKey,
-					valueToSet,
-				)
-
-				conflictStorageMapKey := m.nextDictionaryKeyConflictStorageMapKey()
-
-				addressPath := interpreter.AddressPath{
-					Address: owner,
-					Path: interpreter.PathValue{
-						Domain:     pathDomain,
-						Identifier: string(conflictStorageMapKey),
-					},
-				}
-
-				if storageMap.ValueExists(conflictStorageMapKey) {
-					panic(errors.NewUnexpectedError(
-						"conflict storage map key already exists: %s", addressPath,
-					))
-				}
-
-				storageMap.SetValue(
-					inter,
-					conflictStorageMapKey,
-					conflictDictionary,
-				)
-
-				reporter.DictionaryKeyConflict(addressPath)
-
-			} else {
-
-				// No conflict, insert the new key and existing value pair
-				// Don't migrate value here because we are going to migrate all values in the dictionary next.
-
-				dictionary.InsertWithoutTransfer(
-					inter,
-					emptyLocationRange,
-					newKey,
-					existingValue,
-				)
-			}
-		}
-=======
 		m.migrateDictionaryValues(
 			storageKey,
 			storageMapKey,
@@ -521,65 +370,6 @@
 			reporter,
 			allowMutation,
 		)
->>>>>>> b7bef97c
-
-		// Migrate values next.
-
-		var existingKeysAndValues []keyValuePair
-
-		dictionary.Iterate(
-			inter,
-			emptyLocationRange,
-			func(key, value interpreter.Value) (resume bool) {
-
-				existingKeysAndValues = append(
-					existingKeysAndValues,
-					keyValuePair{
-						key:   key,
-						value: value,
-					},
-				)
-
-				// Continue iteration
-				return true
-			},
-		)
-
-		for _, existingKeyAndValue := range existingKeysAndValues {
-			existingKey := existingKeyAndValue.key
-			existingValue := existingKeyAndValue.value
-
-			newValue := m.MigrateNestedValue(
-				storageKey,
-				storageMapKey,
-				existingValue,
-				valueMigrations,
-				reporter,
-			)
-
-			if newValue == nil {
-				continue
-			}
-
-			// Set new value with existing key in the dictionary.
-			existingValueStorable := dictionary.InsertWithoutTransfer(
-				inter,
-				emptyLocationRange,
-				existingKey,
-				newValue,
-			)
-			if existingValueStorable == nil {
-				panic(errors.NewUnexpectedError(
-					"failed to set migrated value for key: %s",
-					existingKey,
-				))
-			}
-
-			// Remove existing value since value is migrated
-			interpreter.StoredValue(inter, existingValueStorable, m.storage).
-				DeepRemove(inter, false)
-			inter.RemoveReferencedSlab(existingValueStorable)
-		}
 
 	case *interpreter.PublishedValue:
 		publishedValue := typedValue
