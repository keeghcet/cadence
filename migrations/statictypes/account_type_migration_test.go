/*
 * Cadence - The resource-oriented smart contract programming language
 *
 * Copyright Dapper Labs, Inc.
 *
 * Licensed under the Apache License, Version 2.0 (the "License");
 * you may not use this file except in compliance with the License.
 * You may obtain a copy of the License at
 *
 *   http://www.apache.org/licenses/LICENSE-2.0
 *
 * Unless required by applicable law or agreed to in writing, software
 * distributed under the License is distributed on an "AS IS" BASIS,
 * WITHOUT WARRANTIES OR CONDITIONS OF ANY KIND, either express or implied.
 * See the License for the specific language governing permissions and
 * limitations under the License.
 */

package statictypes

import (
	"fmt"
	"testing"

	"github.com/stretchr/testify/assert"
	"github.com/stretchr/testify/require"

	"github.com/onflow/atree"

	"github.com/onflow/cadence/migrations"
	"github.com/onflow/cadence/runtime"
	"github.com/onflow/cadence/runtime/common"
	"github.com/onflow/cadence/runtime/interpreter"
	. "github.com/onflow/cadence/runtime/tests/runtime_utils"
	"github.com/onflow/cadence/runtime/tests/utils"
)

var _ migrations.Reporter = &testReporter{}

type testReporter struct {
	migrated map[struct {
		interpreter.StorageKey
		interpreter.StorageMapKey
	}]struct{}
	errors []error
}

func newTestReporter() *testReporter {
	return &testReporter{
		migrated: map[struct {
			interpreter.StorageKey
			interpreter.StorageMapKey
		}]struct{}{},
	}
}

func (t *testReporter) Migrated(
	storageKey interpreter.StorageKey,
	storageMapKey interpreter.StorageMapKey,
	_ string,
) {
	key := struct {
		interpreter.StorageKey
		interpreter.StorageMapKey
	}{
		StorageKey:    storageKey,
		StorageMapKey: storageMapKey,
	}
	t.migrated[key] = struct{}{}
}

func (t *testReporter) Error(err error) {
	t.errors = append(t.errors, err)
}

func TestAccountTypeInTypeValueMigration(t *testing.T) {
	t.Parallel()

	account := common.Address{0x42}
	pathDomain := common.PathDomainPublic

	const publicAccountType = interpreter.PrimitiveStaticTypePublicAccount //nolint:staticcheck
	const authAccountType = interpreter.PrimitiveStaticTypeAuthAccount     //nolint:staticcheck
	const stringType = interpreter.PrimitiveStaticTypeString

	const fooBarQualifiedIdentifier = "Foo.Bar"
	fooAddressLocation := common.NewAddressLocation(nil, account, "Foo")

	type testCase struct {
		storedType   interpreter.StaticType
		expectedType interpreter.StaticType
	}

	testCases := map[string]testCase{
		"public_account": {
			storedType:   publicAccountType,
			expectedType: unauthorizedAccountReferenceType,
		},
		"auth_account": {
			storedType:   authAccountType,
			expectedType: authAccountReferenceType,
		},
		"auth_account_capabilities": {
			storedType:   interpreter.PrimitiveStaticTypeAuthAccountCapabilities, //nolint:staticcheck
			expectedType: interpreter.PrimitiveStaticTypeAccount_Capabilities,
		},
		"public_account_capabilities": {
			storedType:   interpreter.PrimitiveStaticTypePublicAccountCapabilities, //nolint:staticcheck
			expectedType: interpreter.PrimitiveStaticTypeAccount_Capabilities,
		},
		"auth_account_account_capabilities": {
			storedType:   interpreter.PrimitiveStaticTypeAuthAccountAccountCapabilities, //nolint:staticcheck
			expectedType: interpreter.PrimitiveStaticTypeAccount_AccountCapabilities,
		},
		"auth_account_storage_capabilities": {
			storedType:   interpreter.PrimitiveStaticTypeAuthAccountStorageCapabilities, //nolint:staticcheck
			expectedType: interpreter.PrimitiveStaticTypeAccount_StorageCapabilities,
		},
		"auth_account_contracts": {
			storedType:   interpreter.PrimitiveStaticTypeAuthAccountContracts, //nolint:staticcheck
			expectedType: interpreter.PrimitiveStaticTypeAccount_Contracts,
		},
		"public_account_contracts": {
			storedType:   interpreter.PrimitiveStaticTypePublicAccountContracts, //nolint:staticcheck
			expectedType: interpreter.PrimitiveStaticTypeAccount_Contracts,
		},
		"auth_account_keys": {
			storedType:   interpreter.PrimitiveStaticTypeAuthAccountKeys, //nolint:staticcheck
			expectedType: interpreter.PrimitiveStaticTypeAccount_Keys,
		},
		"public_account_keys": {
			storedType:   interpreter.PrimitiveStaticTypePublicAccountKeys, //nolint:staticcheck
			expectedType: interpreter.PrimitiveStaticTypeAccount_Keys,
		},
		"auth_account_inbox": {
			storedType:   interpreter.PrimitiveStaticTypeAuthAccountInbox, //nolint:staticcheck
			expectedType: interpreter.PrimitiveStaticTypeAccount_Inbox,
		},
		"account_key": {
			storedType:   interpreter.PrimitiveStaticTypeAccountKey, //nolint:staticcheck
			expectedType: interpreter.AccountKeyStaticType,
		},
		"optional_account": {
			storedType:   interpreter.NewOptionalStaticType(nil, publicAccountType),
			expectedType: interpreter.NewOptionalStaticType(nil, unauthorizedAccountReferenceType),
		},
		"optional_string": {
			storedType:   interpreter.NewOptionalStaticType(nil, stringType),
			expectedType: nil,
		},
		"constant_sized_account_array": {
			storedType:   interpreter.NewConstantSizedStaticType(nil, publicAccountType, 3),
			expectedType: interpreter.NewConstantSizedStaticType(nil, unauthorizedAccountReferenceType, 3),
		},
		"constant_sized_string_array": {
			storedType:   interpreter.NewConstantSizedStaticType(nil, stringType, 3),
			expectedType: nil,
		},
		"variable_sized_account_array": {
			storedType:   interpreter.NewVariableSizedStaticType(nil, authAccountType),
			expectedType: interpreter.NewVariableSizedStaticType(nil, authAccountReferenceType),
		},
		"variable_sized_string_array": {
			storedType:   interpreter.NewVariableSizedStaticType(nil, stringType),
			expectedType: nil,
		},
		"dictionary_with_account_type_value": {
			storedType: interpreter.NewDictionaryStaticType(
				nil,
				stringType,
				authAccountType,
			),
			expectedType: interpreter.NewDictionaryStaticType(
				nil,
				stringType,
				authAccountReferenceType,
			),
		},
		"dictionary_with_account_type_key": {
			storedType: interpreter.NewDictionaryStaticType(
				nil,
				authAccountType,
				stringType,
			),
			expectedType: interpreter.NewDictionaryStaticType(
				nil,
				authAccountReferenceType,
				stringType,
			),
		},
		"dictionary_with_account_type_key_and_value": {
			storedType: interpreter.NewDictionaryStaticType(
				nil,
				authAccountType,
				authAccountType,
			),
			expectedType: interpreter.NewDictionaryStaticType(
				nil,
				authAccountReferenceType,
				authAccountReferenceType,
			),
		},
		"string_dictionary": {
			storedType: interpreter.NewDictionaryStaticType(
				nil,
				stringType,
				stringType,
			),
			expectedType: nil,
		},
		"capability": {
			storedType: interpreter.NewCapabilityStaticType(
				nil,
				publicAccountType,
			),
			expectedType: interpreter.NewCapabilityStaticType(
				nil,
				unauthorizedAccountReferenceType,
			),
		},
		"string_capability": {
			storedType: interpreter.NewCapabilityStaticType(
				nil,
				stringType,
			),
			expectedType: nil,
		},
		"intersection": {
			storedType: interpreter.NewIntersectionStaticType(
				nil,
				[]*interpreter.InterfaceStaticType{
					interpreter.NewInterfaceStaticType(
						nil,
						fooAddressLocation,
						fooBarQualifiedIdentifier,
						common.NewTypeIDFromQualifiedName(
							nil,
							fooAddressLocation,
							fooBarQualifiedIdentifier,
						),
					),
				},
			),
			expectedType: interpreter.NewIntersectionStaticType(
				nil,
				[]*interpreter.InterfaceStaticType{
					interpreter.NewInterfaceStaticType(
						nil,
						fooAddressLocation,
						fooBarQualifiedIdentifier,
						common.NewTypeIDFromQualifiedName(
							nil,
							fooAddressLocation,
							fooBarQualifiedIdentifier,
						),
					),
				},
			),
		},
		"intersection_with_legacy_type": {
			storedType: &interpreter.IntersectionStaticType{
				Types: []*interpreter.InterfaceStaticType{},
				LegacyType: interpreter.NewCompositeStaticType(
					nil,
					fooAddressLocation,
					fooBarQualifiedIdentifier,
					common.NewTypeIDFromQualifiedName(
						nil,
						fooAddressLocation,
						fooBarQualifiedIdentifier,
					),
				),
			},
			expectedType: interpreter.NewCompositeStaticType(
				nil,
				fooAddressLocation,
				fooBarQualifiedIdentifier,
				common.NewTypeIDFromQualifiedName(
					nil,
					fooAddressLocation,
					fooBarQualifiedIdentifier,
				),
			),
		},
		"public_account_reference": {
			storedType: interpreter.NewReferenceStaticType(
				nil,
				interpreter.UnauthorizedAccess,
				publicAccountType,
			),
			expectedType: unauthorizedAccountReferenceType,
		},
		"public_account_auth_reference": {
			storedType: interpreter.NewReferenceStaticType(
				nil,
				interpreter.UnauthorizedAccess,
				publicAccountType,
			),
			expectedType: unauthorizedAccountReferenceType,
		},
		"auth_account_reference": {
			storedType: interpreter.NewReferenceStaticType(
				nil,
				interpreter.UnauthorizedAccess,
				authAccountType,
			),
			expectedType: authAccountReferenceType,
		},
		"auth_account_auth_reference": {
			storedType: interpreter.NewReferenceStaticType(
				nil,
				interpreter.UnauthorizedAccess,
				authAccountType,
			),
			expectedType: authAccountReferenceType,
		},
		"string_reference": {
			storedType: interpreter.NewReferenceStaticType(
				nil,
				interpreter.UnauthorizedAccess,
				stringType,
			),
		},
		"account_array_reference": {
			storedType: interpreter.NewReferenceStaticType(
				nil,
				interpreter.UnauthorizedAccess,
				interpreter.NewVariableSizedStaticType(nil, authAccountType),
			),
			expectedType: interpreter.NewReferenceStaticType(
				nil,
				interpreter.UnauthorizedAccess,
				interpreter.NewVariableSizedStaticType(nil, authAccountReferenceType),
			),
		},
		"non_intersection_interface": {
			storedType: interpreter.NewInterfaceStaticType(
				nil,
				fooAddressLocation,
				fooBarQualifiedIdentifier,
				common.NewTypeIDFromQualifiedName(
					nil,
					fooAddressLocation,
					fooBarQualifiedIdentifier,
				),
			),
			expectedType: interpreter.NewIntersectionStaticType(
				nil,
				[]*interpreter.InterfaceStaticType{
					interpreter.NewInterfaceStaticType(
						nil,
						fooAddressLocation,
						fooBarQualifiedIdentifier,
						common.NewTypeIDFromQualifiedName(
							nil,
							fooAddressLocation,
							fooBarQualifiedIdentifier,
						),
					),
				},
			),
		},
		"intersection_interface": {
			storedType: interpreter.NewIntersectionStaticType(
				nil,
				[]*interpreter.InterfaceStaticType{
					interpreter.NewInterfaceStaticType(
						nil,
						fooAddressLocation,
						fooBarQualifiedIdentifier,
						common.NewTypeIDFromQualifiedName(
							nil,
							fooAddressLocation,
							fooBarQualifiedIdentifier,
						),
					),
				},
			),
			expectedType: interpreter.NewIntersectionStaticType(
				nil,
				[]*interpreter.InterfaceStaticType{
					interpreter.NewInterfaceStaticType(
						nil,
						fooAddressLocation,
						fooBarQualifiedIdentifier,
						common.NewTypeIDFromQualifiedName(
							nil,
							fooAddressLocation,
							fooBarQualifiedIdentifier,
						),
					),
				},
			),
		},
		"composite": {
			storedType: interpreter.NewCompositeStaticType(
				nil,
				fooAddressLocation,
				fooBarQualifiedIdentifier,
				common.NewTypeIDFromQualifiedName(
					nil,
					fooAddressLocation,
					fooBarQualifiedIdentifier,
				),
			),
			expectedType: nil,
		},

		// reference to optionals
		"reference_to_optional": {
			storedType: interpreter.NewReferenceStaticType(
				nil,
				interpreter.UnauthorizedAccess,
				interpreter.NewOptionalStaticType(
					nil,
					interpreter.PrimitiveStaticTypeAccountKey, //nolint:staticcheck
				),
			),
			expectedType: interpreter.NewReferenceStaticType(
				nil,
				interpreter.UnauthorizedAccess,
				interpreter.NewOptionalStaticType(
					nil,
					interpreter.AccountKeyStaticType,
				),
			),
		},
	}

	test := func(name string, testCase testCase) {

		t.Run(name, func(t *testing.T) {
			t.Parallel()

			// Store values

			ledger := NewTestLedger(nil, nil)
			storage := runtime.NewStorage(ledger, nil)

			inter, err := interpreter.NewInterpreter(
				nil,
				utils.TestLocation,
				&interpreter.Config{
					Storage:                       storage,
					AtreeValueValidationEnabled:   true,
					AtreeStorageValidationEnabled: true,
				},
			)
			require.NoError(t, err)

			storeTypeValue(
				inter,
				account,
				pathDomain,
				name,
				testCase.storedType,
			)

			err = storage.Commit(inter, true)
			require.NoError(t, err)

			// Migrate

			migration := migrations.NewStorageMigration(inter, storage)

			reporter := newTestReporter()

			migration.MigrateAccount(
				account,
				migration.NewValueMigrationsPathMigrator(
					reporter,
					NewStaticTypeMigration(),
				),
			)

			err = migration.Commit()
			require.NoError(t, err)

			// Assert

			require.Empty(t, reporter.errors)

			err = storage.CheckHealth()
			require.NoError(t, err)

			storageMapKey := interpreter.StringStorageMapKey(name)

			if testCase.expectedType == nil {
				assert.Empty(t, reporter.migrated)
			} else {
				assert.Equal(t,
					map[struct {
						interpreter.StorageKey
						interpreter.StorageMapKey
					}]struct{}{
						{
							StorageKey: interpreter.StorageKey{
								Address: account,
								Key:     pathDomain.Identifier(),
							},
							StorageMapKey: storageMapKey,
						}: {},
					},
					reporter.migrated)
			}

			// Assert the migrated values.

			storageMap := storage.GetStorageMap(account, pathDomain.Identifier(), false)
			require.NotNil(t, storageMap)
			require.Equal(t, storageMap.Count(), uint64(1))

			value := storageMap.ReadValue(nil, storageMapKey)

			var expectedValue interpreter.Value
			if testCase.expectedType != nil {
				expectedValue = interpreter.NewTypeValue(nil, testCase.expectedType)

				// `IntersectionType.LegacyType` is not considered in the `IntersectionType.Equal` method.
				// Therefore, check for the legacy type equality manually.
				typeValue := value.(interpreter.TypeValue)
				if actualIntersectionType, ok := typeValue.Type.(*interpreter.IntersectionStaticType); ok {
					expectedIntersectionType := testCase.expectedType.(*interpreter.IntersectionStaticType)

					if actualIntersectionType.LegacyType != nil {
						assert.True(t,
							actualIntersectionType.LegacyType.
								Equal(expectedIntersectionType.LegacyType),
						)
					} else if expectedIntersectionType.LegacyType != nil {
						assert.True(t,
							expectedIntersectionType.LegacyType.
								Equal(actualIntersectionType.LegacyType),
						)
					} else {
						assert.Equal(t,
							expectedIntersectionType.LegacyType,
							actualIntersectionType.LegacyType,
						)
					}
				}
			} else {
				expectedValue = interpreter.NewTypeValue(nil, testCase.storedType)
			}

			utils.AssertValuesEqual(t, inter, expectedValue, value)
		})
	}

	for name, testCase := range testCases {
		test(name, testCase)
	}
}

func storeTypeValue(
	inter *interpreter.Interpreter,
	address common.Address,
	domain common.PathDomain,
	pathIdentifier string,
	staticType interpreter.StaticType,
) {
	inter.WriteStored(
		address,
		domain.Identifier(),
		interpreter.StringStorageMapKey(pathIdentifier),
		interpreter.NewTypeValue(inter, staticType),
	)
}

func TestAccountTypeInNestedTypeValueMigration(t *testing.T) {
	t.Parallel()

	account := common.Address{0x42}
	pathDomain := common.PathDomainPublic

	type testCase struct {
		storedValue   func(inter *interpreter.Interpreter) interpreter.Value
		expectedValue func(inter *interpreter.Interpreter) interpreter.Value
		validateValue bool
	}

	storedAccountTypeValue := interpreter.NewTypeValue(nil, interpreter.PrimitiveStaticTypePublicAccount) //nolint:staticcheck
	expectedAccountTypeValue := interpreter.NewTypeValue(nil, unauthorizedAccountReferenceType)
	stringTypeValue := interpreter.NewTypeValue(nil, interpreter.PrimitiveStaticTypeString)

	fooAddressLocation := common.NewAddressLocation(nil, account, "Foo")
	const fooBarQualifiedIdentifier = "Foo.Bar"

	testCases := map[string]testCase{
		"account_some_value": {
			storedValue: func(_ *interpreter.Interpreter) interpreter.Value {
				return interpreter.NewUnmeteredSomeValueNonCopying(storedAccountTypeValue)
			},
			expectedValue: func(_ *interpreter.Interpreter) interpreter.Value {
				return interpreter.NewUnmeteredSomeValueNonCopying(expectedAccountTypeValue)
			},
			validateValue: true,
		},
		"int8_some_value": {
			storedValue: func(_ *interpreter.Interpreter) interpreter.Value {
				return interpreter.NewUnmeteredSomeValueNonCopying(stringTypeValue)
			},
			expectedValue: nil,
			validateValue: true,
		},
		"account_array": {
			storedValue: func(inter *interpreter.Interpreter) interpreter.Value {
				return interpreter.NewArrayValue(
					inter,
					interpreter.EmptyLocationRange,
					interpreter.NewVariableSizedStaticType(nil, interpreter.PrimitiveStaticTypeAnyStruct),
					common.ZeroAddress,
					stringTypeValue,
					storedAccountTypeValue,
					stringTypeValue,
					stringTypeValue,
					storedAccountTypeValue,
				)
			},
			expectedValue: func(inter *interpreter.Interpreter) interpreter.Value {
				return interpreter.NewArrayValue(
					inter,
					interpreter.EmptyLocationRange,
					interpreter.NewVariableSizedStaticType(nil, interpreter.PrimitiveStaticTypeAnyStruct),
					common.ZeroAddress,
					stringTypeValue,
					expectedAccountTypeValue,
					stringTypeValue,
					stringTypeValue,
					expectedAccountTypeValue,
				)
			},
			validateValue: true,
		},
		"non_account_array": {
			storedValue: func(inter *interpreter.Interpreter) interpreter.Value {
				return interpreter.NewArrayValue(
					inter,
					interpreter.EmptyLocationRange,
					interpreter.NewVariableSizedStaticType(nil, interpreter.PrimitiveStaticTypeAnyStruct),
					common.ZeroAddress,
					stringTypeValue,
					stringTypeValue,
					stringTypeValue,
				)
			},
			expectedValue: nil,
			validateValue: true,
		},
		"dictionary_with_account_type_value": {
			storedValue: func(inter *interpreter.Interpreter) interpreter.Value {
				return interpreter.NewDictionaryValue(
					inter,
					interpreter.EmptyLocationRange,
					interpreter.NewDictionaryStaticType(
						nil,
						interpreter.PrimitiveStaticTypeInt8,
						interpreter.PrimitiveStaticTypeAnyStruct,
					),
					interpreter.NewUnmeteredInt8Value(4),
					storedAccountTypeValue,
					interpreter.NewUnmeteredInt8Value(5),
					interpreter.NewUnmeteredStringValue("hello"),
				)
			},
			expectedValue: func(inter *interpreter.Interpreter) interpreter.Value {
				return interpreter.NewDictionaryValue(
					inter,
					interpreter.EmptyLocationRange,
					interpreter.NewDictionaryStaticType(
						nil,
						interpreter.PrimitiveStaticTypeInt8,
						interpreter.PrimitiveStaticTypeAnyStruct,
					),
					interpreter.NewUnmeteredInt8Value(4),
					expectedAccountTypeValue,
					interpreter.NewUnmeteredInt8Value(5),
					interpreter.NewUnmeteredStringValue("hello"),
				)
			},
			validateValue: true,
		},
		"dictionary_with_optional_account_type_value": {
			storedValue: func(inter *interpreter.Interpreter) interpreter.Value {
				return interpreter.NewDictionaryValue(
					inter,
					interpreter.EmptyLocationRange,
					interpreter.NewDictionaryStaticType(
						nil,
						interpreter.PrimitiveStaticTypeInt8,
						interpreter.NewOptionalStaticType(nil, interpreter.PrimitiveStaticTypeMetaType),
					),
					interpreter.NewUnmeteredInt8Value(4),
					interpreter.NewUnmeteredSomeValueNonCopying(storedAccountTypeValue),
				)
			},
			expectedValue: func(inter *interpreter.Interpreter) interpreter.Value {
				return interpreter.NewDictionaryValue(
					inter,
					interpreter.EmptyLocationRange,
					interpreter.NewDictionaryStaticType(
						nil,
						interpreter.PrimitiveStaticTypeInt8,
						interpreter.NewOptionalStaticType(nil, interpreter.PrimitiveStaticTypeMetaType),
					),
					interpreter.NewUnmeteredInt8Value(4),
					interpreter.NewUnmeteredSomeValueNonCopying(expectedAccountTypeValue),
				)
			},
			validateValue: true,
		},
		"dictionary_with_account_type_key": {
			storedValue: func(inter *interpreter.Interpreter) interpreter.Value {
				return interpreter.NewDictionaryValue(
					inter,
					interpreter.EmptyLocationRange,
					interpreter.NewDictionaryStaticType(
						nil,
						interpreter.PrimitiveStaticTypeMetaType,
						interpreter.PrimitiveStaticTypeInt8,
					),
					interpreter.NewTypeValue(
						nil,
						dummyStaticType{
							PrimitiveStaticType: interpreter.PrimitiveStaticTypePublicAccount, //nolint:staticcheck
						},
					),
					interpreter.NewUnmeteredInt8Value(4),
				)
			},
			expectedValue: func(inter *interpreter.Interpreter) interpreter.Value {
				return interpreter.NewDictionaryValue(
					inter,
					interpreter.EmptyLocationRange,
					interpreter.NewDictionaryStaticType(
						nil,
						interpreter.PrimitiveStaticTypeMetaType,
						interpreter.PrimitiveStaticTypeInt8,
					),
					expectedAccountTypeValue,
					interpreter.NewUnmeteredInt8Value(4),
				)
			},
			validateValue: false,
		},
		"dictionary_with_account_type_key_and_value": {
			storedValue: func(inter *interpreter.Interpreter) interpreter.Value {
				return interpreter.NewDictionaryValue(
					inter,
					interpreter.EmptyLocationRange,
					interpreter.NewDictionaryStaticType(
						nil,
						interpreter.PrimitiveStaticTypeMetaType,
						interpreter.PrimitiveStaticTypeMetaType,
					),
					interpreter.NewTypeValue(
						nil,
						dummyStaticType{
							PrimitiveStaticType: interpreter.PrimitiveStaticTypePublicAccount, //nolint:staticcheck
						},
					),
					storedAccountTypeValue,
				)
			},
			expectedValue: func(inter *interpreter.Interpreter) interpreter.Value {
				return interpreter.NewDictionaryValue(
					inter,
					interpreter.EmptyLocationRange,
					interpreter.NewDictionaryStaticType(
						nil,
						interpreter.PrimitiveStaticTypeMetaType,
						interpreter.PrimitiveStaticTypeMetaType,
					),
					expectedAccountTypeValue,
					expectedAccountTypeValue,
				)
			},
			validateValue: false,
		},
		"composite_with_account_type": {
			storedValue: func(inter *interpreter.Interpreter) interpreter.Value {
				return interpreter.NewCompositeValue(
					inter,
					interpreter.EmptyLocationRange,
					fooAddressLocation,
					fooBarQualifiedIdentifier,
					common.CompositeKindResource,
					[]interpreter.CompositeField{
						interpreter.NewUnmeteredCompositeField("field1", storedAccountTypeValue),
						interpreter.NewUnmeteredCompositeField("field2", interpreter.NewUnmeteredStringValue("hello")),
					},
					common.Address{},
				)
			},
			expectedValue: func(inter *interpreter.Interpreter) interpreter.Value {
				return interpreter.NewCompositeValue(
					inter,
					interpreter.EmptyLocationRange,
					fooAddressLocation,
					fooBarQualifiedIdentifier,
					common.CompositeKindResource,
					[]interpreter.CompositeField{
						interpreter.NewUnmeteredCompositeField("field1", expectedAccountTypeValue),
						interpreter.NewUnmeteredCompositeField("field2", interpreter.NewUnmeteredStringValue("hello")),
					},
					common.Address{},
				)
			},
			validateValue: true,
		},
	}

	// Store values

<<<<<<< HEAD
	for name, testCase := range testCases {
		transferredValue := testCase.storedValue.Transfer(
			inter,
			locationRange,
			atree.Address(account),
			false,
			nil,
			nil,
			true, // storedValue is standalone

		)
=======
	test := func(name string, testCase testCase) {
>>>>>>> eecd3931

		t.Run(name, func(t *testing.T) {
			t.Parallel()

			ledger := NewTestLedger(nil, nil)
			storage := runtime.NewStorage(ledger, nil)

			inter, err := interpreter.NewInterpreter(
				nil,
				utils.TestLocation,
				&interpreter.Config{
					Storage:                       storage,
					AtreeValueValidationEnabled:   testCase.validateValue,
					AtreeStorageValidationEnabled: true,
				},
			)
			require.NoError(t, err)

			transferredValue := testCase.storedValue(inter).Transfer(
				inter,
				interpreter.EmptyLocationRange,
				atree.Address(account),
				false,
				nil,
				nil,
			)

			inter.WriteStored(
				account,
				pathDomain.Identifier(),
				interpreter.StringStorageMapKey(name),
				transferredValue,
			)

			err = storage.Commit(inter, true)
			require.NoError(t, err)

			// Migrate

			migration := migrations.NewStorageMigration(inter, storage)

			reporter := newTestReporter()

			migration.MigrateAccount(
				account,
				migration.NewValueMigrationsPathMigrator(
					reporter,
					NewStaticTypeMigration(),
				),
			)

			err = migration.Commit()
			require.NoError(t, err)

			// Assert

			require.Empty(t, reporter.errors)

			err = storage.CheckHealth()
			require.NoError(t, err)

			storageMap := storage.GetStorageMap(account, pathDomain.Identifier(), false)
			require.NotNil(t, storageMap)
			require.Equal(t, uint64(1), storageMap.Count())

			value := storageMap.ReadValue(nil, interpreter.StringStorageMapKey(name))

			expectedStoredValue := testCase.expectedValue
			if expectedStoredValue == nil {
				expectedStoredValue = testCase.storedValue
			}

			utils.AssertValuesEqual(t, inter, expectedStoredValue(inter), value)
		})
	}

	for name, testCase := range testCases {
		test(name, testCase)
	}
}

func TestMigratingValuesWithAccountStaticType(t *testing.T) {

	t.Parallel()

	account := common.Address{0x42}
	pathDomain := common.PathDomainPublic

	type testCase struct {
		storedValue     func(inter *interpreter.Interpreter) interpreter.Value
		expectedValue   func(inter *interpreter.Interpreter) interpreter.Value
		validateStorage bool
	}

	testCases := map[string]testCase{
		"dictionary_value": {
			storedValue: func(inter *interpreter.Interpreter) interpreter.Value {
				return interpreter.NewDictionaryValue(
					inter,
					interpreter.EmptyLocationRange,
					interpreter.NewDictionaryStaticType(
						nil,
						interpreter.PrimitiveStaticTypeString,
						interpreter.PrimitiveStaticTypePublicAccount, //nolint:staticcheck
					),
				)
			},
			expectedValue: func(inter *interpreter.Interpreter) interpreter.Value {
				return interpreter.NewDictionaryValue(
					inter,
					interpreter.EmptyLocationRange,
					interpreter.NewDictionaryStaticType(
						nil,
						interpreter.PrimitiveStaticTypeString,
						unauthorizedAccountReferenceType,
					),
				)
			},
			// NOTE: disabled, as storage is not expected to be always valid _during_ migration
			validateStorage: false,
		},
		"array_value": {
			storedValue: func(inter *interpreter.Interpreter) interpreter.Value {
				return interpreter.NewArrayValue(
					inter,
					interpreter.EmptyLocationRange,
					interpreter.NewVariableSizedStaticType(
						nil,
						interpreter.PrimitiveStaticTypePublicAccount, //nolint:staticcheck
					),
					common.Address{},
				)
			},
			expectedValue: func(inter *interpreter.Interpreter) interpreter.Value {
				return interpreter.NewArrayValue(
					inter,
					interpreter.EmptyLocationRange,
					interpreter.NewVariableSizedStaticType(
						nil,
						unauthorizedAccountReferenceType,
					),
					common.Address{},
				)
			},
			// NOTE: disabled, as storage is not expected to be always valid _during_ migration
			validateStorage: false,
		},
		"account_capability_value": {
			storedValue: func(_ *interpreter.Interpreter) interpreter.Value {
				return interpreter.NewUnmeteredCapabilityValue(
					123,
					interpreter.NewAddressValue(nil, common.Address{0x42}),
					interpreter.PrimitiveStaticTypePublicAccount, //nolint:staticcheck
				)
			},
			expectedValue: func(_ *interpreter.Interpreter) interpreter.Value {
				return interpreter.NewUnmeteredCapabilityValue(
					123,
					interpreter.NewAddressValue(nil, common.Address{0x42}),
					unauthorizedAccountReferenceType,
				)
			},
			validateStorage: true,
		},
		"string_capability_value": {
			storedValue: func(_ *interpreter.Interpreter) interpreter.Value {
				return interpreter.NewUnmeteredCapabilityValue(
					123,
					interpreter.NewAddressValue(nil, common.Address{0x42}),
					interpreter.PrimitiveStaticTypeString,
				)
			},
			validateStorage: true,
		},
		"account_capability_controller": {
			storedValue: func(_ *interpreter.Interpreter) interpreter.Value {
				return interpreter.NewUnmeteredAccountCapabilityControllerValue(
					interpreter.NewReferenceStaticType(
						nil,
						interpreter.UnauthorizedAccess,
						interpreter.PrimitiveStaticTypeAuthAccount, //nolint:staticcheck,
					),
					1234,
				)
			},
			expectedValue: func(_ *interpreter.Interpreter) interpreter.Value {
				return interpreter.NewUnmeteredAccountCapabilityControllerValue(
					authAccountReferenceType,
					1234,
				)
			},
			validateStorage: true,
		},
		"storage_capability_controller": {
			storedValue: func(_ *interpreter.Interpreter) interpreter.Value {
				return interpreter.NewUnmeteredStorageCapabilityControllerValue(
					interpreter.NewReferenceStaticType(
						nil,
						interpreter.UnauthorizedAccess,
						interpreter.PrimitiveStaticTypePublicAccount, //nolint:staticcheck,
					),
					1234,
					interpreter.NewUnmeteredPathValue(common.PathDomainStorage, "v1"),
				)
			},
			expectedValue: func(_ *interpreter.Interpreter) interpreter.Value {
				return interpreter.NewUnmeteredStorageCapabilityControllerValue(
					unauthorizedAccountReferenceType,
					1234,
					interpreter.NewUnmeteredPathValue(common.PathDomainStorage, "v1"),
				)
			},
			validateStorage: true,
		},
		"path_link_value": {
			storedValue: func(_ *interpreter.Interpreter) interpreter.Value {
				return interpreter.PathLinkValue{ //nolint:staticcheck
					TargetPath: interpreter.NewUnmeteredPathValue(common.PathDomainStorage, "v1"),
					Type:       interpreter.PrimitiveStaticTypePublicAccount, //nolint:staticcheck
				}
			},
			expectedValue: func(_ *interpreter.Interpreter) interpreter.Value {
				return interpreter.PathLinkValue{ //nolint:staticcheck
					TargetPath: interpreter.NewUnmeteredPathValue(common.PathDomainStorage, "v1"),
					Type:       unauthorizedAccountReferenceType,
				}
			},
			validateStorage: true,
		},
		"account_link_value": {
			storedValue: func(_ *interpreter.Interpreter) interpreter.Value {
				return interpreter.AccountLinkValue{} //nolint:staticcheck
			},
			expectedValue: func(_ *interpreter.Interpreter) interpreter.Value {
				return interpreter.AccountLinkValue{} //nolint:staticcheck
			},
			validateStorage: true,
		},
		"path_capability_value": {
			storedValue: func(_ *interpreter.Interpreter) interpreter.Value {
				return &interpreter.PathCapabilityValue{ //nolint:staticcheck
					Address:    interpreter.NewAddressValue(nil, common.Address{0x42}),
					Path:       interpreter.NewUnmeteredPathValue(common.PathDomainStorage, "v1"),
					BorrowType: interpreter.PrimitiveStaticTypePublicAccount, //nolint:staticcheck
				}
			},
			expectedValue: func(_ *interpreter.Interpreter) interpreter.Value {
				return &interpreter.PathCapabilityValue{ //nolint:staticcheck
					Address:    interpreter.NewAddressValue(nil, common.Address{0x42}),
					Path:       interpreter.NewUnmeteredPathValue(common.PathDomainStorage, "v1"),
					BorrowType: unauthorizedAccountReferenceType,
				}
			},
			validateStorage: true,
		},
		"capability_dictionary": {
			storedValue: func(inter *interpreter.Interpreter) interpreter.Value {
				return interpreter.NewDictionaryValue(
					inter,
					interpreter.EmptyLocationRange,
					interpreter.NewDictionaryStaticType(
						nil,
						interpreter.PrimitiveStaticTypeString,
						interpreter.NewCapabilityStaticType(
							nil,
							interpreter.PrimitiveStaticTypePublicAccount, //nolint:staticcheck
						),
					),
					interpreter.NewUnmeteredStringValue("key"),
					interpreter.NewCapabilityValue(
						nil,
						interpreter.NewUnmeteredUInt64Value(1234),
						interpreter.NewAddressValue(nil, common.Address{}),
						interpreter.PrimitiveStaticTypePublicAccount, //nolint:staticcheck
					),
				)
			},
			expectedValue: func(inter *interpreter.Interpreter) interpreter.Value {
				return interpreter.NewDictionaryValue(
					inter,
					interpreter.EmptyLocationRange,
					interpreter.NewDictionaryStaticType(
						nil,
						interpreter.PrimitiveStaticTypeString,
						interpreter.NewCapabilityStaticType(
							nil,
							unauthorizedAccountReferenceType,
						),
					),
					interpreter.NewUnmeteredStringValue("key"),
					interpreter.NewCapabilityValue(
						nil,
						interpreter.NewUnmeteredUInt64Value(1234),
						interpreter.NewAddressValue(nil, common.Address{}),
						unauthorizedAccountReferenceType,
					),
				)
			},
			// NOTE: disabled, as storage is not expected to be always valid _during_ migration
			validateStorage: false,
		},
	}

	test := func(name string, testCase testCase) {

<<<<<<< HEAD
	for name, testCase := range testCases {
		transferredValue := testCase.storedValue.Transfer(
			inter,
			locationRange,
			atree.Address(account),
			false,
			nil,
			nil,
			true, // storedValue is standalone
		)
=======
		t.Run(name, func(t *testing.T) {
			t.Parallel()
>>>>>>> eecd3931

			ledger := NewTestLedger(nil, nil)
			storage := runtime.NewStorage(ledger, nil)

			inter, err := interpreter.NewInterpreter(
				nil,
				utils.TestLocation,
				&interpreter.Config{
					Storage:                       storage,
					AtreeValueValidationEnabled:   true,
					AtreeStorageValidationEnabled: testCase.validateStorage,
				},
			)
			require.NoError(t, err)

			// Store values

			transferredValue := testCase.storedValue(inter).Transfer(
				inter,
				interpreter.EmptyLocationRange,
				atree.Address(account),
				false,
				nil,
				nil,
			)

			inter.WriteStored(
				account,
				pathDomain.Identifier(),
				interpreter.StringStorageMapKey(name),
				transferredValue,
			)

			err = storage.Commit(inter, true)
			require.NoError(t, err)

			// Migrate

			migration := migrations.NewStorageMigration(inter, storage)

			reporter := newTestReporter()

			migration.MigrateAccount(
				account,
				migration.NewValueMigrationsPathMigrator(
					reporter,
					NewStaticTypeMigration(),
				),
			)

			err = migration.Commit()
			require.NoError(t, err)

			// Assert

			require.Empty(t, reporter.errors)

			err = storage.CheckHealth()
			require.NoError(t, err)

			storageMap := storage.GetStorageMap(account, pathDomain.Identifier(), false)
			require.NotNil(t, storageMap)
			require.Equal(t, uint64(1), storageMap.Count())

			value := storageMap.ReadValue(nil, interpreter.StringStorageMapKey(name))

			expectedStoredValue := testCase.expectedValue
			if expectedStoredValue == nil {
				expectedStoredValue = testCase.storedValue
			}

			utils.AssertValuesEqual(t, inter, expectedStoredValue(inter), value)
		})
	}

	for name, testCase := range testCases {
		test(name, testCase)
	}
}

var testAddress = common.Address{0x42}

func TestAccountTypeRehash(t *testing.T) {

	t.Parallel()

	locationRange := interpreter.EmptyLocationRange

	ledger := NewTestLedger(nil, nil)

	storageMapKey := interpreter.StringStorageMapKey("dict")
	newStringValue := func(s string) interpreter.Value {
		return interpreter.NewUnmeteredStringValue(s)
	}

	newStorageAndInterpreter := func(t *testing.T) (*runtime.Storage, *interpreter.Interpreter) {
		storage := runtime.NewStorage(ledger, nil)
		inter, err := interpreter.NewInterpreter(
			nil,
			utils.TestLocation,
			&interpreter.Config{
				Storage: storage,
				// NOTE: atree value validation is disabled
				AtreeValueValidationEnabled:   false,
				AtreeStorageValidationEnabled: true,
			},
		)
		require.NoError(t, err)

		return storage, inter
	}

	t.Run("prepare", func(t *testing.T) {

		storage, inter := newStorageAndInterpreter(t)

		dictionaryStaticType := interpreter.NewDictionaryStaticType(
			nil,
			interpreter.PrimitiveStaticTypeMetaType,
			interpreter.PrimitiveStaticTypeString,
		)
		dictValue := interpreter.NewDictionaryValue(inter, locationRange, dictionaryStaticType)

		accountTypes := []interpreter.PrimitiveStaticType{
			interpreter.PrimitiveStaticTypePublicAccount,                  //nolint:staticcheck
			interpreter.PrimitiveStaticTypeAuthAccount,                    //nolint:staticcheck
			interpreter.PrimitiveStaticTypeAuthAccountCapabilities,        //nolint:staticcheck
			interpreter.PrimitiveStaticTypePublicAccountCapabilities,      //nolint:staticcheck
			interpreter.PrimitiveStaticTypeAuthAccountAccountCapabilities, //nolint:staticcheck
			interpreter.PrimitiveStaticTypeAuthAccountStorageCapabilities, //nolint:staticcheck
			interpreter.PrimitiveStaticTypeAuthAccountContracts,           //nolint:staticcheck
			interpreter.PrimitiveStaticTypePublicAccountContracts,         //nolint:staticcheck
			interpreter.PrimitiveStaticTypeAuthAccountKeys,                //nolint:staticcheck
			interpreter.PrimitiveStaticTypePublicAccountKeys,              //nolint:staticcheck
			interpreter.PrimitiveStaticTypeAuthAccountInbox,               //nolint:staticcheck
			interpreter.PrimitiveStaticTypeAccountKey,                     //nolint:staticcheck
		}

		for _, typ := range accountTypes {
			typeValue := interpreter.NewUnmeteredTypeValue(
				migrations.LegacyPrimitiveStaticType{
					PrimitiveStaticType: typ,
				},
			)
			dictValue.Insert(
				inter,
				locationRange,
				typeValue,
				newStringValue(typ.String()),
			)
		}

		storageMap := storage.GetStorageMap(
			testAddress,
			common.PathDomainStorage.Identifier(),
			true,
		)

		storageMap.SetValue(inter,
			storageMapKey,
			dictValue.Transfer(
				inter,
				locationRange,
				atree.Address(testAddress),
				false,
				nil,
				nil,
				true, // dictValue is standalone
			),
		)

		err := storage.Commit(inter, false)
		require.NoError(t, err)
	})

	t.Run("migrate", func(t *testing.T) {

		storage, inter := newStorageAndInterpreter(t)

		migration := migrations.NewStorageMigration(inter, storage)

		reporter := newTestReporter()

		migration.MigrateAccount(
			testAddress,
			migration.NewValueMigrationsPathMigrator(
				reporter,
				NewStaticTypeMigration(),
			),
		)

		err := migration.Commit()
		require.NoError(t, err)

		// Assert

		require.Empty(t, reporter.errors)

		err = storage.CheckHealth()
		require.NoError(t, err)

		require.Equal(t,
			map[struct {
				interpreter.StorageKey
				interpreter.StorageMapKey
			}]struct{}{
				{
					StorageKey: interpreter.StorageKey{
						Address: testAddress,
						Key:     common.PathDomainStorage.Identifier(),
					},
					StorageMapKey: storageMapKey,
				}: {},
			},
			reporter.migrated,
		)
	})

	t.Run("load", func(t *testing.T) {

		storage, inter := newStorageAndInterpreter(t)

		storageMap := storage.GetStorageMap(testAddress, common.PathDomainStorage.Identifier(), false)
		storedValue := storageMap.ReadValue(inter, storageMapKey)

		require.IsType(t, &interpreter.DictionaryValue{}, storedValue)

		dictValue := storedValue.(*interpreter.DictionaryValue)

		var existingKeys []interpreter.Value
		dictValue.Iterate(
			inter,
			interpreter.EmptyLocationRange,
			func(key, value interpreter.Value) (resume bool) {
				existingKeys = append(existingKeys, key)
				// continue iteration
				return true
			},
		)

		for _, key := range existingKeys {
			actual := dictValue.Remove(
				inter,
				interpreter.EmptyLocationRange,
				key,
			)

			assert.NotNil(t, actual)

			staticType := key.(interpreter.TypeValue).Type

			var possibleExpectedValues []interpreter.Value
			var str string

			switch {
			case staticType.Equal(unauthorizedAccountReferenceType):
				str = "PublicAccount"
			case staticType.Equal(authAccountReferenceType):
				str = "AuthAccount"
			case staticType.Equal(interpreter.PrimitiveStaticTypeAccount_Capabilities):
				// For both `AuthAccount.Capabilities` and `PublicAccount.Capabilities`,
				// the migrated key is the same (`Account_Capabilities`).
				// So the value at the key could be any of the two original values,
				// depending on the order of migration.
				possibleExpectedValues = []interpreter.Value{
					interpreter.NewUnmeteredSomeValueNonCopying(
						interpreter.NewUnmeteredStringValue("AuthAccountCapabilities"),
					),
					interpreter.NewUnmeteredSomeValueNonCopying(
						interpreter.NewUnmeteredStringValue("PublicAccountCapabilities"),
					),
				}
			case staticType.Equal(interpreter.PrimitiveStaticTypeAccount_AccountCapabilities):
				str = "AuthAccountAccountCapabilities"
			case staticType.Equal(interpreter.PrimitiveStaticTypeAccount_StorageCapabilities):
				str = "AuthAccountStorageCapabilities"
			case staticType.Equal(interpreter.PrimitiveStaticTypeAccount_Contracts):
				// For both `AuthAccount.Contracts` and `PublicAccount.Contracts`,
				// the migrated key is the same (Account_Contracts).
				// So the value at the key could be any of the two original values,
				// depending on the order of migration.
				possibleExpectedValues = []interpreter.Value{
					interpreter.NewUnmeteredSomeValueNonCopying(
						interpreter.NewUnmeteredStringValue("AuthAccountContracts"),
					),
					interpreter.NewUnmeteredSomeValueNonCopying(
						interpreter.NewUnmeteredStringValue("PublicAccountContracts"),
					),
				}
			case staticType.Equal(interpreter.PrimitiveStaticTypeAccount_Keys):
				// For both `AuthAccount.Keys` and `PublicAccount.Keys`,
				// the migrated key is the same (Account_Keys).
				// So the value at the key could be any of the two original values,
				// depending on the order of migration.
				possibleExpectedValues = []interpreter.Value{
					interpreter.NewUnmeteredSomeValueNonCopying(
						interpreter.NewUnmeteredStringValue("AuthAccountKeys"),
					),
					interpreter.NewUnmeteredSomeValueNonCopying(
						interpreter.NewUnmeteredStringValue("PublicAccountKeys"),
					),
				}
			case staticType.Equal(interpreter.PrimitiveStaticTypeAccount_Inbox):
				str = "AuthAccountInbox"
			case staticType.Equal(interpreter.AccountKeyStaticType):
				str = "AccountKey"
			default:
				require.Fail(t, fmt.Sprintf("Unexpected type `%s` in dictionary key", staticType.ID()))
			}

			if possibleExpectedValues != nil {
				assert.Contains(t, possibleExpectedValues, actual)
			} else {
				expected := interpreter.NewUnmeteredSomeValueNonCopying(
					interpreter.NewUnmeteredStringValue(str),
				)
				assert.Equal(t, expected, actual)
			}
		}
	})
}<|MERGE_RESOLUTION|>--- conflicted
+++ resolved
@@ -586,6 +586,8 @@
 	fooAddressLocation := common.NewAddressLocation(nil, account, "Foo")
 	const fooBarQualifiedIdentifier = "Foo.Bar"
 
+	locationRange := interpreter.EmptyLocationRange
+
 	testCases := map[string]testCase{
 		"account_some_value": {
 			storedValue: func(_ *interpreter.Interpreter) interpreter.Value {
@@ -607,7 +609,7 @@
 			storedValue: func(inter *interpreter.Interpreter) interpreter.Value {
 				return interpreter.NewArrayValue(
 					inter,
-					interpreter.EmptyLocationRange,
+					locationRange,
 					interpreter.NewVariableSizedStaticType(nil, interpreter.PrimitiveStaticTypeAnyStruct),
 					common.ZeroAddress,
 					stringTypeValue,
@@ -620,7 +622,7 @@
 			expectedValue: func(inter *interpreter.Interpreter) interpreter.Value {
 				return interpreter.NewArrayValue(
 					inter,
-					interpreter.EmptyLocationRange,
+					locationRange,
 					interpreter.NewVariableSizedStaticType(nil, interpreter.PrimitiveStaticTypeAnyStruct),
 					common.ZeroAddress,
 					stringTypeValue,
@@ -636,7 +638,7 @@
 			storedValue: func(inter *interpreter.Interpreter) interpreter.Value {
 				return interpreter.NewArrayValue(
 					inter,
-					interpreter.EmptyLocationRange,
+					locationRange,
 					interpreter.NewVariableSizedStaticType(nil, interpreter.PrimitiveStaticTypeAnyStruct),
 					common.ZeroAddress,
 					stringTypeValue,
@@ -651,7 +653,7 @@
 			storedValue: func(inter *interpreter.Interpreter) interpreter.Value {
 				return interpreter.NewDictionaryValue(
 					inter,
-					interpreter.EmptyLocationRange,
+					locationRange,
 					interpreter.NewDictionaryStaticType(
 						nil,
 						interpreter.PrimitiveStaticTypeInt8,
@@ -666,7 +668,7 @@
 			expectedValue: func(inter *interpreter.Interpreter) interpreter.Value {
 				return interpreter.NewDictionaryValue(
 					inter,
-					interpreter.EmptyLocationRange,
+					locationRange,
 					interpreter.NewDictionaryStaticType(
 						nil,
 						interpreter.PrimitiveStaticTypeInt8,
@@ -684,7 +686,7 @@
 			storedValue: func(inter *interpreter.Interpreter) interpreter.Value {
 				return interpreter.NewDictionaryValue(
 					inter,
-					interpreter.EmptyLocationRange,
+					locationRange,
 					interpreter.NewDictionaryStaticType(
 						nil,
 						interpreter.PrimitiveStaticTypeInt8,
@@ -697,7 +699,7 @@
 			expectedValue: func(inter *interpreter.Interpreter) interpreter.Value {
 				return interpreter.NewDictionaryValue(
 					inter,
-					interpreter.EmptyLocationRange,
+					locationRange,
 					interpreter.NewDictionaryStaticType(
 						nil,
 						interpreter.PrimitiveStaticTypeInt8,
@@ -713,7 +715,7 @@
 			storedValue: func(inter *interpreter.Interpreter) interpreter.Value {
 				return interpreter.NewDictionaryValue(
 					inter,
-					interpreter.EmptyLocationRange,
+					locationRange,
 					interpreter.NewDictionaryStaticType(
 						nil,
 						interpreter.PrimitiveStaticTypeMetaType,
@@ -731,7 +733,7 @@
 			expectedValue: func(inter *interpreter.Interpreter) interpreter.Value {
 				return interpreter.NewDictionaryValue(
 					inter,
-					interpreter.EmptyLocationRange,
+					locationRange,
 					interpreter.NewDictionaryStaticType(
 						nil,
 						interpreter.PrimitiveStaticTypeMetaType,
@@ -747,7 +749,7 @@
 			storedValue: func(inter *interpreter.Interpreter) interpreter.Value {
 				return interpreter.NewDictionaryValue(
 					inter,
-					interpreter.EmptyLocationRange,
+					locationRange,
 					interpreter.NewDictionaryStaticType(
 						nil,
 						interpreter.PrimitiveStaticTypeMetaType,
@@ -765,7 +767,7 @@
 			expectedValue: func(inter *interpreter.Interpreter) interpreter.Value {
 				return interpreter.NewDictionaryValue(
 					inter,
-					interpreter.EmptyLocationRange,
+					locationRange,
 					interpreter.NewDictionaryStaticType(
 						nil,
 						interpreter.PrimitiveStaticTypeMetaType,
@@ -781,7 +783,7 @@
 			storedValue: func(inter *interpreter.Interpreter) interpreter.Value {
 				return interpreter.NewCompositeValue(
 					inter,
-					interpreter.EmptyLocationRange,
+					locationRange,
 					fooAddressLocation,
 					fooBarQualifiedIdentifier,
 					common.CompositeKindResource,
@@ -795,7 +797,7 @@
 			expectedValue: func(inter *interpreter.Interpreter) interpreter.Value {
 				return interpreter.NewCompositeValue(
 					inter,
-					interpreter.EmptyLocationRange,
+					locationRange,
 					fooAddressLocation,
 					fooBarQualifiedIdentifier,
 					common.CompositeKindResource,
@@ -812,21 +814,7 @@
 
 	// Store values
 
-<<<<<<< HEAD
-	for name, testCase := range testCases {
-		transferredValue := testCase.storedValue.Transfer(
-			inter,
-			locationRange,
-			atree.Address(account),
-			false,
-			nil,
-			nil,
-			true, // storedValue is standalone
-
-		)
-=======
 	test := func(name string, testCase testCase) {
->>>>>>> eecd3931
 
 		t.Run(name, func(t *testing.T) {
 			t.Parallel()
@@ -847,11 +835,12 @@
 
 			transferredValue := testCase.storedValue(inter).Transfer(
 				inter,
-				interpreter.EmptyLocationRange,
+				locationRange,
 				atree.Address(account),
 				false,
 				nil,
 				nil,
+				true, // storedValue is standalone
 			)
 
 			inter.WriteStored(
@@ -921,12 +910,14 @@
 		validateStorage bool
 	}
 
+	locationRange := interpreter.EmptyLocationRange
+
 	testCases := map[string]testCase{
 		"dictionary_value": {
 			storedValue: func(inter *interpreter.Interpreter) interpreter.Value {
 				return interpreter.NewDictionaryValue(
 					inter,
-					interpreter.EmptyLocationRange,
+					locationRange,
 					interpreter.NewDictionaryStaticType(
 						nil,
 						interpreter.PrimitiveStaticTypeString,
@@ -937,7 +928,7 @@
 			expectedValue: func(inter *interpreter.Interpreter) interpreter.Value {
 				return interpreter.NewDictionaryValue(
 					inter,
-					interpreter.EmptyLocationRange,
+					locationRange,
 					interpreter.NewDictionaryStaticType(
 						nil,
 						interpreter.PrimitiveStaticTypeString,
@@ -952,7 +943,7 @@
 			storedValue: func(inter *interpreter.Interpreter) interpreter.Value {
 				return interpreter.NewArrayValue(
 					inter,
-					interpreter.EmptyLocationRange,
+					locationRange,
 					interpreter.NewVariableSizedStaticType(
 						nil,
 						interpreter.PrimitiveStaticTypePublicAccount, //nolint:staticcheck
@@ -963,7 +954,7 @@
 			expectedValue: func(inter *interpreter.Interpreter) interpreter.Value {
 				return interpreter.NewArrayValue(
 					inter,
-					interpreter.EmptyLocationRange,
+					locationRange,
 					interpreter.NewVariableSizedStaticType(
 						nil,
 						unauthorizedAccountReferenceType,
@@ -1086,7 +1077,7 @@
 			storedValue: func(inter *interpreter.Interpreter) interpreter.Value {
 				return interpreter.NewDictionaryValue(
 					inter,
-					interpreter.EmptyLocationRange,
+					locationRange,
 					interpreter.NewDictionaryStaticType(
 						nil,
 						interpreter.PrimitiveStaticTypeString,
@@ -1107,7 +1098,7 @@
 			expectedValue: func(inter *interpreter.Interpreter) interpreter.Value {
 				return interpreter.NewDictionaryValue(
 					inter,
-					interpreter.EmptyLocationRange,
+					locationRange,
 					interpreter.NewDictionaryStaticType(
 						nil,
 						interpreter.PrimitiveStaticTypeString,
@@ -1132,21 +1123,8 @@
 
 	test := func(name string, testCase testCase) {
 
-<<<<<<< HEAD
-	for name, testCase := range testCases {
-		transferredValue := testCase.storedValue.Transfer(
-			inter,
-			locationRange,
-			atree.Address(account),
-			false,
-			nil,
-			nil,
-			true, // storedValue is standalone
-		)
-=======
 		t.Run(name, func(t *testing.T) {
 			t.Parallel()
->>>>>>> eecd3931
 
 			ledger := NewTestLedger(nil, nil)
 			storage := runtime.NewStorage(ledger, nil)
@@ -1166,11 +1144,12 @@
 
 			transferredValue := testCase.storedValue(inter).Transfer(
 				inter,
-				interpreter.EmptyLocationRange,
+				locationRange,
 				atree.Address(account),
 				false,
 				nil,
 				nil,
+				true, // storedValue is standalone
 			)
 
 			inter.WriteStored(
