{
  "name": "@onflow/cadence-parser",
<<<<<<< HEAD
  "version": "0.42.3",
=======
  "version": "0.42.5",
>>>>>>> e75c9401
  "description": "The Cadence parser",
  "homepage": "https://github.com/onflow/cadence",
  "repository": {
    "type": "git",
    "url": "https://github.com/onflow/cadence.git"
  },
  "main": "./dist/cjs/index.js",
  "module": "./dist/esm/index.mjs",
  "types": "./dist/types/index.d.ts",
  "exports": {
    ".": {
      "require": "./dist/cjs/index.js",
      "import": "./dist/esm/index.mjs",
      "types": "./dist/types/index.d.ts"
    }
  },
  "scripts": {
    "build": "npm run build:types && npm run build:esm && npm run build:cjs && GOARCH=wasm GOOS=js go build -o ./dist/cadence-parser.wasm ../../runtime/cmd/parse",
    "build:types": "tsc --emitDeclarationOnly --module system --outDir dist/types",
    "build:esm": "esbuild src/index.ts --bundle --sourcemap --format=esm --outfile=dist/esm/index.mjs",
    "build:cjs": "tsc --module commonjs --target es6 --outDir dist/cjs --declaration false",
    "test": "jest"
  },
  "license": "Apache-2.0",
  "devDependencies": {
    "@types/jest": "^28.1.4",
    "@types/node": "^18.0.3",
    "esbuild": "0.19.4",
    "jest": "^28.1.2",
    "node-fetch": "^2.6.1",
    "ts-jest": "^28.0.5",
    "typescript": "^4.7.4"
  },
  "files": [
    "dist/**/*"
  ],
  "dependencies": {
    "get-random-values": "^2.0.0"
  }
}<|MERGE_RESOLUTION|>--- conflicted
+++ resolved
@@ -1,10 +1,6 @@
 {
   "name": "@onflow/cadence-parser",
-<<<<<<< HEAD
-  "version": "0.42.3",
-=======
   "version": "0.42.5",
->>>>>>> e75c9401
   "description": "The Cadence parser",
   "homepage": "https://github.com/onflow/cadence",
   "repository": {
