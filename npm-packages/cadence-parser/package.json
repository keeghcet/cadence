--- conflicted
+++ resolved
@@ -1,10 +1,6 @@
 {
   "name": "@onflow/cadence-parser",
-<<<<<<< HEAD
   "version": "1.0.0-preview.1",
-=======
-  "version": "0.42.1",
->>>>>>> e878449c
   "description": "The Cadence parser",
   "homepage": "https://github.com/onflow/cadence",
   "repository": {
