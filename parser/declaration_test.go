/*
 * Cadence - The resource-oriented smart contract programming language
 *
 * Copyright Flow Foundation
 *
 * Licensed under the Apache License, Version 2.0 (the "License");
 * you may not use this file except in compliance with the License.
 * You may obtain a copy of the License at
 *
 *   http://www.apache.org/licenses/LICENSE-2.0
 *
 * Unless required by applicable law or agreed to in writing, software
 * distributed under the License is distributed on an "AS IS" BASIS,
 * WITHOUT WARRANTIES OR CONDITIONS OF ANY KIND, either express or implied.
 * See the License for the specific language governing permissions and
 * limitations under the License.
 */

package parser

import (
	"fmt"
	"math/big"
	"strings"
	"testing"

	"github.com/stretchr/testify/assert"
	"github.com/stretchr/testify/require"

	"github.com/onflow/cadence/ast"
	"github.com/onflow/cadence/common"
	"github.com/onflow/cadence/errors"
	. "github.com/onflow/cadence/test_utils/common_utils"
)

func TestParseVariableDeclaration(t *testing.T) {

	t.Parallel()

	t.Run("var, no type annotation, copy, one value", func(t *testing.T) {

		t.Parallel()

		result, errs := testParseDeclarations("var x = 1")
		require.Empty(t, errs)

		AssertEqualWithDiff(t,
			[]ast.Declaration{
				&ast.VariableDeclaration{
					Access:     ast.AccessNotSpecified,
					IsConstant: false,
					Identifier: ast.Identifier{
						Identifier: "x",
						Pos:        ast.Position{Line: 1, Column: 4, Offset: 4},
					},
					Value: &ast.IntegerExpression{
						PositiveLiteral: []byte("1"),
						Value:           big.NewInt(1),
						Base:            10,
						Range: ast.Range{
							StartPos: ast.Position{Line: 1, Column: 8, Offset: 8},
							EndPos:   ast.Position{Line: 1, Column: 8, Offset: 8},
						},
					},
					Transfer: &ast.Transfer{
						Operation: ast.TransferOperationCopy,
						Pos:       ast.Position{Line: 1, Column: 6, Offset: 6},
					},
					StartPos: ast.Position{Line: 1, Column: 0, Offset: 0},
				},
			},
			result,
		)
	})

	t.Run("var, no type annotation, copy, one value, access(all)", func(t *testing.T) {

		t.Parallel()

		result, errs := testParseDeclarations(" access(all) var x = 1")
		require.Empty(t, errs)

		AssertEqualWithDiff(t,
			[]ast.Declaration{
				&ast.VariableDeclaration{
					Value: &ast.IntegerExpression{
						Value: big.NewInt(1),
						PositiveLiteral: []uint8{
							0x31,
						},
						Range: ast.Range{
							StartPos: ast.Position{
								Offset: 21,
								Line:   1,
								Column: 21,
							},
							EndPos: ast.Position{
								Offset: 21,
								Line:   1,
								Column: 21,
							},
						},
						Base: 10,
					},
					Transfer: &ast.Transfer{
						Operation: 0x1,
						Pos: ast.Position{
							Offset: 19,
							Line:   1,
							Column: 19,
						},
					},
					Identifier: ast.Identifier{
						Identifier: "x",
						Pos: ast.Position{
							Offset: 17,
							Line:   1,
							Column: 17,
						},
					},
					StartPos: ast.Position{
						Offset: 1,
						Line:   1,
						Column: 1,
					},
					Access: ast.AccessAll,
				},
			},
			result,
		)
	})

	t.Run("let, no type annotation, copy, one value", func(t *testing.T) {

		t.Parallel()

		result, errs := testParseDeclarations("let x = 1")
		require.Empty(t, errs)

		AssertEqualWithDiff(t,
			[]ast.Declaration{
				&ast.VariableDeclaration{
					Access:     ast.AccessNotSpecified,
					IsConstant: true,
					Identifier: ast.Identifier{
						Identifier: "x",
						Pos:        ast.Position{Line: 1, Column: 4, Offset: 4},
					},
					Value: &ast.IntegerExpression{
						PositiveLiteral: []byte("1"),
						Value:           big.NewInt(1),
						Base:            10,
						Range: ast.Range{
							StartPos: ast.Position{Line: 1, Column: 8, Offset: 8},
							EndPos:   ast.Position{Line: 1, Column: 8, Offset: 8},
						},
					},
					Transfer: &ast.Transfer{
						Operation: ast.TransferOperationCopy,
						Pos:       ast.Position{Line: 1, Column: 6, Offset: 6},
					},
					StartPos: ast.Position{Line: 1, Column: 0, Offset: 0},
				},
			},
			result,
		)
	})

	t.Run("let, no type annotation, move, one value", func(t *testing.T) {

		t.Parallel()

		result, errs := testParseDeclarations("let x <- 1")
		require.Empty(t, errs)

		AssertEqualWithDiff(t,
			[]ast.Declaration{
				&ast.VariableDeclaration{
					Access:     ast.AccessNotSpecified,
					IsConstant: true,
					Identifier: ast.Identifier{
						Identifier: "x",
						Pos:        ast.Position{Line: 1, Column: 4, Offset: 4},
					},
					Value: &ast.IntegerExpression{
						PositiveLiteral: []byte("1"),
						Value:           big.NewInt(1),
						Base:            10,
						Range: ast.Range{
							StartPos: ast.Position{Line: 1, Column: 9, Offset: 9},
							EndPos:   ast.Position{Line: 1, Column: 9, Offset: 9},
						},
					},
					Transfer: &ast.Transfer{
						Operation: ast.TransferOperationMove,
						Pos:       ast.Position{Line: 1, Column: 6, Offset: 6},
					},
					StartPos: ast.Position{Line: 1, Column: 0, Offset: 0},
				},
			},
			result,
		)
	})

	t.Run("let, resource type annotation, move, one value", func(t *testing.T) {

		t.Parallel()

		result, errs := testParseDeclarations("let r2: @R <- r")
		require.Empty(t, errs)

		AssertEqualWithDiff(t,
			[]ast.Declaration{
				&ast.VariableDeclaration{
					Access:     ast.AccessNotSpecified,
					IsConstant: true,
					Identifier: ast.Identifier{
						Identifier: "r2",
						Pos:        ast.Position{Line: 1, Column: 4, Offset: 4},
					},
					TypeAnnotation: &ast.TypeAnnotation{
						IsResource: true,
						Type: &ast.NominalType{
							Identifier: ast.Identifier{
								Identifier: "R",
								Pos:        ast.Position{Line: 1, Column: 9, Offset: 9},
							},
						},
						StartPos: ast.Position{Line: 1, Column: 8, Offset: 8},
					},
					Value: &ast.IdentifierExpression{
						Identifier: ast.Identifier{
							Identifier: "r",
							Pos:        ast.Position{Line: 1, Column: 14, Offset: 14},
						},
					},
					Transfer: &ast.Transfer{
						Operation: ast.TransferOperationMove,
						Pos:       ast.Position{Line: 1, Column: 11, Offset: 11},
					},
					StartPos: ast.Position{Line: 1, Column: 0, Offset: 0},
				},
			},
			result,
		)
	})

	t.Run("var, no type annotation, copy, two values ", func(t *testing.T) {

		t.Parallel()

		result, errs := testParseStatements("var x <- y <- z")
		require.Empty(t, errs)

		AssertEqualWithDiff(t,
			[]ast.Statement{
				&ast.VariableDeclaration{
					Access:     ast.AccessNotSpecified,
					IsConstant: false,
					Identifier: ast.Identifier{
						Identifier: "x",
						Pos:        ast.Position{Line: 1, Column: 4, Offset: 4},
					},
					Value: &ast.IdentifierExpression{
						Identifier: ast.Identifier{
							Identifier: "y",
							Pos:        ast.Position{Line: 1, Column: 9, Offset: 9},
						},
					},
					Transfer: &ast.Transfer{
						Operation: ast.TransferOperationMove,
						Pos:       ast.Position{Line: 1, Column: 6, Offset: 6},
					},
					SecondValue: &ast.IdentifierExpression{
						Identifier: ast.Identifier{
							Identifier: "z",
							Pos:        ast.Position{Line: 1, Column: 14, Offset: 14},
						},
					},
					SecondTransfer: &ast.Transfer{
						Operation: ast.TransferOperationMove,
						Pos:       ast.Position{Line: 1, Column: 11, Offset: 11},
					},
					StartPos: ast.Position{Line: 1, Column: 0, Offset: 0},
				},
			},
			result,
		)
	})

	t.Run("with purity", func(t *testing.T) {

		t.Parallel()

		_, errs := testParseDeclarations("view var x = 1")
		AssertEqualWithDiff(t,
			[]error{
				&SyntaxError{
					Message: "invalid view modifier for variable",
					Pos:     ast.Position{Offset: 0, Line: 1, Column: 0},
				},
			},
			errs,
		)
	})

	t.Run("static, enabled", func(t *testing.T) {

		t.Parallel()

		_, errs := testParseDeclarationsWithConfig(
			"static var x = 1",
			Config{
				StaticModifierEnabled: true,
			},
		)
		AssertEqualWithDiff(t,
			[]error{
				&SyntaxError{
					Message: "invalid static modifier for variable",
					Pos:     ast.Position{Offset: 0, Line: 1, Column: 0},
				},
			},
			errs,
		)
	})

	t.Run("static, disabled", func(t *testing.T) {

		t.Parallel()

		_, errs := testParseDeclarations("static var x = 1")
		AssertEqualWithDiff(t,
			[]error{
				&SyntaxError{
					Message: "unexpected token: identifier",
					Pos:     ast.Position{Offset: 0, Line: 1, Column: 0},
				},
			},
			errs,
		)
	})

	t.Run("native, enabled", func(t *testing.T) {

		t.Parallel()

		_, errs := testParseDeclarationsWithConfig(
			"native var x = 1",
			Config{
				NativeModifierEnabled: true,
			},
		)
		AssertEqualWithDiff(t,
			[]error{
				&SyntaxError{
					Message: "invalid native modifier for variable",
					Pos:     ast.Position{Offset: 0, Line: 1, Column: 0},
				},
			},
			errs,
		)
	})

	t.Run("native, disabled", func(t *testing.T) {

		t.Parallel()

		_, errs := testParseDeclarations("native var x = 1")
		AssertEqualWithDiff(t,
			[]error{
				&SyntaxError{
					Message: "unexpected token: identifier",
					Pos:     ast.Position{Offset: 0, Line: 1, Column: 0},
				},
			},
			errs,
		)
	})
}

func TestParseParameterList(t *testing.T) {

	t.Parallel()

	parse := func(input string) (*ast.ParameterList, []error) {
		return Parse(
			nil,
			[]byte(input),
			func(p *parser) (*ast.ParameterList, error) {
				return parseParameterList(p, false)
			},
			Config{},
		)
	}

	t.Run("empty", func(t *testing.T) {

		t.Parallel()

		result, errs := parse("()")
		require.Empty(t, errs)

		AssertEqualWithDiff(t,
			&ast.ParameterList{
				Range: ast.Range{
					StartPos: ast.Position{Line: 1, Column: 0, Offset: 0},
					EndPos:   ast.Position{Line: 1, Column: 1, Offset: 1},
				},
			},
			result,
		)
	})

	t.Run("space", func(t *testing.T) {

		t.Parallel()

		result, errs := parse(" (   )")
		require.Empty(t, errs)

		AssertEqualWithDiff(t,
			&ast.ParameterList{
				Range: ast.Range{
					StartPos: ast.Position{Line: 1, Column: 1, Offset: 1},
					EndPos:   ast.Position{Line: 1, Column: 5, Offset: 5},
				},
			},
			result,
		)
	})

	t.Run("one, without argument label", func(t *testing.T) {

		t.Parallel()

		result, errs := parse("( a : Int )")
		require.Empty(t, errs)

		AssertEqualWithDiff(t,
			&ast.ParameterList{
				Parameters: []*ast.Parameter{
					{
						Label: "",
						Identifier: ast.Identifier{
							Identifier: "a",
							Pos:        ast.Position{Line: 1, Column: 2, Offset: 2},
						},
						TypeAnnotation: &ast.TypeAnnotation{
							IsResource: false,
							Type: &ast.NominalType{
								Identifier: ast.Identifier{
									Identifier: "Int",
									Pos:        ast.Position{Line: 1, Column: 6, Offset: 6},
								},
							},
							StartPos: ast.Position{Line: 1, Column: 6, Offset: 6},
						},
						StartPos: ast.Position{Line: 1, Column: 2, Offset: 2},
					},
				},
				Range: ast.Range{
					StartPos: ast.Position{Line: 1, Column: 0, Offset: 0},
					EndPos:   ast.Position{Line: 1, Column: 10, Offset: 10},
				},
			},
			result,
		)
	})

	t.Run("one, with argument label", func(t *testing.T) {

		t.Parallel()

		result, errs := parse("( a b : Int )")
		require.Empty(t, errs)

		AssertEqualWithDiff(t,
			&ast.ParameterList{
				Parameters: []*ast.Parameter{
					{
						Label: "a",
						Identifier: ast.Identifier{
							Identifier: "b",
							Pos:        ast.Position{Line: 1, Column: 4, Offset: 4},
						},
						TypeAnnotation: &ast.TypeAnnotation{
							IsResource: false,
							Type: &ast.NominalType{
								Identifier: ast.Identifier{
									Identifier: "Int",
									Pos:        ast.Position{Line: 1, Column: 8, Offset: 8},
								},
							},
							StartPos: ast.Position{Line: 1, Column: 8, Offset: 8},
						},
						StartPos: ast.Position{Line: 1, Column: 2, Offset: 2},
					},
				},
				Range: ast.Range{
					StartPos: ast.Position{Line: 1, Column: 0, Offset: 0},
					EndPos:   ast.Position{Line: 1, Column: 12, Offset: 12},
				},
			},
			result,
		)
	})

	t.Run("two, with and without argument label", func(t *testing.T) {

		t.Parallel()

		result, errs := parse("( a b : Int , c : Int )")
		require.Empty(t, errs)

		AssertEqualWithDiff(t,
			&ast.ParameterList{
				Parameters: []*ast.Parameter{
					{
						Label: "a",
						Identifier: ast.Identifier{
							Identifier: "b",
							Pos:        ast.Position{Line: 1, Column: 4, Offset: 4},
						},
						TypeAnnotation: &ast.TypeAnnotation{
							IsResource: false,
							Type: &ast.NominalType{
								Identifier: ast.Identifier{
									Identifier: "Int",
									Pos:        ast.Position{Line: 1, Column: 8, Offset: 8},
								},
							},
							StartPos: ast.Position{Line: 1, Column: 8, Offset: 8},
						},
						StartPos: ast.Position{Line: 1, Column: 2, Offset: 2},
					},
					{
						Label: "",
						Identifier: ast.Identifier{
							Identifier: "c",
							Pos:        ast.Position{Line: 1, Column: 14, Offset: 14},
						},
						TypeAnnotation: &ast.TypeAnnotation{
							IsResource: false,
							Type: &ast.NominalType{
								Identifier: ast.Identifier{
									Identifier: "Int",
									Pos:        ast.Position{Line: 1, Column: 18, Offset: 18},
								},
							},
							StartPos: ast.Position{Line: 1, Column: 18, Offset: 18},
						},
						StartPos: ast.Position{Line: 1, Column: 14, Offset: 14},
					},
				},
				Range: ast.Range{
					StartPos: ast.Position{Line: 1, Column: 0, Offset: 0},
					EndPos:   ast.Position{Line: 1, Column: 22, Offset: 22},
				},
			},
			result,
		)
	})

	t.Run("two, with and without argument label, missing comma", func(t *testing.T) {

		t.Parallel()

		_, errs := parse("( a b : Int   c : Int )")
		AssertEqualWithDiff(t,
			[]error{
				&MissingCommaInParameterListError{
					Pos: ast.Position{Offset: 14, Line: 1, Column: 14},
				},
			},
			errs,
		)
	})
}

func TestParseFunctionDeclaration(t *testing.T) {

	t.Parallel()

	t.Run("without return type", func(t *testing.T) {

		t.Parallel()

		result, errs := testParseDeclarations("fun foo () { }")
		require.Empty(t, errs)

		AssertEqualWithDiff(t,
			[]ast.Declaration{
				&ast.FunctionDeclaration{
					Access: ast.AccessNotSpecified,
					Identifier: ast.Identifier{
						Identifier: "foo",
						Pos:        ast.Position{Line: 1, Column: 4, Offset: 4},
					},
					ParameterList: &ast.ParameterList{
						Parameters: nil,
						Range: ast.Range{
							StartPos: ast.Position{Line: 1, Column: 8, Offset: 8},
							EndPos:   ast.Position{Line: 1, Column: 9, Offset: 9},
						},
					},
					Purity: ast.FunctionPurityUnspecified,
					FunctionBlock: &ast.FunctionBlock{
						Block: &ast.Block{
							Range: ast.Range{
								StartPos: ast.Position{Line: 1, Column: 11, Offset: 11},
								EndPos:   ast.Position{Line: 1, Column: 13, Offset: 13},
							},
						},
					},
					StartPos: ast.Position{Line: 1, Column: 0, Offset: 0},
				},
			},
			result,
		)
	})

	t.Run("without return type, access(all)", func(t *testing.T) {

		t.Parallel()

		result, errs := testParseDeclarations("access(all) fun foo () { }")
		require.Empty(t, errs)

		AssertEqualWithDiff(t,
			[]ast.Declaration{
				&ast.FunctionDeclaration{
					ParameterList: &ast.ParameterList{
						Range: ast.Range{
							StartPos: ast.Position{
								Offset: 20,
								Line:   1,
								Column: 20,
							},
							EndPos: ast.Position{
								Offset: 21,
								Line:   1,
								Column: 21,
							},
						},
					},
					FunctionBlock: &ast.FunctionBlock{
						Block: &ast.Block{
							Range: ast.Range{
								StartPos: ast.Position{
									Offset: 23,
									Line:   1,
									Column: 23,
								},
								EndPos: ast.Position{
									Offset: 25,
									Line:   1,
									Column: 25,
								},
							},
						},
					},
					Identifier: ast.Identifier{
						Identifier: "foo",
						Pos: ast.Position{
							Offset: 16,
							Line:   1,
							Column: 16,
						},
					},
					StartPos: ast.Position{
						Offset: 0,
						Line:   1,
						Column: 0,
					},
					Access: ast.AccessAll,
				},
			},
			result,
		)
	})

	t.Run("with return type", func(t *testing.T) {

		t.Parallel()

		result, errs := testParseDeclarations("fun foo (): X { }")
		require.Empty(t, errs)

		AssertEqualWithDiff(t,
			[]ast.Declaration{
				&ast.FunctionDeclaration{
					Access: ast.AccessNotSpecified,
					Identifier: ast.Identifier{
						Identifier: "foo",
						Pos:        ast.Position{Line: 1, Column: 4, Offset: 4},
					},
					ParameterList: &ast.ParameterList{
						Parameters: nil,
						Range: ast.Range{
							StartPos: ast.Position{Line: 1, Column: 8, Offset: 8},
							EndPos:   ast.Position{Line: 1, Column: 9, Offset: 9},
						},
					},
					ReturnTypeAnnotation: &ast.TypeAnnotation{
						Type: &ast.NominalType{
							Identifier: ast.Identifier{
								Identifier: "X",
								Pos:        ast.Position{Line: 1, Column: 12, Offset: 12},
							},
						},
						StartPos: ast.Position{Line: 1, Column: 12, Offset: 12},
					},
					FunctionBlock: &ast.FunctionBlock{
						Block: &ast.Block{
							Range: ast.Range{
								StartPos: ast.Position{Line: 1, Column: 14, Offset: 14},
								EndPos:   ast.Position{Line: 1, Column: 16, Offset: 16},
							},
						},
					},
					StartPos: ast.Position{Line: 1, Column: 0, Offset: 0},
				},
			},
			result,
		)
	})

	t.Run("without return type, with pre and post conditions", func(t *testing.T) {

		t.Parallel()

		result, errs := testParseStatements(`
          fun foo () {
              pre {
                 true : "test"
                 2 > 1 : "foo"
              }

              post {
                 false
              }

              bar()
          }
        `)
		require.Empty(t, errs)

		AssertEqualWithDiff(t,
			[]ast.Statement{
				&ast.FunctionDeclaration{
					Access: ast.AccessNotSpecified,
					Identifier: ast.Identifier{
						Identifier: "foo",
						Pos:        ast.Position{Line: 2, Column: 14, Offset: 15},
					},
					ParameterList: &ast.ParameterList{
						Parameters: nil,
						Range: ast.Range{
							StartPos: ast.Position{Line: 2, Column: 18, Offset: 19},
							EndPos:   ast.Position{Line: 2, Column: 19, Offset: 20},
						},
					},
					FunctionBlock: &ast.FunctionBlock{
						PreConditions: &ast.Conditions{
							Range: ast.Range{
								StartPos: ast.Position{Offset: 38, Line: 3, Column: 14},
								EndPos:   ast.Position{Offset: 120, Line: 6, Column: 14},
							},
							Conditions: []ast.Condition{
								&ast.TestCondition{
									Test: &ast.BoolExpression{
										Value: true,
										Range: ast.Range{
											StartPos: ast.Position{Line: 4, Column: 17, Offset: 61},
											EndPos:   ast.Position{Line: 4, Column: 20, Offset: 64},
										},
									},
									Message: &ast.StringExpression{
										Value: "test",
										Range: ast.Range{
											StartPos: ast.Position{Line: 4, Column: 24, Offset: 68},
											EndPos:   ast.Position{Line: 4, Column: 29, Offset: 73},
										},
									},
								},
								&ast.TestCondition{
									Test: &ast.BinaryExpression{
										Operation: ast.OperationGreater,
										Left: &ast.IntegerExpression{
											PositiveLiteral: []byte("2"),
											Value:           big.NewInt(2),
											Base:            10,
											Range: ast.Range{
												StartPos: ast.Position{Line: 5, Column: 17, Offset: 92},
												EndPos:   ast.Position{Line: 5, Column: 17, Offset: 92},
											},
										},
										Right: &ast.IntegerExpression{
											PositiveLiteral: []byte("1"),
											Value:           big.NewInt(1),
											Base:            10,
											Range: ast.Range{
												StartPos: ast.Position{Line: 5, Column: 21, Offset: 96},
												EndPos:   ast.Position{Line: 5, Column: 21, Offset: 96},
											},
										},
									},
									Message: &ast.StringExpression{
										Value: "foo",
										Range: ast.Range{
											StartPos: ast.Position{Line: 5, Column: 25, Offset: 100},
											EndPos:   ast.Position{Line: 5, Column: 29, Offset: 104},
										},
									},
								},
							},
						},
						PostConditions: &ast.Conditions{
							Range: ast.Range{
								StartPos: ast.Position{Offset: 137, Line: 8, Column: 14},
								EndPos:   ast.Position{Offset: 181, Line: 10, Column: 14},
							},
							Conditions: []ast.Condition{
								&ast.TestCondition{
									Test: &ast.BoolExpression{
										Value: false,
										Range: ast.Range{
											StartPos: ast.Position{Line: 9, Column: 17, Offset: 161},
											EndPos:   ast.Position{Line: 9, Column: 21, Offset: 165},
										},
									},
									Message: nil,
								},
							},
						},
						Block: &ast.Block{
							Statements: []ast.Statement{
								&ast.ExpressionStatement{
									Expression: &ast.InvocationExpression{
										InvokedExpression: &ast.IdentifierExpression{
											Identifier: ast.Identifier{
												Identifier: "bar",
												Pos:        ast.Position{Line: 12, Column: 14, Offset: 198},
											},
										},
										ArgumentsStartPos: ast.Position{Line: 12, Column: 17, Offset: 201},
										EndPos:            ast.Position{Line: 12, Column: 18, Offset: 202},
									},
								},
							},
							Range: ast.Range{
								StartPos: ast.Position{Line: 2, Column: 21, Offset: 22},
								EndPos:   ast.Position{Line: 13, Column: 10, Offset: 214},
							},
						},
					},
					StartPos: ast.Position{Line: 2, Column: 10, Offset: 11},
				},
			},
			result,
		)
	})

	t.Run("with docstring, single line comment", func(t *testing.T) {

		t.Parallel()

		result, errs := testParseDeclarations("/// Test\nfun foo() {}")
		require.Empty(t, errs)

		AssertEqualWithDiff(t,
			[]ast.Declaration{
				&ast.FunctionDeclaration{
					Access: ast.AccessNotSpecified,
					Identifier: ast.Identifier{
						Identifier: "foo",
						Pos:        ast.Position{Line: 2, Column: 4, Offset: 13},
					},
					ParameterList: &ast.ParameterList{
						Parameters: nil,
						Range: ast.Range{
							StartPos: ast.Position{Line: 2, Column: 7, Offset: 16},
							EndPos:   ast.Position{Line: 2, Column: 8, Offset: 17},
						},
					},
					FunctionBlock: &ast.FunctionBlock{
						Block: &ast.Block{
							Range: ast.Range{
								StartPos: ast.Position{Line: 2, Column: 10, Offset: 19},
								EndPos:   ast.Position{Line: 2, Column: 11, Offset: 20},
							},
						},
					},
					DocString: " Test",
					StartPos:  ast.Position{Line: 2, Column: 0, Offset: 9},
				},
			},
			result,
		)
	})

	t.Run("with docstring, two line comments", func(t *testing.T) {

		t.Parallel()

		result, errs := testParseDeclarations("\n  /// First line\n  \n/// Second line\n\n\nfun foo() {}")
		require.Empty(t, errs)

		AssertEqualWithDiff(t,
			[]ast.Declaration{
				&ast.FunctionDeclaration{
					Access: ast.AccessNotSpecified,
					Identifier: ast.Identifier{
						Identifier: "foo",
						Pos:        ast.Position{Line: 7, Column: 4, Offset: 43},
					},
					ParameterList: &ast.ParameterList{
						Parameters: nil,
						Range: ast.Range{
							StartPos: ast.Position{Line: 7, Column: 7, Offset: 46},
							EndPos:   ast.Position{Line: 7, Column: 8, Offset: 47},
						},
					},
					FunctionBlock: &ast.FunctionBlock{
						Block: &ast.Block{
							Range: ast.Range{
								StartPos: ast.Position{Line: 7, Column: 10, Offset: 49},
								EndPos:   ast.Position{Line: 7, Column: 11, Offset: 50},
							},
						},
					},
					DocString: " First line\n Second line",
					StartPos:  ast.Position{Line: 7, Column: 0, Offset: 39},
				},
			},
			result,
		)
	})

	t.Run("with docstring, block comment", func(t *testing.T) {

		t.Parallel()

		result, errs := testParseDeclarations("\n    /** Cool dogs.\n\n Cool cats!! */\n\n\nfun foo() {}")
		require.Empty(t, errs)

		AssertEqualWithDiff(t,
			[]ast.Declaration{
				&ast.FunctionDeclaration{
					Access: ast.AccessNotSpecified,
					Identifier: ast.Identifier{
						Identifier: "foo",
						Pos:        ast.Position{Line: 7, Column: 4, Offset: 43},
					},
					ParameterList: &ast.ParameterList{
						Parameters: nil,
						Range: ast.Range{
							StartPos: ast.Position{Line: 7, Column: 7, Offset: 46},
							EndPos:   ast.Position{Line: 7, Column: 8, Offset: 47},
						},
					},
					FunctionBlock: &ast.FunctionBlock{
						Block: &ast.Block{
							Range: ast.Range{
								StartPos: ast.Position{Line: 7, Column: 10, Offset: 49},
								EndPos:   ast.Position{Line: 7, Column: 11, Offset: 50},
							},
						},
					},
					DocString: " Cool dogs.\n\n Cool cats!! ",
					StartPos:  ast.Position{Line: 7, Column: 0, Offset: 39},
				},
			},
			result,
		)
	})

	t.Run("without space after return type", func(t *testing.T) {

		// A brace after the return type is ambiguous:
		// It could be the start of an intersection type.
		// However, if there is space after the brace, which is most common
		// in function declarations, we consider it not an intersection type

		t.Parallel()

		result, errs := testParseDeclarations("fun main(): Int{ return 1 }")
		require.Empty(t, errs)

		AssertEqualWithDiff(t,
			[]ast.Declaration{
				&ast.FunctionDeclaration{
					Access: ast.AccessNotSpecified,
					Identifier: ast.Identifier{
						Identifier: "main",
						Pos:        ast.Position{Line: 1, Column: 4, Offset: 4},
					},
					ParameterList: &ast.ParameterList{
						Parameters: nil,
						Range: ast.Range{
							StartPos: ast.Position{Line: 1, Column: 8, Offset: 8},
							EndPos:   ast.Position{Line: 1, Column: 9, Offset: 9},
						},
					},
					ReturnTypeAnnotation: &ast.TypeAnnotation{
						Type: &ast.NominalType{
							Identifier: ast.Identifier{
								Identifier: "Int",
								Pos:        ast.Position{Line: 1, Column: 12, Offset: 12},
							},
						},
						StartPos: ast.Position{Line: 1, Column: 12, Offset: 12},
					},
					FunctionBlock: &ast.FunctionBlock{
						Block: &ast.Block{
							Statements: []ast.Statement{
								&ast.ReturnStatement{
									Expression: &ast.IntegerExpression{
										PositiveLiteral: []byte("1"),
										Value:           big.NewInt(1),
										Base:            10,
										Range: ast.Range{
											StartPos: ast.Position{Line: 1, Column: 24, Offset: 24},
											EndPos:   ast.Position{Line: 1, Column: 24, Offset: 24},
										},
									},
									Range: ast.Range{
										StartPos: ast.Position{Line: 1, Column: 17, Offset: 17},
										EndPos:   ast.Position{Line: 1, Column: 24, Offset: 24},
									},
								},
							},
							Range: ast.Range{
								StartPos: ast.Position{Line: 1, Column: 15, Offset: 15},
								EndPos:   ast.Position{Line: 1, Column: 26, Offset: 26},
							},
						},
					},
					StartPos: ast.Position{Line: 1, Column: 0, Offset: 0},
				},
			},
			result,
		)
	})

	t.Run("view function", func(t *testing.T) {

		t.Parallel()

		result, errs := testParseDeclarations("view fun foo (): X { }")
		require.Empty(t, errs)

		AssertEqualWithDiff(t,
			[]ast.Declaration{
				&ast.FunctionDeclaration{
					Access: ast.AccessNotSpecified,
					Identifier: ast.Identifier{
						Identifier: "foo",
						Pos:        ast.Position{Line: 1, Column: 9, Offset: 9},
					},
					ParameterList: &ast.ParameterList{
						Parameters: nil,
						Range: ast.Range{
							StartPos: ast.Position{Line: 1, Column: 13, Offset: 13},
							EndPos:   ast.Position{Line: 1, Column: 14, Offset: 14},
						},
					},
					Purity: ast.FunctionPurityView,
					ReturnTypeAnnotation: &ast.TypeAnnotation{
						Type: &ast.NominalType{
							Identifier: ast.Identifier{
								Identifier: "X",
								Pos:        ast.Position{Line: 1, Column: 17, Offset: 17},
							},
						},
						StartPos: ast.Position{Line: 1, Column: 17, Offset: 17},
					},
					FunctionBlock: &ast.FunctionBlock{
						Block: &ast.Block{
							Range: ast.Range{
								StartPos: ast.Position{Line: 1, Column: 19, Offset: 19},
								EndPos:   ast.Position{Line: 1, Column: 21, Offset: 21},
							},
						},
					},
					StartPos: ast.Position{Line: 1, Column: 0, Offset: 0},
				},
			},
			result,
		)
	})

	t.Run("native, enabled", func(t *testing.T) {

		t.Parallel()

		result, errs := testParseDeclarationsWithConfig(
			"native fun foo() {}",
			Config{
				NativeModifierEnabled: true,
			},
		)
		require.Empty(t, errs)

		AssertEqualWithDiff(t,
			[]ast.Declaration{
				&ast.FunctionDeclaration{
					Access: ast.AccessNotSpecified,
					Flags:  ast.FunctionDeclarationFlagsIsNative,
					Identifier: ast.Identifier{
						Identifier: "foo",
						Pos:        ast.Position{Line: 1, Column: 11, Offset: 11},
					},
					ParameterList: &ast.ParameterList{
						Parameters: nil,
						Range: ast.Range{
							StartPos: ast.Position{Line: 1, Column: 14, Offset: 14},
							EndPos:   ast.Position{Line: 1, Column: 15, Offset: 15},
						},
					},
					FunctionBlock: &ast.FunctionBlock{
						Block: &ast.Block{
							Range: ast.Range{
								StartPos: ast.Position{Line: 1, Column: 17, Offset: 17},
								EndPos:   ast.Position{Line: 1, Column: 18, Offset: 18},
							},
						},
					},
					StartPos: ast.Position{Line: 1, Column: 0, Offset: 0},
				},
			},
			result,
		)
	})

	t.Run("double purity annot", func(t *testing.T) {

		t.Parallel()

		_, errs := testParseDeclarations("view view fun foo (): X { }")
		require.Equal(t, 1, len(errs))
		require.Equal(t, errs[0], &SyntaxError{
			Message: "invalid second view modifier",
			Pos:     ast.Position{Offset: 5, Line: 1, Column: 5},
		})
	})

	t.Run("native, disabled", func(t *testing.T) {

		t.Parallel()

		_, errs := testParseDeclarations("native fun foo() {}")

		AssertEqualWithDiff(t,
			[]error{
				&SyntaxError{
					Message: "unexpected token: identifier",
					Pos:     ast.Position{Offset: 0, Line: 1, Column: 0},
				},
			},
			errs,
		)
	})

	t.Run("static", func(t *testing.T) {

		t.Parallel()

		result, errs := testParseDeclarationsWithConfig(
			"static fun foo() {}",
			Config{
				StaticModifierEnabled: true,
			},
		)
		require.Empty(t, errs)

		AssertEqualWithDiff(t,
			[]ast.Declaration{
				&ast.FunctionDeclaration{
					Access: ast.AccessNotSpecified,
					Flags:  ast.FunctionDeclarationFlagsIsStatic,
					Identifier: ast.Identifier{
						Identifier: "foo",
						Pos:        ast.Position{Line: 1, Column: 11, Offset: 11},
					},
					ParameterList: &ast.ParameterList{
						Parameters: nil,
						Range: ast.Range{
							StartPos: ast.Position{Line: 1, Column: 14, Offset: 14},
							EndPos:   ast.Position{Line: 1, Column: 15, Offset: 15},
						},
					},
					FunctionBlock: &ast.FunctionBlock{
						Block: &ast.Block{
							Range: ast.Range{
								StartPos: ast.Position{Line: 1, Column: 17, Offset: 17},
								EndPos:   ast.Position{Line: 1, Column: 18, Offset: 18},
							},
						},
					},
					StartPos: ast.Position{Line: 1, Column: 0, Offset: 0},
				},
			},
			result,
		)
	})

	t.Run("static, disabled", func(t *testing.T) {

		t.Parallel()

		_, errs := testParseDeclarations("static fun foo() {}")

		AssertEqualWithDiff(t,
			[]error{
				&SyntaxError{
					Message: "unexpected token: identifier",
					Pos:     ast.Position{Offset: 0, Line: 1, Column: 0},
				},
			},
			errs,
		)
	})

	t.Run("static native, enabled", func(t *testing.T) {

		t.Parallel()

		result, errs := testParseDeclarationsWithConfig(
			"static native fun foo() {}",
			Config{
				StaticModifierEnabled: true,
				NativeModifierEnabled: true,
			},
		)
		require.Empty(t, errs)

		AssertEqualWithDiff(t,
			[]ast.Declaration{
				&ast.FunctionDeclaration{
					Access: ast.AccessNotSpecified,
					Flags:  ast.FunctionDeclarationFlagsIsStatic | ast.FunctionDeclarationFlagsIsNative,
					Identifier: ast.Identifier{
						Identifier: "foo",
						Pos:        ast.Position{Line: 1, Column: 18, Offset: 18},
					},
					ParameterList: &ast.ParameterList{
						Parameters: nil,
						Range: ast.Range{
							StartPos: ast.Position{Line: 1, Column: 21, Offset: 21},
							EndPos:   ast.Position{Line: 1, Column: 22, Offset: 22},
						},
					},
					FunctionBlock: &ast.FunctionBlock{
						Block: &ast.Block{
							Range: ast.Range{
								StartPos: ast.Position{Line: 1, Column: 24, Offset: 24},
								EndPos:   ast.Position{Line: 1, Column: 25, Offset: 25},
							},
						},
					},
					StartPos: ast.Position{Line: 1, Column: 0, Offset: 0},
				},
			},
			result,
		)
	})

	t.Run("static native, disabled", func(t *testing.T) {

		t.Parallel()

		_, errs := testParseDeclarations("static native fun foo() {}")

		AssertEqualWithDiff(t,
			[]error{
				&SyntaxError{
					Message: "unexpected token: identifier",
					Pos:     ast.Position{Offset: 0, Line: 1, Column: 0},
				},
			},
			errs,
		)
	})

	t.Run("native static, enabled", func(t *testing.T) {

		t.Parallel()

		_, errs := testParseDeclarationsWithConfig(
			"native static fun foo() {}",
			Config{
				StaticModifierEnabled: true,
				NativeModifierEnabled: true,
			},
		)
		AssertEqualWithDiff(t,
			[]error{
				&SyntaxError{
					Message: "invalid static modifier after native modifier",
					Pos:     ast.Position{Offset: 7, Line: 1, Column: 7},
				},
			},
			errs,
		)
	})

	t.Run("native static, disabled", func(t *testing.T) {

		t.Parallel()

		_, errs := testParseDeclarations("native static fun foo() {}")

		AssertEqualWithDiff(t,
			[]error{
				&SyntaxError{
					Message: "unexpected token: identifier",
					Pos:     ast.Position{Offset: 0, Line: 1, Column: 0},
				},
			},
			errs,
		)
	})

	t.Run("access(all) static native, enabled", func(t *testing.T) {

		t.Parallel()

		result, errs := testParseDeclarationsWithConfig(
			"access(all) static native fun foo() {}",
			Config{
				StaticModifierEnabled: true,
				NativeModifierEnabled: true,
			},
		)
		require.Empty(t, errs)

		AssertEqualWithDiff(t,
			[]ast.Declaration{
				&ast.FunctionDeclaration{
					Purity:            0,
					TypeParameterList: (*ast.TypeParameterList)(nil),
					ParameterList: &ast.ParameterList{
						Range: ast.Range{
							StartPos: ast.Position{
								Offset: 33,
								Line:   1,
								Column: 33,
							},
							EndPos: ast.Position{
								Offset: 34,
								Line:   1,
								Column: 34,
							},
						},
					},
					ReturnTypeAnnotation: (*ast.TypeAnnotation)(nil),
					FunctionBlock: &ast.FunctionBlock{
						Block: &ast.Block{
							Range: ast.Range{
								StartPos: ast.Position{
									Offset: 36,
									Line:   1,
									Column: 36,
								},
								EndPos: ast.Position{
									Offset: 37,
									Line:   1,
									Column: 37,
								},
							},
						},
						PreConditions:  (*ast.Conditions)(nil),
						PostConditions: (*ast.Conditions)(nil),
					},
					DocString: "",
					Identifier: ast.Identifier{
						Identifier: "foo",
						Pos: ast.Position{
							Offset: 30,
							Line:   1,
							Column: 30,
						},
					},
					StartPos: ast.Position{
						Offset: 0,
						Line:   1,
						Column: 0,
					},
					Access: ast.AccessAll,
					Flags:  0x03,
				},
			},
			result,
		)
	})

	t.Run("access(all) static native, disabled", func(t *testing.T) {

		t.Parallel()

		_, errs := testParseDeclarations("access(all) static native fun foo() {}")

		AssertEqualWithDiff(t,
			[]error{
				&SyntaxError{
					Message: "unexpected token: identifier",
					Pos: ast.Position{
						Offset: 12,
						Line:   1,
						Column: 12,
					},
				},
			},
			errs,
		)
	})

	t.Run("with empty type parameters, enabled", func(t *testing.T) {

		t.Parallel()

		result, errs := testParseDeclarationsWithConfig(
			"fun foo  < > () {}",
			Config{
				TypeParametersEnabled: true,
			},
		)
		require.Empty(t, errs)

		AssertEqualWithDiff(t,
			[]ast.Declaration{
				&ast.FunctionDeclaration{
					Access: ast.AccessNotSpecified,
					Identifier: ast.Identifier{
						Identifier: "foo",
						Pos:        ast.Position{Line: 1, Column: 4, Offset: 4},
					},
					TypeParameterList: &ast.TypeParameterList{
						TypeParameters: nil,
						Range: ast.Range{
							StartPos: ast.Position{Line: 1, Column: 9, Offset: 9},
							EndPos:   ast.Position{Line: 1, Column: 11, Offset: 11},
						},
					},
					ParameterList: &ast.ParameterList{
						Parameters: nil,
						Range: ast.Range{
							StartPos: ast.Position{Line: 1, Column: 13, Offset: 13},
							EndPos:   ast.Position{Line: 1, Column: 14, Offset: 14},
						},
					},
					FunctionBlock: &ast.FunctionBlock{
						Block: &ast.Block{
							Range: ast.Range{
								StartPos: ast.Position{Line: 1, Column: 16, Offset: 16},
								EndPos:   ast.Position{Line: 1, Column: 17, Offset: 17},
							},
						},
					},
					StartPos: ast.Position{Line: 1, Column: 0, Offset: 0},
				},
			},
			result,
		)
	})

	t.Run("with type parameters, single type parameter, enabled", func(t *testing.T) {

		t.Parallel()

		result, errs := testParseDeclarationsWithConfig(
			"fun foo  < A  > () {}",
			Config{
				TypeParametersEnabled: true,
			},
		)
		require.Empty(t, errs)

		AssertEqualWithDiff(t,
			[]ast.Declaration{
				&ast.FunctionDeclaration{
					Access: ast.AccessNotSpecified,
					Identifier: ast.Identifier{
						Identifier: "foo",
						Pos:        ast.Position{Line: 1, Column: 4, Offset: 4},
					},
					TypeParameterList: &ast.TypeParameterList{
						TypeParameters: []*ast.TypeParameter{
							{
								Identifier: ast.Identifier{
									Identifier: "A",
									Pos:        ast.Position{Offset: 11, Line: 1, Column: 11},
								},
							},
						},
						Range: ast.Range{
							StartPos: ast.Position{Line: 1, Column: 9, Offset: 9},
							EndPos:   ast.Position{Line: 1, Column: 14, Offset: 14},
						},
					},
					ParameterList: &ast.ParameterList{
						Parameters: nil,
						Range: ast.Range{
							StartPos: ast.Position{Line: 1, Column: 16, Offset: 16},
							EndPos:   ast.Position{Line: 1, Column: 17, Offset: 17},
						},
					},
					FunctionBlock: &ast.FunctionBlock{
						Block: &ast.Block{
							Range: ast.Range{
								StartPos: ast.Position{Line: 1, Column: 19, Offset: 19},
								EndPos:   ast.Position{Line: 1, Column: 20, Offset: 20},
							},
						},
					},
					StartPos: ast.Position{Line: 1, Column: 0, Offset: 0},
				},
			},
			result,
		)
	})

	t.Run("with type parameters, multiple parameters, type bound, enabled", func(t *testing.T) {

		t.Parallel()

		result, errs := testParseDeclarationsWithConfig(
			"fun foo  < A  , B : C > () {}",
			Config{
				TypeParametersEnabled: true,
			},
		)
		require.Empty(t, errs)

		AssertEqualWithDiff(t,
			[]ast.Declaration{
				&ast.FunctionDeclaration{
					Access: ast.AccessNotSpecified,
					Identifier: ast.Identifier{
						Identifier: "foo",
						Pos:        ast.Position{Line: 1, Column: 4, Offset: 4},
					},
					TypeParameterList: &ast.TypeParameterList{
						TypeParameters: []*ast.TypeParameter{
							{
								Identifier: ast.Identifier{
									Identifier: "A",
									Pos:        ast.Position{Offset: 11, Line: 1, Column: 11},
								},
							},
							{
								Identifier: ast.Identifier{
									Identifier: "B",
									Pos:        ast.Position{Offset: 16, Line: 1, Column: 16},
								},
								TypeBound: &ast.TypeAnnotation{
									Type: &ast.NominalType{
										Identifier: ast.Identifier{
											Identifier: "C",
											Pos:        ast.Position{Offset: 20, Line: 1, Column: 20},
										},
									},
									StartPos: ast.Position{Offset: 20, Line: 1, Column: 20},
								},
							},
						},
						Range: ast.Range{
							StartPos: ast.Position{Line: 1, Column: 9, Offset: 9},
							EndPos:   ast.Position{Line: 1, Column: 22, Offset: 22},
						},
					},
					ParameterList: &ast.ParameterList{
						Parameters: nil,
						Range: ast.Range{
							StartPos: ast.Position{Line: 1, Column: 24, Offset: 24},
							EndPos:   ast.Position{Line: 1, Column: 25, Offset: 25},
						},
					},
					FunctionBlock: &ast.FunctionBlock{
						Block: &ast.Block{
							Range: ast.Range{
								StartPos: ast.Position{Line: 1, Column: 27, Offset: 27},
								EndPos:   ast.Position{Line: 1, Column: 28, Offset: 28},
							},
						},
					},
					StartPos: ast.Position{Line: 1, Column: 0, Offset: 0},
				},
			},
			result,
		)
	})

	t.Run("with type parameters, disabled", func(t *testing.T) {

		t.Parallel()

		_, errs := testParseDeclarations("fun foo<A>() {}")

		AssertEqualWithDiff(t,
			[]error{
				&SyntaxError{
					Message: "expected '(' as start of parameter list, got '<'",
					Pos:     ast.Position{Offset: 7, Line: 1, Column: 7},
				},
			},
			errs,
		)
	})

	t.Run("missing type parameter list end, enabled", func(t *testing.T) {

		t.Parallel()

		_, errs := testParseDeclarationsWithConfig(
			"fun foo  < ",
			Config{
				TypeParametersEnabled: true,
			},
		)

		AssertEqualWithDiff(t,
			[]error{
				&SyntaxError{
					Message: "missing '>' at end of type parameter list",
					Pos:     ast.Position{Offset: 11, Line: 1, Column: 11},
				},
			},
			errs,
		)
	})

	t.Run("missing type parameter list separator, enabled", func(t *testing.T) {

		t.Parallel()

		_, errs := testParseDeclarationsWithConfig(
			"fun foo  < A B > () { } ",
			Config{
				TypeParametersEnabled: true,
			},
		)

		AssertEqualWithDiff(t,
			[]error{
				&MissingCommaInParameterListError{
					Pos: ast.Position{Offset: 13, Line: 1, Column: 13},
				},
			},
			errs,
		)
	})

}

func TestParseAccess(t *testing.T) {

	t.Parallel()

	parse := func(input string) (ast.Access, []error) {
		return Parse(
			nil,
			[]byte(input),
			parseAccess,
			Config{},
		)
	}

	t.Run("access(all)", func(t *testing.T) {

		t.Parallel()

		result, errs := parse("access ( all )")
		require.Empty(t, errs)

		AssertEqualWithDiff(t,
			ast.AccessAll,
			result,
		)
	})

	t.Run("access(account)", func(t *testing.T) {

		t.Parallel()

		result, errs := parse("access ( account )")
		require.Empty(t, errs)

		AssertEqualWithDiff(t,
			ast.AccessAccount,
			result,
		)
	})

	t.Run("access(contract)", func(t *testing.T) {

		t.Parallel()

		result, errs := parse("access ( contract )")
		require.Empty(t, errs)

		AssertEqualWithDiff(t,
			ast.AccessContract,
			result,
		)
	})

	t.Run("access(self)", func(t *testing.T) {

		t.Parallel()

		result, errs := parse("access ( self )")
		require.Empty(t, errs)

		AssertEqualWithDiff(t,
			ast.AccessSelf,
			result,
		)
	})

	t.Run("access, missing keyword", func(t *testing.T) {

		t.Parallel()

		result, errs := parse("access ( ")
		AssertEqualWithDiff(t,
			[]error{
				&SyntaxError{
					Message: "expected keyword \"all\", \"account\", \"contract\", or \"self\", got EOF",
					Pos:     ast.Position{Offset: 9, Line: 1, Column: 9},
				},
			},
			errs,
		)

		AssertEqualWithDiff(t,
			ast.AccessNotSpecified,
			result,
		)
	})

	t.Run("access, missing closing paren", func(t *testing.T) {

		t.Parallel()

		result, errs := parse("access ( self ")
		AssertEqualWithDiff(t,
			[]error{
				&SyntaxError{
					Message: "expected token ')'",
					Pos:     ast.Position{Offset: 14, Line: 1, Column: 14},
				},
			},
			errs,
		)

		AssertEqualWithDiff(t,
			ast.AccessNotSpecified,
			result,
		)
	})

	t.Run("access, single entitlement", func(t *testing.T) {

		t.Parallel()

		result, errs := parse("access ( foo )")
		require.Empty(t, errs)

		AssertEqualWithDiff(t,
			ast.EntitlementAccess{
				EntitlementSet: &ast.ConjunctiveEntitlementSet{
					Elements: []*ast.NominalType{
						{
							Identifier: ast.Identifier{
								Identifier: "foo",
								Pos:        ast.Position{Offset: 9, Line: 1, Column: 9},
							},
						},
					},
				},
			},
			result,
		)
	})

	t.Run("access, multiple conjunctive entitlements", func(t *testing.T) {

		t.Parallel()

		result, errs := parse("access ( foo , bar )")
		require.Empty(t, errs)

		AssertEqualWithDiff(t,
			ast.EntitlementAccess{
				EntitlementSet: &ast.ConjunctiveEntitlementSet{
					Elements: []*ast.NominalType{
						{
							Identifier: ast.Identifier{
								Identifier: "foo",
								Pos:        ast.Position{Offset: 9, Line: 1, Column: 9},
							},
						},
						{
							Identifier: ast.Identifier{
								Identifier: "bar",
								Pos:        ast.Position{Offset: 15, Line: 1, Column: 15},
							},
						},
					},
				},
			},
			result,
		)
	})

	t.Run("access, multiple disjunctive entitlements", func(t *testing.T) {

		t.Parallel()

		result, errs := parse("access ( foo | bar )")
		require.Empty(t, errs)

		AssertEqualWithDiff(t,
			ast.EntitlementAccess{
				EntitlementSet: &ast.DisjunctiveEntitlementSet{
					Elements: []*ast.NominalType{
						{
							Identifier: ast.Identifier{
								Identifier: "foo",
								Pos:        ast.Position{Offset: 9, Line: 1, Column: 9},
							},
						},
						{
							Identifier: ast.Identifier{
								Identifier: "bar",
								Pos:        ast.Position{Offset: 15, Line: 1, Column: 15},
							},
						},
					},
				},
			},
			result,
		)
	})

	t.Run("access, mixed disjunctive and conjunctive entitlements", func(t *testing.T) {

		t.Parallel()

		result, errs := parse("access ( foo | bar , baz )")
		AssertEqualWithDiff(t,
			[]error{
				&SyntaxError{
					Message: "unexpected token: got ',', expected '|' or ')'",
					Pos:     ast.Position{Offset: 19, Line: 1, Column: 19},
				},
			},
			errs,
		)

		AssertEqualWithDiff(t,
			ast.AccessNotSpecified,
			result,
		)
	})

	t.Run("access, mixed conjunctive and disjunctive entitlements", func(t *testing.T) {

		t.Parallel()

		result, errs := parse("access ( foo , bar | baz )")
		AssertEqualWithDiff(t,
			[]error{
				&SyntaxError{
					Message: "unexpected token: got '|', expected ',' or ')'",
					Pos:     ast.Position{Offset: 19, Line: 1, Column: 19},
				},
			},
			errs,
		)

		AssertEqualWithDiff(t,
			ast.AccessNotSpecified,
			result,
		)
	})

	t.Run("access, conjunctive entitlements list starting with keyword", func(t *testing.T) {

		t.Parallel()

		result, errs := parse("access ( self , bar )")
		AssertEqualWithDiff(t,
			[]error{
				&SyntaxError{
					Message: "expected token ')'",
					Pos:     ast.Position{Offset: 14, Line: 1, Column: 14},
				},
			},
			errs,
		)

		AssertEqualWithDiff(t,
			ast.AccessNotSpecified,
			result,
		)
	})

	t.Run("access, disjunctive entitlements list starting with keyword", func(t *testing.T) {

		t.Parallel()

		result, errs := parse("access ( self | bar )")
		AssertEqualWithDiff(t,
			[]error{
				&SyntaxError{
					Message: "expected token ')'",
					Pos:     ast.Position{Offset: 14, Line: 1, Column: 14},
				},
			},
			errs,
		)

		AssertEqualWithDiff(t,
			ast.AccessNotSpecified,
			result,
		)
	})

	t.Run("access, conjunctive entitlements list ending with keyword", func(t *testing.T) {

		t.Parallel()

		result, errs := parse("access ( foo , self )")
		AssertEqualWithDiff(t,
			[]error{
				&SyntaxError{
					Message: "unexpected non-nominal type: self",
					Pos:     ast.Position{Offset: 20, Line: 1, Column: 20},
				},
			},
			errs,
		)

		AssertEqualWithDiff(t,
			ast.AccessNotSpecified,
			result,
		)
	})

	t.Run("access, disjunctive entitlements list ending with keyword", func(t *testing.T) {

		t.Parallel()

		result, errs := parse("access ( foo | self )")
		AssertEqualWithDiff(t,
			[]error{
				&SyntaxError{
					Message: "unexpected non-nominal type: self",
					Pos:     ast.Position{Offset: 20, Line: 1, Column: 20},
				},
			},
			errs,
		)

		AssertEqualWithDiff(t,
			ast.AccessNotSpecified,
			result,
		)
	})

	t.Run("access, multiple entitlements no separator", func(t *testing.T) {

		t.Parallel()

		result, errs := parse("access ( foo bar )")
		AssertEqualWithDiff(t,
			[]error{
				&SyntaxError{
					Message: "unexpected entitlement separator identifier",
					Pos:     ast.Position{Offset: 13, Line: 1, Column: 13},
				},
			},
			errs,
		)

		AssertEqualWithDiff(t,
			ast.AccessNotSpecified,
			result,
		)
	})

	t.Run("access, invalid separator", func(t *testing.T) {

		t.Parallel()

		result, errs := parse("access ( foo & bar )")
		AssertEqualWithDiff(t,
			[]error{
				&SyntaxError{
					Message: "unexpected entitlement separator '&'",
					Pos:     ast.Position{Offset: 13, Line: 1, Column: 13},
				},
			},
			errs,
		)

		AssertEqualWithDiff(t,
			ast.AccessNotSpecified,
			result,
		)
	})

	t.Run("access, entitlement map", func(t *testing.T) {

		t.Parallel()

		result, errs := parse("access ( mapping foo )")
		require.Empty(t, errs)

		AssertEqualWithDiff(t,
			&ast.MappedAccess{
				EntitlementMap: &ast.NominalType{
					Identifier: ast.Identifier{
						Identifier: "foo",
						Pos:        ast.Position{Offset: 17, Line: 1, Column: 17},
					},
				},
				StartPos: ast.Position{Offset: 9, Line: 1, Column: 9},
			},
			result,
		)
	})

	t.Run("access, entitlement map no name", func(t *testing.T) {

		t.Parallel()

		result, errs := parse("access ( mapping )")
		AssertEqualWithDiff(t,
			[]error{
				&SyntaxError{
					Message: "unexpected token in type: ')'",
					Pos:     ast.Position{Offset: 18, Line: 1, Column: 18},
				},
			},
			errs,
		)

		AssertEqualWithDiff(t,
			ast.AccessNotSpecified,
			result,
		)
	})

}

func TestParseImportDeclaration(t *testing.T) {

	t.Parallel()

	t.Run("no identifiers, missing location", func(t *testing.T) {

		t.Parallel()

		result, errs := testParseDeclarations(` import`)
		AssertEqualWithDiff(t,
			[]error{
				&SyntaxError{
					Message: "unexpected end in import declaration: expected string, address, or identifier",
					Pos:     ast.Position{Offset: 7, Line: 1, Column: 7},
				},
			},
			errs,
		)

		var expected []ast.Declaration

		AssertEqualWithDiff(t,
			expected,
			result,
		)
	})

	t.Run("no identifiers, string location", func(t *testing.T) {

		t.Parallel()

		result, errs := testParseDeclarations(` import "foo"`)
		require.Empty(t, errs)

		AssertEqualWithDiff(t,
			[]ast.Declaration{
				&ast.ImportDeclaration{
					Identifiers: nil,
					Location:    common.StringLocation("foo"),
					LocationPos: ast.Position{Line: 1, Column: 8, Offset: 8},
					Range: ast.Range{
						StartPos: ast.Position{Line: 1, Column: 1, Offset: 1},
						EndPos:   ast.Position{Line: 1, Column: 12, Offset: 12},
					},
				},
			},
			result,
		)
	})

	t.Run("no identifiers, address location", func(t *testing.T) {

		t.Parallel()

		result, errs := testParseDeclarations(` import 0x42`)
		require.Empty(t, errs)

		AssertEqualWithDiff(t,
			[]ast.Declaration{
				&ast.ImportDeclaration{
					Identifiers: nil,
					Location: common.AddressLocation{
						Address: common.MustBytesToAddress([]byte{0x42}),
					},
					LocationPos: ast.Position{Line: 1, Column: 8, Offset: 8},
					Range: ast.Range{
						StartPos: ast.Position{Line: 1, Column: 1, Offset: 1},
						EndPos:   ast.Position{Line: 1, Column: 11, Offset: 11},
					},
				},
			},
			result,
		)
	})

	t.Run("no identifiers, address location, address too long", func(t *testing.T) {

		t.Parallel()

		result, errs := testParseDeclarations(` import 0x10000000000000001`)
		AssertEqualWithDiff(t,
			[]error{
				&SyntaxError{
					Message: "address too large",
					Pos:     ast.Position{Offset: 8, Line: 1, Column: 8},
				},
			},
			errs,
		)

		expected := []ast.Declaration{
			&ast.ImportDeclaration{
				Identifiers: nil,
				Location: common.AddressLocation{
					Address: common.MustBytesToAddress([]byte{0x0}),
				},
				LocationPos: ast.Position{Line: 1, Column: 8, Offset: 8},
				Range: ast.Range{
					StartPos: ast.Position{Line: 1, Column: 1, Offset: 1},
					EndPos:   ast.Position{Line: 1, Column: 26, Offset: 26},
				},
			},
		}

		AssertEqualWithDiff(t,
			expected,
			result,
		)
	})

	t.Run("no identifiers, integer location", func(t *testing.T) {

		t.Parallel()

		result, errs := testParseDeclarations(` import 1`)
		AssertEqualWithDiff(t,
			[]error{
				&SyntaxError{
					Message: "unexpected token in import declaration: " +
						"got decimal integer, expected string, address, or identifier",
					Pos: ast.Position{Offset: 8, Line: 1, Column: 8},
				},
			},
			errs,
		)

		var expected []ast.Declaration

		AssertEqualWithDiff(t,
			expected,
			result,
		)

	})

	t.Run("one identifier, string location", func(t *testing.T) {

		t.Parallel()

		result, errs := testParseDeclarations(` import foo from "bar"`)
		require.Empty(t, errs)

		AssertEqualWithDiff(t,
			[]ast.Declaration{
				&ast.ImportDeclaration{
					Identifiers: []ast.Identifier{
						{
							Identifier: "foo",
							Pos:        ast.Position{Line: 1, Column: 8, Offset: 8},
						},
					},
					Location:    common.StringLocation("bar"),
					LocationPos: ast.Position{Line: 1, Column: 17, Offset: 17},
					Range: ast.Range{
						StartPos: ast.Position{Line: 1, Column: 1, Offset: 1},
						EndPos:   ast.Position{Line: 1, Column: 21, Offset: 21},
					},
				},
			},
			result,
		)
	})

	t.Run("one identifier, string location, missing from keyword", func(t *testing.T) {

		t.Parallel()

		result, errs := testParseDeclarations(` import foo "bar"`)
		AssertEqualWithDiff(t,
			[]error{
				&SyntaxError{
					Message: "unexpected token in import declaration: " +
						"got string, expected keyword \"from\" or ','",
					Pos: ast.Position{Offset: 12, Line: 1, Column: 12},
				},
			},
			errs,
		)

		var expected []ast.Declaration

		AssertEqualWithDiff(t,
			expected,
			result,
		)
	})

	t.Run("three identifiers, address location", func(t *testing.T) {

		t.Parallel()

		result, errs := testParseDeclarations(` import foo , bar , baz from 0x42`)
		require.Empty(t, errs)

		AssertEqualWithDiff(t,
			[]ast.Declaration{
				&ast.ImportDeclaration{
					Identifiers: []ast.Identifier{
						{
							Identifier: "foo",
							Pos:        ast.Position{Line: 1, Column: 8, Offset: 8},
						},
						{
							Identifier: "bar",
							Pos:        ast.Position{Line: 1, Column: 14, Offset: 14},
						},
						{
							Identifier: "baz",
							Pos:        ast.Position{Line: 1, Column: 20, Offset: 20},
						},
					},
					Location: common.AddressLocation{
						Address: common.MustBytesToAddress([]byte{0x42}),
					},
					LocationPos: ast.Position{Line: 1, Column: 29, Offset: 29},
					Range: ast.Range{
						StartPos: ast.Position{Line: 1, Column: 1, Offset: 1},
						EndPos:   ast.Position{Line: 1, Column: 32, Offset: 32},
					},
				},
			},
			result,
		)
	})

	t.Run("two identifiers, address location, extra comma", func(t *testing.T) {

		t.Parallel()

		result, errs := testParseDeclarations(` import foo , bar , from 0x42`)
		AssertEqualWithDiff(t,
			[]error{
				&SyntaxError{
					Message: `expected identifier, got keyword "from"`,
					Pos:     ast.Position{Offset: 20, Line: 1, Column: 20},
				},
			},
			errs,
		)

		var expected []ast.Declaration

		AssertEqualWithDiff(t,
			expected,
			result,
		)
	})

	t.Run("two identifiers, address location, repeated commas", func(t *testing.T) {
		t.Parallel()

		result, errs := testParseDeclarations(`import foo, , bar from 0xaaaa`)
		AssertEqualWithDiff(t,
			[]error{
				&SyntaxError{
					Pos:     ast.Position{Line: 1, Column: 12, Offset: 12},
					Message: `expected identifier or keyword "from", got ','`,
				},
			},
			errs,
		)
		var expected []ast.Declaration

		AssertEqualWithDiff(t, expected, result)
	})

	t.Run("no identifiers, identifier location", func(t *testing.T) {

		t.Parallel()

		result, errs := testParseDeclarations(` import foo`)
		require.Empty(t, errs)

		AssertEqualWithDiff(t,
			[]ast.Declaration{
				&ast.ImportDeclaration{
					Identifiers: nil,
					Location:    common.IdentifierLocation("foo"),
					LocationPos: ast.Position{Line: 1, Column: 8, Offset: 8},
					Range: ast.Range{
						StartPos: ast.Position{Line: 1, Column: 1, Offset: 1},
						EndPos:   ast.Position{Line: 1, Column: 10, Offset: 10},
					},
				},
			},
			result,
		)
	})

	t.Run("unexpected token as identifier", func(t *testing.T) {
		t.Parallel()

		_, errs := testParseDeclarations(`import foo, bar, baz, @ from 0x42`)

		AssertEqualWithDiff(t, []error{
			&SyntaxError{
				Pos:     ast.Position{Line: 1, Column: 22, Offset: 22},
				Message: `unexpected token in import declaration: got '@', expected keyword "from" or ','`,
			},
		}, errs)

	})
	t.Run("from keyword as second identifier", func(t *testing.T) {

		t.Parallel()

		result, errs := testParseDeclarations(`
			import foo, from from 0x42
			import foo, from, bar from 0x42
		`)
		require.Empty(t, errs)

		AssertEqualWithDiff(t,
			[]ast.Declaration{
				&ast.ImportDeclaration{
					Identifiers: []ast.Identifier{
						{
							Identifier: "foo",
							Pos:        ast.Position{Line: 2, Column: 10, Offset: 11},
						},
						{
							Identifier: "from",
							Pos:        ast.Position{Line: 2, Column: 15, Offset: 16},
						},
					},
					Location: common.AddressLocation{
						Address: common.MustBytesToAddress([]byte{0x42}),
					},
					LocationPos: ast.Position{Line: 2, Column: 25, Offset: 26},
					Range: ast.Range{
						StartPos: ast.Position{Line: 2, Column: 3, Offset: 4},
						EndPos:   ast.Position{Line: 2, Column: 28, Offset: 29},
					},
				},
				&ast.ImportDeclaration{
					Identifiers: []ast.Identifier{
						{
							Identifier: "foo",
							Pos:        ast.Position{Line: 3, Column: 10, Offset: 41},
						},
						{
							Identifier: "from",
							Pos:        ast.Position{Line: 3, Column: 15, Offset: 46},
						},
						{
							Identifier: "bar",
							Pos:        ast.Position{Line: 3, Column: 21, Offset: 52},
						},
					},
					Location: common.AddressLocation{
						Address: common.MustBytesToAddress([]byte{0x42}),
					},
					LocationPos: ast.Position{Line: 3, Column: 30, Offset: 61},
					Range: ast.Range{
						StartPos: ast.Position{Line: 3, Column: 3, Offset: 34},
						EndPos:   ast.Position{Line: 3, Column: 33, Offset: 64},
					},
				},
			},
			result,
		)
	})
}

func TestParseEvent(t *testing.T) {

	t.Parallel()

	t.Run("no parameters", func(t *testing.T) {

		t.Parallel()

		result, errs := testParseDeclarations("event E()")
		require.Empty(t, errs)

		AssertEqualWithDiff(t,
			[]ast.Declaration{
				&ast.CompositeDeclaration{
					Access:        ast.AccessNotSpecified,
					CompositeKind: common.CompositeKindEvent,
					Identifier: ast.Identifier{
						Identifier: "E",
						Pos:        ast.Position{Offset: 6, Line: 1, Column: 6},
					},
					Members: ast.NewUnmeteredMembers(
						[]ast.Declaration{
							&ast.SpecialFunctionDeclaration{
								Kind: common.DeclarationKindInitializer,
								FunctionDeclaration: &ast.FunctionDeclaration{
									Access: ast.AccessNotSpecified,
									ParameterList: &ast.ParameterList{
										Range: ast.Range{
											StartPos: ast.Position{Offset: 7, Line: 1, Column: 7},
											EndPos:   ast.Position{Offset: 8, Line: 1, Column: 8},
										},
									},
									StartPos: ast.Position{Offset: 7, Line: 1, Column: 7},
								},
							},
						},
					),
					Range: ast.Range{
						StartPos: ast.Position{Offset: 0, Line: 1, Column: 0},
						EndPos:   ast.Position{Offset: 8, Line: 1, Column: 8},
					},
				},
			},
			result,
		)
	})

	t.Run("two parameters, private", func(t *testing.T) {

		t.Parallel()

		result, errs := testParseDeclarations(" access(self) event E2 ( a : Int , b : String )")
		require.Empty(t, errs)

		AssertEqualWithDiff(t,
			[]ast.Declaration{
				&ast.CompositeDeclaration{
					Members: ast.NewUnmeteredMembers(
						[]ast.Declaration{
							&ast.SpecialFunctionDeclaration{
								FunctionDeclaration: &ast.FunctionDeclaration{
									ParameterList: &ast.ParameterList{
										Parameters: []*ast.Parameter{
											{
												TypeAnnotation: &ast.TypeAnnotation{
													Type: &ast.NominalType{
														Identifier: ast.Identifier{
															Identifier: "Int",
															Pos: ast.Position{
																Offset: 29,
																Line:   1,
																Column: 29,
															},
														},
													},
													StartPos: ast.Position{
														Offset: 29,
														Line:   1,
														Column: 29,
													},
												},
												Identifier: ast.Identifier{
													Identifier: "a",
													Pos: ast.Position{
														Offset: 25,
														Line:   1,
														Column: 25,
													},
												},
												StartPos: ast.Position{
													Offset: 25,
													Line:   1,
													Column: 25,
												},
											},
											{
												TypeAnnotation: &ast.TypeAnnotation{
													Type: &ast.NominalType{
														Identifier: ast.Identifier{
															Identifier: "String",
															Pos: ast.Position{
																Offset: 39,
																Line:   1,
																Column: 39,
															},
														},
													},
													StartPos: ast.Position{
														Offset: 39,
														Line:   1,
														Column: 39,
													},
												},
												Identifier: ast.Identifier{
													Identifier: "b",
													Pos: ast.Position{
														Offset: 35,
														Line:   1,
														Column: 35,
													},
												},
												StartPos: ast.Position{
													Offset: 35,
													Line:   1,
													Column: 35,
												},
											},
										},
										Range: ast.Range{
											StartPos: ast.Position{
												Offset: 23,
												Line:   1,
												Column: 23,
											},
											EndPos: ast.Position{
												Offset: 46,
												Line:   1,
												Column: 46,
											},
										},
									},
									StartPos: ast.Position{
										Offset: 23,
										Line:   1,
										Column: 23,
									},
									Access: ast.AccessSelf,
								},
								Kind: common.DeclarationKindInitializer,
							},
						},
					),
					Identifier: ast.Identifier{
						Identifier: "E2",
						Pos: ast.Position{
							Offset: 20,
							Line:   1,
							Column: 20,
						},
					},
					Range: ast.Range{
						StartPos: ast.Position{
							Offset: 1,
							Line:   1,
							Column: 1,
						},
						EndPos: ast.Position{
							Offset: 46,
							Line:   1,
							Column: 46,
						},
					},
					Access:        ast.AccessSelf,
					CompositeKind: common.CompositeKindEvent,
				},
			},
			result,
		)
	})

	t.Run("default event", func(t *testing.T) {

		t.Parallel()

		result, errs := testParseDeclarations(` access(all) event ResourceDestroyed ( a : String = "foo")`)
		require.Empty(t, errs)

		AssertEqualWithDiff(t,
			[]ast.Declaration{
				&ast.CompositeDeclaration{
					Members: ast.NewUnmeteredMembers(
						[]ast.Declaration{
							&ast.SpecialFunctionDeclaration{
								FunctionDeclaration: &ast.FunctionDeclaration{
									ParameterList: &ast.ParameterList{
										Parameters: []*ast.Parameter{
											{
												TypeAnnotation: &ast.TypeAnnotation{
													Type: &ast.NominalType{
														Identifier: ast.Identifier{
															Identifier: "String",
															Pos: ast.Position{
																Offset: 43,
																Line:   1,
																Column: 43,
															},
														},
													},
													StartPos: ast.Position{
														Offset: 43,
														Line:   1,
														Column: 43,
													},
												},
												DefaultArgument: &ast.StringExpression{
													Value: "foo",
													Range: ast.Range{
														StartPos: ast.Position{
															Offset: 52,
															Line:   1,
															Column: 52,
														},
														EndPos: ast.Position{
															Offset: 56,
															Line:   1,
															Column: 56,
														},
													},
												},
												Identifier: ast.Identifier{
													Identifier: "a",
													Pos: ast.Position{
														Offset: 39,
														Line:   1,
														Column: 39,
													},
												},
												StartPos: ast.Position{
													Offset: 39,
													Line:   1,
													Column: 39,
												},
											},
										},
										Range: ast.Range{
											StartPos: ast.Position{
												Offset: 37,
												Line:   1,
												Column: 37,
											},
											EndPos: ast.Position{
												Offset: 57,
												Line:   1,
												Column: 57,
											},
										},
									},
									StartPos: ast.Position{
										Offset: 37,
										Line:   1,
										Column: 37,
									},
									Access: ast.AccessAll,
								},
								Kind: common.DeclarationKindInitializer,
							},
						},
					),
					Identifier: ast.Identifier{
						Identifier: "ResourceDestroyed",
						Pos: ast.Position{
							Offset: 19,
							Line:   1,
							Column: 19,
						},
					},
					Range: ast.Range{
						StartPos: ast.Position{
							Offset: 1,
							Line:   1,
							Column: 1,
						},
						EndPos: ast.Position{
							Offset: 57,
							Line:   1,
							Column: 57,
						},
					},
					Access:        ast.AccessAll,
					CompositeKind: common.CompositeKindEvent,
				},
			},
			result,
		)
	})

	t.Run("default event with no default arg", func(t *testing.T) {

		t.Parallel()

		_, errs := testParseDeclarations(" access(all) event ResourceDestroyed ( a : Int )")

		AssertEqualWithDiff(t, []error{
			&SyntaxError{
				Pos:     ast.Position{Line: 1, Column: 47, Offset: 47},
				Message: "expected a default argument after type annotation, got ')'",
			},
		}, errs)
	})

	t.Run("non-default event with default arg", func(t *testing.T) {

		t.Parallel()

		_, errs := testParseDeclarations(" access(all) event Foo ( a : Int = 3)")

		AssertEqualWithDiff(t, []error{
			&SyntaxError{
				Pos:     ast.Position{Line: 1, Column: 33, Offset: 33},
				Message: "cannot use a default argument for this function",
			},
		}, errs)
	})

	t.Run("invalid event name", func(t *testing.T) {
		_, errs := testParseDeclarations(`event continue {}`)

		AssertEqualWithDiff(t, []error{
			&SyntaxError{
				Pos:     ast.Position{Line: 1, Column: 6, Offset: 6},
				Message: "expected identifier after start of event declaration, got keyword continue",
			},
		}, errs)
	})
}

func TestParseFieldWithVariableKind(t *testing.T) {

	t.Parallel()

	parse := func(input string) (*ast.FieldDeclaration, []error) {
		return Parse(
			nil,
			[]byte(input),
			func(p *parser) (*ast.FieldDeclaration, error) {
				return parseFieldWithVariableKind(
					p,
					ast.AccessNotSpecified,
					nil,
					nil,
					nil,
					"",
				)
			},
			Config{},
		)
	}

	t.Run("variable", func(t *testing.T) {

		t.Parallel()

		result, errs := parse("var x : Int")
		require.Empty(t, errs)

		AssertEqualWithDiff(t,
			&ast.FieldDeclaration{
				Access:       ast.AccessNotSpecified,
				VariableKind: ast.VariableKindVariable,
				Identifier: ast.Identifier{
					Identifier: "x",
					Pos:        ast.Position{Line: 1, Column: 4, Offset: 4},
				},
				TypeAnnotation: &ast.TypeAnnotation{
					IsResource: false,
					Type: &ast.NominalType{
						Identifier: ast.Identifier{
							Identifier: "Int",
							Pos:        ast.Position{Line: 1, Column: 8, Offset: 8},
						},
					},
					StartPos: ast.Position{Line: 1, Column: 8, Offset: 8},
				},
				Range: ast.Range{
					StartPos: ast.Position{Line: 1, Column: 0, Offset: 0},
					EndPos:   ast.Position{Line: 1, Column: 10, Offset: 10},
				},
			},
			result,
		)
	})

	t.Run("constant", func(t *testing.T) {

		t.Parallel()

		result, errs := parse("let x : Int")
		require.Empty(t, errs)

		AssertEqualWithDiff(t,
			&ast.FieldDeclaration{
				Access:       ast.AccessNotSpecified,
				VariableKind: ast.VariableKindConstant,
				Identifier: ast.Identifier{
					Identifier: "x",
					Pos:        ast.Position{Line: 1, Column: 4, Offset: 4},
				},
				TypeAnnotation: &ast.TypeAnnotation{
					IsResource: false,
					Type: &ast.NominalType{
						Identifier: ast.Identifier{
							Identifier: "Int",
							Pos:        ast.Position{Line: 1, Column: 8, Offset: 8},
						},
					},
					StartPos: ast.Position{Line: 1, Column: 8, Offset: 8},
				},
				Range: ast.Range{
					StartPos: ast.Position{Line: 1, Column: 0, Offset: 0},
					EndPos:   ast.Position{Line: 1, Column: 10, Offset: 10},
				},
			},
			result,
		)
	})
}

func TestParseField(t *testing.T) {

	t.Parallel()

	parse := func(input string, config Config) (ast.Declaration, []error) {
		return Parse(
			nil,
			[]byte(input),
			func(p *parser) (ast.Declaration, error) {
				return parseMemberOrNestedDeclaration(
					p,
					"",
				)
			},
			config,
		)
	}

	t.Run("native, enabled", func(t *testing.T) {

		t.Parallel()

		result, errs := parse(
			"native let foo: Int",
			Config{
				NativeModifierEnabled: true,
			},
		)
		require.Empty(t, errs)

		AssertEqualWithDiff(t,
			&ast.FieldDeclaration{
				Access:       ast.AccessNotSpecified,
				Flags:        ast.FieldDeclarationFlagsIsNative,
				VariableKind: ast.VariableKindConstant,
				Identifier: ast.Identifier{
					Identifier: "foo",
					Pos:        ast.Position{Line: 1, Column: 11, Offset: 11},
				},
				TypeAnnotation: &ast.TypeAnnotation{
					Type: &ast.NominalType{
						Identifier: ast.Identifier{
							Identifier: "Int",
							Pos:        ast.Position{Line: 1, Column: 16, Offset: 16},
						},
					},
					StartPos: ast.Position{Line: 1, Column: 16, Offset: 16},
				},
				Range: ast.Range{
					StartPos: ast.Position{Line: 1, Column: 0, Offset: 0},
					EndPos:   ast.Position{Line: 1, Column: 18, Offset: 18},
				},
			},
			result,
		)
	})

	t.Run("native, disabled", func(t *testing.T) {

		t.Parallel()

		_, errs := parse("native let foo: Int", Config{})

		AssertEqualWithDiff(t,
			[]error{
				&SyntaxError{
					Message: "unexpected identifier",
					Pos:     ast.Position{Offset: 0, Line: 1, Column: 0},
				},
			},
			errs,
		)
	})

	t.Run("static", func(t *testing.T) {

		t.Parallel()

		result, errs := parse(
			"static let foo: Int",
			Config{
				StaticModifierEnabled: true,
			},
		)
		require.Empty(t, errs)

		AssertEqualWithDiff(t,
			&ast.FieldDeclaration{
				Access:       ast.AccessNotSpecified,
				Flags:        ast.FieldDeclarationFlagsIsStatic,
				VariableKind: ast.VariableKindConstant,
				Identifier: ast.Identifier{
					Identifier: "foo",
					Pos:        ast.Position{Line: 1, Column: 11, Offset: 11},
				},
				TypeAnnotation: &ast.TypeAnnotation{
					Type: &ast.NominalType{
						Identifier: ast.Identifier{
							Identifier: "Int",
							Pos:        ast.Position{Line: 1, Column: 16, Offset: 16},
						},
					},
					StartPos: ast.Position{Line: 1, Column: 16, Offset: 16},
				},
				Range: ast.Range{
					StartPos: ast.Position{Line: 1, Column: 0, Offset: 0},
					EndPos:   ast.Position{Line: 1, Column: 18, Offset: 18},
				},
			},
			result,
		)
	})

	t.Run("static, disabled", func(t *testing.T) {

		t.Parallel()

		_, errs := parse(
			"static let foo: Int",
			Config{},
		)

		AssertEqualWithDiff(t,
			[]error{
				&SyntaxError{
					Message: "unexpected identifier",
					Pos:     ast.Position{Offset: 0, Line: 1, Column: 0},
				},
			},
			errs,
		)
	})

	t.Run("static native, enabled", func(t *testing.T) {

		t.Parallel()

		result, errs := parse(
			"static native let foo: Int",
			Config{
				StaticModifierEnabled: true,
				NativeModifierEnabled: true,
			},
		)
		require.Empty(t, errs)

		AssertEqualWithDiff(t,
			&ast.FieldDeclaration{
				Access:       ast.AccessNotSpecified,
				Flags:        ast.FieldDeclarationFlagsIsStatic | ast.FieldDeclarationFlagsIsNative,
				VariableKind: ast.VariableKindConstant,
				Identifier: ast.Identifier{
					Identifier: "foo",
					Pos:        ast.Position{Line: 1, Column: 18, Offset: 18},
				},
				TypeAnnotation: &ast.TypeAnnotation{
					Type: &ast.NominalType{
						Identifier: ast.Identifier{
							Identifier: "Int",
							Pos:        ast.Position{Line: 1, Column: 23, Offset: 23},
						},
					},
					StartPos: ast.Position{Line: 1, Column: 23, Offset: 23},
				},
				Range: ast.Range{
					StartPos: ast.Position{Line: 1, Column: 0, Offset: 0},
					EndPos:   ast.Position{Line: 1, Column: 25, Offset: 25},
				},
			},
			result,
		)
	})

	t.Run("static native, disabled", func(t *testing.T) {

		t.Parallel()

		_, errs := parse("static native let foo: Int", Config{})

		AssertEqualWithDiff(t,
			[]error{
				&SyntaxError{
					Message: "unexpected identifier",
					Pos:     ast.Position{Offset: 0, Line: 1, Column: 0},
				},
			},
			errs,
		)
	})

	t.Run("native static, enabled", func(t *testing.T) {

		t.Parallel()

		_, errs := parse(
			"native static let foo: Int",
			Config{
				StaticModifierEnabled: true,
				NativeModifierEnabled: true,
			},
		)

		AssertEqualWithDiff(t,
			[]error{
				&SyntaxError{
					Message: "invalid static modifier after native modifier",
					Pos:     ast.Position{Offset: 7, Line: 1, Column: 7},
				},
			},
			errs,
		)
	})

	t.Run("access(all) static native, enabled", func(t *testing.T) {

		t.Parallel()

		result, errs := parse(
			"access(all) static native let foo: Int",
			Config{
				StaticModifierEnabled: true,
				NativeModifierEnabled: true,
			},
		)
		require.Empty(t, errs)

		AssertEqualWithDiff(t,
			&ast.FieldDeclaration{
				TypeAnnotation: &ast.TypeAnnotation{
					Type: &ast.NominalType{
						Identifier: ast.Identifier{
							Identifier: "Int",
							Pos: ast.Position{
								Offset: 35,
								Line:   1,
								Column: 35,
							},
						},
					},
					StartPos: ast.Position{
						Offset: 35,
						Line:   1,
						Column: 35,
					},
					IsResource: false,
				},
				Identifier: ast.Identifier{
					Identifier: "foo",
					Pos: ast.Position{
						Offset: 30,
						Line:   1,
						Column: 30,
					},
				},
				Range: ast.Range{
					StartPos: ast.Position{
						Offset: 0,
						Line:   1,
						Column: 0,
					},
					EndPos: ast.Position{
						Offset: 37,
						Line:   1,
						Column: 37,
					},
				},
				Access:       ast.AccessAll,
				VariableKind: 0x2,
				Flags:        0x03,
			},
			result,
		)
	})

	t.Run("access(all) static native, disabled", func(t *testing.T) {

		t.Parallel()

		_, errs := parse("access(all) static native let foo: Int", Config{})

		AssertEqualWithDiff(t,
			[]error{
				&SyntaxError{
					Message: "unexpected identifier",
					Pos:     ast.Position{Offset: 12, Line: 1, Column: 12},
				},
			},
			errs,
		)
	})

}

func TestParseCompositeDeclaration(t *testing.T) {

	t.Parallel()

	t.Run("struct, no conformances", func(t *testing.T) {

		t.Parallel()

		result, errs := testParseDeclarations(" access(all) struct S { }")
		require.Empty(t, errs)

		AssertEqualWithDiff(t,
			[]ast.Declaration{
				&ast.CompositeDeclaration{
					Members: ast.NewUnmeteredMembers(nil),
					Identifier: ast.Identifier{
						Identifier: "S",
						Pos: ast.Position{
							Offset: 20,
							Line:   1,
							Column: 20,
						},
					},
					Range: ast.Range{
						StartPos: ast.Position{
							Offset: 1,
							Line:   1,
							Column: 1,
						},
						EndPos: ast.Position{
							Offset: 24,
							Line:   1,
							Column: 24,
						},
					},
					Access:        ast.AccessAll,
					CompositeKind: 0x1,
				},
			},
			result,
		)
	})

	t.Run("resource, one conformance", func(t *testing.T) {

		t.Parallel()

		result, errs := testParseDeclarations(" access(all) resource R : RI { }")
		require.Empty(t, errs)

		AssertEqualWithDiff(t,
			[]ast.Declaration{
				&ast.CompositeDeclaration{
					Access:        ast.AccessAll,
					CompositeKind: common.CompositeKindResource,
					Identifier: ast.Identifier{
						Identifier: "R",
						Pos:        ast.Position{Line: 1, Column: 22, Offset: 22},
					},
					Conformances: []*ast.NominalType{
						{
							Identifier: ast.Identifier{
								Identifier: "RI",
								Pos:        ast.Position{Line: 1, Column: 26, Offset: 26},
							},
						},
					},
					Members: &ast.Members{},
					Range: ast.Range{
						StartPos: ast.Position{Line: 1, Column: 1, Offset: 1},
						EndPos:   ast.Position{Line: 1, Column: 31, Offset: 31},
					},
				},
			},
			result,
		)
	})

	t.Run("struct, with fields, functions, and special functions", func(t *testing.T) {

		t.Parallel()

		result, errs := testParseDeclarations(`
          struct Test {
              access(all) var foo: Int

              init(foo: Int) {
                  self.foo = foo
              }

              access(all) fun getFoo(): Int {
                  return self.foo
              }
          }
	    `)

		require.Empty(t, errs)

		AssertEqualWithDiff(t,
			[]ast.Declaration{
				&ast.CompositeDeclaration{
					Members: ast.NewUnmeteredMembers(
						[]ast.Declaration{
							&ast.FieldDeclaration{
								TypeAnnotation: &ast.TypeAnnotation{
									Type: &ast.NominalType{
										Identifier: ast.Identifier{
											Identifier: "Int",
											Pos: ast.Position{
												Offset: 60,
												Line:   3,
												Column: 35,
											},
										},
									},
									StartPos: ast.Position{
										Offset: 60,
										Line:   3,
										Column: 35,
									},
									IsResource: false,
								},
								Identifier: ast.Identifier{
									Identifier: "foo",
									Pos: ast.Position{
										Offset: 55,
										Line:   3,
										Column: 30,
									},
								},
								Range: ast.Range{
									StartPos: ast.Position{
										Offset: 39,
										Line:   3,
										Column: 14,
									},
									EndPos: ast.Position{
										Offset: 62,
										Line:   3,
										Column: 37,
									},
								},
								Access:       ast.AccessAll,
								VariableKind: 0x1,
								Flags:        0x00,
							},
							&ast.SpecialFunctionDeclaration{
								FunctionDeclaration: &ast.FunctionDeclaration{
									ParameterList: &ast.ParameterList{
										Parameters: []*ast.Parameter{
											{
												TypeAnnotation: &ast.TypeAnnotation{
													Type: &ast.NominalType{
														Identifier: ast.Identifier{
															Identifier: "Int",
															Pos: ast.Position{
																Offset: 89,
																Line:   5,
																Column: 24,
															},
														},
													},
													StartPos: ast.Position{
														Offset: 89,
														Line:   5,
														Column: 24,
													},
													IsResource: false,
												},
												Identifier: ast.Identifier{
													Identifier: "foo",
													Pos: ast.Position{
														Offset: 84,
														Line:   5,
														Column: 19,
													},
												},
												StartPos: ast.Position{
													Offset: 84,
													Line:   5,
													Column: 19,
												},
											},
										},
										Range: ast.Range{
											StartPos: ast.Position{
												Offset: 83,
												Line:   5,
												Column: 18,
											},
											EndPos: ast.Position{
												Offset: 92,
												Line:   5,
												Column: 27,
											},
										},
									},
									FunctionBlock: &ast.FunctionBlock{
										Block: &ast.Block{
											Statements: []ast.Statement{
												&ast.AssignmentStatement{
													Target: &ast.MemberExpression{
														Expression: &ast.IdentifierExpression{
															Identifier: ast.Identifier{
																Identifier: "self",
																Pos: ast.Position{
																	Offset: 114,
																	Line:   6,
																	Column: 18,
																},
															},
														},
														Identifier: ast.Identifier{
															Identifier: "foo",
															Pos: ast.Position{
																Offset: 119,
																Line:   6,
																Column: 23,
															},
														},
														AccessPos: ast.Position{
															Offset: 118,
															Line:   6,
															Column: 22,
														},
														Optional: false,
													},
													Transfer: &ast.Transfer{
														Operation: 0x1,
														Pos: ast.Position{
															Offset: 123,
															Line:   6,
															Column: 27,
														},
													},
													Value: &ast.IdentifierExpression{
														Identifier: ast.Identifier{
															Identifier: "foo",
															Pos: ast.Position{
																Offset: 125,
																Line:   6,
																Column: 29,
															},
														},
													},
												},
											},
											Range: ast.Range{
												StartPos: ast.Position{
													Offset: 94,
													Line:   5,
													Column: 29,
												},
												EndPos: ast.Position{
													Offset: 143,
													Line:   7,
													Column: 14,
												},
											},
										},
									},
									Identifier: ast.Identifier{
										Identifier: "init",
										Pos: ast.Position{
											Offset: 79,
											Line:   5,
											Column: 14,
										},
									},
									StartPos: ast.Position{
										Offset: 79,
										Line:   5,
										Column: 14,
									},
									Access: ast.AccessNotSpecified,
									Flags:  0x00,
								},
								Kind: 0xd,
							},
							&ast.FunctionDeclaration{
								ParameterList: &ast.ParameterList{
									Range: ast.Range{
										StartPos: ast.Position{
											Offset: 182,
											Line:   9,
											Column: 36,
										},
										EndPos: ast.Position{
											Offset: 183,
											Line:   9,
											Column: 37,
										},
									},
								},
								ReturnTypeAnnotation: &ast.TypeAnnotation{
									Type: &ast.NominalType{
										Identifier: ast.Identifier{
											Identifier: "Int",
											Pos: ast.Position{
												Offset: 186,
												Line:   9,
												Column: 40,
											},
										},
									},
									StartPos: ast.Position{
										Offset: 186,
										Line:   9,
										Column: 40,
									},
									IsResource: false,
								},
								FunctionBlock: &ast.FunctionBlock{
									Block: &ast.Block{
										Statements: []ast.Statement{
											&ast.ReturnStatement{
												Expression: &ast.MemberExpression{
													Expression: &ast.IdentifierExpression{
														Identifier: ast.Identifier{
															Identifier: "self",
															Pos: ast.Position{
																Offset: 217,
																Line:   10,
																Column: 25,
															},
														},
													},
													Identifier: ast.Identifier{
														Identifier: "foo",
														Pos: ast.Position{
															Offset: 222,
															Line:   10,
															Column: 30,
														},
													},
													AccessPos: ast.Position{
														Offset: 221,
														Line:   10,
														Column: 29,
													},
													Optional: false,
												},
												Range: ast.Range{
													StartPos: ast.Position{
														Offset: 210,
														Line:   10,
														Column: 18,
													},
													EndPos: ast.Position{
														Offset: 224,
														Line:   10,
														Column: 32,
													},
												},
											},
										},
										Range: ast.Range{
											StartPos: ast.Position{
												Offset: 190,
												Line:   9,
												Column: 44,
											},
											EndPos: ast.Position{
												Offset: 240,
												Line:   11,
												Column: 14,
											},
										},
									},
								},
								DocString: "",
								Identifier: ast.Identifier{
									Identifier: "getFoo",
									Pos: ast.Position{
										Offset: 176,
										Line:   9,
										Column: 30,
									},
								},
								StartPos: ast.Position{
									Offset: 160,
									Line:   9,
									Column: 14,
								},
								Access: ast.AccessAll,
								Flags:  0x00,
							},
						},
					),
					Identifier: ast.Identifier{
						Identifier: "Test",
						Pos: ast.Position{
							Offset: 18,
							Line:   2,
							Column: 17,
						},
					},
					Range: ast.Range{
						StartPos: ast.Position{
							Offset: 11,
							Line:   2,
							Column: 10,
						},
						EndPos: ast.Position{
							Offset: 252,
							Line:   12,
							Column: 10,
						},
					},
					Access:        ast.AccessNotSpecified,
					CompositeKind: 0x1,
				},
			},
			result,
		)
	})

	t.Run("struct with view member", func(t *testing.T) {

		t.Parallel()

		result, errs := testParseDeclarations(`struct S { 
			view fun foo() {}
		}`)
		require.Empty(t, errs)

		AssertEqualWithDiff(t,
			[]ast.Declaration{
				&ast.CompositeDeclaration{
					Access:        ast.AccessNotSpecified,
					CompositeKind: common.CompositeKindStructure,
					Identifier: ast.Identifier{
						Identifier: "S",
						Pos:        ast.Position{Line: 1, Column: 7, Offset: 7},
					},
					Members: ast.NewUnmeteredMembers(
						[]ast.Declaration{&ast.FunctionDeclaration{
							Purity: ast.FunctionPurityView,
							Access: ast.AccessNotSpecified,
							ParameterList: &ast.ParameterList{
								Range: ast.Range{
									StartPos: ast.Position{Offset: 27, Line: 2, Column: 15},
									EndPos:   ast.Position{Offset: 28, Line: 2, Column: 16},
								},
							},
							Identifier: ast.Identifier{
								Identifier: "foo",
								Pos:        ast.Position{Offset: 24, Line: 2, Column: 12},
							},
							FunctionBlock: &ast.FunctionBlock{
								Block: &ast.Block{
									Range: ast.Range{
										StartPos: ast.Position{Offset: 30, Line: 2, Column: 18},
										EndPos:   ast.Position{Offset: 31, Line: 2, Column: 19},
									},
								},
							},
							StartPos: ast.Position{Offset: 15, Line: 2, Column: 3},
						}},
					),
					Range: ast.Range{
						StartPos: ast.Position{Line: 1, Column: 0, Offset: 0},
						EndPos:   ast.Position{Line: 3, Column: 2, Offset: 35},
					},
				},
			},
			result,
		)
	})

	t.Run("struct with view initializer", func(t *testing.T) {

		t.Parallel()

		result, errs := testParseDeclarations(`struct S { 
			view init() {}
		}`)
		require.Empty(t, errs)

		AssertEqualWithDiff(t,
			[]ast.Declaration{
				&ast.CompositeDeclaration{
					Access:        ast.AccessNotSpecified,
					CompositeKind: common.CompositeKindStructure,
					Identifier: ast.Identifier{
						Identifier: "S",
						Pos:        ast.Position{Line: 1, Column: 7, Offset: 7},
					},
					Members: ast.NewUnmeteredMembers(
						[]ast.Declaration{&ast.SpecialFunctionDeclaration{
							Kind: common.DeclarationKindInitializer,
							FunctionDeclaration: &ast.FunctionDeclaration{
								Access: ast.AccessNotSpecified,
								Purity: ast.FunctionPurityView,
								Identifier: ast.Identifier{
									Identifier: "init",
									Pos:        ast.Position{Offset: 20, Line: 2, Column: 8},
								},
								ParameterList: &ast.ParameterList{
									Range: ast.Range{
										StartPos: ast.Position{Offset: 24, Line: 2, Column: 12},
										EndPos:   ast.Position{Offset: 25, Line: 2, Column: 13},
									},
								},
								FunctionBlock: &ast.FunctionBlock{
									Block: &ast.Block{
										Range: ast.Range{
											StartPos: ast.Position{Offset: 27, Line: 2, Column: 15},
											EndPos:   ast.Position{Offset: 28, Line: 2, Column: 16},
										},
									},
								},
								StartPos: ast.Position{Offset: 15, Line: 2, Column: 3},
							},
						}},
					),
					Range: ast.Range{
						StartPos: ast.Position{Line: 1, Column: 0, Offset: 0},
						EndPos:   ast.Position{Line: 3, Column: 2, Offset: 32},
					},
				},
			},
			result,
		)
	})

	t.Run("resource with view field", func(t *testing.T) {

		t.Parallel()

		_, errs := testParseDeclarations(`struct S { 
			view foo: Int
		}`)

		AssertEqualWithDiff(t,
			[]error{
				&SyntaxError{
					Message: "invalid view modifier for variable",
					Pos:     ast.Position{Offset: 15, Line: 2, Column: 3},
				},
			},
			errs,
		)
	})
}

func TestParseInvalidCompositeFunctionWithSelfParameter(t *testing.T) {

	t.Parallel()

	for _, kind := range common.CompositeKindsWithFieldsAndFunctions {
		t.Run(kind.Keyword(), func(t *testing.T) {

			var baseType = ""

			if kind == common.CompositeKindAttachment {
				baseType = "for AnyStruct"
			}

			code := fmt.Sprintf(`%s Foo %s { fun test(_ self: Int) {} }`, kind.Keyword(), baseType)

			selfKeywordPos := strings.Index(code, "self")

			expectedErrPos := ast.Position{Line: 1, Column: selfKeywordPos, Offset: selfKeywordPos}

			_, err := testParseDeclarations(code)

			AssertEqualWithDiff(
				t,
				[]error{
					&SyntaxError{
						Pos:     expectedErrPos,
						Message: "expected identifier for parameter name, got keyword self",
					},
				},
				err,
			)
		})
	}
}

func TestParseInvalidParameterWithoutLabel(t *testing.T) {
	t.Parallel()

	_, errs := testParseDeclarations(`access(all) fun foo(continue: Int) {}`)

	AssertEqualWithDiff(t, []error{
		&SyntaxError{
			Pos:     ast.Position{Line: 1, Column: 20, Offset: 20},
			Message: "expected identifier for argument label or parameter name, got keyword continue",
		},
	}, errs)
}

func TestParseParametersWithExtraLabels(t *testing.T) {
	t.Parallel()

	_, errs := testParseDeclarations(`access(all) fun foo(_ foo: String, label fable table: Int) {}`)

	AssertEqualWithDiff(t, []error{
		&SyntaxError{
			Pos:     ast.Position{Line: 1, Column: 47, Offset: 47},
			Message: "expected ':' after parameter name, got identifier",
		},
	}, errs)
}

func TestParseAttachmentDeclaration(t *testing.T) {

	t.Parallel()

	t.Run("no conformances", func(t *testing.T) {

		t.Parallel()

		result, errs := testParseDeclarations("access(all) attachment E for S {} ")
		require.Empty(t, errs)

		AssertEqualWithDiff(t,
			[]ast.Declaration{
				&ast.AttachmentDeclaration{
					Access: ast.AccessAll,
					Identifier: ast.Identifier{
						Identifier: "E",
						Pos:        ast.Position{Line: 1, Column: 23, Offset: 23},
					},
					BaseType: &ast.NominalType{
						Identifier: ast.Identifier{
							Identifier: "S",
							Pos:        ast.Position{Line: 1, Column: 29, Offset: 29},
						},
					},
					Members: &ast.Members{},
					Range: ast.Range{
						StartPos: ast.Position{Line: 1, Column: 0, Offset: 0},
						EndPos:   ast.Position{Line: 1, Column: 32, Offset: 32},
					},
				},
			},
			result,
		)
	})

	t.Run("nested in contract", func(t *testing.T) {

		t.Parallel()

		result, errs := testParseDeclarations(`
		contract Test {
			access(all) attachment E for S {}
		}`)
		require.Empty(t, errs)

		AssertEqualWithDiff(t,
			[]ast.Declaration{
				&ast.CompositeDeclaration{
					Access:        ast.AccessNotSpecified,
					CompositeKind: common.CompositeKindContract,
					Identifier: ast.Identifier{
						Identifier: "Test",
						Pos:        ast.Position{Line: 2, Column: 11, Offset: 12},
					},
					Range: ast.Range{
						StartPos: ast.Position{Line: 2, Column: 2, Offset: 3},
						EndPos:   ast.Position{Line: 4, Column: 2, Offset: 58},
					},
					Members: ast.NewUnmeteredMembers(
						[]ast.Declaration{
							&ast.AttachmentDeclaration{
								Access: ast.AccessAll,
								Identifier: ast.Identifier{
									Identifier: "E",
									Pos:        ast.Position{Line: 3, Column: 26, Offset: 45},
								},
								BaseType: &ast.NominalType{
									Identifier: ast.Identifier{
										Identifier: "S",
										Pos:        ast.Position{Line: 3, Column: 32, Offset: 51},
									},
								},
								Members: &ast.Members{},
								Range: ast.Range{
									StartPos: ast.Position{Line: 3, Column: 3, Offset: 22},
									EndPos:   ast.Position{Line: 3, Column: 35, Offset: 54},
								},
							},
						},
					),
				},
			},
			result,
		)
	})

	t.Run("missing base type", func(t *testing.T) {

		t.Parallel()

		_, errs := testParseDeclarations("attachment E {} ")
		AssertEqualWithDiff(t,
			[]error{
				&SyntaxError{
					Message: "expected 'for', got '{'",
					Pos:     ast.Position{Offset: 13, Line: 1, Column: 13},
				},
			},
			errs,
		)
	})

	t.Run("one conformances", func(t *testing.T) {

		t.Parallel()

		result, errs := testParseDeclarations("access(all) attachment E for S: I {} ")
		require.Empty(t, errs)

		AssertEqualWithDiff(t,
			[]ast.Declaration{
				&ast.AttachmentDeclaration{
					Access: ast.AccessAll,
					Identifier: ast.Identifier{
						Identifier: "E",
						Pos:        ast.Position{Line: 1, Column: 23, Offset: 23},
					},
					BaseType: &ast.NominalType{
						Identifier: ast.Identifier{
							Identifier: "S",
							Pos:        ast.Position{Line: 1, Column: 29, Offset: 29},
						},
					},
					Members: &ast.Members{},
					Conformances: []*ast.NominalType{
						ast.NewNominalType(
							nil,
							ast.Identifier{
								Identifier: "I",
								Pos:        ast.Position{Line: 1, Column: 32, Offset: 32},
							},
							nil,
						),
					},
					Range: ast.Range{
						StartPos: ast.Position{Line: 1, Column: 0, Offset: 0},
						EndPos:   ast.Position{Line: 1, Column: 35, Offset: 35},
					},
				},
			},
			result,
		)
	})

	t.Run("two conformances", func(t *testing.T) {

		t.Parallel()

		result, errs := testParseDeclarations("access(all) attachment E for S: I1, I2 {} ")
		require.Empty(t, errs)

		AssertEqualWithDiff(t,
			[]ast.Declaration{
				&ast.AttachmentDeclaration{
					Access: ast.AccessAll,
					Identifier: ast.Identifier{
						Identifier: "E",
						Pos: ast.Position{
							Offset: 23,
							Line:   1,
							Column: 23,
						},
					},
					BaseType: &ast.NominalType{
						Identifier: ast.Identifier{
							Identifier: "S",
							Pos: ast.Position{
								Offset: 29,
								Line:   1,
								Column: 29,
							},
						},
					},
					Conformances: []*ast.NominalType{
						{
							Identifier: ast.Identifier{
								Identifier: "I1",
								Pos: ast.Position{
									Offset: 32,
									Line:   1,
									Column: 32,
								},
							},
						},
						{
							Identifier: ast.Identifier{
								Identifier: "I2",
								Pos: ast.Position{
									Offset: 36,
									Line:   1,
									Column: 36,
								},
							},
						},
					},
					Members: ast.NewUnmeteredMembers(nil),
					Range: ast.Range{
						StartPos: ast.Position{
							Offset: 0,
							Line:   1,
							Column: 0,
						},
						EndPos: ast.Position{
							Offset: 40,
							Line:   1,
							Column: 40,
						},
					},
				},
			},
			result,
		)
	})

	t.Run("fields, functions and special functions", func(t *testing.T) {

		t.Parallel()

		result, errs := testParseDeclarations(`access(all) attachment E for S {
			access(all) var foo: Int
			init() {}
			access(all) fun getFoo(): Int {}
		}`)
		require.Empty(t, errs)

		AssertEqualWithDiff(t,
			[]ast.Declaration{
				&ast.AttachmentDeclaration{
					Access: ast.AccessAll,
					Identifier: ast.Identifier{
						Identifier: "E",
						Pos: ast.Position{
							Offset: 23,
							Line:   1,
							Column: 23,
						},
					},
					BaseType: &ast.NominalType{
						Identifier: ast.Identifier{
							Identifier: "S",
							Pos: ast.Position{
								Offset: 29,
								Line:   1,
								Column: 29,
							},
						},
					},
					Members: ast.NewUnmeteredMembers(
						[]ast.Declaration{
							&ast.FieldDeclaration{
								TypeAnnotation: &ast.TypeAnnotation{
									Type: &ast.NominalType{
										Identifier: ast.Identifier{
											Identifier: "Int",
											Pos: ast.Position{
												Offset: 57,
												Line:   2,
												Column: 24,
											},
										},
									},
									StartPos: ast.Position{
										Offset: 57,
										Line:   2,
										Column: 24,
									},
									IsResource: false,
								},
								Identifier: ast.Identifier{
									Identifier: "foo",
									Pos: ast.Position{
										Offset: 52,
										Line:   2,
										Column: 19,
									},
								},
								Range: ast.Range{
									StartPos: ast.Position{
										Offset: 36,
										Line:   2,
										Column: 3,
									},
									EndPos: ast.Position{
										Offset: 59,
										Line:   2,
										Column: 26,
									},
								},
								Access:       ast.AccessAll,
								VariableKind: 0x1,
								Flags:        0x00,
							},
							&ast.SpecialFunctionDeclaration{
								FunctionDeclaration: &ast.FunctionDeclaration{
									ParameterList: &ast.ParameterList{
										Range: ast.Range{
											StartPos: ast.Position{
												Offset: 68,
												Line:   3,
												Column: 7,
											},
											EndPos: ast.Position{
												Offset: 69,
												Line:   3,
												Column: 8,
											},
										},
									},
									FunctionBlock: &ast.FunctionBlock{
										Block: &ast.Block{
											Range: ast.Range{
												StartPos: ast.Position{
													Offset: 71,
													Line:   3,
													Column: 10,
												},
												EndPos: ast.Position{
													Offset: 72,
													Line:   3,
													Column: 11,
												},
											},
										},
									},
									Identifier: ast.Identifier{
										Identifier: "init",
										Pos: ast.Position{
											Offset: 64,
											Line:   3,
											Column: 3,
										},
									},
									StartPos: ast.Position{
										Offset: 64,
										Line:   3,
										Column: 3,
									},
									Access: ast.AccessNotSpecified,
								},
								Kind: 0xd,
							},
							&ast.FunctionDeclaration{
								ParameterList: &ast.ParameterList{
									Range: ast.Range{
										StartPos: ast.Position{
											Offset: 99,
											Line:   4,
											Column: 25,
										},
										EndPos: ast.Position{
											Offset: 100,
											Line:   4,
											Column: 26,
										},
									},
								},
								ReturnTypeAnnotation: &ast.TypeAnnotation{
									Type: &ast.NominalType{
										Identifier: ast.Identifier{
											Identifier: "Int",
											Pos: ast.Position{
												Offset: 103,
												Line:   4,
												Column: 29,
											},
										},
									},
									StartPos: ast.Position{
										Offset: 103,
										Line:   4,
										Column: 29,
									},
									IsResource: false,
								},
								FunctionBlock: &ast.FunctionBlock{
									Block: &ast.Block{
										Range: ast.Range{
											StartPos: ast.Position{
												Offset: 107,
												Line:   4,
												Column: 33,
											},
											EndPos: ast.Position{
												Offset: 108,
												Line:   4,
												Column: 34,
											},
										},
									},
								},
								Identifier: ast.Identifier{
									Identifier: "getFoo",
									Pos: ast.Position{
										Offset: 93,
										Line:   4,
										Column: 19,
									},
								},
								StartPos: ast.Position{
									Offset: 77,
									Line:   4,
									Column: 3,
								},
								Access: ast.AccessAll,
							},
						},
					),
					Range: ast.Range{
						StartPos: ast.Position{
							Offset: 0,
							Line:   1,
							Column: 0,
						},
						EndPos: ast.Position{
							Offset: 112,
							Line:   5,
							Column: 2,
						},
					},
				},
			},
			result,
		)
	})

	t.Run("required entitlements error", func(t *testing.T) {

		t.Parallel()

		_, errs := testParseDeclarations(`access(all) attachment E for S {
			require entitlement X
		}`)
		AssertEqualWithDiff(t, []error{
			&SyntaxError{
				Pos:     ast.Position{Line: 2, Column: 3, Offset: 36},
				Message: "unexpected identifier",
			},
		}, errs)
	})

	t.Run("entitlement access", func(t *testing.T) {

		t.Parallel()

		result, errs := testParseDeclarations(`access(all) attachment E for S {
			access(X) var foo: Int
		}`)
		require.Empty(t, errs)

		AssertEqualWithDiff(t,
			[]ast.Declaration{
				&ast.AttachmentDeclaration{
					Access: ast.AccessAll,
					Identifier: ast.Identifier{
						Identifier: "E",
						Pos: ast.Position{
							Offset: 23,
							Line:   1,
							Column: 23,
						},
					},
					BaseType: &ast.NominalType{
						Identifier: ast.Identifier{
							Identifier: "S",
							Pos: ast.Position{
								Offset: 29,
								Line:   1,
								Column: 29,
							},
						},
					},
					Members: ast.NewUnmeteredMembers(
						[]ast.Declaration{
							&ast.FieldDeclaration{
								TypeAnnotation: &ast.TypeAnnotation{
									Type: &ast.NominalType{
										Identifier: ast.Identifier{
											Identifier: "Int",
											Pos: ast.Position{
												Offset: 55,
												Line:   2,
												Column: 22,
											},
										},
									},
									StartPos: ast.Position{
										Offset: 55,
										Line:   2,
										Column: 22,
									},
									IsResource: false,
								},
								Identifier: ast.Identifier{
									Identifier: "foo",
									Pos: ast.Position{
										Offset: 50,
										Line:   2,
										Column: 17,
									},
								},
								Range: ast.Range{
									StartPos: ast.Position{
										Offset: 36,
										Line:   2,
										Column: 3,
									},
									EndPos: ast.Position{
										Offset: 57,
										Line:   2,
										Column: 24,
									},
								},
								Access: ast.EntitlementAccess{
									EntitlementSet: &ast.ConjunctiveEntitlementSet{
										Elements: []*ast.NominalType{
											{
												Identifier: ast.Identifier{
													Identifier: "X",
													Pos: ast.Position{
														Offset: 43,
														Line:   2,
														Column: 10,
													},
												},
											},
										},
									},
								},
								VariableKind: 0x1,
							},
						},
					),
					Range: ast.Range{
						StartPos: ast.Position{
							Offset: 0,
							Line:   1,
							Column: 0,
						},
						EndPos: ast.Position{
							Offset: 61,
							Line:   3,
							Column: 2,
						},
					},
				},
			},
			result,
		)
	})
}

func TestParseInterfaceDeclaration(t *testing.T) {

	t.Parallel()

	t.Run("struct, no conformances", func(t *testing.T) {

		t.Parallel()

		result, errs := testParseDeclarations(" access(all) struct interface S { }")
		require.Empty(t, errs)

		AssertEqualWithDiff(t,
			[]ast.Declaration{
				&ast.InterfaceDeclaration{
					Access:        ast.AccessAll,
					CompositeKind: common.CompositeKindStructure,
					Identifier: ast.Identifier{
						Identifier: "S",
						Pos:        ast.Position{Line: 1, Column: 30, Offset: 30},
					},
					Members: &ast.Members{},
					Range: ast.Range{
						StartPos: ast.Position{Line: 1, Column: 1, Offset: 1},
						EndPos:   ast.Position{Line: 1, Column: 34, Offset: 34},
					},
				},
			},
			result,
		)
	})

	t.Run("struct, interface keyword as name", func(t *testing.T) {

		t.Parallel()

		result, errs := testParseDeclarations(" access(all) struct interface interface { }")
		AssertEqualWithDiff(t,
			[]error{
				&SyntaxError{
					Message: "expected interface name, got keyword \"interface\"",
					Pos:     ast.Position{Offset: 30, Line: 1, Column: 30},
				},
			},
			errs,
		)

		var expected []ast.Declaration

		AssertEqualWithDiff(t,
			expected,
			result,
		)
	})

	t.Run("struct, with fields, functions, and special functions; with and without blocks", func(t *testing.T) {

		t.Parallel()

		result, errs := testParseDeclarations(`
          struct interface Test {
              access(all) var foo: Int

              init(foo: Int)

              access(all) fun getFoo(): Int

              access(all) fun getBar(): Int {}
          }
	    `)

		require.Empty(t, errs)

		AssertEqualWithDiff(t,
			[]ast.Declaration{
				&ast.InterfaceDeclaration{
					Members: ast.NewUnmeteredMembers(
						[]ast.Declaration{
							&ast.FieldDeclaration{
								TypeAnnotation: &ast.TypeAnnotation{
									Type: &ast.NominalType{
										Identifier: ast.Identifier{
											Identifier: "Int",
											Pos: ast.Position{
												Offset: 70,
												Line:   3,
												Column: 35,
											},
										},
									},
									StartPos: ast.Position{
										Offset: 70,
										Line:   3,
										Column: 35,
									},
									IsResource: false,
								},
								Identifier: ast.Identifier{
									Identifier: "foo",
									Pos: ast.Position{
										Offset: 65,
										Line:   3,
										Column: 30,
									},
								},
								Range: ast.Range{
									StartPos: ast.Position{
										Offset: 49,
										Line:   3,
										Column: 14,
									},
									EndPos: ast.Position{
										Offset: 72,
										Line:   3,
										Column: 37,
									},
								},
								Access:       ast.AccessAll,
								VariableKind: 0x1,
								Flags:        0x00,
							},
							&ast.SpecialFunctionDeclaration{
								FunctionDeclaration: &ast.FunctionDeclaration{
									ParameterList: &ast.ParameterList{
										Parameters: []*ast.Parameter{
											{
												TypeAnnotation: &ast.TypeAnnotation{
													Type: &ast.NominalType{
														Identifier: ast.Identifier{
															Identifier: "Int",
															Pos: ast.Position{
																Offset: 99,
																Line:   5,
																Column: 24,
															},
														},
													},
													StartPos: ast.Position{
														Offset: 99,
														Line:   5,
														Column: 24,
													},
													IsResource: false,
												},
												Identifier: ast.Identifier{
													Identifier: "foo",
													Pos: ast.Position{
														Offset: 94,
														Line:   5,
														Column: 19,
													},
												},
												StartPos: ast.Position{
													Offset: 94,
													Line:   5,
													Column: 19,
												},
											},
										},
										Range: ast.Range{
											StartPos: ast.Position{
												Offset: 93,
												Line:   5,
												Column: 18,
											},
											EndPos: ast.Position{
												Offset: 102,
												Line:   5,
												Column: 27,
											},
										},
									},
									Identifier: ast.Identifier{
										Identifier: "init",
										Pos: ast.Position{
											Offset: 89,
											Line:   5,
											Column: 14,
										},
									},
									StartPos: ast.Position{
										Offset: 89,
										Line:   5,
										Column: 14,
									},
									Access: ast.AccessNotSpecified,
									Flags:  0x00,
								},
								Kind: 0xd,
							},
							&ast.FunctionDeclaration{
								ParameterList: &ast.ParameterList{
									Range: ast.Range{
										StartPos: ast.Position{
											Offset: 141,
											Line:   7,
											Column: 36,
										},
										EndPos: ast.Position{
											Offset: 142,
											Line:   7,
											Column: 37,
										},
									},
								},
								ReturnTypeAnnotation: &ast.TypeAnnotation{
									Type: &ast.NominalType{
										Identifier: ast.Identifier{
											Identifier: "Int",
											Pos: ast.Position{
												Offset: 145,
												Line:   7,
												Column: 40,
											},
										},
									},
									StartPos: ast.Position{
										Offset: 145,
										Line:   7,
										Column: 40,
									},
									IsResource: false,
								},
								Identifier: ast.Identifier{
									Identifier: "getFoo",
									Pos: ast.Position{
										Offset: 135,
										Line:   7,
										Column: 30,
									},
								},
								StartPos: ast.Position{
									Offset: 119,
									Line:   7,
									Column: 14,
								},
								Access: ast.AccessAll,
								Flags:  0x00,
							},
							&ast.FunctionDeclaration{
								ParameterList: &ast.ParameterList{
									Range: ast.Range{
										StartPos: ast.Position{
											Offset: 186,
											Line:   9,
											Column: 36,
										},
										EndPos: ast.Position{
											Offset: 187,
											Line:   9,
											Column: 37,
										},
									},
								},
								ReturnTypeAnnotation: &ast.TypeAnnotation{
									Type: &ast.NominalType{
										Identifier: ast.Identifier{
											Identifier: "Int",
											Pos: ast.Position{
												Offset: 190,
												Line:   9,
												Column: 40,
											},
										},
									},
									StartPos: ast.Position{
										Offset: 190,
										Line:   9,
										Column: 40,
									},
									IsResource: false,
								},
								FunctionBlock: &ast.FunctionBlock{
									Block: &ast.Block{
										Range: ast.Range{
											StartPos: ast.Position{
												Offset: 194,
												Line:   9,
												Column: 44,
											},
											EndPos: ast.Position{
												Offset: 195,
												Line:   9,
												Column: 45,
											},
										},
									},
								},
								Identifier: ast.Identifier{
									Identifier: "getBar",
									Pos: ast.Position{
										Offset: 180,
										Line:   9,
										Column: 30,
									},
								},
								StartPos: ast.Position{
									Offset: 164,
									Line:   9,
									Column: 14,
								},
								Access: ast.AccessAll,
							},
						},
					),
					Identifier: ast.Identifier{
						Identifier: "Test",
						Pos: ast.Position{
							Offset: 28,
							Line:   2,
							Column: 27,
						},
					},
					Range: ast.Range{
						StartPos: ast.Position{
							Offset: 11,
							Line:   2,
							Column: 10,
						},
						EndPos: ast.Position{
							Offset: 207,
							Line:   10,
							Column: 10,
						},
					},
					Access:        ast.AccessNotSpecified,
					CompositeKind: 0x1,
				},
			},
			result,
		)
	})

	t.Run("invalid interface name", func(t *testing.T) {
		_, errs := testParseDeclarations(`access(all) struct interface continue {}`)

		AssertEqualWithDiff(t, []error{
			&SyntaxError{
				Pos:     ast.Position{Line: 1, Column: 29, Offset: 29},
				Message: "expected identifier following struct declaration, got keyword continue",
			},
		}, errs)
	})

	t.Run("struct with view member", func(t *testing.T) {

		t.Parallel()

		result, errs := testParseDeclarations(`struct interface S { 
			view fun foo() {}
		}`)
		require.Empty(t, errs)

		AssertEqualWithDiff(t,
			[]ast.Declaration{
				&ast.InterfaceDeclaration{
					Access:        ast.AccessNotSpecified,
					CompositeKind: common.CompositeKindStructure,
					Identifier: ast.Identifier{
						Identifier: "S",
						Pos:        ast.Position{Line: 1, Column: 17, Offset: 17},
					},
					Members: ast.NewUnmeteredMembers(
						[]ast.Declaration{&ast.FunctionDeclaration{
							Purity: ast.FunctionPurityView,
							Access: ast.AccessNotSpecified,
							ParameterList: &ast.ParameterList{
								Range: ast.Range{
									StartPos: ast.Position{Offset: 37, Line: 2, Column: 15},
									EndPos:   ast.Position{Offset: 38, Line: 2, Column: 16},
								},
							},
							Identifier: ast.Identifier{
								Identifier: "foo",
								Pos:        ast.Position{Offset: 34, Line: 2, Column: 12},
							},
							FunctionBlock: &ast.FunctionBlock{
								Block: &ast.Block{
									Range: ast.Range{
										StartPos: ast.Position{Offset: 40, Line: 2, Column: 18},
										EndPos:   ast.Position{Offset: 41, Line: 2, Column: 19},
									},
								},
							},
							StartPos: ast.Position{Offset: 25, Line: 2, Column: 3},
						}},
					),
					Range: ast.Range{
						StartPos: ast.Position{Line: 1, Column: 0, Offset: 0},
						EndPos:   ast.Position{Line: 3, Column: 2, Offset: 45},
					},
				},
			},
			result,
		)
	})
}

func TestParseEnumDeclaration(t *testing.T) {

	t.Parallel()

	t.Run("enum, two cases one one line", func(t *testing.T) {

		t.Parallel()

		result, errs := testParseDeclarations(" access(all) enum E { case c ; access(all) case d }")
		require.Empty(t, errs)

		AssertEqualWithDiff(t,
			[]ast.Declaration{
				&ast.CompositeDeclaration{
					Access:        ast.AccessAll,
					CompositeKind: common.CompositeKindEnum,
					Identifier: ast.Identifier{
						Identifier: "E",
						Pos:        ast.Position{Line: 1, Column: 18, Offset: 18},
					},
					Members: ast.NewUnmeteredMembers(
						[]ast.Declaration{
							&ast.EnumCaseDeclaration{
								Access: ast.AccessNotSpecified,
								Identifier: ast.Identifier{
									Identifier: "c",
									Pos:        ast.Position{Line: 1, Column: 27, Offset: 27},
								},
								StartPos: ast.Position{Line: 1, Column: 22, Offset: 22},
							},
							&ast.EnumCaseDeclaration{
								Access: ast.AccessAll,
								Identifier: ast.Identifier{
									Identifier: "d",
									Pos:        ast.Position{Line: 1, Column: 48, Offset: 48},
								},
								StartPos: ast.Position{Line: 1, Column: 31, Offset: 31},
							},
						},
					),
					Range: ast.Range{
						StartPos: ast.Position{Line: 1, Column: 1, Offset: 1},
						EndPos:   ast.Position{Line: 1, Column: 50, Offset: 50},
					},
				},
			},
			result,
		)
	})

	t.Run("enum case with view modifier", func(t *testing.T) {

		t.Parallel()

		_, errs := testParseDeclarations(" enum E { view case e }")
		AssertEqualWithDiff(t,
			[]error{
				&SyntaxError{
					Message: "invalid view modifier for enum case",
					Pos:     ast.Position{Offset: 10, Line: 1, Column: 10},
				},
			},
			errs,
		)
	})

	t.Run("enum case with static modifier, enabled", func(t *testing.T) {

		t.Parallel()

		_, errs := testParseDeclarationsWithConfig(
			" enum E { static case e }",
			Config{
				StaticModifierEnabled: true,
			},
		)
		AssertEqualWithDiff(t,
			[]error{
				&SyntaxError{
					Message: "invalid static modifier for enum case",
					Pos:     ast.Position{Offset: 10, Line: 1, Column: 10},
				},
			},
			errs,
		)
	})

	t.Run("enum case with static modifier, disabled", func(t *testing.T) {

		t.Parallel()

		_, errs := testParseDeclarations(" enum E { static case e }")

		AssertEqualWithDiff(t,
			[]error{
				&SyntaxError{
					Message: "unexpected identifier",
					Pos:     ast.Position{Offset: 10, Line: 1, Column: 10},
				},
			},
			errs,
		)
	})

	t.Run("enum case with native modifier, enabled", func(t *testing.T) {

		t.Parallel()

		_, errs := testParseDeclarationsWithConfig(
			" enum E { native case e }",
			Config{
				NativeModifierEnabled: true,
			},
		)
		AssertEqualWithDiff(t,
			[]error{
				&SyntaxError{
					Message: "invalid native modifier for enum case",
					Pos:     ast.Position{Offset: 10, Line: 1, Column: 10},
				},
			},
			errs,
		)
	})

	t.Run("enum case with native modifier, disabled", func(t *testing.T) {

		t.Parallel()

		_, errs := testParseDeclarations(" enum E { native case e }")

		AssertEqualWithDiff(t,
			[]error{
				&SyntaxError{
					Message: "unexpected identifier",
					Pos:     ast.Position{Offset: 10, Line: 1, Column: 10},
				},
			},
			errs,
		)
	})
}

func TestParseTransactionDeclaration(t *testing.T) {

	t.Parallel()

	t.Run("no prepare, execute", func(t *testing.T) {

		t.Parallel()

		result, errs := testParseDeclarations("transaction { execute {} }")
		require.Empty(t, errs)

		AssertEqualWithDiff(t,
			[]ast.Declaration{
				&ast.TransactionDeclaration{
					Execute: &ast.SpecialFunctionDeclaration{
						Kind: common.DeclarationKindExecute,
						FunctionDeclaration: &ast.FunctionDeclaration{
							Access: ast.AccessNotSpecified,
							Identifier: ast.Identifier{
								Identifier: "execute",
								Pos:        ast.Position{Offset: 14, Line: 1, Column: 14},
							},
							FunctionBlock: &ast.FunctionBlock{
								Block: &ast.Block{
									Range: ast.Range{
										StartPos: ast.Position{Offset: 22, Line: 1, Column: 22},
										EndPos:   ast.Position{Offset: 23, Line: 1, Column: 23},
									},
								},
							},
							StartPos: ast.Position{Offset: 14, Line: 1, Column: 14},
						},
					},
					Range: ast.Range{
						StartPos: ast.Position{Line: 1, Column: 0, Offset: 0},
						EndPos:   ast.Position{Line: 1, Column: 25, Offset: 25},
					},
				},
			},
			result,
		)
	})

	t.Run("EmptyTransaction", func(t *testing.T) {

		const code = `
		  transaction {}
		`
		result, errs := testParseProgram(code)
		require.Empty(t, errs)

		AssertEqualWithDiff(t,
			[]ast.Declaration{
				&ast.TransactionDeclaration{
					Fields:         nil,
					Prepare:        nil,
					PreConditions:  nil,
					PostConditions: nil,
					Execute:        nil,
					Range: ast.Range{
						StartPos: ast.Position{Offset: 5, Line: 2, Column: 4},
						EndPos:   ast.Position{Offset: 18, Line: 2, Column: 17},
					},
				},
			},
			result.Declarations(),
		)
	})

	t.Run("SimpleTransaction", func(t *testing.T) {
		const code = `
		  transaction {

		    var x: Int

		    prepare(signer: &Account) {
	          x = 0
			}

		    execute {
	          x = 1 + 1
			}
		  }
		`
		result, errs := testParseProgram(code)
		require.Empty(t, errs)

		AssertEqualWithDiff(t,
			[]ast.Declaration{
				&ast.TransactionDeclaration{
					Fields: []*ast.FieldDeclaration{
						{
							Access:       ast.AccessNotSpecified,
							VariableKind: ast.VariableKindVariable,
							Identifier: ast.Identifier{
								Identifier: "x",
								Pos:        ast.Position{Offset: 30, Line: 4, Column: 10},
							},
							TypeAnnotation: &ast.TypeAnnotation{
								IsResource: false,
								Type: &ast.NominalType{
									Identifier: ast.Identifier{
										Identifier: "Int",
										Pos:        ast.Position{Offset: 33, Line: 4, Column: 13},
									},
								},
								StartPos: ast.Position{Offset: 33, Line: 4, Column: 13},
							},
							Range: ast.Range{
								StartPos: ast.Position{Offset: 26, Line: 4, Column: 6},
								EndPos:   ast.Position{Offset: 35, Line: 4, Column: 15},
							},
						},
					},
					Prepare: &ast.SpecialFunctionDeclaration{
						Kind: common.DeclarationKindPrepare,
						FunctionDeclaration: &ast.FunctionDeclaration{
							Access: ast.AccessNotSpecified,
							Identifier: ast.Identifier{
								Identifier: "prepare",
								Pos:        ast.Position{Offset: 44, Line: 6, Column: 6},
							},
							ParameterList: &ast.ParameterList{
								Parameters: []*ast.Parameter{
									{
										Label: "",
										Identifier: ast.Identifier{
											Identifier: "signer",
											Pos:        ast.Position{Offset: 52, Line: 6, Column: 14},
										},
										TypeAnnotation: &ast.TypeAnnotation{
											IsResource: false,
											Type: &ast.ReferenceType{
												Type: &ast.NominalType{
													Identifier: ast.Identifier{
														Identifier: "Account",
														Pos: ast.Position{
															Offset: 61,
															Line:   6,
															Column: 23,
														},
													},
												},
												StartPos: ast.Position{Offset: 60, Line: 6, Column: 22},
											},
											StartPos: ast.Position{Offset: 60, Line: 6, Column: 22},
										},
										StartPos: ast.Position{Offset: 52, Line: 6, Column: 14},
									},
								},
								Range: ast.Range{
									StartPos: ast.Position{Offset: 51, Line: 6, Column: 13},
									EndPos:   ast.Position{Offset: 68, Line: 6, Column: 30},
								},
							},
							ReturnTypeAnnotation: nil,
							FunctionBlock: &ast.FunctionBlock{
								Block: &ast.Block{
									Statements: []ast.Statement{
										&ast.AssignmentStatement{
											Target: &ast.IdentifierExpression{
												Identifier: ast.Identifier{
													Identifier: "x",
													Pos:        ast.Position{Offset: 83, Line: 7, Column: 11},
												},
											},
											Transfer: &ast.Transfer{
												Operation: ast.TransferOperationCopy,
												Pos:       ast.Position{Offset: 85, Line: 7, Column: 13},
											},
											Value: &ast.IntegerExpression{
												PositiveLiteral: []byte("0"),
												Value:           new(big.Int),
												Base:            10,
												Range: ast.Range{
													StartPos: ast.Position{Offset: 87, Line: 7, Column: 15},
													EndPos:   ast.Position{Offset: 87, Line: 7, Column: 15},
												},
											},
										},
									},
									Range: ast.Range{
										StartPos: ast.Position{Offset: 70, Line: 6, Column: 32},
										EndPos:   ast.Position{Offset: 92, Line: 8, Column: 3},
									},
								},
								PreConditions:  nil,
								PostConditions: nil,
							},
							StartPos: ast.Position{Offset: 44, Line: 6, Column: 6},
						},
					},
					PreConditions:  nil,
					PostConditions: nil,
					Execute: &ast.SpecialFunctionDeclaration{
						Kind: common.DeclarationKindExecute,
						FunctionDeclaration: &ast.FunctionDeclaration{
							Access: ast.AccessNotSpecified,
							Identifier: ast.Identifier{
								Identifier: "execute",
								Pos:        ast.Position{Offset: 101, Line: 10, Column: 6},
							},
							ReturnTypeAnnotation: nil,
							FunctionBlock: &ast.FunctionBlock{
								Block: &ast.Block{
									Statements: []ast.Statement{
										&ast.AssignmentStatement{
											Target: &ast.IdentifierExpression{
												Identifier: ast.Identifier{
													Identifier: "x",
													Pos:        ast.Position{Offset: 122, Line: 11, Column: 11},
												},
											},
											Transfer: &ast.Transfer{
												Operation: ast.TransferOperationCopy,
												Pos:       ast.Position{Offset: 124, Line: 11, Column: 13},
											},
											Value: &ast.BinaryExpression{
												Operation: ast.OperationPlus,
												Left: &ast.IntegerExpression{
													PositiveLiteral: []byte("1"),
													Value:           big.NewInt(1),
													Base:            10,
													Range: ast.Range{
														StartPos: ast.Position{Offset: 126, Line: 11, Column: 15},
														EndPos:   ast.Position{Offset: 126, Line: 11, Column: 15},
													},
												},
												Right: &ast.IntegerExpression{
													PositiveLiteral: []byte("1"),
													Value:           big.NewInt(1),
													Base:            10,
													Range: ast.Range{
														StartPos: ast.Position{Offset: 130, Line: 11, Column: 19},
														EndPos:   ast.Position{Offset: 130, Line: 11, Column: 19},
													},
												},
											},
										},
									},
									Range: ast.Range{
										StartPos: ast.Position{Offset: 109, Line: 10, Column: 14},
										EndPos:   ast.Position{Offset: 135, Line: 12, Column: 3},
									},
								},
								PreConditions:  nil,
								PostConditions: nil,
							},
							StartPos: ast.Position{Offset: 101, Line: 10, Column: 6},
						},
					},
					Range: ast.Range{
						StartPos: ast.Position{Offset: 5, Line: 2, Column: 4},
						EndPos:   ast.Position{Offset: 141, Line: 13, Column: 4},
					},
				},
			},
			result.Declarations(),
		)
	})

	t.Run("PreExecutePost", func(t *testing.T) {
		const code = `
		  transaction {

		    var x: Int

		    prepare(signer: AuthAccount) {
	          x = 0
			}

			pre {
	      	  x == 0
			}

		    execute {
	          x = 1 + 1
			}

		    post {
	          x == 2
	        }
		  }
		`
		result, errs := testParseProgram(code)
		require.Empty(t, errs)

		AssertEqualWithDiff(t,
			[]ast.Declaration{
				&ast.TransactionDeclaration{
					Fields: []*ast.FieldDeclaration{
						{
							Access:       ast.AccessNotSpecified,
							VariableKind: ast.VariableKindVariable,
							Identifier: ast.Identifier{
								Identifier: "x",
								Pos:        ast.Position{Offset: 30, Line: 4, Column: 10},
							},
							TypeAnnotation: &ast.TypeAnnotation{
								IsResource: false,
								Type: &ast.NominalType{
									Identifier: ast.Identifier{
										Identifier: "Int",
										Pos:        ast.Position{Offset: 33, Line: 4, Column: 13},
									},
								},
								StartPos: ast.Position{Offset: 33, Line: 4, Column: 13},
							},
							Range: ast.Range{
								StartPos: ast.Position{Offset: 26, Line: 4, Column: 6},
								EndPos:   ast.Position{Offset: 35, Line: 4, Column: 15},
							},
						},
					},
					Prepare: &ast.SpecialFunctionDeclaration{
						Kind: common.DeclarationKindPrepare,
						FunctionDeclaration: &ast.FunctionDeclaration{
							Access: ast.AccessNotSpecified,
							Identifier: ast.Identifier{
								Identifier: "prepare",
								Pos:        ast.Position{Offset: 44, Line: 6, Column: 6},
							},
							ParameterList: &ast.ParameterList{
								Parameters: []*ast.Parameter{
									{
										Label: "",
										Identifier: ast.Identifier{
											Identifier: "signer",
											Pos:        ast.Position{Offset: 52, Line: 6, Column: 14},
										},
										TypeAnnotation: &ast.TypeAnnotation{
											IsResource: false,
											Type: &ast.NominalType{
												Identifier: ast.Identifier{
													Identifier: "AuthAccount",
													Pos:        ast.Position{Offset: 60, Line: 6, Column: 22},
												},
											},
											StartPos: ast.Position{Offset: 60, Line: 6, Column: 22},
										},
										StartPos: ast.Position{Offset: 52, Line: 6, Column: 14},
									},
								},
								Range: ast.Range{
									StartPos: ast.Position{Offset: 51, Line: 6, Column: 13},
									EndPos:   ast.Position{Offset: 71, Line: 6, Column: 33},
								},
							},
							ReturnTypeAnnotation: nil,
							FunctionBlock: &ast.FunctionBlock{
								Block: &ast.Block{
									Statements: []ast.Statement{
										&ast.AssignmentStatement{
											Target: &ast.IdentifierExpression{
												Identifier: ast.Identifier{
													Identifier: "x",
													Pos:        ast.Position{Offset: 86, Line: 7, Column: 11},
												},
											},
											Transfer: &ast.Transfer{
												Operation: ast.TransferOperationCopy,
												Pos:       ast.Position{Offset: 88, Line: 7, Column: 13},
											},
											Value: &ast.IntegerExpression{
												PositiveLiteral: []byte("0"),
												Value:           new(big.Int),
												Base:            10,
												Range: ast.Range{
													StartPos: ast.Position{Offset: 90, Line: 7, Column: 15},
													EndPos:   ast.Position{Offset: 90, Line: 7, Column: 15},
												},
											},
										},
									},
									Range: ast.Range{
										StartPos: ast.Position{Offset: 73, Line: 6, Column: 35},
										EndPos:   ast.Position{Offset: 95, Line: 8, Column: 3},
									},
								},
								PreConditions:  nil,
								PostConditions: nil,
							},
							StartPos: ast.Position{Offset: 44, Line: 6, Column: 6},
						},
					},
					PreConditions: &ast.Conditions{
						Range: ast.Range{
							StartPos: ast.Position{Offset: 101, Line: 10, Column: 3},
							EndPos:   ast.Position{Offset: 127, Line: 12, Column: 3},
						},
						Conditions: []ast.Condition{
							&ast.TestCondition{
								Test: &ast.BinaryExpression{
									Operation: ast.OperationEqual,
									Left: &ast.IdentifierExpression{
										Identifier: ast.Identifier{
											Identifier: "x",
											Pos:        ast.Position{Offset: 117, Line: 11, Column: 10},
										},
									},
									Right: &ast.IntegerExpression{
										PositiveLiteral: []byte("0"),
										Value:           new(big.Int),
										Base:            10,
										Range: ast.Range{
											StartPos: ast.Position{Offset: 122, Line: 11, Column: 15},
											EndPos:   ast.Position{Offset: 122, Line: 11, Column: 15},
										},
									},
								},
							},
						},
					},
					PostConditions: &ast.Conditions{
						Range: ast.Range{
							StartPos: ast.Position{Offset: 179, Line: 18, Column: 6},
							EndPos:   ast.Position{Offset: 213, Line: 20, Column: 9},
						},
						Conditions: []ast.Condition{
							&ast.TestCondition{
								Test: &ast.BinaryExpression{
									Operation: ast.OperationEqual,
									Left: &ast.IdentifierExpression{
										Identifier: ast.Identifier{
											Identifier: "x",
											Pos:        ast.Position{Offset: 197, Line: 19, Column: 11},
										},
									},
									Right: &ast.IntegerExpression{
										PositiveLiteral: []byte("2"),
										Value:           big.NewInt(2),
										Base:            10,
										Range: ast.Range{
											StartPos: ast.Position{Offset: 202, Line: 19, Column: 16},
											EndPos:   ast.Position{Offset: 202, Line: 19, Column: 16},
										},
									},
								},
							},
						},
					},
					Execute: &ast.SpecialFunctionDeclaration{
						Kind: common.DeclarationKindExecute,
						FunctionDeclaration: &ast.FunctionDeclaration{
							Access: ast.AccessNotSpecified,
							Identifier: ast.Identifier{
								Identifier: "execute",
								Pos:        ast.Position{Offset: 136, Line: 14, Column: 6},
							},
							ReturnTypeAnnotation: nil,
							FunctionBlock: &ast.FunctionBlock{
								Block: &ast.Block{
									Statements: []ast.Statement{
										&ast.AssignmentStatement{
											Target: &ast.IdentifierExpression{
												Identifier: ast.Identifier{
													Identifier: "x",
													Pos:        ast.Position{Offset: 157, Line: 15, Column: 11},
												},
											},
											Transfer: &ast.Transfer{
												Operation: ast.TransferOperationCopy,
												Pos:       ast.Position{Offset: 159, Line: 15, Column: 13},
											},
											Value: &ast.BinaryExpression{
												Operation: ast.OperationPlus,
												Left: &ast.IntegerExpression{
													PositiveLiteral: []byte("1"),
													Value:           big.NewInt(1),
													Base:            10,
													Range: ast.Range{
														StartPos: ast.Position{Offset: 161, Line: 15, Column: 15},
														EndPos:   ast.Position{Offset: 161, Line: 15, Column: 15},
													},
												},
												Right: &ast.IntegerExpression{
													PositiveLiteral: []byte("1"),
													Value:           big.NewInt(1),
													Base:            10,
													Range: ast.Range{
														StartPos: ast.Position{Offset: 165, Line: 15, Column: 19},
														EndPos:   ast.Position{Offset: 165, Line: 15, Column: 19},
													},
												},
											},
										},
									},
									Range: ast.Range{
										StartPos: ast.Position{Offset: 144, Line: 14, Column: 14},
										EndPos:   ast.Position{Offset: 170, Line: 16, Column: 3},
									},
								},
								PreConditions:  nil,
								PostConditions: nil,
							},
							StartPos: ast.Position{Offset: 136, Line: 14, Column: 6},
						},
					},
					Range: ast.Range{
						StartPos: ast.Position{Offset: 5, Line: 2, Column: 4},
						EndPos:   ast.Position{Offset: 219, Line: 21, Column: 4},
					},
				},
			},
			result.Declarations(),
		)
	})

	t.Run("PrePostExecute", func(t *testing.T) {
		const code = `
		  transaction {

		    var x: Int

		    prepare(signer: AuthAccount) {
	          x = 0
			}

			pre {
	      	  x == 0
			}

		    post {
	          x == 2
	        }

		    execute {
	          x = 1 + 1
			}
		  }
		`
		result, errs := testParseProgram(code)
		require.Empty(t, errs)

		AssertEqualWithDiff(t,
			[]ast.Declaration{
				&ast.TransactionDeclaration{
					Fields: []*ast.FieldDeclaration{
						{
							Access:       ast.AccessNotSpecified,
							VariableKind: ast.VariableKindVariable,
							Identifier: ast.Identifier{
								Identifier: "x",
								Pos:        ast.Position{Offset: 30, Line: 4, Column: 10},
							},
							TypeAnnotation: &ast.TypeAnnotation{
								IsResource: false,
								Type: &ast.NominalType{
									Identifier: ast.Identifier{
										Identifier: "Int",
										Pos:        ast.Position{Offset: 33, Line: 4, Column: 13},
									},
								},
								StartPos: ast.Position{Offset: 33, Line: 4, Column: 13},
							},
							Range: ast.Range{
								StartPos: ast.Position{Offset: 26, Line: 4, Column: 6},
								EndPos:   ast.Position{Offset: 35, Line: 4, Column: 15},
							},
						},
					},
					Prepare: &ast.SpecialFunctionDeclaration{
						Kind: common.DeclarationKindPrepare,
						FunctionDeclaration: &ast.FunctionDeclaration{
							Access: ast.AccessNotSpecified,
							Identifier: ast.Identifier{
								Identifier: "prepare",
								Pos:        ast.Position{Offset: 44, Line: 6, Column: 6},
							},
							ParameterList: &ast.ParameterList{
								Parameters: []*ast.Parameter{
									{
										Label: "",
										Identifier: ast.Identifier{
											Identifier: "signer",
											Pos:        ast.Position{Offset: 52, Line: 6, Column: 14},
										},
										TypeAnnotation: &ast.TypeAnnotation{
											IsResource: false,
											Type: &ast.NominalType{
												Identifier: ast.Identifier{
													Identifier: "AuthAccount",
													Pos:        ast.Position{Offset: 60, Line: 6, Column: 22},
												},
											},
											StartPos: ast.Position{Offset: 60, Line: 6, Column: 22},
										},
										StartPos: ast.Position{Offset: 52, Line: 6, Column: 14},
									},
								},
								Range: ast.Range{
									StartPos: ast.Position{Offset: 51, Line: 6, Column: 13},
									EndPos:   ast.Position{Offset: 71, Line: 6, Column: 33},
								},
							},
							ReturnTypeAnnotation: nil,
							FunctionBlock: &ast.FunctionBlock{
								Block: &ast.Block{
									Statements: []ast.Statement{
										&ast.AssignmentStatement{
											Target: &ast.IdentifierExpression{
												Identifier: ast.Identifier{
													Identifier: "x",
													Pos:        ast.Position{Offset: 86, Line: 7, Column: 11},
												},
											},
											Transfer: &ast.Transfer{
												Operation: ast.TransferOperationCopy,
												Pos:       ast.Position{Offset: 88, Line: 7, Column: 13},
											},
											Value: &ast.IntegerExpression{
												PositiveLiteral: []byte("0"),
												Value:           new(big.Int),
												Base:            10,
												Range: ast.Range{
													StartPos: ast.Position{Offset: 90, Line: 7, Column: 15},
													EndPos:   ast.Position{Offset: 90, Line: 7, Column: 15},
												},
											},
										},
									},
									Range: ast.Range{
										StartPos: ast.Position{Offset: 73, Line: 6, Column: 35},
										EndPos:   ast.Position{Offset: 95, Line: 8, Column: 3},
									},
								},
								PreConditions:  nil,
								PostConditions: nil,
							},
							StartPos: ast.Position{Offset: 44, Line: 6, Column: 6},
						},
					},
					PreConditions: &ast.Conditions{
						Range: ast.Range{
							StartPos: ast.Position{Offset: 101, Line: 10, Column: 3},
							EndPos:   ast.Position{Offset: 127, Line: 12, Column: 3},
						},
						Conditions: []ast.Condition{
							&ast.TestCondition{
								Test: &ast.BinaryExpression{
									Operation: ast.OperationEqual,
									Left: &ast.IdentifierExpression{
										Identifier: ast.Identifier{
											Identifier: "x",
											Pos:        ast.Position{Offset: 117, Line: 11, Column: 10},
										},
									},
									Right: &ast.IntegerExpression{
										PositiveLiteral: []byte("0"),
										Value:           new(big.Int),
										Base:            10,
										Range: ast.Range{
											StartPos: ast.Position{Offset: 122, Line: 11, Column: 15},
											EndPos:   ast.Position{Offset: 122, Line: 11, Column: 15},
										},
									},
								},
							},
						},
					},
					PostConditions: &ast.Conditions{
						Range: ast.Range{
							StartPos: ast.Position{Offset: 136, Line: 14, Column: 6},
							EndPos:   ast.Position{Offset: 170, Line: 16, Column: 9},
						},
						Conditions: []ast.Condition{
							&ast.TestCondition{
								Test: &ast.BinaryExpression{
									Operation: ast.OperationEqual,
									Left: &ast.IdentifierExpression{
										Identifier: ast.Identifier{
											Identifier: "x",
											Pos:        ast.Position{Offset: 154, Line: 15, Column: 11},
										},
									},
									Right: &ast.IntegerExpression{
										PositiveLiteral: []byte("2"),
										Value:           big.NewInt(2),
										Base:            10,
										Range: ast.Range{
											StartPos: ast.Position{Offset: 159, Line: 15, Column: 16},
											EndPos:   ast.Position{Offset: 159, Line: 15, Column: 16},
										},
									},
								},
							},
						},
					},
					Execute: &ast.SpecialFunctionDeclaration{
						Kind: common.DeclarationKindExecute,
						FunctionDeclaration: &ast.FunctionDeclaration{
							Access: ast.AccessNotSpecified,
							Identifier: ast.Identifier{
								Identifier: "execute",
								Pos:        ast.Position{Offset: 179, Line: 18, Column: 6},
							},
							ReturnTypeAnnotation: nil,
							FunctionBlock: &ast.FunctionBlock{
								Block: &ast.Block{
									Statements: []ast.Statement{
										&ast.AssignmentStatement{
											Target: &ast.IdentifierExpression{
												Identifier: ast.Identifier{
													Identifier: "x",
													Pos:        ast.Position{Offset: 200, Line: 19, Column: 11},
												},
											},
											Transfer: &ast.Transfer{
												Operation: ast.TransferOperationCopy,
												Pos:       ast.Position{Offset: 202, Line: 19, Column: 13},
											},
											Value: &ast.BinaryExpression{
												Operation: ast.OperationPlus,
												Left: &ast.IntegerExpression{
													PositiveLiteral: []byte("1"),
													Value:           big.NewInt(1),
													Base:            10,
													Range: ast.Range{
														StartPos: ast.Position{Offset: 204, Line: 19, Column: 15},
														EndPos:   ast.Position{Offset: 204, Line: 19, Column: 15},
													},
												},
												Right: &ast.IntegerExpression{
													PositiveLiteral: []byte("1"),
													Value:           big.NewInt(1),
													Base:            10,
													Range: ast.Range{
														StartPos: ast.Position{Offset: 208, Line: 19, Column: 19},
														EndPos:   ast.Position{Offset: 208, Line: 19, Column: 19},
													},
												},
											},
										},
									},
									Range: ast.Range{
										StartPos: ast.Position{Offset: 187, Line: 18, Column: 14},
										EndPos:   ast.Position{Offset: 213, Line: 20, Column: 3},
									},
								},
								PreConditions:  nil,
								PostConditions: nil,
							},
							StartPos: ast.Position{Offset: 179, Line: 18, Column: 6},
						},
					},
					Range: ast.Range{
						StartPos: ast.Position{Offset: 5, Line: 2, Column: 4},
						EndPos:   ast.Position{Offset: 219, Line: 21, Column: 4},
					},
				},
			},
			result.Declarations(),
		)
	})

	t.Run("invalid identifiers instead of special function declarations", func(t *testing.T) {
		code := `
		transaction {
			var x: Int

			uwu(signer: AuthAccount) {}

			pre {
				x > 1
			}
			post {
				x == 2
			}

		}
		`

		_, errs := testParseDeclarations(code)

		AssertEqualWithDiff(t,
			`unexpected identifier, expected keyword "prepare" or "execute", got "uwu"`,
			errs[0].Error(),
		)
	})
}

func TestParseFunctionAndBlock(t *testing.T) {

	t.Parallel()

	result, errs := testParseDeclarations(`
	    fun test() { return }
	`)
	require.Empty(t, errs)

	AssertEqualWithDiff(t,
		[]ast.Declaration{
			&ast.FunctionDeclaration{
				Access: ast.AccessNotSpecified,
				Identifier: ast.Identifier{
					Identifier: "test",
					Pos:        ast.Position{Offset: 10, Line: 2, Column: 9},
				},
				ParameterList: &ast.ParameterList{
					Range: ast.Range{
						StartPos: ast.Position{Offset: 14, Line: 2, Column: 13},
						EndPos:   ast.Position{Offset: 15, Line: 2, Column: 14},
					},
				},
				FunctionBlock: &ast.FunctionBlock{
					Block: &ast.Block{
						Statements: []ast.Statement{
							&ast.ReturnStatement{
								Range: ast.Range{
									StartPos: ast.Position{Offset: 19, Line: 2, Column: 18},
									EndPos:   ast.Position{Offset: 24, Line: 2, Column: 23},
								},
							},
						},
						Range: ast.Range{
							StartPos: ast.Position{Offset: 17, Line: 2, Column: 16},
							EndPos:   ast.Position{Offset: 26, Line: 2, Column: 25},
						},
					},
				},
				StartPos: ast.Position{Offset: 6, Line: 2, Column: 5},
			},
		},
		result,
	)
}

func TestParseFunctionParameterWithoutLabel(t *testing.T) {

	t.Parallel()

	result, errs := testParseDeclarations(`
	    fun test(x: Int) { }
	`)
	require.Empty(t, errs)

	AssertEqualWithDiff(t,
		[]ast.Declaration{
			&ast.FunctionDeclaration{
				Access: ast.AccessNotSpecified,
				Identifier: ast.Identifier{
					Identifier: "test",
					Pos:        ast.Position{Offset: 10, Line: 2, Column: 9},
				},
				ParameterList: &ast.ParameterList{
					Parameters: []*ast.Parameter{
						{
							Label: "",
							Identifier: ast.Identifier{
								Identifier: "x",
								Pos:        ast.Position{Offset: 15, Line: 2, Column: 14},
							},
							TypeAnnotation: &ast.TypeAnnotation{
								IsResource: false,
								Type: &ast.NominalType{
									Identifier: ast.Identifier{
										Identifier: "Int",
										Pos:        ast.Position{Offset: 18, Line: 2, Column: 17},
									},
								},
								StartPos: ast.Position{Offset: 18, Line: 2, Column: 17},
							},
							StartPos: ast.Position{Offset: 15, Line: 2, Column: 14},
						},
					},
					Range: ast.Range{
						StartPos: ast.Position{Offset: 14, Line: 2, Column: 13},
						EndPos:   ast.Position{Offset: 21, Line: 2, Column: 20},
					},
				},
				FunctionBlock: &ast.FunctionBlock{
					Block: &ast.Block{
						Range: ast.Range{
							StartPos: ast.Position{Offset: 23, Line: 2, Column: 22},
							EndPos:   ast.Position{Offset: 25, Line: 2, Column: 24},
						},
					},
				},
				StartPos: ast.Position{Offset: 6, Line: 2, Column: 5},
			},
		},
		result,
	)
}

func TestParseFunctionParameterWithLabel(t *testing.T) {

	t.Parallel()

	result, errs := testParseDeclarations(`
	    fun test(x y: Int) { }
	`)
	require.Empty(t, errs)

	AssertEqualWithDiff(t,
		[]ast.Declaration{
			&ast.FunctionDeclaration{
				Access: ast.AccessNotSpecified,
				Identifier: ast.Identifier{
					Identifier: "test",
					Pos:        ast.Position{Offset: 10, Line: 2, Column: 9},
				},
				ParameterList: &ast.ParameterList{
					Parameters: []*ast.Parameter{
						{
							Label: "x",
							Identifier: ast.Identifier{
								Identifier: "y",
								Pos:        ast.Position{Offset: 17, Line: 2, Column: 16},
							},
							TypeAnnotation: &ast.TypeAnnotation{
								IsResource: false,
								Type: &ast.NominalType{
									Identifier: ast.Identifier{
										Identifier: "Int",
										Pos:        ast.Position{Offset: 20, Line: 2, Column: 19},
									},
								},
								StartPos: ast.Position{Offset: 20, Line: 2, Column: 19},
							},
							StartPos: ast.Position{Offset: 15, Line: 2, Column: 14},
						},
					},
					Range: ast.Range{
						StartPos: ast.Position{Offset: 14, Line: 2, Column: 13},
						EndPos:   ast.Position{Offset: 23, Line: 2, Column: 22},
					},
				},
				FunctionBlock: &ast.FunctionBlock{
					Block: &ast.Block{
						Range: ast.Range{
							StartPos: ast.Position{Offset: 25, Line: 2, Column: 24},
							EndPos:   ast.Position{Offset: 27, Line: 2, Column: 26},
						},
					},
				},
				StartPos: ast.Position{Offset: 6, Line: 2, Column: 5},
			},
		},
		result,
	)
}

func TestParseStructure(t *testing.T) {

	t.Parallel()

	const code = `
        struct Test {
            access(all) var foo: Int

            init(foo: Int) {
                self.foo = foo
            }

            access(all) fun getFoo(): Int {
                return self.foo
            }
        }
	`
	result, errs := testParseProgram(code)
	require.Empty(t, errs)

	AssertEqualWithDiff(t,
		[]ast.Declaration{
			&ast.CompositeDeclaration{
				Members: ast.NewUnmeteredMembers(
					[]ast.Declaration{
						&ast.FieldDeclaration{
							TypeAnnotation: &ast.TypeAnnotation{
								Type: &ast.NominalType{
									Identifier: ast.Identifier{
										Identifier: "Int",
										Pos: ast.Position{
											Offset: 56,
											Line:   3,
											Column: 33,
										},
									},
								},
								StartPos: ast.Position{
									Offset: 56,
									Line:   3,
									Column: 33,
								},
								IsResource: false,
							},
							DocString: "",
							Identifier: ast.Identifier{
								Identifier: "foo",
								Pos: ast.Position{
									Offset: 51,
									Line:   3,
									Column: 28,
								},
							},
							Range: ast.Range{
								StartPos: ast.Position{
									Offset: 35,
									Line:   3,
									Column: 12,
								},
								EndPos: ast.Position{
									Offset: 58,
									Line:   3,
									Column: 35,
								},
							},
							Access:       ast.AccessAll,
							VariableKind: 0x1,
						},
						&ast.SpecialFunctionDeclaration{
							FunctionDeclaration: &ast.FunctionDeclaration{
								ParameterList: &ast.ParameterList{
									Parameters: []*ast.Parameter{
										{
											TypeAnnotation: &ast.TypeAnnotation{
												Type: &ast.NominalType{
													Identifier: ast.Identifier{
														Identifier: "Int",
														Pos: ast.Position{
															Offset: 83,
															Line:   5,
															Column: 22,
														},
													},
												},
												StartPos: ast.Position{
													Offset: 83,
													Line:   5,
													Column: 22,
												},
												IsResource: false,
											},
											Identifier: ast.Identifier{
												Identifier: "foo",
												Pos: ast.Position{
													Offset: 78,
													Line:   5,
													Column: 17,
												},
											},
											StartPos: ast.Position{
												Offset: 78,
												Line:   5,
												Column: 17,
											},
										},
									},
									Range: ast.Range{
										StartPos: ast.Position{
											Offset: 77,
											Line:   5,
											Column: 16,
										},
										EndPos: ast.Position{
											Offset: 86,
											Line:   5,
											Column: 25,
										},
									},
								},
								FunctionBlock: &ast.FunctionBlock{
									Block: &ast.Block{
										Statements: []ast.Statement{
											&ast.AssignmentStatement{
												Target: &ast.MemberExpression{
													Expression: &ast.IdentifierExpression{
														Identifier: ast.Identifier{
															Identifier: "self",
															Pos: ast.Position{
																Offset: 106,
																Line:   6,
																Column: 16,
															},
														},
													},
													Identifier: ast.Identifier{
														Identifier: "foo",
														Pos: ast.Position{
															Offset: 111,
															Line:   6,
															Column: 21,
														},
													},
													AccessPos: ast.Position{
														Offset: 110,
														Line:   6,
														Column: 20,
													},
													Optional: false,
												},
												Transfer: &ast.Transfer{
													Operation: 0x1,
													Pos: ast.Position{
														Offset: 115,
														Line:   6,
														Column: 25,
													},
												},
												Value: &ast.IdentifierExpression{
													Identifier: ast.Identifier{
														Identifier: "foo",
														Pos: ast.Position{
															Offset: 117,
															Line:   6,
															Column: 27,
														},
													},
												},
											},
										},
										Range: ast.Range{
											StartPos: ast.Position{
												Offset: 88,
												Line:   5,
												Column: 27,
											},
											EndPos: ast.Position{
												Offset: 133,
												Line:   7,
												Column: 12,
											},
										},
									},
								},
								Identifier: ast.Identifier{
									Identifier: "init",
									Pos: ast.Position{
										Offset: 73,
										Line:   5,
										Column: 12,
									},
								},
								StartPos: ast.Position{
									Offset: 73,
									Line:   5,
									Column: 12,
								},
								Access: ast.AccessNotSpecified,
							},
							Kind: 0xd,
						},
						&ast.FunctionDeclaration{
							ParameterList: &ast.ParameterList{
								Range: ast.Range{
									StartPos: ast.Position{
										Offset: 170,
										Line:   9,
										Column: 34,
									},
									EndPos: ast.Position{
										Offset: 171,
										Line:   9,
										Column: 35,
									},
								},
							},
							ReturnTypeAnnotation: &ast.TypeAnnotation{
								Type: &ast.NominalType{
									Identifier: ast.Identifier{
										Identifier: "Int",
										Pos: ast.Position{
											Offset: 174,
											Line:   9,
											Column: 38,
										},
									},
								},
								StartPos: ast.Position{
									Offset: 174,
									Line:   9,
									Column: 38,
								},
								IsResource: false,
							},
							FunctionBlock: &ast.FunctionBlock{
								Block: &ast.Block{
									Statements: []ast.Statement{
										&ast.ReturnStatement{
											Expression: &ast.MemberExpression{
												Expression: &ast.IdentifierExpression{
													Identifier: ast.Identifier{
														Identifier: "self",
														Pos: ast.Position{
															Offset: 203,
															Line:   10,
															Column: 23,
														},
													},
												},
												Identifier: ast.Identifier{
													Identifier: "foo",
													Pos: ast.Position{
														Offset: 208,
														Line:   10,
														Column: 28,
													},
												},
												AccessPos: ast.Position{
													Offset: 207,
													Line:   10,
													Column: 27,
												},
												Optional: false,
											},
											Range: ast.Range{
												StartPos: ast.Position{
													Offset: 196,
													Line:   10,
													Column: 16,
												},
												EndPos: ast.Position{
													Offset: 210,
													Line:   10,
													Column: 30,
												},
											},
										},
									},
									Range: ast.Range{
										StartPos: ast.Position{
											Offset: 178,
											Line:   9,
											Column: 42,
										},
										EndPos: ast.Position{
											Offset: 224,
											Line:   11,
											Column: 12,
										},
									},
								},
							},
							Identifier: ast.Identifier{
								Identifier: "getFoo",
								Pos: ast.Position{
									Offset: 164,
									Line:   9,
									Column: 28,
								},
							},
							StartPos: ast.Position{
								Offset: 148,
								Line:   9,
								Column: 12,
							},
							Access: ast.AccessAll,
							Flags:  0x00,
						},
					},
				),
				Identifier: ast.Identifier{
					Identifier: "Test",
					Pos: ast.Position{
						Offset: 16,
						Line:   2,
						Column: 15,
					},
				},
				Range: ast.Range{
					StartPos: ast.Position{
						Offset: 9,
						Line:   2,
						Column: 8,
					},
					EndPos: ast.Position{
						Offset: 234,
						Line:   12,
						Column: 8,
					},
				},
				Access:        ast.AccessNotSpecified,
				CompositeKind: 0x1,
			},
		},
		result.Declarations(),
	)
}

func TestParseStructureWithConformances(t *testing.T) {

	t.Parallel()

	const code = `
        struct Test: Foo, Bar {}
	`
	result, errs := testParseProgram(code)
	require.Empty(t, errs)

	AssertEqualWithDiff(t,
		[]ast.Declaration{
			&ast.CompositeDeclaration{
				Access:        ast.AccessNotSpecified,
				CompositeKind: common.CompositeKindStructure,
				Identifier: ast.Identifier{
					Identifier: "Test",
					Pos:        ast.Position{Offset: 16, Line: 2, Column: 15},
				},
				Conformances: []*ast.NominalType{
					{
						Identifier: ast.Identifier{
							Identifier: "Foo",
							Pos:        ast.Position{Offset: 22, Line: 2, Column: 21},
						},
					},
					{
						Identifier: ast.Identifier{
							Identifier: "Bar",
							Pos:        ast.Position{Offset: 27, Line: 2, Column: 26},
						},
					},
				},
				Members: &ast.Members{},
				Range: ast.Range{
					StartPos: ast.Position{Offset: 9, Line: 2, Column: 8},
					EndPos:   ast.Position{Offset: 32, Line: 2, Column: 31},
				},
			},
		},
		result.Declarations(),
	)
}

func TestParseInvalidMember(t *testing.T) {

	t.Parallel()

	const code = `
        struct Test {
            foo let x: Int
        }
	`

	t.Run("ignore", func(t *testing.T) {
		t.Parallel()

		_, errs := testParseDeclarationsWithConfig(
			code,
			Config{
				IgnoreLeadingIdentifierEnabled: true,
			},
		)
		require.Empty(t, errs)

	})

	t.Run("report", func(t *testing.T) {
		t.Parallel()

		_, errs := testParseDeclarationsWithConfig(
			code,
			Config{
				IgnoreLeadingIdentifierEnabled: false,
			},
		)

		AssertEqualWithDiff(t,
			[]error{
				&SyntaxError{
					Message: "unexpected identifier",
					Pos:     ast.Position{Offset: 35, Line: 3, Column: 12},
				},
			},
			errs,
		)
	})
}

func TestParsePreAndPostConditions(t *testing.T) {

	t.Parallel()

	const code = `
        fun test(n: Int) {
            pre {
                n != 0
                n > 0
            }
            post {
                result == 0
            }
            return 0
        }
	`
	result, errs := testParseProgram(code)
	require.Empty(t, errs)

	AssertEqualWithDiff(t,
		[]ast.Declaration{
			&ast.FunctionDeclaration{
				Access: ast.AccessNotSpecified,
				Identifier: ast.Identifier{
					Identifier: "test",
					Pos:        ast.Position{Offset: 13, Line: 2, Column: 12},
				},
				ParameterList: &ast.ParameterList{
					Parameters: []*ast.Parameter{
						{
							Label: "",
							Identifier: ast.Identifier{
								Identifier: "n",
								Pos:        ast.Position{Offset: 18, Line: 2, Column: 17},
							},
							TypeAnnotation: &ast.TypeAnnotation{
								IsResource: false,
								Type: &ast.NominalType{
									Identifier: ast.Identifier{
										Identifier: "Int",
										Pos:        ast.Position{Offset: 21, Line: 2, Column: 20},
									},
								},
								StartPos: ast.Position{Offset: 21, Line: 2, Column: 20},
							},
							StartPos: ast.Position{Offset: 18, Line: 2, Column: 17},
						},
					},
					Range: ast.Range{
						StartPos: ast.Position{Offset: 17, Line: 2, Column: 16},
						EndPos:   ast.Position{Offset: 24, Line: 2, Column: 23},
					},
				},
				FunctionBlock: &ast.FunctionBlock{
					Block: &ast.Block{
						Statements: []ast.Statement{
							&ast.ReturnStatement{
								Expression: &ast.IntegerExpression{
									PositiveLiteral: []byte("0"),
									Value:           new(big.Int),
									Base:            10,
									Range: ast.Range{
										StartPos: ast.Position{Offset: 185, Line: 10, Column: 19},
										EndPos:   ast.Position{Offset: 185, Line: 10, Column: 19},
									},
								},
								Range: ast.Range{
									StartPos: ast.Position{Offset: 178, Line: 10, Column: 12},
									EndPos:   ast.Position{Offset: 185, Line: 10, Column: 19},
								},
							},
						},
						Range: ast.Range{
							StartPos: ast.Position{Offset: 26, Line: 2, Column: 25},
							EndPos:   ast.Position{Offset: 195, Line: 11, Column: 8},
						},
					},
					PreConditions: &ast.Conditions{
						Range: ast.Range{
							StartPos: ast.Position{Offset: 40, Line: 3, Column: 12},
							EndPos:   ast.Position{Offset: 103, Line: 6, Column: 12},
						},
						Conditions: []ast.Condition{
							&ast.TestCondition{
								Test: &ast.BinaryExpression{
									Operation: ast.OperationNotEqual,
									Left: &ast.IdentifierExpression{
										Identifier: ast.Identifier{
											Identifier: "n",
											Pos:        ast.Position{Offset: 62, Line: 4, Column: 16},
										},
									},
									Right: &ast.IntegerExpression{
										PositiveLiteral: []byte("0"),
										Value:           new(big.Int),
										Base:            10,
										Range: ast.Range{
											StartPos: ast.Position{Offset: 67, Line: 4, Column: 21},
											EndPos:   ast.Position{Offset: 67, Line: 4, Column: 21},
										},
									},
								},
							},
							&ast.TestCondition{
								Test: &ast.BinaryExpression{
									Operation: ast.OperationGreater,
									Left: &ast.IdentifierExpression{
										Identifier: ast.Identifier{
											Identifier: "n",
											Pos:        ast.Position{Offset: 85, Line: 5, Column: 16},
										},
									},
									Right: &ast.IntegerExpression{
										PositiveLiteral: []byte("0"),
										Value:           new(big.Int),
										Base:            10,
										Range: ast.Range{
											StartPos: ast.Position{Offset: 89, Line: 5, Column: 20},
											EndPos:   ast.Position{Offset: 89, Line: 5, Column: 20},
										},
									},
								},
							},
						},
					},
					PostConditions: &ast.Conditions{
						Range: ast.Range{
							StartPos: ast.Position{Offset: 117, Line: 7, Column: 12},
							EndPos:   ast.Position{Offset: 164, Line: 9, Column: 12},
						},
						Conditions: []ast.Condition{
							&ast.TestCondition{
								Test: &ast.BinaryExpression{
									Operation: ast.OperationEqual,
									Left: &ast.IdentifierExpression{
										Identifier: ast.Identifier{
											Identifier: "result",
											Pos:        ast.Position{Offset: 140, Line: 8, Column: 16},
										},
									},
									Right: &ast.IntegerExpression{
										PositiveLiteral: []byte("0"),
										Value:           new(big.Int),
										Base:            10,
										Range: ast.Range{
											StartPos: ast.Position{Offset: 150, Line: 8, Column: 26},
											EndPos:   ast.Position{Offset: 150, Line: 8, Column: 26},
										},
									},
								},
							},
						},
					},
				},
				StartPos: ast.Position{Offset: 9, Line: 2, Column: 8},
			},
		},
		result.Declarations(),
	)
}

func TestParseConditionMessage(t *testing.T) {

	t.Parallel()

	const code = `
        fun test(n: Int) {
            pre {
                n >= 0: "n must be positive"
            }
            return n
        }
	`
	result, errs := testParseProgram(code)
	require.Empty(t, errs)

	AssertEqualWithDiff(t,
		[]ast.Declaration{
			&ast.FunctionDeclaration{
				Access: ast.AccessNotSpecified,
				Identifier: ast.Identifier{
					Identifier: "test",
					Pos:        ast.Position{Offset: 13, Line: 2, Column: 12},
				},
				ParameterList: &ast.ParameterList{
					Parameters: []*ast.Parameter{
						{
							Label: "",
							Identifier: ast.Identifier{Identifier: "n",
								Pos: ast.Position{Offset: 18, Line: 2, Column: 17},
							},
							TypeAnnotation: &ast.TypeAnnotation{
								IsResource: false,
								Type: &ast.NominalType{
									Identifier: ast.Identifier{
										Identifier: "Int",
										Pos:        ast.Position{Offset: 21, Line: 2, Column: 20},
									},
								},
								StartPos: ast.Position{Offset: 21, Line: 2, Column: 20},
							},
							StartPos: ast.Position{Offset: 18, Line: 2, Column: 17},
						},
					},
					Range: ast.Range{
						StartPos: ast.Position{Offset: 17, Line: 2, Column: 16},
						EndPos:   ast.Position{Offset: 24, Line: 2, Column: 23},
					},
				},
				FunctionBlock: &ast.FunctionBlock{
					Block: &ast.Block{
						Statements: []ast.Statement{
							&ast.ReturnStatement{
								Expression: &ast.IdentifierExpression{
									Identifier: ast.Identifier{
										Identifier: "n",
										Pos:        ast.Position{Offset: 124, Line: 6, Column: 19},
									},
								},
								Range: ast.Range{
									StartPos: ast.Position{Offset: 117, Line: 6, Column: 12},
									EndPos:   ast.Position{Offset: 124, Line: 6, Column: 19},
								},
							},
						},
						Range: ast.Range{
							StartPos: ast.Position{Offset: 26, Line: 2, Column: 25},
							EndPos:   ast.Position{Offset: 134, Line: 7, Column: 8},
						},
					},
					PreConditions: &ast.Conditions{
						Range: ast.Range{
							StartPos: ast.Position{Offset: 40, Line: 3, Column: 12},
							EndPos:   ast.Position{Offset: 103, Line: 5, Column: 12},
						},
						Conditions: []ast.Condition{
							&ast.TestCondition{
								Test: &ast.BinaryExpression{
									Operation: ast.OperationGreaterEqual,
									Left: &ast.IdentifierExpression{
										Identifier: ast.Identifier{
											Identifier: "n",
											Pos:        ast.Position{Offset: 62, Line: 4, Column: 16},
										},
									},
									Right: &ast.IntegerExpression{
										PositiveLiteral: []byte("0"),
										Value:           new(big.Int),
										Base:            10,
										Range: ast.Range{
											StartPos: ast.Position{Offset: 67, Line: 4, Column: 21},
											EndPos:   ast.Position{Offset: 67, Line: 4, Column: 21},
										},
									},
								},
								Message: &ast.StringExpression{
									Value: "n must be positive",
									Range: ast.Range{
										StartPos: ast.Position{Offset: 70, Line: 4, Column: 24},
										EndPos:   ast.Position{Offset: 89, Line: 4, Column: 43},
									},
								},
							},
						},
					},
					PostConditions: nil,
				},
				StartPos: ast.Position{Offset: 9, Line: 2, Column: 8},
			},
		},
		result.Declarations(),
	)
}

func TestParseInvalidEmitConditionNonInvocation(t *testing.T) {

	t.Parallel()

	t.Run("pre-condition", func(t *testing.T) {

		t.Parallel()

		_, errs := testParseDeclarations(`
          fun test(n: Int) {
              pre {
                  emit Foo
              }
          }
	    `)

		AssertEqualWithDiff(t,
			[]error{
				&SyntaxError{
					Message: "expected token '('",
					Pos:     ast.Position{Offset: 91, Line: 5, Column: 14},
				},
			},
			errs,
		)
	})

	t.Run("post-condition", func(t *testing.T) {

		t.Parallel()

		_, errs := testParseDeclarations(`
          fun test(n: Int) {
              post {
                  emit Foo
              }
          }
        `)

		AssertEqualWithDiff(t,
			[]error{
				&SyntaxError{
					Message: "expected token '('",
					Pos:     ast.Position{Offset: 92, Line: 5, Column: 14},
				},
			},
			errs,
		)
	})
}

func TestParseEmitAndTestCondition(t *testing.T) {

	t.Parallel()

	const code = `
        fun test(n: Int) {
            pre {
                emit Foo()
                n > 0
            }
            post {
                n > 0
                emit Bar()
            }
            return n
        }
	`
	result, errs := testParseProgram(code)
	require.Empty(t, errs)

	AssertEqualWithDiff(t,
		[]ast.Declaration{
			&ast.FunctionDeclaration{
				Access: ast.AccessNotSpecified,
				Identifier: ast.Identifier{
					Identifier: "test",
					Pos:        ast.Position{Offset: 13, Line: 2, Column: 12},
				},
				ParameterList: &ast.ParameterList{
					Parameters: []*ast.Parameter{
						{
							Label: "",
							Identifier: ast.Identifier{Identifier: "n",
								Pos: ast.Position{Offset: 18, Line: 2, Column: 17},
							},
							TypeAnnotation: &ast.TypeAnnotation{
								IsResource: false,
								Type: &ast.NominalType{
									Identifier: ast.Identifier{
										Identifier: "Int",
										Pos:        ast.Position{Offset: 21, Line: 2, Column: 20},
									},
								},
								StartPos: ast.Position{Offset: 21, Line: 2, Column: 20},
							},
							StartPos: ast.Position{Offset: 18, Line: 2, Column: 17},
						},
					},
					Range: ast.Range{
						StartPos: ast.Position{Offset: 17, Line: 2, Column: 16},
						EndPos:   ast.Position{Offset: 24, Line: 2, Column: 23},
					},
				},
				FunctionBlock: &ast.FunctionBlock{
					Block: &ast.Block{
						Statements: []ast.Statement{
							&ast.ReturnStatement{
								Expression: &ast.IdentifierExpression{
									Identifier: ast.Identifier{
										Identifier: "n",
										Pos:        ast.Position{Offset: 210, Line: 11, Column: 19},
									},
								},
								Range: ast.Range{
									StartPos: ast.Position{Offset: 203, Line: 11, Column: 12},
									EndPos:   ast.Position{Offset: 210, Line: 11, Column: 19},
								},
							},
						},
						Range: ast.Range{
							StartPos: ast.Position{Offset: 26, Line: 2, Column: 25},
							EndPos:   ast.Position{Offset: 220, Line: 12, Column: 8},
						},
					},
					PreConditions: &ast.Conditions{
						Range: ast.Range{
							StartPos: ast.Position{Offset: 40, Line: 3, Column: 12},
							EndPos:   ast.Position{Offset: 107, Line: 6, Column: 12},
						},
						Conditions: []ast.Condition{
							&ast.EmitCondition{
								InvocationExpression: &ast.InvocationExpression{
									InvokedExpression: &ast.IdentifierExpression{
										Identifier: ast.Identifier{
											Identifier: "Foo",
											Pos:        ast.Position{Offset: 67, Line: 4, Column: 21},
										},
									},
									ArgumentsStartPos: ast.Position{Offset: 70, Line: 4, Column: 24},
									EndPos:            ast.Position{Offset: 71, Line: 4, Column: 25},
								},
								StartPos: ast.Position{Offset: 62, Line: 4, Column: 16},
							},
							&ast.TestCondition{
								Test: &ast.BinaryExpression{
									Operation: ast.OperationGreater,
									Left: &ast.IdentifierExpression{
										Identifier: ast.Identifier{
											Identifier: "n",
											Pos:        ast.Position{Offset: 89, Line: 5, Column: 16},
										},
									},
									Right: &ast.IntegerExpression{
										PositiveLiteral: []byte("0"),
										Value:           new(big.Int),
										Base:            10,
										Range: ast.Range{
											StartPos: ast.Position{Offset: 93, Line: 5, Column: 20},
											EndPos:   ast.Position{Offset: 93, Line: 5, Column: 20},
										},
									},
								},
							},
						},
					},
					PostConditions: &ast.Conditions{
						Range: ast.Range{
							StartPos: ast.Position{Offset: 121, Line: 7, Column: 12},
							EndPos:   ast.Position{Offset: 189, Line: 10, Column: 12},
						},
						Conditions: []ast.Condition{
							&ast.TestCondition{
								Test: &ast.BinaryExpression{
									Operation: ast.OperationGreater,
									Left: &ast.IdentifierExpression{
										Identifier: ast.Identifier{
											Identifier: "n",
											Pos:        ast.Position{Offset: 144, Line: 8, Column: 16},
										},
									},
									Right: &ast.IntegerExpression{
										PositiveLiteral: []byte("0"),
										Value:           new(big.Int),
										Base:            10,
										Range: ast.Range{
											StartPos: ast.Position{Offset: 148, Line: 8, Column: 20},
											EndPos:   ast.Position{Offset: 148, Line: 8, Column: 20},
										},
									},
								},
							},
							&ast.EmitCondition{
								InvocationExpression: &ast.InvocationExpression{
									InvokedExpression: &ast.IdentifierExpression{
										Identifier: ast.Identifier{
											Identifier: "Bar",
											Pos:        ast.Position{Offset: 171, Line: 9, Column: 21},
										},
									},
									ArgumentsStartPos: ast.Position{Offset: 174, Line: 9, Column: 24},
									EndPos:            ast.Position{Offset: 175, Line: 9, Column: 25},
								},
								StartPos: ast.Position{Offset: 166, Line: 9, Column: 16},
							},
						},
					},
				},
				StartPos: ast.Position{Offset: 9, Line: 2, Column: 8},
			},
		},
		result.Declarations(),
	)
}

func TestParseInterface(t *testing.T) {

	t.Parallel()

	for _, kind := range common.InstantiableCompositeKindsWithFieldsAndFunctions {

		code := fmt.Sprintf(`
            %s interface Test {
                foo: Int

                init(foo: Int)

                fun getFoo(): Int
            }
	    `, kind.Keyword())
		actual, err := testParseProgram(code)

		require.NoError(t, err)

		// only compare AST for one kind: structs

		if kind != common.CompositeKindStructure {
			continue
		}

		test := &ast.InterfaceDeclaration{
			Access:        ast.AccessNotSpecified,
			CompositeKind: common.CompositeKindStructure,
			Identifier: ast.Identifier{
				Identifier: "Test",
				Pos:        ast.Position{Offset: 30, Line: 2, Column: 29},
			},
			Members: ast.NewUnmeteredMembers(
				[]ast.Declaration{
					&ast.FieldDeclaration{
						Access:       ast.AccessNotSpecified,
						VariableKind: ast.VariableKindNotSpecified,
						Identifier: ast.Identifier{
							Identifier: "foo",
							Pos:        ast.Position{Offset: 53, Line: 3, Column: 16},
						},
						TypeAnnotation: &ast.TypeAnnotation{
							IsResource: false,
							Type: &ast.NominalType{
								Identifier: ast.Identifier{
									Identifier: "Int",
									Pos:        ast.Position{Offset: 58, Line: 3, Column: 21},
								},
							},
							StartPos: ast.Position{Offset: 58, Line: 3, Column: 21},
						},
						Range: ast.Range{
							StartPos: ast.Position{Offset: 53, Line: 3, Column: 16},
							EndPos:   ast.Position{Offset: 60, Line: 3, Column: 23},
						},
					},
					&ast.SpecialFunctionDeclaration{
						Kind: common.DeclarationKindInitializer,
						FunctionDeclaration: &ast.FunctionDeclaration{
							Access: ast.AccessNotSpecified,
							Identifier: ast.Identifier{
								Identifier: "init",
								Pos:        ast.Position{Offset: 79, Line: 5, Column: 16},
							},
							ParameterList: &ast.ParameterList{
								Parameters: []*ast.Parameter{
									{
										Label: "",
										Identifier: ast.Identifier{
											Identifier: "foo",
											Pos:        ast.Position{Offset: 84, Line: 5, Column: 21},
										},
										TypeAnnotation: &ast.TypeAnnotation{
											IsResource: false,
											Type: &ast.NominalType{
												Identifier: ast.Identifier{
													Identifier: "Int",
													Pos:        ast.Position{Offset: 89, Line: 5, Column: 26},
												},
											},
											StartPos: ast.Position{Offset: 89, Line: 5, Column: 26},
										},
										StartPos: ast.Position{Offset: 84, Line: 5, Column: 21},
									},
								},
								Range: ast.Range{
									StartPos: ast.Position{Offset: 83, Line: 5, Column: 20},
									EndPos:   ast.Position{Offset: 92, Line: 5, Column: 29},
								},
							},
							FunctionBlock: nil,
							StartPos:      ast.Position{Offset: 79, Line: 5, Column: 16},
						},
					},
					&ast.FunctionDeclaration{
						Access: ast.AccessNotSpecified,
						Identifier: ast.Identifier{
							Identifier: "getFoo",
							Pos:        ast.Position{Offset: 115, Line: 7, Column: 20},
						},
						ParameterList: &ast.ParameterList{
							Range: ast.Range{
								StartPos: ast.Position{Offset: 121, Line: 7, Column: 26},
								EndPos:   ast.Position{Offset: 122, Line: 7, Column: 27},
							},
						},
						ReturnTypeAnnotation: &ast.TypeAnnotation{
							IsResource: false,
							Type: &ast.NominalType{
								Identifier: ast.Identifier{
									Identifier: "Int",
									Pos:        ast.Position{Offset: 125, Line: 7, Column: 30},
								},
							},
							StartPos: ast.Position{Offset: 125, Line: 7, Column: 30},
						},
						FunctionBlock: nil,
						StartPos:      ast.Position{Offset: 111, Line: 7, Column: 16},
					},
				},
			),
			Range: ast.Range{
				StartPos: ast.Position{Offset: 13, Line: 2, Column: 12},
				EndPos:   ast.Position{Offset: 141, Line: 8, Column: 12},
			},
		}

		AssertEqualWithDiff(t,
			[]ast.Declaration{test},
			actual.Declarations(),
		)
	}
}

func TestParsePragmaNoArguments(t *testing.T) {

	t.Parallel()

	t.Run("identifier", func(t *testing.T) {

		t.Parallel()

		result, errs := testParseDeclarations(`#pedantic`)
		require.Empty(t, errs)

		AssertEqualWithDiff(t,
			[]ast.Declaration{
				&ast.PragmaDeclaration{
					Expression: &ast.IdentifierExpression{
						Identifier: ast.Identifier{
							Identifier: "pedantic",
							Pos:        ast.Position{Offset: 1, Line: 1, Column: 1},
						},
					},
					Range: ast.Range{
						StartPos: ast.Position{Offset: 0, Line: 1, Column: 0},
						EndPos:   ast.Position{Offset: 8, Line: 1, Column: 8},
					},
				},
			},
			result,
		)
	})

	t.Run("with purity", func(t *testing.T) {

		t.Parallel()

		_, errs := testParseDeclarations("view #foo")
		AssertEqualWithDiff(t,
			[]error{
				&SyntaxError{
					Message: "invalid view modifier for pragma",
					Pos:     ast.Position{Offset: 0, Line: 1, Column: 0},
				},
			},
			errs,
		)
	})

	t.Run("static, enabled", func(t *testing.T) {

		t.Parallel()

		_, errs := testParseDeclarationsWithConfig(
			"static #foo",
			Config{
				StaticModifierEnabled: true,
			},
		)
		AssertEqualWithDiff(t,
			[]error{
				&SyntaxError{
					Message: "invalid static modifier for pragma",
					Pos:     ast.Position{Offset: 0, Line: 1, Column: 0},
				},
			},
			errs,
		)
	})

	t.Run("static, disabled", func(t *testing.T) {

		t.Parallel()

		_, errs := testParseDeclarations("static #foo")
		AssertEqualWithDiff(t,
			[]error{
				&SyntaxError{
					Message: "unexpected token: identifier",
					Pos:     ast.Position{Offset: 0, Line: 1, Column: 0},
				},
			},
			errs,
		)
	})

	t.Run("native, enabled", func(t *testing.T) {

		t.Parallel()

		_, errs := testParseDeclarationsWithConfig(
			"native #foo",
			Config{
				NativeModifierEnabled: true,
			},
		)
		AssertEqualWithDiff(t,
			[]error{
				&SyntaxError{
					Message: "invalid native modifier for pragma",
					Pos:     ast.Position{Offset: 0, Line: 1, Column: 0},
				},
			},
			errs,
		)
	})

	t.Run("native, disabled", func(t *testing.T) {

		t.Parallel()

		_, errs := testParseDeclarations("native #foo")
		AssertEqualWithDiff(t,
			[]error{
				&SyntaxError{
					Message: "unexpected token: identifier",
					Pos:     ast.Position{Offset: 0, Line: 1, Column: 0},
				},
			},
			errs,
		)
	})
}

func TestParsePragmaArguments(t *testing.T) {

	t.Parallel()

	const code = `#version("1.0")`
	actual, err := testParseProgram(code)
	require.NoError(t, err)

	AssertEqualWithDiff(t,
		[]ast.Declaration{
			&ast.PragmaDeclaration{
				Expression: &ast.InvocationExpression{
					InvokedExpression: &ast.IdentifierExpression{
						Identifier: ast.Identifier{
							Identifier: "version",
							Pos:        ast.Position{Offset: 1, Line: 1, Column: 1},
						},
					},
					Arguments: ast.Arguments{
						{
							Expression: &ast.StringExpression{
								Value: "1.0",
								Range: ast.Range{
									StartPos: ast.Position{Offset: 9, Line: 1, Column: 9},
									EndPos:   ast.Position{Offset: 13, Line: 1, Column: 13},
								},
							},
							TrailingSeparatorPos: ast.Position{Offset: 14, Line: 1, Column: 14},
						},
					},
					ArgumentsStartPos: ast.Position{Offset: 8, Line: 1, Column: 8},
					EndPos:            ast.Position{Offset: 14, Line: 1, Column: 14},
				},
				Range: ast.Range{
					StartPos: ast.Position{Offset: 0, Line: 1, Column: 0},
					EndPos:   ast.Position{Offset: 14, Line: 1, Column: 14},
				},
			},
		},
		actual.Declarations(),
	)
}

func TestParseImportWithString(t *testing.T) {

	t.Parallel()

	const code = `
        import "test.cdc"
	`
	result, errs := testParseProgram(code)
	require.Empty(t, errs)

	AssertEqualWithDiff(t,
		[]ast.Declaration{
			&ast.ImportDeclaration{
				Identifiers: nil,
				Location:    common.StringLocation("test.cdc"),
				Range: ast.Range{
					StartPos: ast.Position{Offset: 9, Line: 2, Column: 8},
					EndPos:   ast.Position{Offset: 25, Line: 2, Column: 24},
				},
				LocationPos: ast.Position{Offset: 16, Line: 2, Column: 15},
			},
		},
		result.Declarations(),
	)
}

func TestParseImportWithAddress(t *testing.T) {

	t.Parallel()

	const code = `
        import 0x1234
	`
	result, errs := testParseProgram(code)
	require.Empty(t, errs)

	AssertEqualWithDiff(t,
		[]ast.Declaration{
			&ast.ImportDeclaration{
				Identifiers: nil,
				Location: common.AddressLocation{
					Address: common.MustBytesToAddress([]byte{0x12, 0x34}),
				},
				Range: ast.Range{
					StartPos: ast.Position{Offset: 9, Line: 2, Column: 8},
					EndPos:   ast.Position{Offset: 21, Line: 2, Column: 20},
				},
				LocationPos: ast.Position{Offset: 16, Line: 2, Column: 15},
			},
		},
		result.Declarations(),
	)
}

func TestParseImportWithIdentifiers(t *testing.T) {

	t.Parallel()

	const code = `
        import A, b from 0x1
	`
	result, errs := testParseProgram(code)
	require.Empty(t, errs)

	AssertEqualWithDiff(t,
		[]ast.Declaration{
			&ast.ImportDeclaration{
				Identifiers: []ast.Identifier{
					{
						Identifier: "A",
						Pos:        ast.Position{Offset: 16, Line: 2, Column: 15},
					},
					{
						Identifier: "b",
						Pos:        ast.Position{Offset: 19, Line: 2, Column: 18},
					},
				},
				Location: common.AddressLocation{
					Address: common.MustBytesToAddress([]byte{0x1}),
				},
				Range: ast.Range{
					StartPos: ast.Position{Offset: 9, Line: 2, Column: 8},
					EndPos:   ast.Position{Offset: 28, Line: 2, Column: 27},
				},
				LocationPos: ast.Position{Offset: 26, Line: 2, Column: 25},
			},
		},
		result.Declarations(),
	)
}

func TestParseFieldWithFromIdentifier(t *testing.T) {

	t.Parallel()

	const code = `
      struct S {
          let from: String
      }
	`
	result, errs := testParseProgram(code)
	require.Empty(t, errs)

	AssertEqualWithDiff(t,
		[]ast.Declaration{
			&ast.CompositeDeclaration{
				Access:        ast.AccessNotSpecified,
				CompositeKind: common.CompositeKindStructure,
				Identifier: ast.Identifier{
					Identifier: "S",
					Pos:        ast.Position{Offset: 14, Line: 2, Column: 13},
				},
				Members: ast.NewUnmeteredMembers(
					[]ast.Declaration{
						&ast.FieldDeclaration{
							Access:       ast.AccessNotSpecified,
							VariableKind: ast.VariableKindConstant,
							Identifier: ast.Identifier{
								Identifier: "from",
								Pos:        ast.Position{Offset: 32, Line: 3, Column: 14},
							},
							TypeAnnotation: &ast.TypeAnnotation{
								Type: &ast.NominalType{
									Identifier: ast.Identifier{
										Identifier: "String",
										Pos:        ast.Position{Offset: 38, Line: 3, Column: 20},
									},
								},
								StartPos: ast.Position{Offset: 38, Line: 3, Column: 20},
							},
							Range: ast.Range{
								StartPos: ast.Position{Offset: 28, Line: 3, Column: 10},
								EndPos:   ast.Position{Offset: 43, Line: 3, Column: 25},
							},
						},
					},
				),
				Range: ast.Range{
					StartPos: ast.Position{Offset: 7, Line: 2, Column: 6},
					EndPos:   ast.Position{Offset: 51, Line: 4, Column: 6},
				},
			},
		},
		result.Declarations(),
	)
}

func TestParseFunctionWithFromIdentifier(t *testing.T) {

	t.Parallel()

	const code = `
        fun send(from: String, to: String) {}
	`
	_, errs := testParseProgram(code)
	require.Empty(t, errs)
}

func TestParseImportWithFromIdentifier(t *testing.T) {

	t.Parallel()

	const code = `
        import from from 0x1
	`
	result, errs := testParseProgram(code)
	require.Empty(t, errs)

	AssertEqualWithDiff(t,
		[]ast.Declaration{
			&ast.ImportDeclaration{
				Identifiers: []ast.Identifier{
					{
						Identifier: "from",
						Pos:        ast.Position{Offset: 16, Line: 2, Column: 15},
					},
				},
				Location: common.AddressLocation{
					Address: common.MustBytesToAddress([]byte{0x1}),
				},
				Range: ast.Range{
					StartPos: ast.Position{Offset: 9, Line: 2, Column: 8},
					EndPos:   ast.Position{Offset: 28, Line: 2, Column: 27},
				},
				LocationPos: ast.Position{Offset: 26, Line: 2, Column: 25},
			},
		},
		result.Declarations(),
	)
}

func TestParseInvalidImportWithPurity(t *testing.T) {

	t.Parallel()

	const code = `
        view import x from 0x1
	`
	_, errs := testParseDeclarations(code)

	AssertEqualWithDiff(t,
		[]error{
			&SyntaxError{
				Message: "invalid view modifier for import",
				Pos:     ast.Position{Offset: 9, Line: 2, Column: 8},
			},
		},
		errs,
	)
}

func TestParseInvalidDefaultArgument(t *testing.T) {

	t.Parallel()

	t.Run("function declaration ", func(t *testing.T) {

		t.Parallel()

		_, errs := testParseDeclarations(" access(all) fun foo ( a : Int = 3) { } ")

		AssertEqualWithDiff(t, []error{
			&SyntaxError{
				Pos:     ast.Position{Line: 1, Column: 31, Offset: 31},
				Message: "cannot use a default argument for this function",
			},
		}, errs)
	})

	t.Run("function expression ", func(t *testing.T) {

		t.Parallel()

		_, errs := testParseDeclarations(" let foo = fun ( a : Int = 3) { } ")

		AssertEqualWithDiff(t, []error{
			&SyntaxError{
				Pos:     ast.Position{Line: 1, Column: 25, Offset: 25},
				Message: "cannot use a default argument for this function",
			},
		}, errs)
	})
}

func TestParseInvalidEventWithPurity(t *testing.T) {

	t.Parallel()

	const code = `
        view event Foo()
	`
	_, errs := testParseDeclarations(code)

	AssertEqualWithDiff(t,
		[]error{
			&SyntaxError{
				Message: "invalid view modifier for event",
				Pos:     ast.Position{Offset: 9, Line: 2, Column: 8},
			},
		},
		errs,
	)
}

func TestParseInvalidCompositeWithPurity(t *testing.T) {

	t.Parallel()

	const code = `
        view struct S {}
	`
	_, errs := testParseDeclarations(code)

	AssertEqualWithDiff(t,
		[]error{
			&SyntaxError{
				Message: "invalid view modifier for struct",
				Pos:     ast.Position{Offset: 9, Line: 2, Column: 8},
			},
		},
		errs,
	)
}

func TestParseInvalidTransactionWithPurity(t *testing.T) {

	t.Parallel()

	const code = `
        view transaction {}
	`
	_, errs := testParseDeclarations(code)

	AssertEqualWithDiff(t,
		[]error{
			&SyntaxError{
				Message: "invalid view modifier for transaction",
				Pos:     ast.Position{Offset: 9, Line: 2, Column: 8},
			},
		},
		errs,
	)
}

func TestParseSemicolonsBetweenDeclarations(t *testing.T) {

	t.Parallel()

	const code = `
        import from from 0x0;
        fun foo() {};
	`
	_, errs := testParseProgram(code)
	require.Empty(t, errs)
}

func TestParseResource(t *testing.T) {

	t.Parallel()

	const code = `
        resource Test {}
	`
	result, errs := testParseProgram(code)
	require.Empty(t, errs)

	AssertEqualWithDiff(t,
		[]ast.Declaration{
			&ast.CompositeDeclaration{
				Access:        ast.AccessNotSpecified,
				CompositeKind: common.CompositeKindResource,
				Identifier: ast.Identifier{
					Identifier: "Test",
					Pos:        ast.Position{Offset: 18, Line: 2, Column: 17},
				},
				Members: &ast.Members{},
				Range: ast.Range{
					StartPos: ast.Position{Offset: 9, Line: 2, Column: 8},
					EndPos:   ast.Position{Offset: 24, Line: 2, Column: 23},
				},
			},
		},
		result.Declarations(),
	)
}

func TestParseEventDeclaration(t *testing.T) {

	t.Parallel()

	const code = `
        event Transfer(to: Address, from: Address)
	`
	result, errs := testParseProgram(code)
	require.Empty(t, errs)

	AssertEqualWithDiff(t,
		[]ast.Declaration{
			&ast.CompositeDeclaration{
				Access:        ast.AccessNotSpecified,
				CompositeKind: common.CompositeKindEvent,
				Identifier: ast.Identifier{
					Identifier: "Transfer",
					Pos:        ast.Position{Offset: 15, Line: 2, Column: 14},
				},
				Members: ast.NewUnmeteredMembers(
					[]ast.Declaration{
						&ast.SpecialFunctionDeclaration{
							Kind: common.DeclarationKindInitializer,
							FunctionDeclaration: &ast.FunctionDeclaration{
								Access: ast.AccessNotSpecified,
								ParameterList: &ast.ParameterList{
									Parameters: []*ast.Parameter{
										{
											Label: "",
											Identifier: ast.Identifier{
												Identifier: "to",
												Pos:        ast.Position{Offset: 24, Line: 2, Column: 23},
											},
											TypeAnnotation: &ast.TypeAnnotation{
												IsResource: false,
												Type: &ast.NominalType{
													Identifier: ast.Identifier{
														Identifier: "Address",
														Pos:        ast.Position{Offset: 28, Line: 2, Column: 27},
													},
												},
												StartPos: ast.Position{Offset: 28, Line: 2, Column: 27},
											},
											StartPos: ast.Position{Offset: 24, Line: 2, Column: 23},
										},
										{
											Label: "",
											Identifier: ast.Identifier{
												Identifier: "from",
												Pos:        ast.Position{Offset: 37, Line: 2, Column: 36},
											},
											TypeAnnotation: &ast.TypeAnnotation{
												IsResource: false,
												Type: &ast.NominalType{
													Identifier: ast.Identifier{
														Identifier: "Address",
														Pos:        ast.Position{Offset: 43, Line: 2, Column: 42},
													},
												},
												StartPos: ast.Position{Offset: 43, Line: 2, Column: 42},
											},
											StartPos: ast.Position{Offset: 37, Line: 2, Column: 36},
										},
									},
									Range: ast.Range{
										StartPos: ast.Position{Offset: 23, Line: 2, Column: 22},
										EndPos:   ast.Position{Offset: 50, Line: 2, Column: 49},
									},
								},
								StartPos: ast.Position{Offset: 23, Line: 2, Column: 22},
							},
						},
					},
				),
				Range: ast.Range{
					StartPos: ast.Position{Offset: 9, Line: 2, Column: 8},
					EndPos:   ast.Position{Offset: 50, Line: 2, Column: 49},
				},
			},
		},
		result.Declarations(),
	)
}

func TestParseEventEmitStatement(t *testing.T) {

	t.Parallel()

	const code = `
      fun test() {
        emit Transfer(to: 1, from: 2)
      }
	`
	result, errs := testParseProgram(code)
	require.Empty(t, errs)

	AssertEqualWithDiff(t,
		[]ast.Declaration{
			&ast.FunctionDeclaration{
				Access: ast.AccessNotSpecified,
				Identifier: ast.Identifier{
					Identifier: "test",
					Pos:        ast.Position{Offset: 11, Line: 2, Column: 10},
				},
				ParameterList: &ast.ParameterList{
					Range: ast.Range{
						StartPos: ast.Position{Offset: 15, Line: 2, Column: 14},
						EndPos:   ast.Position{Offset: 16, Line: 2, Column: 15},
					},
				},
				FunctionBlock: &ast.FunctionBlock{
					Block: &ast.Block{
						Statements: []ast.Statement{
							&ast.EmitStatement{
								InvocationExpression: &ast.InvocationExpression{
									InvokedExpression: &ast.IdentifierExpression{
										Identifier: ast.Identifier{
											Identifier: "Transfer",
											Pos:        ast.Position{Offset: 33, Line: 3, Column: 13},
										},
									},
									Arguments: ast.Arguments{
										{
											Label:         "to",
											LabelStartPos: &ast.Position{Offset: 42, Line: 3, Column: 22},
											LabelEndPos:   &ast.Position{Offset: 44, Line: 3, Column: 24},
											Expression: &ast.IntegerExpression{
												PositiveLiteral: []byte("1"),
												Value:           big.NewInt(1),
												Base:            10,
												Range: ast.Range{
													StartPos: ast.Position{Offset: 46, Line: 3, Column: 26},
													EndPos:   ast.Position{Offset: 46, Line: 3, Column: 26},
												},
											},
											TrailingSeparatorPos: ast.Position{Offset: 47, Line: 3, Column: 27},
										},
										{
											Label:         "from",
											LabelStartPos: &ast.Position{Offset: 49, Line: 3, Column: 29},
											LabelEndPos:   &ast.Position{Offset: 53, Line: 3, Column: 33},
											Expression: &ast.IntegerExpression{
												PositiveLiteral: []byte("2"),
												Value:           big.NewInt(2),
												Base:            10,
												Range: ast.Range{
													StartPos: ast.Position{Offset: 55, Line: 3, Column: 35},
													EndPos:   ast.Position{Offset: 55, Line: 3, Column: 35},
												},
											},
											TrailingSeparatorPos: ast.Position{Offset: 56, Line: 3, Column: 36},
										},
									},
									ArgumentsStartPos: ast.Position{Offset: 41, Line: 3, Column: 21},
									EndPos:            ast.Position{Offset: 56, Line: 3, Column: 36},
								},
								StartPos: ast.Position{Offset: 28, Line: 3, Column: 8},
							},
						},
						Range: ast.Range{
							StartPos: ast.Position{Offset: 18, Line: 2, Column: 17},
							EndPos:   ast.Position{Offset: 64, Line: 4, Column: 6},
						},
					},
				},
				StartPos: ast.Position{Offset: 7, Line: 2, Column: 6},
			},
		},
		result.Declarations(),
	)
}

func TestParseResourceReturnType(t *testing.T) {

	t.Parallel()

	const code = `
        fun test(): @X {}
	`
	result, errs := testParseProgram(code)
	require.Empty(t, errs)

	AssertEqualWithDiff(t,
		[]ast.Declaration{
			&ast.FunctionDeclaration{
				Access: ast.AccessNotSpecified,
				Identifier: ast.Identifier{
					Identifier: "test",
					Pos:        ast.Position{Offset: 13, Line: 2, Column: 12},
				},
				ParameterList: &ast.ParameterList{
					Range: ast.Range{
						StartPos: ast.Position{Offset: 17, Line: 2, Column: 16},
						EndPos:   ast.Position{Offset: 18, Line: 2, Column: 17},
					},
				},
				ReturnTypeAnnotation: &ast.TypeAnnotation{
					IsResource: true,
					Type: &ast.NominalType{
						Identifier: ast.Identifier{
							Identifier: "X",
							Pos:        ast.Position{Offset: 22, Line: 2, Column: 21},
						},
					},
					StartPos: ast.Position{Offset: 21, Line: 2, Column: 20},
				},
				FunctionBlock: &ast.FunctionBlock{
					Block: &ast.Block{
						Range: ast.Range{
							StartPos: ast.Position{Offset: 24, Line: 2, Column: 23},
							EndPos:   ast.Position{Offset: 25, Line: 2, Column: 24},
						},
					},
				},
				StartPos: ast.Position{Offset: 9, Line: 2, Column: 8},
			},
		},
		result.Declarations(),
	)
}

func TestParseMovingVariableDeclaration(t *testing.T) {

	t.Parallel()

	const code = `
        let x <- y
	`
	result, errs := testParseProgram(code)
	require.Empty(t, errs)

	AssertEqualWithDiff(t,
		[]ast.Declaration{
			&ast.VariableDeclaration{
				Access:     ast.AccessNotSpecified,
				IsConstant: true,
				Identifier: ast.Identifier{
					Identifier: "x",
					Pos:        ast.Position{Offset: 13, Line: 2, Column: 12},
				},
				Value: &ast.IdentifierExpression{
					Identifier: ast.Identifier{
						Identifier: "y",
						Pos:        ast.Position{Offset: 18, Line: 2, Column: 17},
					},
				},
				Transfer: &ast.Transfer{
					Operation: ast.TransferOperationMove,
					Pos:       ast.Position{Offset: 15, Line: 2, Column: 14},
				},
				StartPos: ast.Position{Offset: 9, Line: 2, Column: 8},
			},
		},
		result.Declarations(),
	)
}

func TestParseResourceParameterType(t *testing.T) {

	t.Parallel()

	const code = `
        fun test(x: @X) {}
	`
	result, errs := testParseProgram(code)
	require.Empty(t, errs)

	AssertEqualWithDiff(t,
		[]ast.Declaration{
			&ast.FunctionDeclaration{
				Access: ast.AccessNotSpecified,
				Identifier: ast.Identifier{
					Identifier: "test",
					Pos:        ast.Position{Offset: 13, Line: 2, Column: 12},
				},
				ParameterList: &ast.ParameterList{
					Parameters: []*ast.Parameter{
						{
							Label: "",
							Identifier: ast.Identifier{
								Identifier: "x",
								Pos:        ast.Position{Offset: 18, Line: 2, Column: 17},
							},
							TypeAnnotation: &ast.TypeAnnotation{
								IsResource: true,
								Type: &ast.NominalType{
									Identifier: ast.Identifier{
										Identifier: "X",
										Pos:        ast.Position{Offset: 22, Line: 2, Column: 21},
									},
								},
								StartPos: ast.Position{Offset: 21, Line: 2, Column: 20},
							},
							StartPos: ast.Position{Offset: 18, Line: 2, Column: 17},
						},
					},
					Range: ast.Range{
						StartPos: ast.Position{Offset: 17, Line: 2, Column: 16},
						EndPos:   ast.Position{Offset: 23, Line: 2, Column: 22},
					},
				},
				FunctionBlock: &ast.FunctionBlock{
					Block: &ast.Block{
						Range: ast.Range{
							StartPos: ast.Position{Offset: 25, Line: 2, Column: 24},
							EndPos:   ast.Position{Offset: 26, Line: 2, Column: 25},
						},
					},
				},
				StartPos: ast.Position{Offset: 9, Line: 2, Column: 8},
			},
		},
		result.Declarations(),
	)
}

func TestParseMovingVariableDeclarationWithTypeAnnotation(t *testing.T) {

	t.Parallel()

	const code = `
        let x: @R <- y
	`
	result, errs := testParseProgram(code)
	require.Empty(t, errs)

	AssertEqualWithDiff(t,
		[]ast.Declaration{
			&ast.VariableDeclaration{
				Access:     ast.AccessNotSpecified,
				IsConstant: true,
				Identifier: ast.Identifier{
					Identifier: "x",
					Pos:        ast.Position{Offset: 13, Line: 2, Column: 12},
				},
				TypeAnnotation: &ast.TypeAnnotation{
					IsResource: true,
					Type: &ast.NominalType{
						Identifier: ast.Identifier{
							Identifier: "R",
							Pos:        ast.Position{Offset: 17, Line: 2, Column: 16},
						},
					},
					StartPos: ast.Position{Offset: 16, Line: 2, Column: 15},
				},
				Value: &ast.IdentifierExpression{
					Identifier: ast.Identifier{
						Identifier: "y",
						Pos:        ast.Position{Offset: 22, Line: 2, Column: 21},
					},
				},
				Transfer: &ast.Transfer{
					Operation: ast.TransferOperationMove,
					Pos:       ast.Position{Offset: 19, Line: 2, Column: 18},
				},
				StartPos: ast.Position{Offset: 9, Line: 2, Column: 8},
			},
		},
		result.Declarations(),
	)
}

func TestParseFieldDeclarationWithMoveTypeAnnotation(t *testing.T) {

	t.Parallel()

	const code = `
        struct X { x: @R }
	`
	result, errs := testParseProgram(code)
	require.Empty(t, errs)

	AssertEqualWithDiff(t,
		[]ast.Declaration{
			&ast.CompositeDeclaration{
				Access:        ast.AccessNotSpecified,
				CompositeKind: common.CompositeKindStructure,
				Identifier: ast.Identifier{
					Identifier: "X",
					Pos:        ast.Position{Offset: 16, Line: 2, Column: 15},
				},
				Members: ast.NewUnmeteredMembers(
					[]ast.Declaration{
						&ast.FieldDeclaration{
							Access:       ast.AccessNotSpecified,
							VariableKind: ast.VariableKindNotSpecified,
							Identifier: ast.Identifier{
								Identifier: "x",
								Pos:        ast.Position{Offset: 20, Line: 2, Column: 19},
							},
							TypeAnnotation: &ast.TypeAnnotation{
								IsResource: true,
								Type: &ast.NominalType{
									Identifier: ast.Identifier{
										Identifier: "R",
										Pos:        ast.Position{Offset: 24, Line: 2, Column: 23},
									},
								},
								StartPos: ast.Position{Offset: 23, Line: 2, Column: 22},
							},
							Range: ast.Range{
								StartPos: ast.Position{Offset: 20, Line: 2, Column: 19},
								EndPos:   ast.Position{Offset: 24, Line: 2, Column: 23},
							},
						},
					},
				),
				Range: ast.Range{
					StartPos: ast.Position{Offset: 9, Line: 2, Column: 8},
					EndPos:   ast.Position{Offset: 26, Line: 2, Column: 25},
				},
			},
		},
		result.Declarations(),
	)
}

func TestParseDestructor(t *testing.T) {

	t.Parallel()

	const code = `
        resource Test {
            destroy() {}
        }
	`

	// Define the positions once
	destroyStartPos := ast.Position{Offset: 37, Line: 3, Column: 12}
	destroyEndPos := ast.Position{Offset: 48, Line: 3, Column: 23}

	_, errs := testParseDeclarations(code)
	AssertEqualWithDiff(t,
		[]error{
			&CustomDestructorError{
				Pos: destroyStartPos,
				DestructorRange: ast.Range{
					StartPos: destroyStartPos,
					EndPos:   destroyEndPos,
				},
			},
		},
		errs,
	)

	// Direct unit test for SuggestFixes
	t.Run("SuggestFixes", func(t *testing.T) {
		err := &CustomDestructorError{
			Pos: destroyStartPos,
			DestructorRange: ast.Range{
				StartPos: destroyStartPos,
				EndPos:   destroyEndPos,
			},
		}
		assert.Equal(t, []errors.SuggestedFix[ast.TextEdit]{
			{
				Message: "Remove the deprecated custom destructor",
				TextEdits: []ast.TextEdit{{
					Replacement: "",
					Range: ast.Range{
						StartPos: destroyStartPos,
						EndPos:   destroyEndPos,
					},
				}},
			},
		}, err.SuggestFixes(code))
	})

	// End-to-end test: apply suggested fix to code
	t.Run("SuggestFixes apply edit to code", func(t *testing.T) {
		// Note: This test uses a slightly different end position
		destroyEndPosWithBrace := ast.Position{Offset: 49, Line: 3, Column: 24}

		err := &CustomDestructorError{
			Pos: destroyStartPos,
			DestructorRange: ast.Range{
				StartPos: destroyStartPos,
				EndPos:   destroyEndPosWithBrace,
			},
		}
		fixes := err.SuggestFixes("")
		require.Len(t, fixes, 1)
		edit := fixes[0].TextEdits[0]
		updated := applyTextEdit(code, edit)
		expected := `
        resource Test {
            
        }
	`
		assert.Equal(t, expected, updated)
	})

	// Test that CustomDestructorError implements errors.HasMigrationNote and returns the expected migration note
	t.Run("CustomDestructorError_HasMigrationNote", func(t *testing.T) {
		err := &CustomDestructorError{}
		noteProvider, ok := interface{}(err).(errors.HasMigrationNote)
		require.True(t, ok, "CustomDestructorError should implement errors.HasMigrationNote")
		note := noteProvider.MigrationNote()
		assert.Equal(t, note, "This is pre-Cadence 1.0 syntax. Support for custom destructors was removed. Custom cleanup logic should be moved to a separate function called before destruction.")
	})
}

// Helper to apply a single ast.TextEdit to a string
func applyTextEdit(code string, edit ast.TextEdit) string {
	runes := []rune(code)
	start := edit.Range.StartPos.Offset
	end := edit.Range.EndPos.Offset
	return string(runes[:start]) + edit.Replacement + string(runes[end:])
}

func TestParseCompositeDeclarationWithSemicolonSeparatedMembers(t *testing.T) {

	t.Parallel()

	const code = `
        struct Kitty { let id: Int ; init(id: Int) { self.id = id } }
    `
	result, errs := testParseProgram(code)
	require.Empty(t, errs)

	AssertEqualWithDiff(t,
		[]ast.Declaration{
			&ast.CompositeDeclaration{
				Access:        ast.AccessNotSpecified,
				CompositeKind: common.CompositeKindStructure,
				Identifier: ast.Identifier{
					Identifier: "Kitty",
					Pos:        ast.Position{Offset: 16, Line: 2, Column: 15},
				},
				Members: ast.NewUnmeteredMembers(
					[]ast.Declaration{
						&ast.FieldDeclaration{
							Access:       ast.AccessNotSpecified,
							VariableKind: ast.VariableKindConstant,
							Identifier: ast.Identifier{
								Identifier: "id",
								Pos:        ast.Position{Offset: 28, Line: 2, Column: 27},
							},
							TypeAnnotation: &ast.TypeAnnotation{
								Type: &ast.NominalType{
									Identifier: ast.Identifier{
										Identifier: "Int",
										Pos:        ast.Position{Offset: 32, Line: 2, Column: 31},
									},
								},
								StartPos: ast.Position{Offset: 32, Line: 2, Column: 31},
							},
							Range: ast.Range{
								StartPos: ast.Position{Offset: 24, Line: 2, Column: 23},
								EndPos:   ast.Position{Offset: 34, Line: 2, Column: 33},
							},
						},
						&ast.SpecialFunctionDeclaration{
							Kind: common.DeclarationKindInitializer,
							FunctionDeclaration: &ast.FunctionDeclaration{
								Access: ast.AccessNotSpecified,
								Identifier: ast.Identifier{
									Identifier: "init",
									Pos:        ast.Position{Offset: 38, Line: 2, Column: 37},
								},
								ParameterList: &ast.ParameterList{
									Parameters: []*ast.Parameter{
										{
											Identifier: ast.Identifier{
												Identifier: "id",
												Pos:        ast.Position{Offset: 43, Line: 2, Column: 42},
											},
											TypeAnnotation: &ast.TypeAnnotation{
												Type: &ast.NominalType{
													Identifier: ast.Identifier{
														Identifier: "Int",
														Pos:        ast.Position{Offset: 47, Line: 2, Column: 46},
													},
												},
												StartPos: ast.Position{Offset: 47, Line: 2, Column: 46},
											},
											StartPos: ast.Position{Offset: 43, Line: 2, Column: 42},
										},
									},
									Range: ast.Range{
										StartPos: ast.Position{Offset: 42, Line: 2, Column: 41},
										EndPos:   ast.Position{Offset: 50, Line: 2, Column: 49},
									},
								},
								FunctionBlock: &ast.FunctionBlock{
									Block: &ast.Block{
										Statements: []ast.Statement{
											&ast.AssignmentStatement{
												Target: &ast.MemberExpression{
													Expression: &ast.IdentifierExpression{
														Identifier: ast.Identifier{
															Identifier: "self",
															Pos:        ast.Position{Offset: 54, Line: 2, Column: 53},
														},
													},
													AccessPos: ast.Position{Offset: 58, Line: 2, Column: 57},
													Identifier: ast.Identifier{
														Identifier: "id",
														Pos:        ast.Position{Offset: 59, Line: 2, Column: 58},
													},
												},
												Transfer: &ast.Transfer{
													Operation: ast.TransferOperationCopy,
													Pos:       ast.Position{Offset: 62, Line: 2, Column: 61},
												},
												Value: &ast.IdentifierExpression{
													Identifier: ast.Identifier{
														Identifier: "id",
														Pos:        ast.Position{Offset: 64, Line: 2, Column: 63},
													},
												},
											},
										},
										Range: ast.Range{
											StartPos: ast.Position{Offset: 52, Line: 2, Column: 51},
											EndPos:   ast.Position{Offset: 67, Line: 2, Column: 66},
										},
									},
								},
								StartPos: ast.Position{Offset: 38, Line: 2, Column: 37},
							},
						},
					},
				),
				Range: ast.Range{
					StartPos: ast.Position{Offset: 9, Line: 2, Column: 8},
					EndPos:   ast.Position{Offset: 69, Line: 2, Column: 68},
				},
			},
		},
		result.Declarations(),
	)
}

func TestParseInvalidCompositeFunctionNames(t *testing.T) {

	t.Parallel()

	interfacePossibilities := []bool{true, false}

	for _, kind := range common.CompositeKindsWithFieldsAndFunctions {
		for _, isInterface := range interfacePossibilities {

			interfaceKeyword := ""
			if isInterface {
				interfaceKeyword = "interface"
			}

			var baseType = ""

			if kind == common.CompositeKindAttachment {
				if isInterface {
					continue
				}
				baseType = "for AnyStruct"
			}

			body := "{}"
			if isInterface {
				body = ""
			}

			testName := fmt.Sprintf("%s_%s", kind.Keyword(), interfaceKeyword)

			t.Run(testName, func(t *testing.T) {

				_, err := testParseProgram(
					fmt.Sprintf(
						`
                          %[1]s %[2]s Test %[4]s {
                              fun init() %[3]s
                          }
                        `,
						kind.Keyword(),
						interfaceKeyword,
						body,
						baseType,
					),
				)

				errs, ok := err.(Error)
				assert.True(t, ok, "Parser error does not conform to parser.Error")
				syntaxErr := errs.Errors[0].(*SyntaxError)

				AssertEqualWithDiff(
					t,
					"expected identifier after start of function declaration, got keyword init",
					syntaxErr.Message,
				)
			})
		}
	}
}

func TestParseAccessModifiers(t *testing.T) {

	t.Parallel()

	type declaration struct {
		name, code string
	}

	declarations := []declaration{
		{"variable", "%s var test = 1"},
		{"constant", "%s let test = 1"},
		{"function", "%s fun test() {}"},
	}

	for _, compositeKind := range common.AllCompositeKinds {

		for _, isInterface := range []bool{true, false} {

			if !compositeKind.SupportsInterfaces() && isInterface {
				continue
			}

			interfaceKeyword := ""
			if isInterface {
				interfaceKeyword = "interface"
			}

			formatName := func(name string) string {
				return fmt.Sprintf(
					"%s %s %s",
					compositeKind.Keyword(),
					interfaceKeyword,
					name,
				)
			}

			var baseType = ""

			if compositeKind == common.CompositeKindAttachment {
				baseType = "for AnyStruct"
			}

			formatCode := func(format string) string {
				return fmt.Sprintf(format, compositeKind.Keyword(), interfaceKeyword, baseType)
			}

			if compositeKind == common.CompositeKindEvent {
				declarations = append(declarations,
					declaration{
						formatName("itself"),
						formatCode("%%s %s %s Test()%s"),
					},
				)
			} else {
				declarations = append(declarations,
					declaration{
						formatName("itself"),
						formatCode("%%s %s %s Test %s {}"),
					},
					declaration{
						formatName("field"),
						formatCode("%s %s Test %s { %%s let test: Int ; init() { self.test = 1 } }"),
					},
					declaration{
						formatName("function"),
						formatCode("%s %s Test %s { %%s fun test() {} }"),
					},
				)
			}
		}
	}

	for _, declaration := range declarations {
		for _, access := range ast.BasicAccesses {
			testName := fmt.Sprintf("%s/%s", declaration.name, access)
			t.Run(testName, func(t *testing.T) {
				program := fmt.Sprintf(declaration.code, access.Keyword())
				_, errs := testParseProgram(program)

				require.Empty(t, errs)
			})
		}
	}
}

func TestParsePreconditionWithUnaryNegation(t *testing.T) {

	t.Parallel()

	const code = `
	  fun test() {
          pre {
              true: "one"
              !false: "two"
          }
      }
	`
	result, errs := testParseProgram(code)
	require.Empty(t, errs)

	AssertEqualWithDiff(t,
		[]ast.Declaration{
			&ast.FunctionDeclaration{
				Access: ast.AccessNotSpecified,
				Identifier: ast.Identifier{
					Identifier: "test",
					Pos:        ast.Position{Offset: 8, Line: 2, Column: 7},
				},
				ParameterList: &ast.ParameterList{
					Range: ast.Range{
						StartPos: ast.Position{Offset: 12, Line: 2, Column: 11},
						EndPos:   ast.Position{Offset: 13, Line: 2, Column: 12},
					},
				},
				FunctionBlock: &ast.FunctionBlock{
					Block: &ast.Block{
						Range: ast.Range{
							StartPos: ast.Position{Offset: 15, Line: 2, Column: 14},
							EndPos:   ast.Position{Offset: 105, Line: 7, Column: 6},
						},
					},
					PreConditions: &ast.Conditions{
						Range: ast.Range{
							StartPos: ast.Position{Offset: 27, Line: 3, Column: 10},
							EndPos:   ast.Position{Offset: 97, Line: 6, Column: 10},
						},
						Conditions: []ast.Condition{
							&ast.TestCondition{
								Test: &ast.BoolExpression{
									Value: true,
									Range: ast.Range{
										StartPos: ast.Position{Offset: 47, Line: 4, Column: 14},
										EndPos:   ast.Position{Offset: 50, Line: 4, Column: 17},
									},
								},
								Message: &ast.StringExpression{
									Value: "one",
									Range: ast.Range{
										StartPos: ast.Position{Offset: 53, Line: 4, Column: 20},
										EndPos:   ast.Position{Offset: 57, Line: 4, Column: 24},
									},
								},
							},
							&ast.TestCondition{
								Test: &ast.UnaryExpression{
									Operation: ast.OperationNegate,
									Expression: &ast.BoolExpression{
										Value: false,
										Range: ast.Range{
											StartPos: ast.Position{Offset: 74, Line: 5, Column: 15},
											EndPos:   ast.Position{Offset: 78, Line: 5, Column: 19},
										},
									},
									StartPos: ast.Position{Offset: 73, Line: 5, Column: 14},
								},
								Message: &ast.StringExpression{
									Value: "two",
									Range: ast.Range{
										StartPos: ast.Position{Offset: 81, Line: 5, Column: 22},
										EndPos:   ast.Position{Offset: 85, Line: 5, Column: 26},
									},
								},
							},
						},
					},
				},
				StartPos: ast.Position{Offset: 4, Line: 2, Column: 3},
			},
		},
		result.Declarations(),
	)
}

func TestParseInvalidAccessModifiers(t *testing.T) {

	t.Parallel()

	t.Run("pragma", func(t *testing.T) {

		t.Parallel()

		_, errs := testParseDeclarations("access(all) #test")
		AssertEqualWithDiff(t,
			[]error{
				&SyntaxError{
					Message: "invalid access modifier for pragma",
					Pos:     ast.Position{Offset: 0, Line: 1, Column: 0},
				},
			},
			errs,
		)
	})

	t.Run("transaction", func(t *testing.T) {

		t.Parallel()

		_, errs := testParseDeclarations("access(all) transaction {}")
		AssertEqualWithDiff(t,
			[]error{
				&SyntaxError{
					Message: "invalid access modifier for transaction",
					Pos:     ast.Position{Offset: 0, Line: 1, Column: 0},
				},
			},
			errs,
		)
	})

	t.Run("transaction", func(t *testing.T) {

		t.Parallel()

		_, errs := testParseDeclarations("access(all) access(self) let x = 1")
		AssertEqualWithDiff(t,
			[]error{
				&SyntaxError{
					Message: "invalid second access modifier",
					Pos:     ast.Position{Offset: 12, Line: 1, Column: 12},
				},
			},
			errs,
		)
	})
}

func TestParseInvalidImportWithModifier(t *testing.T) {

	t.Parallel()

	t.Run("static, enabled", func(t *testing.T) {

		t.Parallel()

		_, errs := testParseDeclarationsWithConfig(
			`
                static import x from 0x1
	        `,
			Config{
				StaticModifierEnabled: true,
			},
		)

		AssertEqualWithDiff(t,
			[]error{
				&SyntaxError{
					Message: "invalid static modifier for import",
					Pos:     ast.Position{Offset: 17, Line: 2, Column: 16},
				},
			},
			errs,
		)
	})

	t.Run("static, disabled", func(t *testing.T) {

		t.Parallel()

		_, errs := testParseDeclarations(`
            static import x from 0x1
	    `)

		AssertEqualWithDiff(t,
			[]error{
				&SyntaxError{
					Message: "unexpected token: identifier",
					Pos:     ast.Position{Offset: 13, Line: 2, Column: 12},
				},
			},
			errs,
		)
	})

	t.Run("native, enabled", func(t *testing.T) {

		t.Parallel()

		_, errs := testParseDeclarationsWithConfig(
			`
                native import x from 0x1
	        `,
			Config{
				NativeModifierEnabled: true,
			},
		)

		AssertEqualWithDiff(t,
			[]error{
				&SyntaxError{
					Message: "invalid native modifier for import",
					Pos:     ast.Position{Offset: 17, Line: 2, Column: 16},
				},
			},
			errs,
		)
	})

	t.Run("native, disabled", func(t *testing.T) {

		t.Parallel()

		_, errs := testParseDeclarations(`
            native import x from 0x1
	    `)

		AssertEqualWithDiff(t,
			[]error{
				&SyntaxError{
					Message: "unexpected token: identifier",
					Pos:     ast.Position{Offset: 13, Line: 2, Column: 12},
				},
			},
			errs,
		)
	})
}

func TestParseInvalidEventWithModifier(t *testing.T) {

	t.Parallel()

	t.Run("static, enabled", func(t *testing.T) {

		t.Parallel()

		_, errs := testParseDeclarationsWithConfig(
			`
                static event Foo()
	        `,
			Config{
				StaticModifierEnabled: true,
			},
		)

		AssertEqualWithDiff(t,
			[]error{
				&SyntaxError{
					Message: "invalid static modifier for event",
					Pos:     ast.Position{Offset: 17, Line: 2, Column: 16},
				},
			},
			errs,
		)
	})

	t.Run("static, disabled", func(t *testing.T) {

		t.Parallel()

		_, errs := testParseDeclarations(`
            static event Foo()
	    `)

		AssertEqualWithDiff(t,
			[]error{
				&SyntaxError{
					Message: "unexpected token: identifier",
					Pos:     ast.Position{Offset: 13, Line: 2, Column: 12},
				},
			},
			errs,
		)
	})

	t.Run("native, enabled", func(t *testing.T) {

		t.Parallel()

		_, errs := testParseDeclarationsWithConfig(
			`
                native event Foo()
	        `,
			Config{
				NativeModifierEnabled: true,
			},
		)

		AssertEqualWithDiff(t,
			[]error{
				&SyntaxError{
					Message: "invalid native modifier for event",
					Pos:     ast.Position{Offset: 17, Line: 2, Column: 16},
				},
			},
			errs,
		)
	})

	t.Run("native, disabled", func(t *testing.T) {

		t.Parallel()

		_, errs := testParseDeclarations(`
            native event Foo()
	    `)

		AssertEqualWithDiff(t,
			[]error{
				&SyntaxError{
					Message: "unexpected token: identifier",
					Pos:     ast.Position{Offset: 13, Line: 2, Column: 12},
				},
			},
			errs,
		)
	})

}

func TestParseCompositeWithModifier(t *testing.T) {

	t.Parallel()

	t.Run("static, enabled", func(t *testing.T) {

		t.Parallel()

		_, errs := testParseDeclarationsWithConfig(
			`
                static struct Foo()
	        `,
			Config{
				StaticModifierEnabled: true,
			},
		)

		AssertEqualWithDiff(t,
			[]error{
				&SyntaxError{
					Message: "invalid static modifier for structure",
					Pos:     ast.Position{Offset: 17, Line: 2, Column: 16},
				},
			},
			errs,
		)
	})

	t.Run("static, disabled", func(t *testing.T) {

		t.Parallel()

		_, errs := testParseDeclarations(`
            static struct Foo()
	    `)

		AssertEqualWithDiff(t,
			[]error{
				&SyntaxError{
					Message: "unexpected token: identifier",
					Pos:     ast.Position{Offset: 13, Line: 2, Column: 12},
				},
			},
			errs,
		)
	})

	t.Run("native, enabled", func(t *testing.T) {

		t.Parallel()

		_, errs := testParseDeclarationsWithConfig(
			`
                native struct Foo()
	        `,
			Config{
				NativeModifierEnabled: true,
			},
		)

		AssertEqualWithDiff(t,
			[]error{
				&SyntaxError{
					Message: "invalid native modifier for structure",
					Pos:     ast.Position{Offset: 17, Line: 2, Column: 16},
				},
			},
			errs,
		)
	})

	t.Run("native, disabled", func(t *testing.T) {

		t.Parallel()

		_, errs := testParseDeclarations(`
            native struct Foo()
	    `)

		AssertEqualWithDiff(t,
			[]error{
				&SyntaxError{
					Message: "unexpected token: identifier",
					Pos:     ast.Position{Offset: 13, Line: 2, Column: 12},
				},
			},
			errs,
		)
	})
}

func TestParseTransactionWithModifier(t *testing.T) {

	t.Parallel()

	t.Run("static, enabled", func(t *testing.T) {

		t.Parallel()

		_, errs := testParseDeclarationsWithConfig(
			`
                static transaction {}
	        `,
			Config{
				StaticModifierEnabled: true,
			},
		)

		AssertEqualWithDiff(t,
			[]error{
				&SyntaxError{
					Message: "invalid static modifier for transaction",
					Pos:     ast.Position{Offset: 17, Line: 2, Column: 16},
				},
			},
			errs,
		)
	})

	t.Run("static, disabled", func(t *testing.T) {

		t.Parallel()

		_, errs := testParseDeclarations(`
            static transaction {}
	    `)

		AssertEqualWithDiff(t,
			[]error{
				&SyntaxError{
					Message: "unexpected token: identifier",
					Pos:     ast.Position{Offset: 13, Line: 2, Column: 12},
				},
			},
			errs,
		)
	})

	t.Run("native, enabled", func(t *testing.T) {

		t.Parallel()

		_, errs := testParseDeclarationsWithConfig(
			`
                native transaction {}
	        `,
			Config{
				NativeModifierEnabled: true,
			},
		)

		AssertEqualWithDiff(t,
			[]error{
				&SyntaxError{
					Message: "invalid native modifier for transaction",
					Pos:     ast.Position{Offset: 17, Line: 2, Column: 16},
				},
			},
			errs,
		)
	})

	t.Run("native, disabled", func(t *testing.T) {

		t.Parallel()

		_, errs := testParseDeclarations(`
            native transaction {}
	    `)

		AssertEqualWithDiff(t,
			[]error{
				&SyntaxError{
					Message: "unexpected token: identifier",
					Pos:     ast.Position{Offset: 13, Line: 2, Column: 12},
				},
			},
			errs,
		)
	})
}

func TestParseNestedPragma(t *testing.T) {

	t.Parallel()

	parse := func(input string, config Config) (ast.Declaration, []error) {
		return Parse(
			nil,
			[]byte(input),
			func(p *parser) (ast.Declaration, error) {
				return parseMemberOrNestedDeclaration(
					p,
					"",
				)
			},
			config,
		)
	}

	t.Run("native, enabled", func(t *testing.T) {

		t.Parallel()

		_, errs := parse(
			"native #foo",
			Config{
				NativeModifierEnabled: true,
			},
		)

		AssertEqualWithDiff(t,
			[]error{
				&SyntaxError{
					Message: "invalid native modifier for pragma",
					Pos:     ast.Position{Offset: 0, Line: 1, Column: 0},
				},
			},
			errs,
		)
	})

	t.Run("native, disabled", func(t *testing.T) {

		t.Parallel()

		_, errs := parse("native #pragma", Config{})

		AssertEqualWithDiff(t,
			[]error{
				&SyntaxError{
					Message: "unexpected token: identifier",
					Pos:     ast.Position{Offset: 0, Line: 1, Column: 0},
				},
			},
			errs,
		)
	})

	t.Run("static", func(t *testing.T) {

		t.Parallel()

		_, errs := parse(
			"static #pragma",
			Config{
				StaticModifierEnabled: true,
			},
		)
		AssertEqualWithDiff(t,
			[]error{
				&SyntaxError{
					Message: "invalid static modifier for pragma",
					Pos:     ast.Position{Offset: 0, Line: 1, Column: 0},
				},
			},
			errs,
		)
	})

	t.Run("static, disabled", func(t *testing.T) {

		t.Parallel()

		_, errs := parse(
			"static #pragma",
			Config{},
		)

		AssertEqualWithDiff(t,
			[]error{
				&SyntaxError{
					Message: "unexpected token: identifier",
					Pos:     ast.Position{Offset: 0, Line: 1, Column: 0},
				},
			},
			errs,
		)
	})

	t.Run("static native, enabled", func(t *testing.T) {

		t.Parallel()

		_, errs := parse(
			"static native #pragma",
			Config{
				StaticModifierEnabled: true,
				NativeModifierEnabled: true,
			},
		)
		AssertEqualWithDiff(t,
			[]error{
				&SyntaxError{
					Message: "invalid static modifier for pragma",
					Pos:     ast.Position{Offset: 0, Line: 1, Column: 0},
				},
			},
			errs,
		)
	})

	t.Run("static native, disabled", func(t *testing.T) {

		t.Parallel()

		_, errs := parse("static native #pragma", Config{})

		AssertEqualWithDiff(t,
			[]error{
				&SyntaxError{
					Message: "unexpected identifier",
					Pos:     ast.Position{Offset: 0, Line: 1, Column: 0},
				},
			},
			errs,
		)
	})

	t.Run("native static, enabled", func(t *testing.T) {

		t.Parallel()

		_, errs := parse(
			"native static #pragma",
			Config{
				StaticModifierEnabled: true,
				NativeModifierEnabled: true,
			},
		)

		AssertEqualWithDiff(t,
			[]error{
				&SyntaxError{
					Message: "invalid static modifier after native modifier",
					Pos:     ast.Position{Offset: 7, Line: 1, Column: 7},
				},
			},
			errs,
		)
	})

	t.Run("access(all)", func(t *testing.T) {

		t.Parallel()

		_, errs := parse("access(all) #pragma", Config{})

		AssertEqualWithDiff(t,
			[]error{
				&SyntaxError{
					Message: "invalid access modifier for pragma",
					Pos:     ast.Position{Offset: 0, Line: 1, Column: 0},
				},
			},
			errs,
		)
	})

	t.Run("access(all) static native, enabled", func(t *testing.T) {

		t.Parallel()

		_, errs := parse(
			"access(all) static native #pragma",
			Config{
				StaticModifierEnabled: true,
				NativeModifierEnabled: true,
			},
		)
		AssertEqualWithDiff(t,
			[]error{
				&SyntaxError{
					Message: "invalid access modifier for pragma",
					Pos:     ast.Position{Offset: 0, Line: 1, Column: 0},
				},
			},
			errs,
		)
	})

	t.Run("access(all) static native, disabled", func(t *testing.T) {

		t.Parallel()

		_, errs := parse("access(all) static native #pragma", Config{})

		AssertEqualWithDiff(t,
			[]error{
				&SyntaxError{
					Message: "unexpected identifier",
					Pos:     ast.Position{Offset: 12, Line: 1, Column: 12},
				},
			},
			errs,
		)
	})

}

func TestParseEntitlementDeclaration(t *testing.T) {

	t.Parallel()

	t.Run("basic", func(t *testing.T) {

		t.Parallel()

		result, errs := testParseDeclarations(" access(all) entitlement ABC ")
		require.Empty(t, errs)

		AssertEqualWithDiff(t,
			[]ast.Declaration{
				&ast.EntitlementDeclaration{
					Access: ast.AccessAll,
					Identifier: ast.Identifier{
						Identifier: "ABC",
						Pos:        ast.Position{Line: 1, Column: 25, Offset: 25},
					},
					Range: ast.Range{
						StartPos: ast.Position{Line: 1, Column: 1, Offset: 1},
						EndPos:   ast.Position{Line: 1, Column: 27, Offset: 27},
					},
				},
			},
			result,
		)
	})

	t.Run("nested entitlement", func(t *testing.T) {

		t.Parallel()

		// at static checking time, all entitlements nested inside non-contract-kinded composites
		// will be rejected
		result, errs := testParseDeclarations(`
            access(all) contract C { 
                access(all) entitlement E
            }
        `)
		require.Empty(t, errs)

		AssertEqualWithDiff(t,
			[]ast.Declaration{
				&ast.CompositeDeclaration{
					Members: ast.NewUnmeteredMembers(
						[]ast.Declaration{
							&ast.EntitlementDeclaration{
								Access: ast.AccessAll,
								Identifier: ast.Identifier{
									Identifier: "E",
									Pos: ast.Position{
										Offset: 79,
										Line:   3,
										Column: 40,
									},
								},
								Range: ast.Range{
									StartPos: ast.Position{
										Offset: 55,
										Line:   3,
										Column: 16,
									},
									EndPos: ast.Position{
										Offset: 79,
										Line:   3,
										Column: 40,
									},
								},
							},
						},
					),
					Identifier: ast.Identifier{
						Identifier: "C",
						Pos: ast.Position{
							Offset: 34,
							Line:   2,
							Column: 33,
						},
					},
					Range: ast.Range{
						StartPos: ast.Position{
							Offset: 13,
							Line:   2,
							Column: 12,
						},
						EndPos: ast.Position{
							Offset: 93,
							Line:   4,
							Column: 12,
						},
					},
					Access:        ast.AccessAll,
					CompositeKind: 0x3,
				},
			},
			result,
		)
	})

	t.Run("no identifier", func(t *testing.T) {

		t.Parallel()

		_, errs := testParseDeclarations(" access(all) entitlement")
		AssertEqualWithDiff(t,
			[]error{
				&SyntaxError{
					Message: "expected identifier, got EOF",
					Pos:     ast.Position{Offset: 24, Line: 1, Column: 24},
				},
			},
			errs,
		)
	})

	t.Run("view modifier", func(t *testing.T) {

		t.Parallel()

		_, errs := testParseDeclarations(" access(all) view entitlement E")
		AssertEqualWithDiff(t,
			[]error{
				&SyntaxError{
					Message: "invalid view modifier for entitlement",
					Pos:     ast.Position{Offset: 13, Line: 1, Column: 13},
				},
			},
			errs,
		)
	})
}

func TestParseMemberDocStrings(t *testing.T) {

	t.Parallel()

	t.Run("functions", func(t *testing.T) {

		t.Parallel()

		result, errs := testParseDeclarations(`
          struct Test {

              /// noReturnNoBlock
              fun noReturnNoBlock()

              /// returnNoBlock
              fun returnNoBlock(): Int

              /// returnAndBlock
              fun returnAndBlock(): String {}
          }
	    `)

		require.Empty(t, errs)

		AssertEqualWithDiff(t,
			[]ast.Declaration{
				&ast.CompositeDeclaration{
					Access:        ast.AccessNotSpecified,
					CompositeKind: common.CompositeKindStructure,
					Identifier: ast.Identifier{
						Identifier: "Test",
						Pos:        ast.Position{Offset: 18, Line: 2, Column: 17},
					},
					Members: ast.NewUnmeteredMembers(
						[]ast.Declaration{
							&ast.FunctionDeclaration{
								Access:    ast.AccessNotSpecified,
								DocString: " noReturnNoBlock",
								Identifier: ast.Identifier{
									Identifier: "noReturnNoBlock",
									Pos:        ast.Position{Offset: 78, Line: 5, Column: 18},
								},
								ParameterList: &ast.ParameterList{
									Range: ast.Range{
										StartPos: ast.Position{Offset: 93, Line: 5, Column: 33},
										EndPos:   ast.Position{Offset: 94, Line: 5, Column: 34},
									},
								},
								StartPos: ast.Position{Offset: 74, Line: 5, Column: 14},
							},
							&ast.FunctionDeclaration{
								Access:    ast.AccessNotSpecified,
								DocString: " returnNoBlock",
								Identifier: ast.Identifier{
									Identifier: "returnNoBlock",
									Pos:        ast.Position{Offset: 147, Line: 8, Column: 18},
								},
								ParameterList: &ast.ParameterList{
									Range: ast.Range{
										StartPos: ast.Position{Offset: 160, Line: 8, Column: 31},
										EndPos:   ast.Position{Offset: 161, Line: 8, Column: 32},
									},
								},
								ReturnTypeAnnotation: &ast.TypeAnnotation{
									IsResource: false,
									Type: &ast.NominalType{
										Identifier: ast.Identifier{
											Identifier: "Int",
											Pos:        ast.Position{Offset: 164, Line: 8, Column: 35},
										},
									},
									StartPos: ast.Position{Offset: 164, Line: 8, Column: 35},
								},
								StartPos: ast.Position{Offset: 143, Line: 8, Column: 14},
							},
							&ast.FunctionDeclaration{
								Access:    ast.AccessNotSpecified,
								DocString: " returnAndBlock",
								Identifier: ast.Identifier{
									Identifier: "returnAndBlock",
									Pos:        ast.Position{Offset: 220, Line: 11, Column: 18},
								},
								ParameterList: &ast.ParameterList{
									Range: ast.Range{
										StartPos: ast.Position{Offset: 234, Line: 11, Column: 32},
										EndPos:   ast.Position{Offset: 235, Line: 11, Column: 33},
									},
								},
								ReturnTypeAnnotation: &ast.TypeAnnotation{
									IsResource: false,
									Type: &ast.NominalType{
										Identifier: ast.Identifier{
											Identifier: "String",
											Pos:        ast.Position{Offset: 238, Line: 11, Column: 36},
										},
									},
									StartPos: ast.Position{Offset: 238, Line: 11, Column: 36},
								},
								FunctionBlock: &ast.FunctionBlock{
									Block: &ast.Block{
										Range: ast.Range{
											StartPos: ast.Position{Offset: 245, Line: 11, Column: 43},
											EndPos:   ast.Position{Offset: 246, Line: 11, Column: 44},
										},
									},
								},
								StartPos: ast.Position{Offset: 216, Line: 11, Column: 14},
							},
						},
					),
					Range: ast.Range{
						StartPos: ast.Position{Offset: 11, Line: 2, Column: 10},
						EndPos:   ast.Position{Offset: 258, Line: 12, Column: 10},
					},
				},
			},
			result,
		)
	})

	t.Run("special functions", func(t *testing.T) {

		t.Parallel()

		result, errs := testParseDeclarations(`
          struct Test {

              /// unknown
              unknown()

              /// initNoBlock
              init()
          }
	    `)

		require.Empty(t, errs)

		AssertEqualWithDiff(t,
			[]ast.Declaration{
				&ast.CompositeDeclaration{
					Access:        ast.AccessNotSpecified,
					CompositeKind: common.CompositeKindStructure,
					Identifier: ast.Identifier{
						Identifier: "Test",
						Pos:        ast.Position{Offset: 18, Line: 2, Column: 17},
					},
					Members: ast.NewUnmeteredMembers(
						[]ast.Declaration{
							&ast.SpecialFunctionDeclaration{
								Kind: common.DeclarationKindUnknown,
								FunctionDeclaration: &ast.FunctionDeclaration{
									Access:    ast.AccessNotSpecified,
									DocString: " unknown",
									Identifier: ast.Identifier{
										Identifier: "unknown",
										Pos:        ast.Position{Offset: 66, Line: 5, Column: 14},
									},
									ParameterList: &ast.ParameterList{
										Range: ast.Range{
											StartPos: ast.Position{Offset: 73, Line: 5, Column: 21},
											EndPos:   ast.Position{Offset: 74, Line: 5, Column: 22},
										},
									},
									StartPos: ast.Position{Offset: 66, Line: 5, Column: 14},
								},
							},
							&ast.SpecialFunctionDeclaration{
								Kind: common.DeclarationKindInitializer,
								FunctionDeclaration: &ast.FunctionDeclaration{
									Access:    ast.AccessNotSpecified,
									DocString: " initNoBlock",
									Identifier: ast.Identifier{
										Identifier: "init",
										Pos:        ast.Position{Offset: 121, Line: 8, Column: 14},
									},
									ParameterList: &ast.ParameterList{
										Range: ast.Range{
											StartPos: ast.Position{Offset: 125, Line: 8, Column: 18},
											EndPos:   ast.Position{Offset: 126, Line: 8, Column: 19},
										},
									},
									StartPos: ast.Position{Offset: 121, Line: 8, Column: 14},
								},
							},
						},
					),
					Range: ast.Range{
						StartPos: ast.Position{Offset: 11, Line: 2, Column: 10},
						EndPos:   ast.Position{Offset: 138, Line: 9, Column: 10},
					},
				},
			},
			result,
		)
	})

}

func TestParseEntitlementMappingDeclaration(t *testing.T) {

	t.Parallel()

	t.Run("empty", func(t *testing.T) {

		t.Parallel()

		result, errs := testParseDeclarations(" access(all) entitlement mapping M { } ")
		require.Empty(t, errs)

		AssertEqualWithDiff(t,
			[]ast.Declaration{
				&ast.EntitlementMappingDeclaration{
					Access: ast.AccessAll,
					Identifier: ast.Identifier{
						Identifier: "M",
						Pos:        ast.Position{Line: 1, Column: 33, Offset: 33},
					},
					Range: ast.Range{
						StartPos: ast.Position{Line: 1, Column: 1, Offset: 1},
						EndPos:   ast.Position{Line: 1, Column: 37, Offset: 37},
					},
				},
			},
			result,
		)
	})

	t.Run("mappings", func(t *testing.T) {

		t.Parallel()

		result, errs := testParseDeclarations(` access(all) entitlement mapping M { 
			A -> B
			C -> D
		} `)
		require.Empty(t, errs)

		AssertEqualWithDiff(t,
			[]ast.Declaration{
				&ast.EntitlementMappingDeclaration{
					Access:    ast.AccessAll,
					DocString: "",
					Identifier: ast.Identifier{
						Identifier: "M",
						Pos: ast.Position{
							Offset: 33,
							Line:   1,
							Column: 33,
						},
					},
					Elements: []ast.EntitlementMapElement{
						&ast.EntitlementMapRelation{
							Input: &ast.NominalType{
								Identifier: ast.Identifier{
									Identifier: "A",
									Pos: ast.Position{
										Offset: 41,
										Line:   2,
										Column: 3,
									},
								},
							},
							Output: &ast.NominalType{
								Identifier: ast.Identifier{
									Identifier: "B",
									Pos: ast.Position{
										Offset: 46,
										Line:   2,
										Column: 8,
									},
								},
							},
						},
						&ast.EntitlementMapRelation{
							Input: &ast.NominalType{
								Identifier: ast.Identifier{
									Identifier: "C",
									Pos: ast.Position{
										Offset: 51,
										Line:   3,
										Column: 3,
									},
								},
							},
							Output: &ast.NominalType{
								Identifier: ast.Identifier{
									Identifier: "D",
									Pos: ast.Position{
										Offset: 56,
										Line:   3,
										Column: 8,
									},
								},
							},
						},
					},
					Range: ast.Range{
						StartPos: ast.Position{
							Offset: 1,
							Line:   1,
							Column: 1,
						},
						EndPos: ast.Position{
							Offset: 60,
							Line:   4,
							Column: 2,
						},
					},
				},
			},
			result,
		)
	})

	t.Run("mappings with includes", func(t *testing.T) {

		t.Parallel()

		result, errs := testParseDeclarations(` access(all) entitlement mapping M { 
			include Y
			A -> B
			C -> D
			include X
		} `)
		require.Empty(t, errs)

		AssertEqualWithDiff(t,
			[]ast.Declaration{
				&ast.EntitlementMappingDeclaration{
					Access:    ast.AccessAll,
					DocString: "",
					Identifier: ast.Identifier{
						Identifier: "M",
						Pos: ast.Position{
							Offset: 33,
							Line:   1,
							Column: 33,
						},
					},
					Elements: []ast.EntitlementMapElement{
						&ast.NominalType{
							Identifier: ast.Identifier{
								Identifier: "Y",
								Pos: ast.Position{
									Offset: 49,
									Line:   2,
									Column: 11,
								},
							},
						},
						&ast.EntitlementMapRelation{
							Input: &ast.NominalType{
								Identifier: ast.Identifier{
									Identifier: "A",
									Pos: ast.Position{
										Offset: 54,
										Line:   3,
										Column: 3,
									},
								},
							},
							Output: &ast.NominalType{
								Identifier: ast.Identifier{
									Identifier: "B",
									Pos: ast.Position{
										Offset: 59,
										Line:   3,
										Column: 8,
									},
								},
							},
						},
						&ast.EntitlementMapRelation{
							Input: &ast.NominalType{
								Identifier: ast.Identifier{
									Identifier: "C",
									Pos: ast.Position{
										Offset: 64,
										Line:   4,
										Column: 3,
									},
								},
							},
							Output: &ast.NominalType{
								Identifier: ast.Identifier{
									Identifier: "D",
									Pos: ast.Position{
										Offset: 69,
										Line:   4,
										Column: 8,
									},
								},
							},
						},
						&ast.NominalType{
							Identifier: ast.Identifier{Identifier: "X",
								Pos: ast.Position{
									Offset: 82,
									Line:   5,
									Column: 11,
								},
							},
						},
					},
					Range: ast.Range{
						StartPos: ast.Position{
							Offset: 1,
							Line:   1,
							Column: 1,
						},
						EndPos: ast.Position{
							Offset: 86,
							Line:   6,
							Column: 2,
						},
					},
				},
			},
			result,
		)
	})

	t.Run("same line mappings", func(t *testing.T) {

		t.Parallel()

		result, errs := testParseDeclarations(` access(all) entitlement mapping M { 
			A -> B C -> D
		} `)
		require.Empty(t, errs)

		AssertEqualWithDiff(t,
			[]ast.Declaration{
				&ast.EntitlementMappingDeclaration{
					Access: ast.AccessAll,
					Identifier: ast.Identifier{
						Identifier: "M",
						Pos: ast.Position{
							Offset: 33,
							Line:   1,
							Column: 33,
						},
					},
					Elements: []ast.EntitlementMapElement{
						&ast.EntitlementMapRelation{
							Input: &ast.NominalType{
								Identifier: ast.Identifier{
									Identifier: "A",
									Pos: ast.Position{
										Offset: 41,
										Line:   2,
										Column: 3,
									},
								},
							},
							Output: &ast.NominalType{
								Identifier: ast.Identifier{
									Identifier: "B",
									Pos: ast.Position{
										Offset: 46,
										Line:   2,
										Column: 8,
									},
								},
							},
						},
						&ast.EntitlementMapRelation{
							Input: &ast.NominalType{
								Identifier: ast.Identifier{
									Identifier: "C",
									Pos: ast.Position{
										Offset: 48,
										Line:   2,
										Column: 10,
									},
								},
							},
							Output: &ast.NominalType{
								Identifier: ast.Identifier{
									Identifier: "D",
									Pos: ast.Position{
										Offset: 53,
										Line:   2,
										Column: 15,
									},
								},
							},
						},
					},
					Range: ast.Range{
						StartPos: ast.Position{
							Offset: 1,
							Line:   1,
							Column: 1,
						},
						EndPos: ast.Position{
							Offset: 57,
							Line:   3,
							Column: 2,
						},
					},
				},
			},
			result,
		)
	})

	t.Run("missing entitlement keyword", func(t *testing.T) {

		t.Parallel()

		_, errs := testParseDeclarations(" access(all) mapping M {} ")
		AssertEqualWithDiff(t,
			[]error{
				&SyntaxError{
					Message: "unexpected token: identifier",
					Pos:     ast.Position{Offset: 13, Line: 1, Column: 13},
				},
			},
			errs,
		)
	})

	t.Run("missing mapping keyword", func(t *testing.T) {

		t.Parallel()

		_, errs := testParseDeclarations(" access(all) entitlement M {} ")
		AssertEqualWithDiff(t,
			[]error{
				&SyntaxError{
					Message: "unexpected token: '{'",
					Pos:     ast.Position{Offset: 27, Line: 1, Column: 27},
				},
			},
			errs,
		)
	})

	t.Run("missing body", func(t *testing.T) {

		t.Parallel()

		_, errs := testParseDeclarations(" access(all) entitlement mapping M ")
		AssertEqualWithDiff(t,
			[]error{
				&SyntaxError{
					Message: "expected token '{'",
					Pos:     ast.Position{Offset: 35, Line: 1, Column: 35},
				},
			},
			errs,
		)
	})

	t.Run("missing close brace", func(t *testing.T) {

		t.Parallel()

		_, errs := testParseDeclarations(" access(all) entitlement mapping M {")
		AssertEqualWithDiff(t,
			[]error{
				&SyntaxError{
					Message: "expected token '}'",
					Pos:     ast.Position{Offset: 36, Line: 1, Column: 36},
				},
			},
			errs,
		)
	})

	t.Run("missing open brace", func(t *testing.T) {

		t.Parallel()

		_, errs := testParseDeclarations(" access(all) entitlement mapping M }")
		AssertEqualWithDiff(t,
			[]error{
				&SyntaxError{
					Message: "expected token '{'",
					Pos:     ast.Position{Offset: 35, Line: 1, Column: 35},
				},
			},
			errs,
		)
	})

	t.Run("missing identifier", func(t *testing.T) {

		t.Parallel()

		_, errs := testParseDeclarations(" access(all) entitlement mapping {}")
		AssertEqualWithDiff(t,
			[]error{
				&SyntaxError{
					Message: "expected identifier following entitlement mapping declaration, got '{'",
					Pos:     ast.Position{Offset: 33, Line: 1, Column: 33},
				},
			},
			errs,
		)
	})

	t.Run("non-nominal mapping first", func(t *testing.T) {

		t.Parallel()

		_, errs := testParseDeclarations(` access(all) entitlement mapping M { 
			&A -> B
		} `)

		AssertEqualWithDiff(t,
			[]error{
				&SyntaxError{
					Message: "expected nominal type, got &A",
					Pos:     ast.Position{Offset: 43, Line: 2, Column: 5},
				},
			},
			errs,
		)
	})

	t.Run("non-nominal mapping second", func(t *testing.T) {

		t.Parallel()

		_, errs := testParseDeclarations(` access(all) entitlement mapping M { 
			A -> [B]
		} `)

		AssertEqualWithDiff(t,
			[]error{
				&SyntaxError{
					Message: "expected nominal type, got [B]",
					Pos:     ast.Position{Offset: 49, Line: 2, Column: 11},
				},
			},
			errs,
		)
	})

	t.Run("missing arrow", func(t *testing.T) {

		t.Parallel()

		_, errs := testParseDeclarations(` access(all) entitlement mapping M { 
			A B
		} `)

		AssertEqualWithDiff(t,
			[]error{
				&SyntaxError{
					Message: "expected token '->'",
					Pos:     ast.Position{Offset: 43, Line: 2, Column: 5},
				},
			},
			errs,
		)
	})

	t.Run("wrong mapping separator", func(t *testing.T) {

		t.Parallel()

		_, errs := testParseDeclarations(` access(all) entitlement mapping M { 
			A - B
		} `)

		AssertEqualWithDiff(t,
			[]error{
				&SyntaxError{
					Message: "expected token '->'",
					Pos:     ast.Position{Offset: 43, Line: 2, Column: 5},
				},
			},
			errs,
		)
	})

	t.Run("non-nominal include", func(t *testing.T) {

		t.Parallel()

		_, errs := testParseDeclarations(` access(all) entitlement mapping M { 
			include &A
		} `)

		AssertEqualWithDiff(t,
			[]error{
				&SyntaxError{
					Message: "expected nominal type, got &A",
					Pos:     ast.Position{Offset: 51, Line: 2, Column: 13},
				},
			},
			errs,
		)
	})

	t.Run("include with arrow", func(t *testing.T) {

		t.Parallel()

		_, errs := testParseDeclarations(` access(all) entitlement mapping M { 
			include -> B
		} `)

		AssertEqualWithDiff(t,
			[]error{
				&SyntaxError{
					Message: "unexpected token in type: '->'",
					Pos:     ast.Position{Offset: 51, Line: 2, Column: 13},
				},
			},
			errs,
		)
	})
}

func TestParseInvalidSpecialFunctionReturnTypeAnnotation(t *testing.T) {

	t.Parallel()

	_, errs := testParseDeclarations(`
      struct Test {

          init(): Int
      }
	`)
	AssertEqualWithDiff(t,
		[]error{
			&SyntaxError{
				Message: "invalid return type for initializer",
				Pos:     ast.Position{Offset: 40, Line: 4, Column: 18},
			},
		},
		errs,
	)
}

func TestSoftKeywordsInFunctionDeclaration(t *testing.T) {
	t.Parallel()

	posFromName := func(name string, offset int) ast.Position {
		offsetPos := len(name) + offset
		return ast.Position{
			Line:   1,
			Offset: offsetPos,
			Column: offsetPos,
		}
	}

	testSoftKeyword := func(name string) {
		t.Run(name, func(t *testing.T) {
			t.Parallel()

			code := fmt.Sprintf(`fun %s() {}`, name)

			result, errs := testParseDeclarations(code)
			require.Empty(t, errs)

			expected := []ast.Declaration{
				&ast.FunctionDeclaration{
					Access: ast.AccessNotSpecified,
					Identifier: ast.Identifier{
						Identifier: name,
						Pos:        ast.Position{Offset: 4, Line: 1, Column: 4},
					},
					StartPos: ast.Position{Offset: 0, Line: 1, Column: 0},
					FunctionBlock: &ast.FunctionBlock{
						Block: &ast.Block{
							Range: ast.Range{
								StartPos: posFromName(name, 7),
								EndPos:   posFromName(name, 8),
							},
						},
					},
					ParameterList: &ast.ParameterList{
						Range: ast.Range{
							StartPos: posFromName(name, 4),
							EndPos:   posFromName(name, 5),
						},
					},
				},
			}
			AssertEqualWithDiff(t, expected, result)

		})
	}

	for _, keyword := range SoftKeywords {
		testSoftKeyword(keyword)
	}
}

func TestParseDeprecatedAccessModifiers(t *testing.T) {

	t.Parallel()

	t.Run("pub", func(t *testing.T) {

		t.Parallel()

		_, errs := testParseDeclarations(" pub fun foo ( ) { }")
		AssertEqualWithDiff(t,
			[]error{
				&SyntaxErrorWithSuggestedReplacement{
					Message: "`pub` is no longer a valid access keyword",
					Range: ast.Range{
						StartPos: ast.Position{Offset: 1, Line: 1, Column: 1},
						EndPos:   ast.Position{Offset: 3, Line: 1, Column: 3},
					},
					SuggestedFix: "access(all)",
				},
			},
			errs,
		)

	})

	t.Run("priv", func(t *testing.T) {

		t.Parallel()

		_, errs := testParseDeclarations(" priv fun foo ( ) { }")
		AssertEqualWithDiff(t,
			[]error{
				&SyntaxErrorWithSuggestedReplacement{
					Message: "`priv` is no longer a valid access keyword",
					Range: ast.Range{
						StartPos: ast.Position{Offset: 1, Line: 1, Column: 1},
						EndPos:   ast.Position{Offset: 4, Line: 1, Column: 4},
					},
					SuggestedFix: "access(self)",
				},
			},
			errs,
		)

	})

	t.Run("pub(set)", func(t *testing.T) {

		t.Parallel()

		_, errs := testParseDeclarations(" pub(set) fun foo ( ) { }")
		AssertEqualWithDiff(t,
			[]error{
				&SyntaxError{
					Message: "`pub(set)` is no longer a valid access keyword",
					Pos:     ast.Position{Offset: 1, Line: 1, Column: 1},
				},
			},
			errs,
		)
	})
}

func TestParseKeywordsAsFieldNames(t *testing.T) {

	t.Parallel()

	for _, keyword := range []string{
		"event",
		"contract",
		"default",
	} {
		keyword := keyword

		t.Run(keyword, func(t *testing.T) {
			t.Parallel()

			_, errs := testParseDeclarations(fmt.Sprintf(
				"struct Foo { var %s: String }",
				keyword,
			))
			require.Empty(t, errs)
		})
	}
}

<<<<<<< HEAD
func TestRestrictedTypeError_HasMigrationNote(t *testing.T) {
	err := &RestrictedTypeError{}
	noteProvider, ok := interface{}(err).(errors.HasMigrationNote)
	require.True(t, ok, "RestrictedTypeError should implement errors.HasMigrationNote")
	note := noteProvider.MigrationNote()
	assert.Equal(t, note, "This is pre-Cadence 1.0 syntax. Restricted types like `T{}` have been replaced with intersection types like `{T}`.")
=======
func TestParseStructNamedTransaction(t *testing.T) {
	t.Parallel()

	code := `
        struct transaction {}

        fun test(): transaction {
            return transaction()
        }
    `

	_, errs := testParseProgram(code)

	// The compiler relies on the type-name `transaction`,
	// to distinguish between constructing a transaction value vs any other composite value.
	// So defining composite types with the name `transaction` must not be allwoed.
	AssertEqualWithDiff(
		t,
		Error{
			Code: []uint8(code),
			Errors: []error{
				&SyntaxError{
					Pos:     ast.Position{Line: 2, Column: 15, Offset: 16},
					Message: "expected identifier following struct declaration, got keyword transaction",
				},
			},
		},
		errs,
	)

>>>>>>> 8a21bf8f
}<|MERGE_RESOLUTION|>--- conflicted
+++ resolved
@@ -9859,14 +9859,14 @@
 	}
 }
 
-<<<<<<< HEAD
 func TestRestrictedTypeError_HasMigrationNote(t *testing.T) {
 	err := &RestrictedTypeError{}
 	noteProvider, ok := interface{}(err).(errors.HasMigrationNote)
 	require.True(t, ok, "RestrictedTypeError should implement errors.HasMigrationNote")
 	note := noteProvider.MigrationNote()
 	assert.Equal(t, note, "This is pre-Cadence 1.0 syntax. Restricted types like `T{}` have been replaced with intersection types like `{T}`.")
-=======
+}
+
 func TestParseStructNamedTransaction(t *testing.T) {
 	t.Parallel()
 
@@ -9896,6 +9896,4 @@
 		},
 		errs,
 	)
-
->>>>>>> 8a21bf8f
 }