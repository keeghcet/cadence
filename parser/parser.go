/*
 * Cadence - The resource-oriented smart contract programming language
 *
 * Copyright Flow Foundation
 *
 * Licensed under the Apache License, Version 2.0 (the "License");
 * you may not use this file except in compliance with the License.
 * You may obtain a copy of the License at
 *
 *   http://www.apache.org/licenses/LICENSE-2.0
 *
 * Unless required by applicable law or agreed to in writing, software
 * distributed under the License is distributed on an "AS IS" BASIS,
 * WITHOUT WARRANTIES OR CONDITIONS OF ANY KIND, either express or implied.
 * See the License for the specific language governing permissions and
 * limitations under the License.
 */

package parser

import (
	"bytes"
	"os"
	"strings"

	"github.com/onflow/cadence/ast"
	"github.com/onflow/cadence/common"
	"github.com/onflow/cadence/errors"
	"github.com/onflow/cadence/parser/lexer"
)

// expressionDepthLimit is the limit of how deeply nested an expression can get
const expressionDepthLimit = 1 << 4

// typeDepthLimit is the limit of how deeply nested a type can get
const typeDepthLimit = 1 << 4

// lowestBindingPower is the lowest binding power.
// The binding power controls operator precedence:
// the higher the value, the tighter a token binds to the tokens that follow.

const lowestBindingPower = 0

type Config struct {
	// StaticModifierEnabled determines if the static modifier is enabled
	StaticModifierEnabled bool
	// NativeModifierEnabled determines if the native modifier is enabled
	NativeModifierEnabled bool
	// Deprecated: IgnoreLeadingIdentifierEnabled determines
	// if leading identifiers are ignored.
	//
	// Pre-Stable Cadence, identifiers preceding keywords were (incorrectly) ignored,
	// instead of being reported as invalid, e.g. `foo let bar: Int` was valid.
	// The new default behaviour is to report an error, e.g. for `foo` in the example above.
	//
	// This option exists so the old behaviour can be enabled to allow developers to update their code.
	IgnoreLeadingIdentifierEnabled bool
	// TypeParametersEnabled determines if type parameters are enabled
	TypeParametersEnabled bool
}

type parser struct {
	// tokens is a stream of tokens from the lexer
	tokens lexer.TokenStream
	// memoryGauge is used for metering memory usage
	memoryGauge common.MemoryGauge
	// errors are the parsing errors encountered during parsing
	errors []error
	// backtrackingCursorStack is the stack of lexer cursors used when backtracking
	backtrackingCursorStack []int
	// bufferedErrorsStack is the stack of parsing errors encountered during buffering
	bufferedErrorsStack [][]error
	// current is the current token being parsed
	current lexer.Token
	// localReplayedTokensCount is the number of replayed tokens since starting the top-most ambiguity.
	// Reset when the top-most ambiguity starts and ends. This keeps errors local
	localReplayedTokensCount uint
	// globalReplayedTokensCount is the number of replayed tokens since starting the parse.
	// It is never reset
	globalReplayedTokensCount uint
	// ambiguityLevel is the current level of ambiguity (nesting)
	ambiguityLevel int
	// expressionDepth is the depth of the currently parsed expression (if >0)
	expressionDepth int
	// typeDepth is the depth of the type (if >0)
	typeDepth int
	// config enables certain features
	config Config
}

// Parse creates a lexer to scan the given input string,
// and uses the given `parse` function to parse tokens into a result.
//
// It can be composed with different parse functions to parse the input string into different results.
// See "ParseExpression", "ParseStatements" as examples.
func Parse[T any](
	memoryGauge common.MemoryGauge,
	input []byte,
	parse func(*parser) (T, error),
	config Config,
) (result T, errors []error) {
	// create a lexer, which turns the input string into tokens
	tokens, err := lexer.Lex(input, memoryGauge)
	if err != nil {
		errors = append(errors, err)
		return
	}
	defer tokens.Reclaim()

	return ParseTokenStream(
		memoryGauge,
		tokens,
		parse,
		config,
	)
}

func ParseTokenStream[T any](
	memoryGauge common.MemoryGauge,
	tokens lexer.TokenStream,
	parse func(*parser) (T, error),
	config Config,
) (
	result T,
	errs []error,
) {
	p := &parser{
		config:      config,
		tokens:      tokens,
		memoryGauge: memoryGauge,
	}

	defer func() {
		if r := recover(); r != nil {
			var err error
			switch r := r.(type) {
			case ParseError:
				// Report parser errors.
				p.report(r)

			// Do not treat non-parser errors as syntax errors.
			// Also do not wrap non-parser errors, that are already
			// known cadence errors. i.e: internal errors / user errors.
			// e.g: `errors.MemoryError`
			case errors.UserError:
				err = r
			case errors.InternalError:
				err = r
			case error:
				// Any other error/panic is an internal error.
				// Thus, wrap with an UnexpectedError to mark it as an internal error
				// and propagate up the call stack.
				err = errors.NewUnexpectedErrorFromCause(r)
			default:
				err = errors.NewUnexpectedError("parser: %v", r)
			}

			var zero T
			result = zero
			errs = p.errors

			errs = append(errs, err)
		}

		for _, bufferedErrors := range p.bufferedErrorsStack {
			errs = append(errs, bufferedErrors...)
		}
	}()

	startPos := ast.NewPosition(
		p.memoryGauge,
		0,
		1,
		0,
	)

	p.current = lexer.Token{
		Type: lexer.TokenEOF,
		Range: ast.NewRange(
			p.memoryGauge,
			startPos,
			startPos,
		),
	}

	// Get the initial token
	p.next()

	result, err := parse(p)
	if err != nil {
		p.report(err)
		return result, p.errors
	}

	p.skipSpaceAndComments()

	if !p.current.Is(lexer.TokenEOF) {
		p.report(&UnexpectedTokenAtEndError{
			Token: p.current,
		})
	}

	return result, p.errors
}

func (p *parser) newSyntaxError(message string, params ...any) *SyntaxError {
	return NewSyntaxError(p.current.StartPos, message, params...)
}

func (p *parser) reportSyntaxError(message string, params ...any) {
	err := p.newSyntaxError(message, params...)
	p.report(err)
}

func (p *parser) report(errs ...error) {
	for _, err := range errs {

		// Only `ParserError`s must be reported.
		// If the reported error is not a parse error, then it's an internal error (go runtime errors),
		// or a fatal error (e.g: MemoryError)
		// Hence, terminate parsing.
		parseError, ok := err.(ParseError)
		if !ok {
			panic(err)
		}

		// Add the errors to the buffered errors if buffering,
		// or the final errors if not

		bufferedErrorsDepth := len(p.bufferedErrorsStack)
		if bufferedErrorsDepth > 0 {
			bufferedErrorsIndex := bufferedErrorsDepth - 1
			p.bufferedErrorsStack[bufferedErrorsIndex] = append(
				p.bufferedErrorsStack[bufferedErrorsIndex],
				parseError,
			)
		} else {
			p.errors = append(p.errors, parseError)
		}
	}
}

// next reads the next token and marks it as the "current" token.
// The next token could either be read from the lexer or from
// the buffer.
// Tokens are buffered when syntax ambiguity is involved.
func (p *parser) next() {

	for {
		token := p.tokens.Next()

		if token.Is(lexer.TokenError) {
			// Report error token as error, skip.
			err, ok := token.SpaceOrError.(error)
			// we just checked that this is an error token
			if !ok {
				panic(errors.NewUnreachableError())
			}
			parseError, ok := err.(ParseError)
			if !ok {
				parseError = &SyntaxError{
					Pos:     token.StartPos,
					Message: err.Error(),
				}
			}
			p.report(parseError)
			continue
		}

		p.current = token

		return
	}
}

// nextSemanticToken advances past the current token to the next semantic token.
// It skips whitespace, including newlines, and comments
func (p *parser) nextSemanticToken() {
	p.next()
	p.skipSpaceAndComments()
}

func (p *parser) mustOne(tokenType lexer.TokenType) (lexer.Token, error) {
	t := p.current
	if !t.Is(tokenType) {
<<<<<<< HEAD
		return lexer.Token{}, NewSyntaxError(
			p.current.StartPos,
			"expected token %s",
			tokenType,
		).
			WithSecondary("Check for missing punctuation, operators, or syntax elements").
			WithDocumentation("https://cadence-lang.org/docs/language/syntax")
=======
		return lexer.Token{}, p.newSyntaxError("expected token %s", tokenType)
>>>>>>> 73ad563c
	}
	p.next()
	return t, nil
}

func (p *parser) tokenSource(token lexer.Token) []byte {
	input := p.tokens.Input()
	return token.Source(input)
}

func (p *parser) currentTokenSource() []byte {
	return p.tokenSource(p.current)
}

func (p *parser) isToken(token lexer.Token, tokenType lexer.TokenType, expected string) bool {
	if !token.Is(tokenType) {
		return false
	}

	actual := p.tokenSource(token)
	return string(actual) == expected
}

func (p *parser) mustToken(tokenType lexer.TokenType, string string) (lexer.Token, error) {
	t := p.current
	if !p.isToken(t, tokenType, string) {
<<<<<<< HEAD
		return lexer.Token{}, NewSyntaxError(
			p.current.StartPos,
			"expected token %s with string value %s",
			tokenType,
			string,
		).
			WithSecondary("Check for missing punctuation, operators, or syntax elements").
			WithDocumentation("https://cadence-lang.org/docs/language/syntax")
=======
		return lexer.Token{}, p.newSyntaxError("expected token %s with string value %s", tokenType, string)
>>>>>>> 73ad563c
	}
	p.next()
	return t, nil
}

func (p *parser) startBuffering() {
	// Push the lexer's previous cursor to the stack.
	// When start buffering is called, the lexer has already advanced to the next token
	p.backtrackingCursorStack = append(p.backtrackingCursorStack, p.tokens.Cursor()-1)

	// Push an empty slice of errors to the stack
	p.bufferedErrorsStack = append(p.bufferedErrorsStack, nil)
}

func (p *parser) acceptBuffered() {
	// Pop the last backtracking cursor from the stack
	// and ignore it

	lastIndex := len(p.backtrackingCursorStack) - 1
	p.backtrackingCursorStack = p.backtrackingCursorStack[:lastIndex]

	// Pop the last buffered errors from the stack.
	//
	// The element type is a slice (reference type),
	// so we need to replace the slice with nil explicitly
	// to free the memory.
	// The slice's underlying storage would otherwise
	// keep a reference to it and prevent it from being garbage collected.

	lastIndex = len(p.bufferedErrorsStack) - 1
	bufferedErrors := p.bufferedErrorsStack[lastIndex]
	p.bufferedErrorsStack[lastIndex] = nil
	p.bufferedErrorsStack = p.bufferedErrorsStack[:lastIndex]

	// Apply the accepted buffered errors to the last errors on the buffered errors stack,
	// or the final errors, if we reached the bottom of the stack
	// (i.e. this acceptance disables buffering)

	if len(p.bufferedErrorsStack) > 0 {
		p.bufferedErrorsStack[lastIndex-1] = append(
			p.bufferedErrorsStack[lastIndex-1],
			bufferedErrors...,
		)
	} else {
		p.errors = append(
			p.errors,
			bufferedErrors...,
		)
	}
}

// localTokenReplayCountLimit is a sensible limit for how many tokens may be replayed
// until the top-most ambiguity ends.
const localTokenReplayCountLimit = 1 << 6

// globalTokenReplayCountLimit is a sensible limit for how many tokens may be replayed
// during a parse
const globalTokenReplayCountLimit = 1 << 10

func (p *parser) checkReplayCount(total, additional, limit uint, kind string) (uint, error) {
	newTotal := total + additional
	// Check for overflow (uint) and for exceeding the limit
	if newTotal < total || newTotal > limit {
		return newTotal, p.newSyntaxError("program too ambiguous, %s replay limit of %d tokens exceeded", kind, limit)
	}
	return newTotal, nil
}

func (p *parser) replayBuffered() error {

	cursor := p.tokens.Cursor()

	// Pop the last backtracking cursor from the stack
	// and revert the lexer back to it

	lastIndex := len(p.backtrackingCursorStack) - 1
	backtrackCursor := p.backtrackingCursorStack[lastIndex]

	replayedCount := uint(cursor - backtrackCursor)

	var err error

	p.localReplayedTokensCount, err = p.checkReplayCount(
		p.localReplayedTokensCount,
		replayedCount,
		localTokenReplayCountLimit,
		"local",
	)
	if err != nil {
		return err
	}

	p.globalReplayedTokensCount, err = p.checkReplayCount(
		p.globalReplayedTokensCount,
		replayedCount,
		globalTokenReplayCountLimit,
		"global",
	)
	if err != nil {
		return err
	}

	p.tokens.Revert(backtrackCursor)
	p.next()
	p.backtrackingCursorStack = p.backtrackingCursorStack[:lastIndex]

	// Pop the last buffered errors from the stack
	// and ignore them

	lastIndex = len(p.bufferedErrorsStack) - 1
	p.bufferedErrorsStack[lastIndex] = nil
	p.bufferedErrorsStack = p.bufferedErrorsStack[:lastIndex]

	return nil
}

type triviaOptions struct {
	skipNewlines    bool
	parseDocStrings bool
}

// skipSpaceAndComments skips whitespace, including newlines, and comments
func (p *parser) skipSpaceAndComments() (containsNewline bool) {
	containsNewline, _ = p.parseTrivia(triviaOptions{
		skipNewlines: true,
	})
	return
}

var blockCommentDocStringPrefix = []byte("/**")
var lineCommentDocStringPrefix = []byte("///")

func (p *parser) parseTrivia(options triviaOptions) (containsNewline bool, docString string) {
	var docStringBuilder strings.Builder
	defer func() {
		if options.parseDocStrings {
			docString = docStringBuilder.String()
		}
	}()

	var insideLineDocString bool

	var atEnd bool
	progress := p.newProgress()

	for !atEnd && p.checkProgress(&progress) {

		switch p.current.Type {
		case lexer.TokenSpace:
			space, ok := p.current.SpaceOrError.(lexer.Space)
			// we just checked that this is a space
			if !ok {
				panic(errors.NewUnreachableError())
			}

			if space.ContainsNewline {
				containsNewline = true
			}

			if containsNewline && !options.skipNewlines {
				return
			}

			p.next()

		case lexer.TokenBlockCommentStart:
			commentStartOffset := p.current.StartPos.Offset
			endToken, ok := p.parseBlockComment()

			if ok && options.parseDocStrings {
				commentEndOffset := endToken.EndPos.Offset

				contentWithPrefix := p.tokens.Input()[commentStartOffset : commentEndOffset-1]

				insideLineDocString = false
				docStringBuilder.Reset()
				if bytes.HasPrefix(contentWithPrefix, blockCommentDocStringPrefix) {
					// Strip prefix (`/**`)
					docStringBuilder.Write(contentWithPrefix[len(blockCommentDocStringPrefix):])
				}
			}

		case lexer.TokenLineComment:
			if options.parseDocStrings {
				comment := p.currentTokenSource()
				if bytes.HasPrefix(comment, lineCommentDocStringPrefix) {
					if insideLineDocString {
						docStringBuilder.WriteByte('\n')
					} else {
						insideLineDocString = true
						docStringBuilder.Reset()
					}
					// Strip prefix
					docStringBuilder.Write(comment[len(lineCommentDocStringPrefix):])
				} else {
					insideLineDocString = false
					docStringBuilder.Reset()
				}
			}

			p.next()

		default:
			atEnd = true
		}
	}
	return
}

func (p *parser) mustIdentifier() (ast.Identifier, error) {
	identifier, err := p.mustOne(lexer.TokenIdentifier)
	if err != nil {
		return ast.Identifier{}, err
	}

	return p.tokenToIdentifier(identifier), nil
}

// Attempt to downcast a Token into an identifier, erroring out if the identifier is a hard keyword. See keywords.HardKeywords.
func (p *parser) mustNotKeyword(errMsgContext string, token lexer.Token) (ast.Identifier, error) {
	nonIdentifierErr := func(invalidTokenMsg string) (ast.Identifier, error) {
		if len(errMsgContext) > 0 {
			errMsgContext = " " + errMsgContext
		}

		return ast.Identifier{}, p.newSyntaxError("expected identifier%s, got %s", errMsgContext, invalidTokenMsg)
	}

	if token.Type != lexer.TokenIdentifier {
		return nonIdentifierErr(token.Type.String())
	}

	ident := p.tokenToIdentifier(token)

	identifier := ident.Identifier
	if IsHardKeyword(identifier) {
		return nonIdentifierErr("keyword " + identifier)
	}
	return ident, nil
}

// Attempt to parse an identifier that's not a hard keyword.
func (p *parser) nonReservedIdentifier(errMsgContext string) (ast.Identifier, error) {
	return p.mustNotKeyword(errMsgContext, p.current)
}

func (p *parser) tokenToIdentifier(token lexer.Token) ast.Identifier {
	return ast.NewIdentifier(
		p.memoryGauge,
		string(p.tokenSource(token)),
		token.StartPos,
	)
}

func (p *parser) startAmbiguity() {
	if p.ambiguityLevel == 0 {
		p.localReplayedTokensCount = 0
	}
	p.ambiguityLevel++
}

func (p *parser) endAmbiguity() {
	p.ambiguityLevel--
	if p.ambiguityLevel == 0 {
		p.localReplayedTokensCount = 0
	}
}

type parserProgress struct {
	offset int
}

func (p *parser) newProgress() parserProgress {
	return parserProgress{
		// -1, because the first call of checkProgress should succeed
		offset: p.current.StartPos.Offset - 1,
	}
}

// checkProgress checks that the parser has made progress since it was called last with this parserProgress.
func (p *parser) checkProgress(progress *parserProgress) bool {
	parserOffset := p.current.StartPos.Offset
	if parserOffset == progress.offset {
		panic(errors.NewUnexpectedError("parser did not make progress"))
	}
	progress.offset = parserOffset
	return true
}

func ParseExpression(
	memoryGauge common.MemoryGauge,
	input []byte,
	config Config,
) (
	expression ast.Expression,
	errs []error,
) {
	return Parse(
		memoryGauge,
		input,
		func(p *parser) (ast.Expression, error) {
			return parseExpression(p, lowestBindingPower)
		},
		config,
	)
}

func ParseStatements(
	memoryGauge common.MemoryGauge,
	input []byte,
	config Config,
) (
	statements []ast.Statement,
	errs []error,
) {
	return Parse(
		memoryGauge,
		input,
		func(p *parser) ([]ast.Statement, error) {
			return parseStatements(p, nil)
		},
		config,
	)
}

func ParseStatementsFromTokenStream(
	memoryGauge common.MemoryGauge,
	tokens lexer.TokenStream,
	config Config,
) (
	statements []ast.Statement,
	errs []error,
) {
	return ParseTokenStream(
		memoryGauge,
		tokens,
		func(p *parser) ([]ast.Statement, error) {
			return parseStatements(p, nil)
		},
		config,
	)
}

func ParseType(memoryGauge common.MemoryGauge, input []byte, config Config) (ty ast.Type, errs []error) {
	return Parse(
		memoryGauge,
		input,
		func(p *parser) (ast.Type, error) {
			return parseType(p, lowestBindingPower)
		},
		config,
	)
}

func ParseDeclarations(
	memoryGauge common.MemoryGauge,
	input []byte,
	config Config,
) (
	declarations []ast.Declaration,
	errs []error,
) {
	return Parse(
		memoryGauge,
		input,
		func(p *parser) ([]ast.Declaration, error) {
			return parseDeclarations(p, lexer.TokenEOF)
		},
		config,
	)
}

func ParseArgumentList(
	memoryGauge common.MemoryGauge,
	input []byte,
	config Config,
) (
	arguments ast.Arguments,
	errs []error,
) {
	return Parse(
		memoryGauge,
		input,
		func(p *parser) (ast.Arguments, error) {
			p.skipSpaceAndComments()

			_, err := p.mustOne(lexer.TokenParenOpen)
			if err != nil {
				return nil, err
			}

			arguments, _, err := parseArgumentListRemainder(p)
			return arguments, err
		},
		config,
	)
}

func ParseProgram(memoryGauge common.MemoryGauge, code []byte, config Config) (program *ast.Program, err error) {
	tokens, err := lexer.Lex(code, memoryGauge)
	if err != nil {
		return
	}
	defer tokens.Reclaim()

	return ParseProgramFromTokenStream(memoryGauge, tokens, config)
}

func ParseProgramFromTokenStream(
	memoryGauge common.MemoryGauge,
	input lexer.TokenStream,
	config Config,
) (
	program *ast.Program,
	err error,
) {
	declarations, errs := ParseTokenStream(
		memoryGauge,
		input,
		func(p *parser) ([]ast.Declaration, error) {
			return parseDeclarations(p, lexer.TokenEOF)
		},
		config,
	)
	if len(errs) > 0 {
		err = Error{
			Code:   input.Input(),
			Errors: errs,
		}
	}

	program = ast.NewProgram(memoryGauge, declarations)

	return
}

func ParseProgramFromFile(
	memoryGauge common.MemoryGauge,
	filename string,
	config Config,
) (
	program *ast.Program,
	code []byte,
	err error,
) {
	var data []byte
	data, err = os.ReadFile(filename)
	if err != nil {
		return nil, nil, err
	}

	program, err = ParseProgram(memoryGauge, data, config)
	if err != nil {
		return nil, code, err
	}
	return program, code, nil
}<|MERGE_RESOLUTION|>--- conflicted
+++ resolved
@@ -283,17 +283,9 @@
 func (p *parser) mustOne(tokenType lexer.TokenType) (lexer.Token, error) {
 	t := p.current
 	if !t.Is(tokenType) {
-<<<<<<< HEAD
-		return lexer.Token{}, NewSyntaxError(
-			p.current.StartPos,
-			"expected token %s",
-			tokenType,
-		).
+		return lexer.Token{}, p.newSyntaxError("expected token %s", tokenType).
 			WithSecondary("Check for missing punctuation, operators, or syntax elements").
 			WithDocumentation("https://cadence-lang.org/docs/language/syntax")
-=======
-		return lexer.Token{}, p.newSyntaxError("expected token %s", tokenType)
->>>>>>> 73ad563c
 	}
 	p.next()
 	return t, nil
@@ -320,18 +312,9 @@
 func (p *parser) mustToken(tokenType lexer.TokenType, string string) (lexer.Token, error) {
 	t := p.current
 	if !p.isToken(t, tokenType, string) {
-<<<<<<< HEAD
-		return lexer.Token{}, NewSyntaxError(
-			p.current.StartPos,
-			"expected token %s with string value %s",
-			tokenType,
-			string,
-		).
+		return lexer.Token{}, p.newSyntaxError("expected token %s with string value %s", tokenType, string).
 			WithSecondary("Check for missing punctuation, operators, or syntax elements").
 			WithDocumentation("https://cadence-lang.org/docs/language/syntax")
-=======
-		return lexer.Token{}, p.newSyntaxError("expected token %s with string value %s", tokenType, string)
->>>>>>> 73ad563c
 	}
 	p.next()
 	return t, nil
