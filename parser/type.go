--- conflicted
+++ resolved
@@ -352,42 +352,24 @@
 				switch p.current.Type {
 				case lexer.TokenComma:
 					if dictionaryType != nil {
-<<<<<<< HEAD
-						return nil, NewSyntaxError(
-							p.current.StartPos,
-							"unexpected comma in dictionary type",
-						).
-							WithSecondary("Dictionary types use a colon (:) to separate key and value types, not commas").
+						return nil, p.newSyntaxError("unexpected comma in dictionary type").
+							WithSecondary("Dictionary types use a colon (:) to separate key and value types, not commas (,)").
 							WithDocumentation("https://cadence-lang.org/docs/language/values-and-types/dictionaries")
 					}
 					if expectType {
-						return nil, NewSyntaxError(
-							p.current.StartPos,
-							"unexpected comma in intersection type",
-						).
+						return nil, p.newSyntaxError("unexpected comma in intersection type").
 							WithSecondary("Intersection types use commas to separate multiple types, but a type is expected after the comma").
 							WithDocumentation("https://cadence-lang.org/docs/language/types-and-type-system/intersection-types")
-=======
-						return nil, p.newSyntaxError("unexpected comma in dictionary type")
-					}
-					if expectType {
-						return nil, p.newSyntaxError("unexpected comma in intersection type")
->>>>>>> 73ad563c
 					}
 					if intersectionType == nil {
 						firstNominalType, ok := firstType.(*ast.NominalType)
 						if !ok {
-<<<<<<< HEAD
 							return nil, NewSyntaxError(
 								firstType.StartPosition(),
 								"non-nominal type in intersection list: %s",
 								firstType,
-							).
-								WithSecondary("Intersection types can only contain nominal types (struct, resource, or interface names)").
+							).WithSecondary("Intersection types can only contain nominal types (struct, resource, or interface names)").
 								WithDocumentation("https://cadence-lang.org/docs/language/types-and-type-system/intersection-types")
-=======
-							return nil, p.newSyntaxError("non-nominal type in intersection list: %s", firstType)
->>>>>>> 73ad563c
 						}
 						intersectionType = ast.NewIntersectionType(
 							p.memoryGauge,
@@ -407,12 +389,11 @@
 
 				case lexer.TokenColon:
 					if intersectionType != nil {
-<<<<<<< HEAD
 						return nil, NewSyntaxError(
 							p.current.StartPos,
 							"unexpected colon in intersection type",
 						).
-							WithSecondary("Intersection types use commas to separate multiple types, not colons").
+							WithSecondary("Intersection types use commas (,) to separate multiple types, not colons (:)").
 							WithDocumentation("https://cadence-lang.org/docs/language/types-and-type-system/intersection-types")
 					}
 					if expectType {
@@ -422,12 +403,6 @@
 						).
 							WithSecondary("Dictionary types use a colon (:) to separate key and value types, but a value type is expected after the colon").
 							WithDocumentation("https://cadence-lang.org/docs/language/values-and-types/dictionaries")
-=======
-						return nil, p.newSyntaxError("unexpected colon in intersection type")
-					}
-					if expectType {
-						return nil, p.newSyntaxError("unexpected colon in dictionary type")
->>>>>>> 73ad563c
 					}
 					if dictionaryType == nil {
 						if firstType == nil {
@@ -444,16 +419,9 @@
 							),
 						)
 					} else {
-<<<<<<< HEAD
-						return nil, NewSyntaxError(
-							p.current.StartPos,
-							"unexpected colon in dictionary type",
-						).
+						return nil, p.newSyntaxError("unexpected colon in dictionary type").
 							WithSecondary("Dictionary types can only have one colon (:) to separate key and value types").
 							WithDocumentation("https://cadence-lang.org/docs/language/values-and-types/dictionaries")
-=======
-						return nil, p.newSyntaxError("unexpected colon in dictionary type")
->>>>>>> 73ad563c
 					}
 					// Skip the colon
 					p.next()
@@ -475,16 +443,9 @@
 
 				case lexer.TokenEOF:
 					if expectType {
-<<<<<<< HEAD
-						return nil, NewSyntaxError(
-							p.current.StartPos,
-							"invalid end of input, expected type",
-						).
+						return nil, p.newSyntaxError("invalid end of input, expected type").
 							WithSecondary("Check for incomplete expressions, missing tokens, or unterminated strings/comments").
 							WithDocumentation("https://cadence-lang.org/docs/language/syntax")
-=======
-						return nil, p.newSyntaxError("invalid end of input, expected type")
->>>>>>> 73ad563c
 					} else {
 						return nil, p.newSyntaxError("invalid end of input, expected %s", lexer.TokenBraceClose)
 					}
@@ -508,17 +469,12 @@
 					case intersectionType != nil:
 						nominalType, ok := ty.(*ast.NominalType)
 						if !ok {
-<<<<<<< HEAD
 							return nil, NewSyntaxError(
 								ty.StartPosition(),
 								"non-nominal type in intersection list: %s",
 								ty,
-							).
-								WithSecondary("Intersection types can only contain nominal types (struct, resource, or interface names)").
+							).WithSecondary("Intersection types can only contain nominal types (struct, resource, or interface names)").
 								WithDocumentation("https://cadence-lang.org/docs/language/types-and-type-system/intersection-types")
-=======
-							return nil, p.newSyntaxError("non-nominal type in intersection list: %s", ty)
->>>>>>> 73ad563c
 						}
 						intersectionType.Types = append(intersectionType.Types, nominalType)
 
@@ -548,17 +504,12 @@
 				if firstType != nil {
 					firstNominalType, ok := firstType.(*ast.NominalType)
 					if !ok {
-<<<<<<< HEAD
 						return nil, NewSyntaxError(
 							firstType.StartPosition(),
 							"non-nominal type in intersection list: %s",
 							firstType,
-						).
-							WithSecondary("Intersection types can only contain nominal types (struct, resource, or interface names)").
+						).WithSecondary("Intersection types can only contain nominal types (struct, resource, or interface names)").
 							WithDocumentation("https://cadence-lang.org/docs/language/types-and-type-system/intersection-types")
-=======
-						return nil, p.newSyntaxError("non-nominal type in intersection list: %s", firstType)
->>>>>>> 73ad563c
 					}
 					intersectionType.Types = append(intersectionType.Types, firstNominalType)
 				}
@@ -651,16 +602,9 @@
 
 		case lexer.TokenEOF:
 			if expectType {
-<<<<<<< HEAD
-				return nil, ast.EmptyPosition, NewSyntaxError(
-					p.current.StartPos,
-					"invalid end of input, expected type",
-				).
+				return nil, ast.EmptyPosition, p.newSyntaxError("invalid end of input, expected type").
 					WithSecondary("Check for incomplete expressions, missing tokens, or unterminated strings/comments").
 					WithDocumentation("https://cadence-lang.org/docs/language/syntax")
-=======
-				return nil, ast.EmptyPosition, p.newSyntaxError("invalid end of input, expected type")
->>>>>>> 73ad563c
 			} else {
 				return nil, ast.EmptyPosition, p.newSyntaxError("invalid end of input, expected %s", endTokenType)
 			}
@@ -866,17 +810,9 @@
 	tokenType := token.Type
 	nullDenotation := typeNullDenotations[tokenType]
 	if nullDenotation == nil {
-<<<<<<< HEAD
-		return nil, NewSyntaxError(
-			token.StartPos,
-			"unexpected token in type: %s",
-			tokenType,
-		).
+		return nil, p.newSyntaxError("unexpected token in type: %s", tokenType).
 			WithSecondary("This token cannot be used in this context - check for missing operators, parentheses, or invalid syntax").
 			WithDocumentation("https://cadence-lang.org/docs/language/values-and-types")
-=======
-		return nil, p.newSyntaxError("unexpected token in type: %s", tokenType)
->>>>>>> 73ad563c
 	}
 	return nullDenotation(p, token)
 }
@@ -884,17 +820,9 @@
 func applyTypeLeftDenotation(p *parser, token lexer.Token, left ast.Type) (ast.Type, error) {
 	leftDenotation := typeLeftDenotations[token.Type]
 	if leftDenotation == nil {
-<<<<<<< HEAD
-		return nil, NewSyntaxError(
-			token.StartPos,
-			"unexpected token in type: %s",
-			token.Type,
-		).
+		return nil, p.newSyntaxError("unexpected token in type: %s", token.Type).
 			WithSecondary("This token cannot be used in this context - check for missing operators, parentheses, or invalid syntax").
 			WithDocumentation("https://cadence-lang.org/docs/language/values-and-types")
-=======
-		return nil, p.newSyntaxError("unexpected token in type: %s", token.Type)
->>>>>>> 73ad563c
 	}
 	return leftDenotation(p, token, left)
 }
@@ -968,16 +896,9 @@
 		switch p.current.Type {
 		case lexer.TokenComma:
 			if expectTypeAnnotation {
-<<<<<<< HEAD
-				return nil, NewSyntaxError(
-					p.current.StartPos,
-					"unexpected comma",
-				).
+				return nil, p.newSyntaxError("unexpected comma").
 					WithSecondary("A comma is used to separate multiple items, but a type annotation is expected here").
 					WithDocumentation("https://cadence-lang.org/docs/language/types-and-type-system/type-annotations")
-=======
-				return nil, p.newSyntaxError("unexpected comma")
->>>>>>> 73ad563c
 			}
 			// Skip the comma
 			p.next()
@@ -996,16 +917,9 @@
 
 		case lexer.TokenEOF:
 			if expectTypeAnnotation {
-<<<<<<< HEAD
-				return nil, NewSyntaxError(
-					p.current.StartPos,
-					"invalid end of input, expected type",
-				).
+				return nil, p.newSyntaxError("invalid end of input, expected type").
 					WithSecondary("Check for incomplete expressions, missing tokens, or unterminated strings/comments").
 					WithDocumentation("https://cadence-lang.org/docs/language/syntax")
-=======
-				return nil, p.newSyntaxError("invalid end of input, expected type")
->>>>>>> 73ad563c
 			} else {
 				return nil, p.newSyntaxError("invalid end of input, expected %s", endTokenType)
 			}
