/*
 * Cadence - The resource-oriented smart contract programming language
 *
 * Copyright Flow Foundation
 *
 * Licensed under the Apache License, Version 2.0 (the "License");
 * you may not use this file except in compliance with the License.
 * You may obtain a copy of the License at
 *
 *   http://www.apache.org/licenses/LICENSE-2.0
 *
 * Unless required by applicable law or agreed to in writing, software
 * distributed under the License is distributed on an "AS IS" BASIS,
 * WITHOUT WARRANTIES OR CONDITIONS OF ANY KIND, either express or implied.
 * See the License for the specific language governing permissions and
 * limitations under the License.
 */

package parser

import (
	"math/big"
	"testing"

	"github.com/stretchr/testify/assert"
	"github.com/stretchr/testify/require"

	"github.com/onflow/cadence/ast"
	"github.com/onflow/cadence/common"
	"github.com/onflow/cadence/errors"
	"github.com/onflow/cadence/parser/lexer"
	. "github.com/onflow/cadence/test_utils/common_utils"
)

func TestParseNominalType(t *testing.T) {

	t.Parallel()

	t.Run("simple", func(t *testing.T) {

		t.Parallel()

		result, errs := testParseType("Int")
		require.Empty(t, errs)

		AssertEqualWithDiff(t,
			&ast.NominalType{
				Identifier: ast.Identifier{
					Identifier: "Int",
					Pos:        ast.Position{Line: 1, Column: 0, Offset: 0},
				},
			},
			result,
		)
	})

	t.Run("nested", func(t *testing.T) {

		t.Parallel()

		result, errs := testParseType("Foo.Bar")
		require.Empty(t, errs)

		AssertEqualWithDiff(t,
			&ast.NominalType{
				Identifier: ast.Identifier{
					Identifier: "Foo",
					Pos:        ast.Position{Line: 1, Column: 0, Offset: 0},
				},
				NestedIdentifiers: []ast.Identifier{
					{
						Identifier: "Bar",
						Pos:        ast.Position{Line: 1, Column: 4, Offset: 4},
					},
				},
			},
			result,
		)
	})

	t.Run("invalid nested", func(t *testing.T) {

		t.Parallel()

		_, errs := testParseType("Foo.1")
		AssertEqualWithDiff(t,
			[]error{
				&NestedTypeMissingNameError{
					GotToken: lexer.Token{
						Type: lexer.TokenDecimalIntegerLiteral,
						Range: ast.Range{
							StartPos: ast.Position{Offset: 4, Line: 1, Column: 4},
							EndPos:   ast.Position{Offset: 4, Line: 1, Column: 4},
						},
					},
				},
			},
			errs,
		)
	})

	t.Run("incomplete parameter list", func(t *testing.T) {

		t.Parallel()

		_, errs := testParseType("fun(T,")
		AssertEqualWithDiff(t,
			[]error{
				&UnexpectedEOFExpectedTypeAnnotationError{
					Pos: ast.Position{Offset: 6, Line: 1, Column: 6},
				},
			},
			errs,
		)
	})
}

func TestParseInvalidType(t *testing.T) {

	t.Parallel()

	t.Run("number literal", func(t *testing.T) {

		t.Parallel()

		_, errs := testParseType("123")
		AssertEqualWithDiff(t,
			[]error{
				&UnexpectedTypeStartError{
					GotToken: lexer.Token{
						Type: lexer.TokenDecimalIntegerLiteral,
						Range: ast.Range{
							StartPos: ast.Position{Offset: 0, Line: 1, Column: 0},
							EndPos:   ast.Position{Offset: 2, Line: 1, Column: 2},
						},
					},
				},
			},
			errs,
		)
	})
}

func TestParseArrayType(t *testing.T) {

	t.Parallel()

	t.Run("variable", func(t *testing.T) {

		t.Parallel()

		result, errs := testParseType("[Int]")
		require.Empty(t, errs)

		AssertEqualWithDiff(t,
			&ast.VariableSizedType{
				Type: &ast.NominalType{
					Identifier: ast.Identifier{
						Identifier: "Int",
						Pos:        ast.Position{Line: 1, Column: 1, Offset: 1},
					},
				},
				Range: ast.Range{
					StartPos: ast.Position{Line: 1, Column: 0, Offset: 0},
					EndPos:   ast.Position{Line: 1, Column: 4, Offset: 4},
				},
			},
			result,
		)
	})

	t.Run("variable, missing end", func(t *testing.T) {
		t.Parallel()

		const code = "[Int"
		_, errs := testParseType(code)

		AssertEqualWithDiff(t,
			[]error{
				&MissingClosingBracketInArrayTypeError{
					GotToken: lexer.Token{
						Type: lexer.TokenEOF,
						Range: ast.Range{
							StartPos: ast.Position{Offset: 4, Line: 1, Column: 4},
							EndPos:   ast.Position{Offset: 4, Line: 1, Column: 4},
						},
					},
				},
			},
			errs,
		)

		var missingBracketErr *MissingClosingBracketInArrayTypeError
		require.ErrorAs(t, errs[0], &missingBracketErr)

		fixes := missingBracketErr.SuggestFixes(code)
		AssertEqualWithDiff(t,
			[]errors.SuggestedFix[ast.TextEdit]{
				{
					Message: "Insert closing bracket",
					TextEdits: []ast.TextEdit{
						{
							Insertion: "]",
							Range: ast.Range{
								StartPos: ast.Position{Offset: 4, Line: 1, Column: 4},
								EndPos:   ast.Position{Offset: 4, Line: 1, Column: 4},
							},
						},
					},
				},
			},
			fixes,
		)

		assert.Equal(t, "[Int]", fixes[0].TextEdits[0].ApplyTo(code))
	})

	t.Run("constant", func(t *testing.T) {

		t.Parallel()

		result, errs := testParseType("[Int ; 2 ]")
		require.Empty(t, errs)

		AssertEqualWithDiff(t,
			&ast.ConstantSizedType{
				Type: &ast.NominalType{
					Identifier: ast.Identifier{
						Identifier: "Int",
						Pos:        ast.Position{Line: 1, Column: 1, Offset: 1},
					},
				},
				Size: &ast.IntegerExpression{
					PositiveLiteral: []byte("2"),
					Value:           big.NewInt(2),
					Base:            10,
					Range: ast.Range{
						StartPos: ast.Position{Line: 1, Column: 7, Offset: 7},
						EndPos:   ast.Position{Line: 1, Column: 7, Offset: 7},
					},
				},
				Range: ast.Range{
					StartPos: ast.Position{Line: 1, Column: 0, Offset: 0},
					EndPos:   ast.Position{Line: 1, Column: 9, Offset: 9},
				},
			},
			result,
		)
	})

	t.Run("constant, negative size", func(t *testing.T) {

		t.Parallel()

		result, errs := testParseType("[Int ; -2 ]")
		AssertEqualWithDiff(t,
			[]error{
				&InvalidConstantSizedTypeSizeError{
					Range: ast.Range{
						StartPos: ast.Position{Offset: 7, Line: 1, Column: 7},
						EndPos:   ast.Position{Offset: 8, Line: 1, Column: 8},
					},
				},
			},
			errs,
		)

		// The parser recovers and returns a variable-sized array type
		AssertEqualWithDiff(t,
			&ast.VariableSizedType{
				Type: &ast.NominalType{
					Identifier: ast.Identifier{Identifier: "Int", Pos: ast.Position{Offset: 1, Line: 1, Column: 1}},
				},
				Range: ast.Range{
					StartPos: ast.Position{Offset: 0, Line: 1, Column: 0},
					EndPos:   ast.Position{Offset: 10, Line: 1, Column: 10},
				},
			},
			result,
		)
	})

	t.Run("constant, invalid size", func(t *testing.T) {

		t.Parallel()

		result, errs := testParseType("[Int ; X ]")
		AssertEqualWithDiff(t,
			[]error{
				&InvalidConstantSizedTypeSizeError{
					Range: ast.Range{
						StartPos: ast.Position{Offset: 7, Line: 1, Column: 7},
						EndPos:   ast.Position{Offset: 7, Line: 1, Column: 7},
					},
				},
			},
			errs,
		)

		AssertEqualWithDiff(t,
			&ast.VariableSizedType{
				Type: &ast.NominalType{
					Identifier: ast.Identifier{
						Identifier: "Int",
						Pos:        ast.Position{Offset: 1, Line: 1, Column: 1},
					},
				},
				Range: ast.Range{
					StartPos: ast.Position{Offset: 0, Line: 1, Column: 0},
					EndPos:   ast.Position{Offset: 9, Line: 1, Column: 9},
				},
			},
			result,
		)
	})

	t.Run("invalid, dot", func(t *testing.T) {

		t.Parallel()

		_, errs := testParseType("[.")
		AssertEqualWithDiff(t,
			[]error{
				&UnexpectedTypeStartError{
					GotToken: lexer.Token{
						Type: lexer.TokenDot,
						Range: ast.Range{
							StartPos: ast.Position{Offset: 1, Line: 1, Column: 1},
							EndPos:   ast.Position{Offset: 1, Line: 1, Column: 1},
						},
					},
				},
			},
			errs,
		)
	})

	t.Run("constant, invalid size, dot", func(t *testing.T) {

		t.Parallel()

		_, errs := testParseType("[T;.")
		AssertEqualWithDiff(t,
			[]error{
				&UnexpectedExpressionStartError{
					GotToken: lexer.Token{
						Type: lexer.TokenDot,
						Range: ast.Range{
							StartPos: ast.Position{Offset: 3, Line: 1, Column: 3},
							EndPos:   ast.Position{Offset: 3, Line: 1, Column: 3},
						},
					},
				},
			},
			errs,
		)
	})

	t.Run("constant, missing end", func(t *testing.T) {

		t.Parallel()

		const code = "[T;1"
		_, errs := testParseType(code)

		AssertEqualWithDiff(t,
			[]error{
				&MissingClosingBracketInArrayTypeError{
					GotToken: lexer.Token{
						Range: ast.Range{
							StartPos: ast.Position{Offset: 4, Line: 1, Column: 4},
							EndPos:   ast.Position{Offset: 4, Line: 1, Column: 4},
						},
						Type: lexer.TokenEOF,
					},
				},
			},
			errs,
		)

		var missingBracketErr *MissingClosingBracketInArrayTypeError
		require.ErrorAs(t, errs[0], &missingBracketErr)

		fixes := missingBracketErr.SuggestFixes(code)
		AssertEqualWithDiff(t,
			[]errors.SuggestedFix[ast.TextEdit]{
				{
					Message: "Insert closing bracket",
					TextEdits: []ast.TextEdit{
						{
							Insertion: "]",
							Range: ast.Range{
								StartPos: ast.Position{Offset: 4, Line: 1, Column: 4},
								EndPos:   ast.Position{Offset: 4, Line: 1, Column: 4},
							},
						},
					},
				},
			},
			fixes,
		)

		assert.Equal(t, "[T;1]", fixes[0].TextEdits[0].ApplyTo(code))
	})
}

func TestParseOptionalType(t *testing.T) {

	t.Parallel()

	t.Run("nominal", func(t *testing.T) {

		t.Parallel()

		result, errs := testParseType("Int?")
		require.Empty(t, errs)

		AssertEqualWithDiff(t,
			&ast.OptionalType{
				Type: &ast.NominalType{
					Identifier: ast.Identifier{
						Identifier: "Int",
						Pos:        ast.Position{Line: 1, Column: 0, Offset: 0},
					},
				},
				EndPos: ast.Position{Line: 1, Column: 3, Offset: 3},
			},
			result,
		)
	})

	t.Run("double", func(t *testing.T) {

		t.Parallel()

		result, errs := testParseType("Int??")
		require.Empty(t, errs)

		AssertEqualWithDiff(t,
			&ast.OptionalType{
				Type: &ast.OptionalType{
					Type: &ast.NominalType{
						Identifier: ast.Identifier{
							Identifier: "Int",
							Pos:        ast.Position{Line: 1, Column: 0, Offset: 0},
						},
					},
					EndPos: ast.Position{Line: 1, Column: 3, Offset: 3},
				},
				EndPos: ast.Position{Line: 1, Column: 4, Offset: 4},
			},
			result,
		)
	})

	t.Run("triple", func(t *testing.T) {

		t.Parallel()

		result, errs := testParseType("Int???")
		require.Empty(t, errs)

		AssertEqualWithDiff(t,
			&ast.OptionalType{
				Type: &ast.OptionalType{
					Type: &ast.OptionalType{
						Type: &ast.NominalType{
							Identifier: ast.Identifier{
								Identifier: "Int",
								Pos:        ast.Position{Line: 1, Column: 0, Offset: 0},
							},
						},
						EndPos: ast.Position{Line: 1, Column: 3, Offset: 3},
					},
					EndPos: ast.Position{Line: 1, Column: 4, Offset: 4},
				},
				EndPos: ast.Position{Line: 1, Column: 5, Offset: 5},
			},
			result,
		)
	})
}

func TestParseReferenceType(t *testing.T) {

	t.Parallel()

	t.Run("unauthorized, nominal", func(t *testing.T) {

		t.Parallel()

		result, errs := testParseType("&Int")
		require.Empty(t, errs)

		AssertEqualWithDiff(t,
			&ast.ReferenceType{
				Type: &ast.NominalType{
					Identifier: ast.Identifier{
						Identifier: "Int",
						Pos:        ast.Position{Line: 1, Column: 1, Offset: 1},
					},
				},
				StartPos: ast.Position{Line: 1, Column: 0, Offset: 0},
			},
			result,
		)
	})

	t.Run("authorized, missing parens", func(t *testing.T) {

		t.Parallel()

		const code = "auth &Int"
		_, errs := testParseType(code)

		AssertEqualWithDiff(t,
			[]error{
				&MissingStartOfAuthorizationError{
					GotToken: lexer.Token{
						Type: lexer.TokenAmpersand,
						Range: ast.Range{
							StartPos: ast.Position{Offset: 5, Line: 1, Column: 5},
							EndPos:   ast.Position{Offset: 5, Line: 1, Column: 5},
						},
					},
				},
			},
			errs,
		)

		var missingParenErr *MissingStartOfAuthorizationError
		require.ErrorAs(t, errs[0], &missingParenErr)

		fixes := missingParenErr.SuggestFixes(code)
		AssertEqualWithDiff(t,
			[]errors.SuggestedFix[ast.TextEdit]{
				{
					Message: "Insert opening parenthesis",
					TextEdits: []ast.TextEdit{
						{
							Insertion: "(",
							Range: ast.Range{
								StartPos: ast.Position{Offset: 4, Line: 1, Column: 4},
								EndPos:   ast.Position{Offset: 4, Line: 1, Column: 4},
							},
						},
					},
				},
			},
			fixes,
		)

		assert.Equal(t, "auth( &Int", fixes[0].TextEdits[0].ApplyTo(code))
	})

	t.Run("authorized, missing ampersand", func(t *testing.T) {

		t.Parallel()

		const code = "auth(X) Int"
		_, errs := testParseType(code)

		AssertEqualWithDiff(t,
			[]error{
				&MissingAmpersandInAuthReferenceError{
					GotToken: lexer.Token{
						Type: lexer.TokenIdentifier,
						Range: ast.Range{
							StartPos: ast.Position{Offset: 8, Line: 1, Column: 8},
							EndPos:   ast.Position{Offset: 10, Line: 1, Column: 10},
						},
					},
				},
			},
			errs,
		)

		var missingAmpersandErr *MissingAmpersandInAuthReferenceError
		require.ErrorAs(t, errs[0], &missingAmpersandErr)

		fixes := missingAmpersandErr.SuggestFixes(code)
		AssertEqualWithDiff(t,
			[]errors.SuggestedFix[ast.TextEdit]{
				{
					Message: "Insert ampersand",
					TextEdits: []ast.TextEdit{
						{
							Insertion: "&",
							Range: ast.Range{
								StartPos: ast.Position{Offset: 8, Line: 1, Column: 8},
								EndPos:   ast.Position{Offset: 8, Line: 1, Column: 8},
							},
						},
					},
				},
			},
			fixes,
		)

		assert.Equal(t,
			"auth(X) &Int",
			fixes[0].TextEdits[0].ApplyTo(code),
		)
	})

	t.Run("authorized, one entitlement", func(t *testing.T) {

		t.Parallel()

		result, errs := testParseType("auth(X) &Int")
		require.Empty(t, errs)

		AssertEqualWithDiff(t,
			&ast.ReferenceType{
				Authorization: &ast.ConjunctiveEntitlementSet{
					Elements: []*ast.NominalType{
						{
							Identifier: ast.Identifier{
								Identifier: "X",
								Pos:        ast.Position{Line: 1, Column: 5, Offset: 5},
							},
						},
					},
				},
				Type: &ast.NominalType{
					Identifier: ast.Identifier{
						Identifier: "Int",
						Pos:        ast.Position{Line: 1, Column: 9, Offset: 9},
					},
				},
				StartPos: ast.Position{Line: 1, Column: 0, Offset: 0},
			},
			result,
		)
	})

	t.Run("authorized, two conjunctive entitlements", func(t *testing.T) {

		t.Parallel()

		result, errs := testParseType("auth(X, Y) &Int")
		require.Empty(t, errs)

		AssertEqualWithDiff(t,
			&ast.ReferenceType{
				Authorization: &ast.ConjunctiveEntitlementSet{
					Elements: []*ast.NominalType{
						{
							Identifier: ast.Identifier{
								Identifier: "X",
								Pos:        ast.Position{Line: 1, Column: 5, Offset: 5},
							},
						},
						{
							Identifier: ast.Identifier{
								Identifier: "Y",
								Pos:        ast.Position{Line: 1, Column: 8, Offset: 8},
							},
						},
					},
				},
				Type: &ast.NominalType{
					Identifier: ast.Identifier{
						Identifier: "Int",
						Pos:        ast.Position{Line: 1, Column: 12, Offset: 12},
					},
				},
				StartPos: ast.Position{Line: 1, Column: 0, Offset: 0},
			},
			result,
		)
	})

	t.Run("authorized, two disjunctive entitlements", func(t *testing.T) {

		t.Parallel()

		result, errs := testParseType("auth(X| Y) &Int")
		require.Empty(t, errs)

		AssertEqualWithDiff(t,
			&ast.ReferenceType{
				Authorization: &ast.DisjunctiveEntitlementSet{
					Elements: []*ast.NominalType{
						{
							Identifier: ast.Identifier{
								Identifier: "X",
								Pos:        ast.Position{Line: 1, Column: 5, Offset: 5},
							},
						},
						{
							Identifier: ast.Identifier{
								Identifier: "Y",
								Pos:        ast.Position{Line: 1, Column: 8, Offset: 8},
							},
						},
					},
				},
				Type: &ast.NominalType{
					Identifier: ast.Identifier{
						Identifier: "Int",
						Pos:        ast.Position{Line: 1, Column: 12, Offset: 12},
					},
				},
				StartPos: ast.Position{Line: 1, Column: 0, Offset: 0},
			},
			result,
		)
	})

	t.Run("authorized, empty entitlements", func(t *testing.T) {

		t.Parallel()

		_, errs := testParseType("auth() &Int")

		AssertEqualWithDiff(t,
			[]error{
				// TODO: improve
				&UnexpectedTypeStartError{
					GotToken: lexer.Token{
						Range: ast.Range{
							StartPos: ast.Position{Offset: 5, Line: 1, Column: 5},
							EndPos:   ast.Position{Offset: 5, Line: 1, Column: 5},
						},
						Type: lexer.TokenParenClose,
					},
				},
			},
			errs,
		)
	})

	t.Run("authorized, mixed entitlements conjunction", func(t *testing.T) {

		t.Parallel()

		_, errs := testParseType("auth(X, Y | Z) &Int")
		AssertEqualWithDiff(t,
			[]error{
				&UnexpectedTokenInsteadOfSeparatorError{
					GotToken: lexer.Token{
						Range: ast.Range{
							StartPos: ast.Position{Offset: 10, Line: 1, Column: 10},
							EndPos:   ast.Position{Offset: 10, Line: 1, Column: 10},
						},
						Type: lexer.TokenVerticalBar,
					},
					ExpectedSeparator: lexer.TokenComma,
					ExpectedEndToken:  lexer.TokenParenClose,
				},
			},
			errs,
		)
	})

	t.Run("authorized, mixed entitlements conjunction", func(t *testing.T) {

		t.Parallel()

		_, errs := testParseType("auth(X | Y, Z) &Int")
		AssertEqualWithDiff(t,
			[]error{
				&UnexpectedTokenInsteadOfSeparatorError{
					GotToken: lexer.Token{
						Range: ast.Range{
							StartPos: ast.Position{Offset: 10, Line: 1, Column: 10},
							EndPos:   ast.Position{Offset: 10, Line: 1, Column: 10},
						},
						Type: lexer.TokenComma,
					},
					ExpectedSeparator: lexer.TokenVerticalBar,
					ExpectedEndToken:  lexer.TokenParenClose,
				},
			},
			errs,
		)
	})

	t.Run("authorized, missing closing paren after entitlements", func(t *testing.T) {

		t.Parallel()

		const code = "auth(X, Y"
		_, errs := testParseType(code)

		AssertEqualWithDiff(t,
			[]error{
				&MissingClosingParenInAuthError{
					GotToken: lexer.Token{
						Range: ast.Range{
							StartPos: ast.Position{Offset: 9, Line: 1, Column: 9},
							EndPos:   ast.Position{Offset: 9, Line: 1, Column: 9},
						},
						Type: lexer.TokenEOF,
					},
				},
				&MissingAmpersandInAuthReferenceError{
					GotToken: lexer.Token{
						Range: ast.Range{
							StartPos: ast.Position{Offset: 9, Line: 1, Column: 9},
							EndPos:   ast.Position{Offset: 9, Line: 1, Column: 9},
						},
						Type: lexer.TokenEOF,
					},
				},
				&UnexpectedTypeStartError{
					GotToken: lexer.Token{
						Range: ast.Range{
							StartPos: ast.Position{Offset: 9, Line: 1, Column: 9},
							EndPos:   ast.Position{Offset: 9, Line: 1, Column: 9},
						},
						Type: lexer.TokenEOF,
					},
				},
			},
			errs,
		)

		var missingParenErr *MissingClosingParenInAuthError
		require.ErrorAs(t, errs[0], &missingParenErr)

		fixes := missingParenErr.SuggestFixes(code)
		AssertEqualWithDiff(t,
			[]errors.SuggestedFix[ast.TextEdit]{
				{
					Message: "Insert closing parenthesis",
					TextEdits: []ast.TextEdit{
						{
							Insertion: ")",
							Range: ast.Range{
								StartPos: ast.Position{Offset: 9, Line: 1, Column: 9},
								EndPos:   ast.Position{Offset: 9, Line: 1, Column: 9},
							},
						},
					},
				},
			},
			fixes,
		)

		assert.Equal(t,
			"auth(X, Y)",
			fixes[0].TextEdits[0].ApplyTo(code),
		)
	})

	t.Run("authorized, map", func(t *testing.T) {

		t.Parallel()

		result, errs := testParseType("auth ( mapping X ) & Int")
		require.Empty(t, errs)

		AssertEqualWithDiff(t,
			&ast.ReferenceType{
				Authorization: &ast.MappedAccess{
					EntitlementMap: &ast.NominalType{
						Identifier: ast.Identifier{
							Identifier: "X",
							Pos:        ast.Position{Line: 1, Column: 15, Offset: 15},
						},
					},
					StartPos: ast.Position{Line: 1, Column: 7, Offset: 7},
				},
				Type: &ast.NominalType{
					Identifier: ast.Identifier{
						Identifier: "Int",
						Pos:        ast.Position{Line: 1, Column: 21, Offset: 21},
					},
				},
				StartPos: ast.Position{Line: 1, Column: 0, Offset: 0},
			},
			result,
		)
	})

	t.Run("authorized, map no name", func(t *testing.T) {

		t.Parallel()

		_, errs := testParseType("auth( mapping ) &Int")
		AssertEqualWithDiff(t,
			[]error{
				&UnexpectedTypeStartError{
					GotToken: lexer.Token{
						Range: ast.Range{
							StartPos: ast.Position{Offset: 14, Line: 1, Column: 14},
							EndPos:   ast.Position{Offset: 14, Line: 1, Column: 14},
						},
						Type: lexer.TokenParenClose,
					},
				},
			},
			errs,
		)
	})

	t.Run("invalid, dot", func(t *testing.T) {

		t.Parallel()

		_, errs := testParseType("&.")
		AssertEqualWithDiff(t,
			[]error{
				&UnexpectedTypeStartError{
					GotToken: lexer.Token{
						Type: lexer.TokenDot,
						Range: ast.Range{
							StartPos: ast.Position{Offset: 1, Line: 1, Column: 1},
							EndPos:   ast.Position{Offset: 1, Line: 1, Column: 1},
						},
					},
				},
			},
			errs,
		)
	})
}

func TestParseOptionalReferenceType(t *testing.T) {

	t.Parallel()

	t.Run("unauthorized", func(t *testing.T) {

		t.Parallel()

		result, errs := testParseType("&Int?")
		require.Empty(t, errs)

		AssertEqualWithDiff(t,
			&ast.OptionalType{
				Type: &ast.ReferenceType{
					Type: &ast.NominalType{
						Identifier: ast.Identifier{
							Identifier: "Int",
							Pos:        ast.Position{Line: 1, Column: 1, Offset: 1},
						},
					},
					StartPos: ast.Position{Line: 1, Column: 0, Offset: 0},
				},
				EndPos: ast.Position{Line: 1, Column: 4, Offset: 4},
			},
			result,
		)
	})
}

func TestParseIntersectionType(t *testing.T) {

	t.Parallel()

	t.Run("with old prefix and no types", func(t *testing.T) {

		t.Parallel()

		_, errs := testParseType("T{}")

		AssertEqualWithDiff(t,
			[]error{
				&RestrictedTypeError{
					Range: ast.Range{
						StartPos: ast.Position{Offset: 2, Line: 1, Column: 2},
						EndPos:   ast.Position{Offset: 2, Line: 1, Column: 2},
					},
				},
			},
			errs,
		)
	})

	t.Run("with old prefix and one type", func(t *testing.T) {

		t.Parallel()

		_, errs := testParseType("T{U}")
		AssertEqualWithDiff(t,
			[]error{
				&RestrictedTypeError{
					Range: ast.Range{
						StartPos: ast.Position{Offset: 2, Line: 1, Column: 2},
						EndPos:   ast.Position{Offset: 2, Line: 1, Column: 2},
					},
				},
			},
			errs,
		)
	})

	t.Run("with old prefix and two types", func(t *testing.T) {

		t.Parallel()

		_, errs := testParseType("T{U , V }")
		AssertEqualWithDiff(t,
			[]error{
				&RestrictedTypeError{
					Range: ast.Range{
						StartPos: ast.Position{Offset: 2, Line: 1, Column: 2},
						EndPos:   ast.Position{Offset: 2, Line: 1, Column: 2},
					},
				},
			},
			errs,
		)
	})

	t.Run("no types", func(t *testing.T) {

		t.Parallel()

		result, errs := testParseType("{}")
		require.Empty(t, errs)

		AssertEqualWithDiff(t,
			&ast.IntersectionType{
				Range: ast.Range{
					StartPos: ast.Position{Line: 1, Column: 0, Offset: 0},
					EndPos:   ast.Position{Line: 1, Column: 1, Offset: 1},
				},
			},
			result,
		)
	})

	t.Run("one type", func(t *testing.T) {

		t.Parallel()

		result, errs := testParseType("{ T }")
		require.Empty(t, errs)

		AssertEqualWithDiff(t,
			&ast.IntersectionType{
				Types: []*ast.NominalType{
					{
						Identifier: ast.Identifier{
							Identifier: "T",
							Pos:        ast.Position{Line: 1, Column: 2, Offset: 2},
						},
					},
				},
				Range: ast.Range{
					StartPos: ast.Position{Line: 1, Column: 0, Offset: 0},
					EndPos:   ast.Position{Line: 1, Column: 4, Offset: 4},
				},
			},
			result,
		)
	})

	t.Run("invalid: missing type after comma", func(t *testing.T) {

		t.Parallel()

		result, errs := testParseType("{ T , }")
		AssertEqualWithDiff(t,
			[]error{
				&MissingTypeAfterCommaInIntersectionError{
					Pos: ast.Position{Offset: 6, Line: 1, Column: 6},
				},
			},
			errs,
		)

		AssertEqualWithDiff(t,
			&ast.IntersectionType{
				Types: []*ast.NominalType{
					{
						Identifier: ast.Identifier{
							Identifier: "T",
							Pos:        ast.Position{Line: 1, Column: 2, Offset: 2},
						},
					},
				},
				Range: ast.Range{
					StartPos: ast.Position{Line: 1, Column: 0, Offset: 0},
					EndPos:   ast.Position{Line: 1, Column: 6, Offset: 6},
				},
			},
			result,
		)
	})

	t.Run("invalid: type without comma", func(t *testing.T) {

		t.Parallel()

		const code = "{ T U }"
		result, errs := testParseType(code)

		AssertEqualWithDiff(t,
			[]error{
				&MissingSeparatorInIntersectionOrDictionaryTypeError{
					GotToken: lexer.Token{
						Range: ast.Range{
							StartPos: ast.Position{Offset: 4, Line: 1, Column: 4},
							EndPos:   ast.Position{Offset: 4, Line: 1, Column: 4},
						},
						Type: lexer.TokenIdentifier,
					},
				},
			},
			errs,
		)

		// TODO: return type
		assert.Nil(t, result)

		var missingSepErr *MissingSeparatorInIntersectionOrDictionaryTypeError
		require.ErrorAs(t, errs[0], &missingSepErr)

		fixes := missingSepErr.SuggestFixes(code)
		AssertEqualWithDiff(
			t,
			[]errors.SuggestedFix[ast.TextEdit]{
				{
					Message: "Insert comma",
					TextEdits: []ast.TextEdit{
						{
							Insertion: ",",
							Range: ast.Range{
								StartPos: ast.Position{Offset: 3, Line: 1, Column: 3},
								EndPos:   ast.Position{Offset: 3, Line: 1, Column: 3},
							},
						},
					},
				},
				{
					Message: "Insert colon",
					TextEdits: []ast.TextEdit{
						{
							Insertion: ":",
							Range: ast.Range{
								StartPos: ast.Position{Offset: 3, Line: 1, Column: 3},
								EndPos:   ast.Position{Offset: 3, Line: 1, Column: 3},
							},
						},
					},
				},
			},
			fixes,
		)

		assert.Equal(t, "{ T, U }", fixes[0].TextEdits[0].ApplyTo(code))
		assert.Equal(t, "{ T: U }", fixes[1].TextEdits[0].ApplyTo(code))
	})

	t.Run("invalid: colon", func(t *testing.T) {

		t.Parallel()

		const code = "{ T , U : V }"
		result, errs := testParseType(code)

		AssertEqualWithDiff(t,
			[]error{
				&UnexpectedColonInIntersectionTypeError{
					Pos: ast.Position{Offset: 8, Line: 1, Column: 8},
				},
			},
			errs,
		)

		// TODO: return type
		assert.Nil(t, result)

		var unexpectedColonErr *UnexpectedColonInIntersectionTypeError
		require.ErrorAs(t, errs[0], &unexpectedColonErr)

		fixes := unexpectedColonErr.SuggestFixes(code)
		AssertEqualWithDiff(
			t,
			[]errors.SuggestedFix[ast.TextEdit]{
				{
					Message: "Replace colon with comma",
					TextEdits: []ast.TextEdit{
						{
							Replacement: ",",
							Range: ast.Range{
								StartPos: ast.Position{Offset: 8, Line: 1, Column: 8},
								EndPos:   ast.Position{Offset: 8, Line: 1, Column: 8},
							},
						},
					},
				},
			},
			fixes,
		)

		assert.Equal(t,
			"{ T , U , V }",
			fixes[0].TextEdits[0].ApplyTo(code),
		)
	})

	t.Run("invalid: colon", func(t *testing.T) {

		t.Parallel()

		result, errs := testParseType("{U , V : W }")
		AssertEqualWithDiff(t,
			[]error{
				&UnexpectedColonInIntersectionTypeError{
					Pos: ast.Position{Offset: 7, Line: 1, Column: 7},
				},
			},
			errs,
		)

		// TODO: return type
		assert.Nil(t, result)
	})

	t.Run("invalid: first is non-nominal", func(t *testing.T) {

		t.Parallel()

		result, errs := testParseType("{[T]}")
		AssertEqualWithDiff(t,
			[]error{
				&InvalidNonNominalTypeInIntersectionError{
					Range: ast.Range{
						StartPos: ast.Position{Offset: 1, Line: 1, Column: 1},
						EndPos:   ast.Position{Offset: 3, Line: 1, Column: 3},
					},
				},
			},
			errs,
		)

		// TODO: return type with non-nominal types
		assert.Nil(t, result)
	})

	t.Run("invalid: second is non-nominal", func(t *testing.T) {

		t.Parallel()

		result, errs := testParseType("{T, [U]}")
		AssertEqualWithDiff(t,
			[]error{
				&InvalidNonNominalTypeInIntersectionError{
					Range: ast.Range{
						StartPos: ast.Position{Offset: 4, Line: 1, Column: 4},
						EndPos:   ast.Position{Offset: 6, Line: 1, Column: 6},
					},
				},
			},
			errs,
		)

		// TODO: return type
		assert.Nil(t, result)
	})

	t.Run("invalid: two, first is non-nominal", func(t *testing.T) {

		t.Parallel()

		result, errs := testParseType("{[U], T}")
		AssertEqualWithDiff(t,
			[]error{
				&InvalidNonNominalTypeInIntersectionError{
					Range: ast.Range{
						StartPos: ast.Position{Offset: 1, Line: 1, Column: 1},
						EndPos:   ast.Position{Offset: 3, Line: 1, Column: 3},
					},
				},
			},
			errs,
		)

		// TODO: return type
		assert.Nil(t, result)
	})

	t.Run("invalid: missing end", func(t *testing.T) {

		t.Parallel()

		result, errs := testParseType("{")
		AssertEqualWithDiff(t,
			[]error{
				&UnexpectedEOFExpectedTypeError{
					Pos: ast.Position{Offset: 1, Line: 1, Column: 1},
				},
			},
			errs,
		)

		assert.Nil(t, result)
	})

	t.Run("invalid: missing end after type", func(t *testing.T) {

		t.Parallel()

		const code = "{U"
		_, errs := testParseType(code)

		AssertEqualWithDiff(t,
			[]error{
				&MissingClosingBraceInIntersectionOrDictionaryTypeError{
					Pos: ast.Position{Offset: 2, Line: 1, Column: 2},
				},
			},
			errs,
		)

		var missingBraceErr *MissingClosingBraceInIntersectionOrDictionaryTypeError
		require.ErrorAs(t, errs[0], &missingBraceErr)

		fixes := missingBraceErr.SuggestFixes(code)
		AssertEqualWithDiff(t,
			[]errors.SuggestedFix[ast.TextEdit]{
				{
					Message: "Insert closing brace",
					TextEdits: []ast.TextEdit{
						{
							Insertion: "}",
							Range: ast.Range{
								StartPos: ast.Position{Offset: 2, Line: 1, Column: 2},
								EndPos:   ast.Position{Offset: 2, Line: 1, Column: 2},
							},
						},
					},
				},
			},
			fixes,
		)

		assert.Equal(t,
			"{U}",
			fixes[0].TextEdits[0].ApplyTo(code),
		)
	})

	t.Run("invalid: missing end after comma", func(t *testing.T) {

		t.Parallel()

		result, errs := testParseType("{U,")
		AssertEqualWithDiff(t,
			[]error{
				&UnexpectedEOFExpectedTypeError{
					Pos: ast.Position{Offset: 3, Line: 1, Column: 3},
				},
			},
			errs,
		)

		assert.Nil(t, result)
	})

	t.Run("invalid: just comma", func(t *testing.T) {

		t.Parallel()

		result, errs := testParseType("{,}")
		AssertEqualWithDiff(t,
			[]error{
				&UnexpectedCommaInIntersectionTypeError{
					Pos: ast.Position{Offset: 1, Line: 1, Column: 1},
				},
			},
			errs,
		)

		assert.Nil(t, result)
	})

	t.Run("invalid: leading comma", func(t *testing.T) {

		t.Parallel()

		result, errs := testParseType("{ , T }")
		AssertEqualWithDiff(t,
			[]error{
				&UnexpectedCommaInIntersectionTypeError{
					Pos: ast.Position{Offset: 2, Line: 1, Column: 2},
				},
			},
			errs,
		)

		// TODO: return type
		assert.Nil(t, result)
	})
}

func TestParseDictionaryType(t *testing.T) {

	t.Parallel()

	t.Run("valid", func(t *testing.T) {

		t.Parallel()

		result, errs := testParseType("{T: U}")
		require.Empty(t, errs)

		AssertEqualWithDiff(t,
			&ast.DictionaryType{
				KeyType: &ast.NominalType{
					Identifier: ast.Identifier{
						Identifier: "T",
						Pos:        ast.Position{Line: 1, Column: 1, Offset: 1},
					},
				},
				ValueType: &ast.NominalType{
					Identifier: ast.Identifier{
						Identifier: "U",
						Pos:        ast.Position{Line: 1, Column: 4, Offset: 4},
					},
				},
				Range: ast.Range{
					StartPos: ast.Position{Line: 1, Column: 0, Offset: 0},
					EndPos:   ast.Position{Line: 1, Column: 5, Offset: 5},
				},
			},
			result,
		)
	})

	t.Run("invalid, missing value type", func(t *testing.T) {

		t.Parallel()

		result, errs := testParseType("{T:}")
		AssertEqualWithDiff(t,
			[]error{
				&MissingDictionaryValueTypeError{
					Pos: ast.Position{Offset: 3, Line: 1, Column: 3},
				},
			},
			errs,
		)

		AssertEqualWithDiff(t,
			&ast.DictionaryType{
				KeyType: &ast.NominalType{
					Identifier: ast.Identifier{
						Identifier: "T",
						Pos:        ast.Position{Line: 1, Column: 1, Offset: 1},
					},
				},
				ValueType: nil,
				Range: ast.Range{
					StartPos: ast.Position{Line: 1, Column: 0, Offset: 0},
					EndPos:   ast.Position{Line: 1, Column: 3, Offset: 3},
				},
			},
			result,
		)
	})

	t.Run("invalid, missing key and value type", func(t *testing.T) {

		t.Parallel()

		result, errs := testParseType("{:}")
		AssertEqualWithDiff(t,
			[]error{
				&UnexpectedColonInDictionaryTypeError{
					Pos: ast.Position{Offset: 1, Line: 1, Column: 1},
				},
			},
			errs,
		)

		assert.Nil(t, result)
	})

	t.Run("invalid, missing key type", func(t *testing.T) {

		t.Parallel()

		result, errs := testParseType("{:U}")
		AssertEqualWithDiff(t,
			[]error{
				&UnexpectedColonInDictionaryTypeError{
					Pos: ast.Position{Offset: 1, Line: 1, Column: 1},
				},
			},
			errs,
		)

		// TODO: return type
		assert.Nil(t, result)
	})

	t.Run("invalid, unexpected comma after value type", func(t *testing.T) {

		t.Parallel()

		const code = "{T:U,}"
		result, errs := testParseType(code)

		AssertEqualWithDiff(t,
			[]error{
				&UnexpectedCommaInDictionaryTypeError{
					Pos: ast.Position{Offset: 4, Line: 1, Column: 4},
				},
			},
			errs,
		)

		// TODO: return type
		assert.Nil(t, result)

		var unexpectedCommaErr *UnexpectedCommaInDictionaryTypeError
		require.ErrorAs(t, errs[0], &unexpectedCommaErr)

		fixes := unexpectedCommaErr.SuggestFixes(code)
		AssertEqualWithDiff(
			t,
			[]errors.SuggestedFix[ast.TextEdit]{
				{
					Message: "Remove comma",
					TextEdits: []ast.TextEdit{
						{
							Replacement: "",
							Range: ast.Range{
								StartPos: ast.Position{Offset: 4, Line: 1, Column: 4},
								EndPos:   ast.Position{Offset: 4, Line: 1, Column: 4},
							},
						},
					},
				},
			},
			fixes,
		)

		assert.Equal(t,
			"{T:U}",
			fixes[0].TextEdits[0].ApplyTo(code),
		)
	})

	t.Run("invalid, unexpected colon after value type", func(t *testing.T) {

		t.Parallel()

		const code = "{T:U:}"
		result, errs := testParseType(code)

		AssertEqualWithDiff(t,
			[]error{
				&MultipleColonInDictionaryTypeError{
					Pos: ast.Position{Offset: 4, Line: 1, Column: 4},
				},
			},
			errs,
		)

		// TODO: return type
		assert.Nil(t, result)

		var multipleColonErr *MultipleColonInDictionaryTypeError
		require.ErrorAs(t, errs[0], &multipleColonErr)

		fixes := multipleColonErr.SuggestFixes(code)
		AssertEqualWithDiff(
			t,
			[]errors.SuggestedFix[ast.TextEdit]{
				{
					Message: "Remove extra colon",
					TextEdits: []ast.TextEdit{
						{
							Replacement: "",
							Range: ast.Range{
								StartPos: ast.Position{Offset: 4, Line: 1, Column: 4},
								EndPos:   ast.Position{Offset: 4, Line: 1, Column: 4},
							},
						},
					},
				},
			},
			fixes,
		)

		assert.Equal(t,
			"{T:U}",
			fixes[0].TextEdits[0].ApplyTo(code),
		)
	})

	t.Run("invalid, unexpected colon after colon", func(t *testing.T) {

		t.Parallel()

		result, errs := testParseType("{T::U}")
		AssertEqualWithDiff(t,
			[]error{
				&UnexpectedColonInDictionaryTypeError{
					Pos: ast.Position{Offset: 3, Line: 1, Column: 3},
				},
			},
			errs,
		)

		// TODO: return type
		assert.Nil(t, result)
	})

	t.Run("invalid, missing value type after colon", func(t *testing.T) {

		t.Parallel()

		result, errs := testParseType("{T:")
		AssertEqualWithDiff(t,
			[]error{
				&UnexpectedEOFExpectedTypeError{
					Pos: ast.Position{Offset: 3, Line: 1, Column: 3},
				},
			},
			errs,
		)

		assert.Nil(t, result)
	})

	t.Run("invalid, missing end after key type  and value type", func(t *testing.T) {

		t.Parallel()

		const code = "{T:U"
		_, errs := testParseType(code)

		AssertEqualWithDiff(t,
			[]error{
				&MissingClosingBraceInIntersectionOrDictionaryTypeError{
					Pos: ast.Position{Offset: 4, Line: 1, Column: 4},
				},
			},
			errs,
		)

		var missingBraceErr *MissingClosingBraceInIntersectionOrDictionaryTypeError
		require.ErrorAs(t, errs[0], &missingBraceErr)

		fixes := missingBraceErr.SuggestFixes(code)
		AssertEqualWithDiff(t,
			[]errors.SuggestedFix[ast.TextEdit]{
				{
					Message: "Insert closing brace",
					TextEdits: []ast.TextEdit{
						{
							Insertion: "}",
							Range: ast.Range{
								StartPos: ast.Position{Offset: 4, Line: 1, Column: 4},
								EndPos:   ast.Position{Offset: 4, Line: 1, Column: 4},
							},
						},
					},
				},
			},
			fixes,
		)

		assert.Equal(t,
			"{T:U}",
			fixes[0].TextEdits[0].ApplyTo(code),
		)
	})
}

func TestParseFunctionType(t *testing.T) {

	t.Parallel()

	t.Run("no parameters, Void return type", func(t *testing.T) {

		t.Parallel()

		result, errs := testParseType("fun():Void")
		require.Empty(t, errs)

		AssertEqualWithDiff(t,
			&ast.FunctionType{
				PurityAnnotation:         ast.FunctionPurityUnspecified,
				ParameterTypeAnnotations: nil,
				ReturnTypeAnnotation: &ast.TypeAnnotation{
					IsResource: false,
					Type: &ast.NominalType{
						Identifier: ast.Identifier{
							Identifier: "Void",
							Pos:        ast.Position{Line: 1, Column: 6, Offset: 6},
						},
					},
					StartPos: ast.Position{Line: 1, Column: 6, Offset: 6},
				},
				Range: ast.Range{
					StartPos: ast.Position{Line: 1, Column: 0, Offset: 0},
					EndPos:   ast.Position{Line: 1, Column: 9, Offset: 9},
				},
			},
			result,
		)
	})

	t.Run("no parameters, no return type", func(t *testing.T) {

		t.Parallel()

		result, errs := testParseType("fun()")
		require.Empty(t, errs)

		AssertEqualWithDiff(t,
			&ast.FunctionType{
				PurityAnnotation: ast.FunctionPurityUnspecified,
				ReturnTypeAnnotation: &ast.TypeAnnotation{
					IsResource: false,
					Type: &ast.NominalType{
						Identifier: ast.Identifier{
							Identifier: "",
							Pos:        ast.Position{Line: 1, Column: 4, Offset: 4},
						},
					},
					StartPos: ast.Position{Line: 1, Column: 4, Offset: 4},
				},
				Range: ast.Range{
					StartPos: ast.Position{Line: 1, Column: 0, Offset: 0},
					EndPos:   ast.Position{Line: 1, Column: 4, Offset: 4},
				},
			},
			result,
		)
	})

	t.Run("no parameter list", func(t *testing.T) {

		t.Parallel()

		const code = "fun"
		_, errs := testParseType(code)

		AssertEqualWithDiff(t,
			[]error{
				&MissingOpeningParenInFunctionTypeError{
					GotToken: lexer.Token{
						Range: ast.Range{
							StartPos: ast.Position{Offset: 3, Line: 1, Column: 3},
							EndPos:   ast.Position{Offset: 3, Line: 1, Column: 3},
						},
						Type: lexer.TokenEOF,
					},
				},
				&UnexpectedEOFExpectedTypeAnnotationError{
					Pos: ast.Position{Offset: 3, Line: 1, Column: 3},
				},
			},
			errs,
		)

		var missingParenErr *MissingOpeningParenInFunctionTypeError
		require.ErrorAs(t, errs[0], &missingParenErr)

		fixes := missingParenErr.SuggestFixes(code)
		AssertEqualWithDiff(t,
			[]errors.SuggestedFix[ast.TextEdit]{
				{
					Message: "Insert opening parenthesis",
					TextEdits: []ast.TextEdit{
						{
							Insertion: "(",
							Range: ast.Range{
								StartPos: ast.Position{Offset: 3, Line: 1, Column: 3},
								EndPos:   ast.Position{Offset: 3, Line: 1, Column: 3},
							},
						},
					},
				},
			},
			fixes,
		)

		assert.Equal(t,
			"fun(",
			fixes[0].TextEdits[0].ApplyTo(code),
		)
	})

	t.Run("view function type", func(t *testing.T) {

		t.Parallel()

		result, errs := testParseType("view fun ():Void")
		require.Empty(t, errs)

		AssertEqualWithDiff(t,
			&ast.FunctionType{
				PurityAnnotation:         ast.FunctionPurityView,
				ParameterTypeAnnotations: nil,
				ReturnTypeAnnotation: &ast.TypeAnnotation{
					IsResource: false,
					Type: &ast.NominalType{
						Identifier: ast.Identifier{
							Identifier: "Void",
							Pos:        ast.Position{Line: 1, Column: 12, Offset: 12},
						},
					},
					StartPos: ast.Position{Line: 1, Column: 12, Offset: 12},
				},
				Range: ast.Range{
					StartPos: ast.Position{Line: 1, Column: 4, Offset: 4},
					EndPos:   ast.Position{Line: 1, Column: 15, Offset: 15},
				},
			},
			result,
		)
	})

	t.Run("missing closing paren, no types", func(t *testing.T) {

		t.Parallel()

		_, errs := testParseType("fun(")
		AssertEqualWithDiff(t,
			[]error{
				&UnexpectedEOFExpectedTypeAnnotationError{
					Pos: ast.Position{Offset: 4, Line: 1, Column: 4},
				},
			},
			errs,
		)
	})

	t.Run("missing closing paren, one type", func(t *testing.T) {

		t.Parallel()

		const code = "fun(Int"
		_, errs := testParseType(code)

		AssertEqualWithDiff(t,
			[]error{
				&MissingClosingParenInFunctionTypeError{
					GotToken: lexer.Token{
						Range: ast.Range{
							StartPos: ast.Position{Offset: 7, Line: 1, Column: 7},
							EndPos:   ast.Position{Offset: 7, Line: 1, Column: 7},
						},
						Type: lexer.TokenEOF,
					},
				},
			},
			errs,
		)

		var missingParenErr *MissingClosingParenInFunctionTypeError
		require.ErrorAs(t, errs[0], &missingParenErr)

		fixes := missingParenErr.SuggestFixes(code)
		AssertEqualWithDiff(t,
			[]errors.SuggestedFix[ast.TextEdit]{
				{
					Message: "Insert closing parenthesis",
					TextEdits: []ast.TextEdit{
						{
							Insertion: ")",
							Range: ast.Range{
								StartPos: ast.Position{Offset: 7, Line: 1, Column: 7},
								EndPos:   ast.Position{Offset: 7, Line: 1, Column: 7},
							},
						},
					},
				},
			},
			fixes,
		)

		assert.Equal(t, "fun(Int)", fixes[0].TextEdits[0].ApplyTo(code))
	})

	t.Run("invalid, leading comma", func(t *testing.T) {

		t.Parallel()

		_, errs := testParseType("fun(,) : Void")
		AssertEqualWithDiff(t,
			[]error{
				&UnexpectedCommaInTypeAnnotationListError{
					Pos: ast.Position{Offset: 4, Line: 1, Column: 4},
				},
			},
			errs,
		)
	})

	t.Run("three parameters, Int return type", func(t *testing.T) {

		t.Parallel()

		result, errs := testParseType("fun( String , Bool , @R ) : Int")
		require.Empty(t, errs)

		AssertEqualWithDiff(t,
			&ast.FunctionType{
				ParameterTypeAnnotations: []*ast.TypeAnnotation{
					{
						IsResource: false,
						Type: &ast.NominalType{
							Identifier: ast.Identifier{
								Identifier: "String",
								Pos:        ast.Position{Line: 1, Column: 5, Offset: 5},
							},
						},
						StartPos: ast.Position{Line: 1, Column: 5, Offset: 5},
					},
					{
						IsResource: false,
						Type: &ast.NominalType{
							Identifier: ast.Identifier{
								Identifier: "Bool",
								Pos:        ast.Position{Line: 1, Column: 14, Offset: 14},
							},
						},
						StartPos: ast.Position{Line: 1, Column: 14, Offset: 14},
					},
					{
						IsResource: true,
						Type: &ast.NominalType{
							Identifier: ast.Identifier{
								Identifier: "R",
								Pos:        ast.Position{Line: 1, Column: 22, Offset: 22},
							},
						},
						StartPos: ast.Position{Line: 1, Column: 21, Offset: 21},
					},
				},
				ReturnTypeAnnotation: &ast.TypeAnnotation{
					IsResource: false,
					Type: &ast.NominalType{
						Identifier: ast.Identifier{
							Identifier: "Int",
							Pos:        ast.Position{Line: 1, Column: 28, Offset: 28},
						},
					},
					StartPos: ast.Position{Line: 1, Column: 28, Offset: 28},
				},
				Range: ast.Range{
					StartPos: ast.Position{Line: 1, Column: 0, Offset: 0},
					EndPos:   ast.Position{Line: 1, Column: 30, Offset: 30},
				},
			},
			result,
		)
	})
}

func TestParseInstantiationType(t *testing.T) {

	t.Parallel()

	t.Run("no type arguments", func(t *testing.T) {

		t.Parallel()

		result, errs := testParseType("T<>")
		require.Empty(t, errs)

		AssertEqualWithDiff(t,
			&ast.InstantiationType{
				Type: &ast.NominalType{
					Identifier: ast.Identifier{
						Identifier: "T",
						Pos:        ast.Position{Line: 1, Column: 0, Offset: 0},
					},
				},
				TypeArgumentsStartPos: ast.Position{Line: 1, Column: 1, Offset: 1},
				EndPos:                ast.Position{Line: 1, Column: 2, Offset: 2},
			},
			result,
		)
	})

	t.Run("one type argument, no spaces", func(t *testing.T) {

		t.Parallel()

		result, errs := testParseType("T<U>")
		require.Empty(t, errs)

		AssertEqualWithDiff(t,
			&ast.InstantiationType{
				Type: &ast.NominalType{
					Identifier: ast.Identifier{
						Identifier: "T",
						Pos:        ast.Position{Line: 1, Column: 0, Offset: 0},
					},
				},
				TypeArguments: []*ast.TypeAnnotation{
					{
						IsResource: false,
						Type: &ast.NominalType{
							Identifier: ast.Identifier{
								Identifier: "U",
								Pos:        ast.Position{Line: 1, Column: 2, Offset: 2},
							},
						},
						StartPos: ast.Position{Line: 1, Column: 2, Offset: 2},
					},
				},
				TypeArgumentsStartPos: ast.Position{Line: 1, Column: 1, Offset: 1},
				EndPos:                ast.Position{Line: 1, Column: 3, Offset: 3},
			},
			result,
		)
	})

	t.Run("one type argument, with spaces", func(t *testing.T) {

		t.Parallel()

		result, errs := testParseType("T< U >")
		require.Empty(t, errs)

		AssertEqualWithDiff(t,
			&ast.InstantiationType{
				Type: &ast.NominalType{
					Identifier: ast.Identifier{
						Identifier: "T",
						Pos:        ast.Position{Line: 1, Column: 0, Offset: 0},
					},
				},
				TypeArguments: []*ast.TypeAnnotation{
					{
						IsResource: false,
						Type: &ast.NominalType{
							Identifier: ast.Identifier{
								Identifier: "U",
								Pos:        ast.Position{Line: 1, Column: 3, Offset: 3},
							},
						},
						StartPos: ast.Position{Line: 1, Column: 3, Offset: 3},
					},
				},
				TypeArgumentsStartPos: ast.Position{Line: 1, Column: 1, Offset: 1},
				EndPos:                ast.Position{Line: 1, Column: 5, Offset: 5},
			},
			result,
		)
	})

	t.Run("two type arguments, with spaces", func(t *testing.T) {

		t.Parallel()

		result, errs := testParseType("T< U , @V >")
		require.Empty(t, errs)

		AssertEqualWithDiff(t,
			&ast.InstantiationType{
				Type: &ast.NominalType{
					Identifier: ast.Identifier{
						Identifier: "T",
						Pos:        ast.Position{Line: 1, Column: 0, Offset: 0},
					},
				},
				TypeArguments: []*ast.TypeAnnotation{
					{
						IsResource: false,
						Type: &ast.NominalType{
							Identifier: ast.Identifier{
								Identifier: "U",
								Pos:        ast.Position{Line: 1, Column: 3, Offset: 3},
							},
						},
						StartPos: ast.Position{Line: 1, Column: 3, Offset: 3},
					},
					{
						IsResource: true,
						Type: &ast.NominalType{
							Identifier: ast.Identifier{
								Identifier: "V",
								Pos:        ast.Position{Line: 1, Column: 8, Offset: 8},
							},
						},
						StartPos: ast.Position{Line: 1, Column: 7, Offset: 7},
					},
				},
				TypeArgumentsStartPos: ast.Position{Line: 1, Column: 1, Offset: 1},
				EndPos:                ast.Position{Line: 1, Column: 10, Offset: 10},
			},
			result,
		)
	})

	t.Run("one type argument, no spaces", func(t *testing.T) {

		t.Parallel()

		result, errs := testParseType("T<U>")
		require.Empty(t, errs)

		AssertEqualWithDiff(t,
			&ast.InstantiationType{
				Type: &ast.NominalType{
					Identifier: ast.Identifier{
						Identifier: "T",
						Pos:        ast.Position{Line: 1, Column: 0, Offset: 0},
					},
				},
				TypeArguments: []*ast.TypeAnnotation{
					{
						IsResource: false,
						Type: &ast.NominalType{
							Identifier: ast.Identifier{
								Identifier: "U",
								Pos:        ast.Position{Line: 1, Column: 2, Offset: 2},
							},
						},
						StartPos: ast.Position{Line: 1, Column: 2, Offset: 2},
					},
				},
				TypeArgumentsStartPos: ast.Position{Line: 1, Column: 1, Offset: 1},
				EndPos:                ast.Position{Line: 1, Column: 3, Offset: 3},
			},
			result,
		)
	})

	t.Run("one type argument, nested, with spaces", func(t *testing.T) {

		t.Parallel()

		result, errs := testParseType("T< U< V >  >")
		require.Empty(t, errs)

		AssertEqualWithDiff(t,
			&ast.InstantiationType{
				Type: &ast.NominalType{
					Identifier: ast.Identifier{
						Identifier: "T",
						Pos:        ast.Position{Line: 1, Column: 0, Offset: 0},
					},
				},
				TypeArguments: []*ast.TypeAnnotation{
					{
						IsResource: false,
						Type: &ast.InstantiationType{
							Type: &ast.NominalType{
								Identifier: ast.Identifier{
									Identifier: "U",
									Pos:        ast.Position{Line: 1, Column: 3, Offset: 3},
								},
							},
							TypeArguments: []*ast.TypeAnnotation{
								{
									IsResource: false,
									Type: &ast.NominalType{
										Identifier: ast.Identifier{
											Identifier: "V",
											Pos:        ast.Position{Line: 1, Column: 6, Offset: 6},
										},
									},
									StartPos: ast.Position{Line: 1, Column: 6, Offset: 6},
								},
							},
							TypeArgumentsStartPos: ast.Position{Line: 1, Column: 4, Offset: 4},
							EndPos:                ast.Position{Line: 1, Column: 8, Offset: 8},
						},
						StartPos: ast.Position{Line: 1, Column: 3, Offset: 3},
					},
				},
				TypeArgumentsStartPos: ast.Position{Line: 1, Column: 1, Offset: 1},
				EndPos:                ast.Position{Line: 1, Column: 11, Offset: 11},
			},
			result,
		)
	})

	t.Run("invalid: unexpected comma", func(t *testing.T) {

		t.Parallel()

		result, errs := testParseType("T<,U>")
		AssertEqualWithDiff(t,
			[]error{
				&UnexpectedCommaInTypeAnnotationListError{
					Pos: ast.Position{Offset: 2, Line: 1, Column: 2},
				},
			},
			errs,
		)

		assert.Nil(t, result)
	})

	t.Run("invalid: missing separator", func(t *testing.T) {

		t.Parallel()

		result, errs := testParseType("T<U V>")
		AssertEqualWithDiff(t,
			[]error{
				&UnexpectedTokenInsteadOfSeparatorError{
					GotToken: lexer.Token{
						Type: lexer.TokenIdentifier,
						Range: ast.Range{
							StartPos: ast.Position{Offset: 4, Line: 1, Column: 4},
							EndPos:   ast.Position{Offset: 4, Line: 1, Column: 4},
						},
					},
					ExpectedSeparator: lexer.TokenComma,
					ExpectedEndToken:  lexer.TokenGreater,
				},
			},
			errs,
		)

		assert.Nil(t, result)
	})

	t.Run("invalid: missing closing greater", func(t *testing.T) {

		t.Parallel()

		_, errs := testParseType("T<U")
		AssertEqualWithDiff(t,
			[]error{
				&MissingClosingGreaterInTypeArgumentsError{
					Pos: ast.Position{Offset: 3, Line: 1, Column: 3},
				},
			},
			errs,
		)
	})

	t.Run("invalid: missing type after comma", func(t *testing.T) {

		t.Parallel()

		result, errs := testParseType("T<U,>")
		AssertEqualWithDiff(t,
			[]error{
				&MissingTypeAnnotationAfterCommaError{
					Pos: ast.Position{Offset: 4, Line: 1, Column: 4},
				},
			},
			errs,
		)

		AssertEqualWithDiff(t,
			&ast.InstantiationType{
				Type: &ast.NominalType{
					Identifier: ast.Identifier{
						Identifier: "T",
						Pos:        ast.Position{Offset: 0, Line: 1, Column: 0},
					},
				},
				TypeArguments: []*ast.TypeAnnotation{
					{
						IsResource: false,
						Type: &ast.NominalType{
							Identifier: ast.Identifier{
								Identifier: "U",
								Pos:        ast.Position{Offset: 2, Line: 1, Column: 2},
							},
						},
						StartPos: ast.Position{Offset: 2, Line: 1, Column: 2},
					},
				},
				TypeArgumentsStartPos: ast.Position{Offset: 1, Line: 1, Column: 1},
				EndPos:                ast.Position{Offset: 4, Line: 1, Column: 4},
			},
			result,
		)
	})
}

func TestParseParametersAndArrayTypes(t *testing.T) {

	t.Parallel()

	const code = `
		access(all) fun test(a: Int32, b: [Int32; 2], c: [[Int32; 3]]): [[Int64]] {}
	`
	result, errs := testParseProgram(code)
	require.Empty(t, errs)

	AssertEqualWithDiff(t,
		[]ast.Declaration{
			&ast.FunctionDeclaration{
				ParameterList: &ast.ParameterList{
					Parameters: []*ast.Parameter{
						{
							TypeAnnotation: &ast.TypeAnnotation{
								Type: &ast.NominalType{
									Identifier: ast.Identifier{
										Identifier: "Int32",
										Pos: ast.Position{
											Offset: 27,
											Line:   2,
											Column: 26,
										},
									},
								},
								StartPos: ast.Position{
									Offset: 27,
									Line:   2,
									Column: 26,
								},
								IsResource: false,
							},
							Label: "",
							Identifier: ast.Identifier{
								Identifier: "a",
								Pos: ast.Position{
									Offset: 24,
									Line:   2,
									Column: 23,
								},
							},
							StartPos: ast.Position{
								Offset: 24,
								Line:   2,
								Column: 23,
							},
						},
						{
							TypeAnnotation: &ast.TypeAnnotation{
								Type: &ast.ConstantSizedType{
									Type: &ast.NominalType{
										Identifier: ast.Identifier{
											Identifier: "Int32",
											Pos: ast.Position{
												Offset: 38,
												Line:   2,
												Column: 37,
											},
										},
									},
									Size: &ast.IntegerExpression{
										Value: big.NewInt(2),
										PositiveLiteral: []uint8{
											0x32,
										},
										Range: ast.Range{
											StartPos: ast.Position{
												Offset: 45,
												Line:   2,
												Column: 44,
											},
											EndPos: ast.Position{
												Offset: 45,
												Line:   2,
												Column: 44,
											},
										},
										Base: 10,
									},
									Range: ast.Range{
										StartPos: ast.Position{
											Offset: 37,
											Line:   2,
											Column: 36,
										},
										EndPos: ast.Position{
											Offset: 46,
											Line:   2,
											Column: 45,
										},
									},
								},
								StartPos: ast.Position{
									Offset: 37,
									Line:   2,
									Column: 36,
								},
								IsResource: false,
							},
							Identifier: ast.Identifier{
								Identifier: "b",
								Pos: ast.Position{
									Offset: 34,
									Line:   2,
									Column: 33,
								},
							},
							StartPos: ast.Position{
								Offset: 34,
								Line:   2,
								Column: 33,
							},
						},
						{
							TypeAnnotation: &ast.TypeAnnotation{
								Type: &ast.VariableSizedType{
									Type: &ast.ConstantSizedType{
										Type: &ast.NominalType{
											Identifier: ast.Identifier{
												Identifier: "Int32",
												Pos: ast.Position{
													Offset: 54,
													Line:   2,
													Column: 53,
												},
											},
										},
										Size: &ast.IntegerExpression{
											Value: big.NewInt(3),
											PositiveLiteral: []uint8{
												0x33,
											},
											Range: ast.Range{
												StartPos: ast.Position{
													Offset: 61,
													Line:   2,
													Column: 60,
												},
												EndPos: ast.Position{
													Offset: 61,
													Line:   2,
													Column: 60,
												},
											},
											Base: 10,
										},
										Range: ast.Range{
											StartPos: ast.Position{
												Offset: 53,
												Line:   2,
												Column: 52,
											},
											EndPos: ast.Position{
												Offset: 62,
												Line:   2,
												Column: 61,
											},
										},
									},
									Range: ast.Range{
										StartPos: ast.Position{
											Offset: 52,
											Line:   2,
											Column: 51,
										},
										EndPos: ast.Position{
											Offset: 63,
											Line:   2,
											Column: 62,
										},
									},
								},
								StartPos: ast.Position{
									Offset: 52,
									Line:   2,
									Column: 51,
								},
								IsResource: false,
							},
							Identifier: ast.Identifier{
								Identifier: "c",
								Pos: ast.Position{
									Offset: 49,
									Line:   2,
									Column: 48,
								},
							},
							StartPos: ast.Position{
								Offset: 49,
								Line:   2,
								Column: 48,
							},
						},
					},
					Range: ast.Range{
						StartPos: ast.Position{
							Offset: 23,
							Line:   2,
							Column: 22,
						},
						EndPos: ast.Position{
							Offset: 64,
							Line:   2,
							Column: 63,
						},
					},
				},
				ReturnTypeAnnotation: &ast.TypeAnnotation{
					Type: &ast.VariableSizedType{
						Type: &ast.VariableSizedType{
							Type: &ast.NominalType{
								Identifier: ast.Identifier{
									Identifier: "Int64",
									Pos: ast.Position{
										Offset: 69,
										Line:   2,
										Column: 68,
									},
								},
							},
							Range: ast.Range{
								StartPos: ast.Position{
									Offset: 68,
									Line:   2,
									Column: 67,
								},
								EndPos: ast.Position{
									Offset: 74,
									Line:   2,
									Column: 73,
								},
							},
						},
						Range: ast.Range{
							StartPos: ast.Position{
								Offset: 67,
								Line:   2,
								Column: 66,
							},
							EndPos: ast.Position{
								Offset: 75,
								Line:   2,
								Column: 74,
							},
						},
					},
					StartPos: ast.Position{
						Offset: 67,
						Line:   2,
						Column: 66,
					},
					IsResource: false,
				},
				FunctionBlock: &ast.FunctionBlock{
					Block: &ast.Block{
						Range: ast.Range{
							StartPos: ast.Position{
								Offset: 77,
								Line:   2,
								Column: 76,
							},
							EndPos: ast.Position{
								Offset: 78,
								Line:   2,
								Column: 77,
							},
						},
					},
				},
				Identifier: ast.Identifier{
					Identifier: "test",
					Pos: ast.Position{
						Offset: 19,
						Line:   2,
						Column: 18,
					},
				},
				StartPos: ast.Position{
					Offset: 3,
					Line:   2,
					Column: 2,
				},
				Access: ast.AccessAll,
				Flags:  0x00,
			},
		},
		result.Declarations(),
	)
}

func TestParseDictionaryTypeInVariableDeclaration(t *testing.T) {

	t.Parallel()

	const code = `
	    let x: {String: Int} = {}
	`
	result, errs := testParseProgram(code)
	require.Empty(t, errs)

	AssertEqualWithDiff(t,
		[]ast.Declaration{
			&ast.VariableDeclaration{
				Access:     ast.AccessNotSpecified,
				IsConstant: true,
				Identifier: ast.Identifier{Identifier: "x",
					Pos: ast.Position{Offset: 10, Line: 2, Column: 9},
				},
				TypeAnnotation: &ast.TypeAnnotation{
					IsResource: false,
					Type: &ast.DictionaryType{
						KeyType: &ast.NominalType{
							Identifier: ast.Identifier{
								Identifier: "String",
								Pos:        ast.Position{Offset: 14, Line: 2, Column: 13},
							},
						},
						ValueType: &ast.NominalType{
							Identifier: ast.Identifier{
								Identifier: "Int",
								Pos:        ast.Position{Offset: 22, Line: 2, Column: 21},
							},
						},
						Range: ast.Range{
							StartPos: ast.Position{Offset: 13, Line: 2, Column: 12},
							EndPos:   ast.Position{Offset: 25, Line: 2, Column: 24},
						},
					},
					StartPos: ast.Position{Offset: 13, Line: 2, Column: 12},
				},
				Transfer: &ast.Transfer{
					Operation: ast.TransferOperationCopy,
					Pos:       ast.Position{Offset: 27, Line: 2, Column: 26},
				},
				Value: &ast.DictionaryExpression{
					Range: ast.Range{
						StartPos: ast.Position{Offset: 29, Line: 2, Column: 28},
						EndPos:   ast.Position{Offset: 30, Line: 2, Column: 29},
					},
				},
				StartPos: ast.Position{Offset: 6, Line: 2, Column: 5},
			},
		},
		result.Declarations(),
	)
}

func TestParseIntegerTypes(t *testing.T) {

	t.Parallel()

	const code = `
		let a: Int8 = 1
		let b: Int16 = 2
		let c: Int32 = 3
		let d: Int64 = 4
		let e: UInt8 = 5
		let f: UInt16 = 6
		let g: UInt32 = 7
		let h: UInt64 = 8
	`
	result, errs := testParseProgram(code)
	require.Empty(t, errs)

	a := &ast.VariableDeclaration{
		Access: ast.AccessNotSpecified,
		Identifier: ast.Identifier{
			Identifier: "a",
			Pos:        ast.Position{Offset: 7, Line: 2, Column: 6},
		},

		IsConstant: true,
		TypeAnnotation: &ast.TypeAnnotation{
			IsResource: false,
			Type: &ast.NominalType{
				Identifier: ast.Identifier{
					Identifier: "Int8",
					Pos:        ast.Position{Offset: 10, Line: 2, Column: 9},
				},
			},
			StartPos: ast.Position{Offset: 10, Line: 2, Column: 9},
		},
		Transfer: &ast.Transfer{
			Operation: ast.TransferOperationCopy,
			Pos:       ast.Position{Offset: 15, Line: 2, Column: 14},
		},
		Value: &ast.IntegerExpression{
			PositiveLiteral: []byte("1"),
			Value:           big.NewInt(1),
			Base:            10,
			Range: ast.Range{
				StartPos: ast.Position{Offset: 17, Line: 2, Column: 16},
				EndPos:   ast.Position{Offset: 17, Line: 2, Column: 16},
			},
		},
		StartPos: ast.Position{Offset: 3, Line: 2, Column: 2},
	}
	b := &ast.VariableDeclaration{
		Access: ast.AccessNotSpecified,
		Identifier: ast.Identifier{
			Identifier: "b",
			Pos:        ast.Position{Offset: 25, Line: 3, Column: 6},
		},
		IsConstant: true,
		TypeAnnotation: &ast.TypeAnnotation{
			IsResource: false,
			Type: &ast.NominalType{
				Identifier: ast.Identifier{
					Identifier: "Int16",
					Pos:        ast.Position{Offset: 28, Line: 3, Column: 9},
				},
			},
			StartPos: ast.Position{Offset: 28, Line: 3, Column: 9},
		},
		Transfer: &ast.Transfer{
			Operation: ast.TransferOperationCopy,
			Pos:       ast.Position{Offset: 34, Line: 3, Column: 15},
		},
		Value: &ast.IntegerExpression{
			PositiveLiteral: []byte("2"),
			Value:           big.NewInt(2),
			Base:            10,
			Range: ast.Range{
				StartPos: ast.Position{Offset: 36, Line: 3, Column: 17},
				EndPos:   ast.Position{Offset: 36, Line: 3, Column: 17},
			},
		},
		StartPos: ast.Position{Offset: 21, Line: 3, Column: 2},
	}
	c := &ast.VariableDeclaration{
		Access: ast.AccessNotSpecified,
		Identifier: ast.Identifier{
			Identifier: "c",
			Pos:        ast.Position{Offset: 44, Line: 4, Column: 6},
		},
		IsConstant: true,
		TypeAnnotation: &ast.TypeAnnotation{
			IsResource: false,
			Type: &ast.NominalType{
				Identifier: ast.Identifier{
					Identifier: "Int32",
					Pos:        ast.Position{Offset: 47, Line: 4, Column: 9},
				},
			},
			StartPos: ast.Position{Offset: 47, Line: 4, Column: 9},
		},
		Transfer: &ast.Transfer{
			Operation: ast.TransferOperationCopy,
			Pos:       ast.Position{Offset: 53, Line: 4, Column: 15},
		},
		Value: &ast.IntegerExpression{
			PositiveLiteral: []byte("3"),
			Value:           big.NewInt(3),
			Base:            10,
			Range: ast.Range{
				StartPos: ast.Position{Offset: 55, Line: 4, Column: 17},
				EndPos:   ast.Position{Offset: 55, Line: 4, Column: 17},
			},
		},
		StartPos: ast.Position{Offset: 40, Line: 4, Column: 2},
	}
	d := &ast.VariableDeclaration{
		Access: ast.AccessNotSpecified,
		Identifier: ast.Identifier{
			Identifier: "d",
			Pos:        ast.Position{Offset: 63, Line: 5, Column: 6},
		},
		IsConstant: true,
		TypeAnnotation: &ast.TypeAnnotation{
			IsResource: false,
			Type: &ast.NominalType{
				Identifier: ast.Identifier{
					Identifier: "Int64",
					Pos:        ast.Position{Offset: 66, Line: 5, Column: 9},
				},
			},
			StartPos: ast.Position{Offset: 66, Line: 5, Column: 9},
		},
		Transfer: &ast.Transfer{
			Operation: ast.TransferOperationCopy,
			Pos:       ast.Position{Offset: 72, Line: 5, Column: 15},
		},
		Value: &ast.IntegerExpression{
			PositiveLiteral: []byte("4"),
			Value:           big.NewInt(4),
			Base:            10,
			Range: ast.Range{
				StartPos: ast.Position{Offset: 74, Line: 5, Column: 17},
				EndPos:   ast.Position{Offset: 74, Line: 5, Column: 17},
			},
		},
		StartPos: ast.Position{Offset: 59, Line: 5, Column: 2},
	}
	e := &ast.VariableDeclaration{
		Access: ast.AccessNotSpecified,
		Identifier: ast.Identifier{
			Identifier: "e",
			Pos:        ast.Position{Offset: 82, Line: 6, Column: 6},
		},
		IsConstant: true,
		TypeAnnotation: &ast.TypeAnnotation{
			IsResource: false,
			Type: &ast.NominalType{
				Identifier: ast.Identifier{
					Identifier: "UInt8",
					Pos:        ast.Position{Offset: 85, Line: 6, Column: 9},
				},
			},
			StartPos: ast.Position{Offset: 85, Line: 6, Column: 9},
		},
		Transfer: &ast.Transfer{
			Operation: ast.TransferOperationCopy,
			Pos:       ast.Position{Offset: 91, Line: 6, Column: 15},
		},
		Value: &ast.IntegerExpression{
			PositiveLiteral: []byte("5"),
			Value:           big.NewInt(5),
			Base:            10,
			Range: ast.Range{
				StartPos: ast.Position{Offset: 93, Line: 6, Column: 17},
				EndPos:   ast.Position{Offset: 93, Line: 6, Column: 17},
			},
		},
		StartPos: ast.Position{Offset: 78, Line: 6, Column: 2},
	}
	f := &ast.VariableDeclaration{
		Access: ast.AccessNotSpecified,
		Identifier: ast.Identifier{
			Identifier: "f",
			Pos:        ast.Position{Offset: 101, Line: 7, Column: 6},
		},
		IsConstant: true,
		TypeAnnotation: &ast.TypeAnnotation{
			IsResource: false,
			Type: &ast.NominalType{
				Identifier: ast.Identifier{
					Identifier: "UInt16",
					Pos:        ast.Position{Offset: 104, Line: 7, Column: 9},
				},
			},
			StartPos: ast.Position{Offset: 104, Line: 7, Column: 9},
		},
		Transfer: &ast.Transfer{
			Operation: ast.TransferOperationCopy,
			Pos:       ast.Position{Offset: 111, Line: 7, Column: 16},
		},
		Value: &ast.IntegerExpression{
			PositiveLiteral: []byte("6"),
			Value:           big.NewInt(6),
			Base:            10,
			Range: ast.Range{
				StartPos: ast.Position{Offset: 113, Line: 7, Column: 18},
				EndPos:   ast.Position{Offset: 113, Line: 7, Column: 18},
			},
		},
		StartPos: ast.Position{Offset: 97, Line: 7, Column: 2},
	}
	g := &ast.VariableDeclaration{
		Access: ast.AccessNotSpecified,
		Identifier: ast.Identifier{
			Identifier: "g",
			Pos:        ast.Position{Offset: 121, Line: 8, Column: 6},
		},
		IsConstant: true,
		TypeAnnotation: &ast.TypeAnnotation{
			IsResource: false,
			Type: &ast.NominalType{
				Identifier: ast.Identifier{
					Identifier: "UInt32",
					Pos:        ast.Position{Offset: 124, Line: 8, Column: 9},
				},
			},
			StartPos: ast.Position{Offset: 124, Line: 8, Column: 9},
		},
		Transfer: &ast.Transfer{
			Operation: ast.TransferOperationCopy,
			Pos:       ast.Position{Offset: 131, Line: 8, Column: 16},
		},
		Value: &ast.IntegerExpression{
			PositiveLiteral: []byte("7"),
			Value:           big.NewInt(7),
			Base:            10,
			Range: ast.Range{
				StartPos: ast.Position{Offset: 133, Line: 8, Column: 18},
				EndPos:   ast.Position{Offset: 133, Line: 8, Column: 18},
			},
		},
		StartPos: ast.Position{Offset: 117, Line: 8, Column: 2},
	}
	h := &ast.VariableDeclaration{
		Access: ast.AccessNotSpecified,
		Identifier: ast.Identifier{
			Identifier: "h",
			Pos:        ast.Position{Offset: 141, Line: 9, Column: 6},
		},
		IsConstant: true,
		TypeAnnotation: &ast.TypeAnnotation{
			IsResource: false,
			Type: &ast.NominalType{
				Identifier: ast.Identifier{
					Identifier: "UInt64",
					Pos:        ast.Position{Offset: 144, Line: 9, Column: 9},
				},
			},
			StartPos: ast.Position{Offset: 144, Line: 9, Column: 9},
		},
		Transfer: &ast.Transfer{
			Operation: ast.TransferOperationCopy,
			Pos:       ast.Position{Offset: 151, Line: 9, Column: 16},
		},
		Value: &ast.IntegerExpression{
			PositiveLiteral: []byte("8"),
			Value:           big.NewInt(8),
			Base:            10,
			Range: ast.Range{
				StartPos: ast.Position{Offset: 153, Line: 9, Column: 18},
				EndPos:   ast.Position{Offset: 153, Line: 9, Column: 18},
			},
		},
		StartPos: ast.Position{Offset: 137, Line: 9, Column: 2},
	}

	AssertEqualWithDiff(t,
		[]ast.Declaration{a, b, c, d, e, f, g, h},
		result.Declarations(),
	)
}

func TestParseFunctionTypeInVariableDeclaration(t *testing.T) {

	t.Parallel()

	const code = `
		let add: fun(Int8, Int16): Int32 = nothing
	`
	result, errs := testParseProgram(code)
	require.Empty(t, errs)

	AssertEqualWithDiff(t,
		[]ast.Declaration{
			&ast.VariableDeclaration{
				Access: ast.AccessNotSpecified,
				Identifier: ast.Identifier{
					Identifier: "add",
					Pos:        ast.Position{Offset: 7, Line: 2, Column: 6},
				},
				IsConstant: true,
				TypeAnnotation: &ast.TypeAnnotation{
					IsResource: false,
					Type: &ast.FunctionType{
						ParameterTypeAnnotations: []*ast.TypeAnnotation{
							{
								IsResource: false,
								Type: &ast.NominalType{
									Identifier: ast.Identifier{
										Identifier: "Int8",
										Pos:        ast.Position{Offset: 16, Line: 2, Column: 15},
									},
								},
								StartPos: ast.Position{Offset: 16, Line: 2, Column: 15},
							},
							{
								IsResource: false,
								Type: &ast.NominalType{
									Identifier: ast.Identifier{
										Identifier: "Int16",
										Pos:        ast.Position{Offset: 22, Line: 2, Column: 21},
									},
								},
								StartPos: ast.Position{Offset: 22, Line: 2, Column: 21},
							},
						},
						ReturnTypeAnnotation: &ast.TypeAnnotation{
							IsResource: false,
							Type: &ast.NominalType{
								Identifier: ast.Identifier{
									Identifier: "Int32",
									Pos:        ast.Position{Offset: 30, Line: 2, Column: 29},
								},
							},
							StartPos: ast.Position{Offset: 30, Line: 2, Column: 29},
						},
						Range: ast.Range{
							StartPos: ast.Position{Offset: 12, Line: 2, Column: 11},
							EndPos:   ast.Position{Offset: 34, Line: 2, Column: 33},
						},
					},
					StartPos: ast.Position{Offset: 12, Line: 2, Column: 11},
				},
				Transfer: &ast.Transfer{
					Operation: ast.TransferOperationCopy,
					Pos:       ast.Position{Offset: 36, Line: 2, Column: 35},
				},
				Value: &ast.IdentifierExpression{
					Identifier: ast.Identifier{
						Identifier: "nothing",
						Pos:        ast.Position{Offset: 38, Line: 2, Column: 37},
					},
				},
				StartPos: ast.Position{Offset: 3, Line: 2, Column: 2},
			},
		},
		result.Declarations(),
	)
}

func TestParseFunctionArrayType(t *testing.T) {

	t.Parallel()

	const code = `
		let test: [fun(Int8): Int16; 2] = []
	`
	result, errs := testParseProgram(code)
	require.Empty(t, errs)

	AssertEqualWithDiff(t,
		[]ast.Declaration{
			&ast.VariableDeclaration{
				Access: ast.AccessNotSpecified,
				Identifier: ast.Identifier{
					Identifier: "test",
					Pos:        ast.Position{Offset: 7, Line: 2, Column: 6},
				},

				IsConstant: true,
				TypeAnnotation: &ast.TypeAnnotation{
					IsResource: false,
					Type: &ast.ConstantSizedType{
						Type: &ast.FunctionType{
							ParameterTypeAnnotations: []*ast.TypeAnnotation{
								{
									IsResource: false,
									Type: &ast.NominalType{
										Identifier: ast.Identifier{
											Identifier: "Int8",
											Pos:        ast.Position{Offset: 18, Line: 2, Column: 17},
										},
									},
									StartPos: ast.Position{Offset: 18, Line: 2, Column: 17},
								},
							},
							ReturnTypeAnnotation: &ast.TypeAnnotation{
								IsResource: false,
								Type: &ast.NominalType{
									Identifier: ast.Identifier{
										Identifier: "Int16",
										Pos:        ast.Position{Offset: 25, Line: 2, Column: 24},
									},
								},
								StartPos: ast.Position{Offset: 25, Line: 2, Column: 24},
							},
							Range: ast.Range{
								StartPos: ast.Position{Offset: 14, Line: 2, Column: 13},
								EndPos:   ast.Position{Offset: 29, Line: 2, Column: 28},
							},
						},
						Size: &ast.IntegerExpression{
							PositiveLiteral: []byte("2"),
							Value:           big.NewInt(2),
							Base:            10,
							Range: ast.Range{
								StartPos: ast.Position{Offset: 32, Line: 2, Column: 31},
								EndPos:   ast.Position{Offset: 32, Line: 2, Column: 31},
							},
						},
						Range: ast.Range{
							StartPos: ast.Position{Offset: 13, Line: 2, Column: 12},
							EndPos:   ast.Position{Offset: 33, Line: 2, Column: 32},
						},
					},
					StartPos: ast.Position{Offset: 13, Line: 2, Column: 12},
				},
				Transfer: &ast.Transfer{
					Operation: ast.TransferOperationCopy,
					Pos:       ast.Position{Offset: 35, Line: 2, Column: 34},
				},
				Value: &ast.ArrayExpression{
					Range: ast.Range{
						StartPos: ast.Position{Offset: 37, Line: 2, Column: 36},
						EndPos:   ast.Position{Offset: 38, Line: 2, Column: 37},
					},
				},
				StartPos: ast.Position{Offset: 3, Line: 2, Column: 2},
			},
		},
		result.Declarations(),
	)
}

func TestParseFunctionTypeWithArrayReturnType(t *testing.T) {

	t.Parallel()

	const code = `
		let test: fun(Int8): [Int16; 2] = nothing
	`
	result, errs := testParseProgram(code)
	require.Empty(t, errs)

	AssertEqualWithDiff(t,
		[]ast.Declaration{
			&ast.VariableDeclaration{
				Access: ast.AccessNotSpecified,
				Identifier: ast.Identifier{
					Identifier: "test",
					Pos:        ast.Position{Offset: 7, Line: 2, Column: 6},
				},
				IsConstant: true,
				TypeAnnotation: &ast.TypeAnnotation{
					IsResource: false,
					Type: &ast.FunctionType{
						ParameterTypeAnnotations: []*ast.TypeAnnotation{
							{
								IsResource: false,
								Type: &ast.NominalType{
									Identifier: ast.Identifier{
										Identifier: "Int8",
										Pos:        ast.Position{Offset: 17, Line: 2, Column: 16},
									},
								},
								StartPos: ast.Position{Offset: 17, Line: 2, Column: 16},
							},
						},
						ReturnTypeAnnotation: &ast.TypeAnnotation{
							IsResource: false,
							Type: &ast.ConstantSizedType{
								Type: &ast.NominalType{
									Identifier: ast.Identifier{
										Identifier: "Int16",
										Pos:        ast.Position{Offset: 25, Line: 2, Column: 24},
									},
								},
								Size: &ast.IntegerExpression{
									PositiveLiteral: []byte("2"),
									Value:           big.NewInt(2),
									Base:            10,
									Range: ast.Range{
										StartPos: ast.Position{Offset: 32, Line: 2, Column: 31},
										EndPos:   ast.Position{Offset: 32, Line: 2, Column: 31},
									},
								},
								Range: ast.Range{
									StartPos: ast.Position{Offset: 24, Line: 2, Column: 23},
									EndPos:   ast.Position{Offset: 33, Line: 2, Column: 32},
								},
							},
							StartPos: ast.Position{Offset: 24, Line: 2, Column: 23},
						},
						Range: ast.Range{
							StartPos: ast.Position{Offset: 13, Line: 2, Column: 12},
							EndPos:   ast.Position{Offset: 33, Line: 2, Column: 32},
						},
					},
					StartPos: ast.Position{Offset: 13, Line: 2, Column: 12},
				},
				Transfer: &ast.Transfer{
					Operation: ast.TransferOperationCopy,
					Pos:       ast.Position{Offset: 35, Line: 2, Column: 34},
				},
				Value: &ast.IdentifierExpression{
					Identifier: ast.Identifier{
						Identifier: "nothing",
						Pos:        ast.Position{Offset: 37, Line: 2, Column: 36},
					},
				},
				StartPos: ast.Position{Offset: 3, Line: 2, Column: 2},
			},
		},
		result.Declarations(),
	)
}

func TestParseFunctionTypeWithFunctionReturnTypeInParentheses(t *testing.T) {

	t.Parallel()

	const code = `
		let test: fun(Int8): (fun(Int16): Int32) = nothing
	`
	_, errs := testParseProgram(code)

	require.Empty(t, errs)
}

func TestParseFunctionTypeWithFunctionReturnType(t *testing.T) {

	t.Parallel()

	const code = `
		let test: fun(Int8): fun(Int16): Int32 = nothing
	`
	result, errs := testParseProgram(code)
	require.Empty(t, errs)

	AssertEqualWithDiff(t,
		[]ast.Declaration{
			&ast.VariableDeclaration{
				Access: ast.AccessNotSpecified,
				Identifier: ast.Identifier{
					Identifier: "test",
					Pos:        ast.Position{Offset: 7, Line: 2, Column: 6},
				},
				IsConstant: true,
				TypeAnnotation: &ast.TypeAnnotation{
					IsResource: false,
					Type: &ast.FunctionType{
						ParameterTypeAnnotations: []*ast.TypeAnnotation{
							{
								IsResource: false,
								Type: &ast.NominalType{
									Identifier: ast.Identifier{
										Identifier: "Int8",
										Pos:        ast.Position{Offset: 17, Line: 2, Column: 16},
									},
								},
								StartPos: ast.Position{Offset: 17, Line: 2, Column: 16},
							},
						},
						ReturnTypeAnnotation: &ast.TypeAnnotation{
							IsResource: false,
							Type: &ast.FunctionType{
								ParameterTypeAnnotations: []*ast.TypeAnnotation{
									{
										IsResource: false,
										Type: &ast.NominalType{
											Identifier: ast.Identifier{
												Identifier: "Int16",
												Pos:        ast.Position{Offset: 28, Line: 2, Column: 27},
											},
										},
										StartPos: ast.Position{Offset: 28, Line: 2, Column: 27},
									},
								},
								ReturnTypeAnnotation: &ast.TypeAnnotation{
									IsResource: false,
									Type: &ast.NominalType{
										Identifier: ast.Identifier{
											Identifier: "Int32",
											Pos:        ast.Position{Offset: 36, Line: 2, Column: 35},
										},
									},
									StartPos: ast.Position{Offset: 36, Line: 2, Column: 35},
								},
								Range: ast.Range{
									StartPos: ast.Position{Offset: 24, Line: 2, Column: 23},
									EndPos:   ast.Position{Offset: 40, Line: 2, Column: 39},
								},
							},
							StartPos: ast.Position{Offset: 24, Line: 2, Column: 23},
						},
						Range: ast.Range{
							StartPos: ast.Position{Offset: 13, Line: 2, Column: 12},
							EndPos:   ast.Position{Offset: 40, Line: 2, Column: 39},
						},
					},
					StartPos: ast.Position{Offset: 13, Line: 2, Column: 12},
				},
				Transfer: &ast.Transfer{
					Operation: ast.TransferOperationCopy,
					Pos:       ast.Position{Offset: 42, Line: 2, Column: 41},
				},
				Value: &ast.IdentifierExpression{
					Identifier: ast.Identifier{
						Identifier: "nothing",
						Pos:        ast.Position{Offset: 44, Line: 2, Column: 43},
					},
				},
				StartPos: ast.Position{Offset: 3, Line: 2, Column: 2},
			},
		},
		result.Declarations(),
	)
}

func TestParseViewFunctionTypeWithNewSyntax(t *testing.T) {
	t.Parallel()

	code := `
		let test: view     fun(Int8): fun(Int16): Int32 = nothing
	`
	result, errs := testParseProgram(code)
	require.Empty(t, errs)

	expected := []ast.Declaration{
		&ast.VariableDeclaration{
			Access:     ast.AccessNotSpecified,
			IsConstant: true,
			Identifier: ast.Identifier{
				Identifier: "test",
				Pos:        ast.Position{Offset: 7, Line: 2, Column: 6},
			},
			TypeAnnotation: &ast.TypeAnnotation{
				Type: &ast.FunctionType{
					PurityAnnotation: ast.FunctionPurityView,
					ParameterTypeAnnotations: []*ast.TypeAnnotation{
						{
							Type: &ast.NominalType{
								Identifier: ast.Identifier{
									Identifier: "Int8",
									Pos:        ast.Position{Offset: 26, Line: 2, Column: 25},
								},
							},
							StartPos: ast.Position{Offset: 26, Line: 2, Column: 25},
						},
					},
					ReturnTypeAnnotation: &ast.TypeAnnotation{
						Type: &ast.FunctionType{
							ParameterTypeAnnotations: []*ast.TypeAnnotation{
								{
									Type: &ast.NominalType{
										Identifier: ast.Identifier{
											Identifier: "Int16",
											Pos:        ast.Position{Offset: 37, Line: 2, Column: 36},
										},
									},
									StartPos: ast.Position{Offset: 37, Line: 2, Column: 36},
								},
							},
							ReturnTypeAnnotation: &ast.TypeAnnotation{
								Type: &ast.NominalType{
									Identifier: ast.Identifier{
										Identifier: "Int32",
										Pos:        ast.Position{Offset: 45, Line: 2, Column: 44},
									},
								},
								StartPos: ast.Position{Offset: 45, Line: 2, Column: 44},
							},
							Range: ast.Range{
								StartPos: ast.Position{Offset: 33, Line: 2, Column: 32},
								EndPos:   ast.Position{Offset: 49, Line: 2, Column: 48},
							},
						},
						StartPos: ast.Position{Offset: 33, Line: 2, Column: 32},
					},
					Range: ast.Range{
						StartPos: ast.Position{Offset: 17, Line: 2, Column: 16},
						EndPos:   ast.Position{Offset: 49, Line: 2, Column: 48},
					},
				},
				StartPos: ast.Position{Offset: 13, Line: 2, Column: 12},
			},
			Value: &ast.IdentifierExpression{
				Identifier: ast.Identifier{
					Identifier: "nothing",
					Pos:        ast.Position{Offset: 53, Line: 2, Column: 52},
				},
			},
			Transfer: &ast.Transfer{
				Operation: 1,
				Pos:       ast.Position{Offset: 51, Line: 2, Column: 50},
			},
			StartPos: ast.Position{Offset: 3, Line: 2, Column: 2},
		},
	}
	AssertEqualWithDiff(t, expected, result.Declarations())
}

func TestParseNewSyntaxFunctionType(t *testing.T) {
	t.Parallel()

	code := `
		let test: fun(Int8): fun(Int16): Int32 = nothing
	`

	result, errs := testParseProgram(code)
	require.Empty(t, errs)

	expected := []ast.Declaration{
		&ast.VariableDeclaration{
			Access:     ast.AccessNotSpecified,
			IsConstant: true,
			Identifier: ast.Identifier{
				Identifier: "test",
				Pos:        ast.Position{Offset: 7, Line: 2, Column: 6},
			},
			TypeAnnotation: &ast.TypeAnnotation{
				Type: &ast.FunctionType{
					ParameterTypeAnnotations: []*ast.TypeAnnotation{
						{
							Type: &ast.NominalType{
								Identifier: ast.Identifier{
									Identifier: "Int8",
									Pos:        ast.Position{Offset: 17, Line: 2, Column: 16},
								},
							},
							StartPos: ast.Position{Offset: 17, Line: 2, Column: 16},
						},
					},
					ReturnTypeAnnotation: &ast.TypeAnnotation{
						Type: &ast.FunctionType{
							ParameterTypeAnnotations: []*ast.TypeAnnotation{
								{
									Type: &ast.NominalType{
										Identifier: ast.Identifier{
											Identifier: "Int16",
											Pos:        ast.Position{Offset: 28, Line: 2, Column: 27},
										},
									},
									StartPos: ast.Position{Offset: 28, Line: 2, Column: 27},
								},
							},
							ReturnTypeAnnotation: &ast.TypeAnnotation{
								Type: &ast.NominalType{
									Identifier: ast.Identifier{
										Identifier: "Int32",
										Pos:        ast.Position{Offset: 36, Line: 2, Column: 35},
									},
								},
								StartPos: ast.Position{Offset: 36, Line: 2, Column: 35},
							},
							Range: ast.Range{
								StartPos: ast.Position{Offset: 24, Line: 2, Column: 23},
								EndPos:   ast.Position{Offset: 40, Line: 2, Column: 39},
							},
						},
						StartPos: ast.Position{Offset: 24, Line: 2, Column: 23},
					},
					Range: ast.Range{
						StartPos: ast.Position{Offset: 13, Line: 2, Column: 12},
						EndPos:   ast.Position{Offset: 40, Line: 2, Column: 39},
					},
				},
				StartPos: ast.Position{Offset: 13, Line: 2, Column: 12},
			},
			Value: &ast.IdentifierExpression{
				Identifier: ast.Identifier{
					Identifier: "nothing",
					Pos:        ast.Position{Offset: 44, Line: 2, Column: 43},
				},
			},
			Transfer: &ast.Transfer{
				Operation: 1,
				Pos:       ast.Position{Offset: 42, Line: 2, Column: 41},
			},
			StartPos: ast.Position{Offset: 3, Line: 2, Column: 2},
		},
	}
	AssertEqualWithDiff(t, expected, result.Declarations())
}

func TestParseOptionalTypeDouble(t *testing.T) {

	t.Parallel()

	const code = `
       let x: Int?? = 1
	`
	result, errs := testParseProgram(code)
	require.Empty(t, errs)

	AssertEqualWithDiff(t,
		[]ast.Declaration{
			&ast.VariableDeclaration{
				Access:     ast.AccessNotSpecified,
				IsConstant: true,
				Identifier: ast.Identifier{
					Identifier: "x",
					Pos:        ast.Position{Offset: 12, Line: 2, Column: 11},
				},
				TypeAnnotation: &ast.TypeAnnotation{
					IsResource: false,
					Type: &ast.OptionalType{
						Type: &ast.OptionalType{
							Type: &ast.NominalType{
								Identifier: ast.Identifier{
									Identifier: "Int",
									Pos:        ast.Position{Offset: 15, Line: 2, Column: 14},
								},
							},
							EndPos: ast.Position{Offset: 18, Line: 2, Column: 17},
						},
						EndPos: ast.Position{Offset: 19, Line: 2, Column: 18},
					},
					StartPos: ast.Position{Offset: 15, Line: 2, Column: 14},
				},
				Transfer: &ast.Transfer{
					Operation: ast.TransferOperationCopy,
					Pos:       ast.Position{Offset: 21, Line: 2, Column: 20},
				},
				Value: &ast.IntegerExpression{
					PositiveLiteral: []byte("1"),
					Value:           big.NewInt(1),
					Base:            10,
					Range: ast.Range{
						StartPos: ast.Position{Offset: 23, Line: 2, Column: 22},
						EndPos:   ast.Position{Offset: 23, Line: 2, Column: 22},
					},
				},
				StartPos: ast.Position{Offset: 8, Line: 2, Column: 7},
			},
		},
		result.Declarations(),
	)
}

func TestParseFunctionTypeWithResourceTypeAnnotation(t *testing.T) {

	t.Parallel()

	const code = `
        let f: fun(): @R = g
	`
	result, errs := testParseProgram(code)
	require.Empty(t, errs)

	AssertEqualWithDiff(t,
		[]ast.Declaration{
			&ast.VariableDeclaration{
				Access:     ast.AccessNotSpecified,
				IsConstant: true,
				Identifier: ast.Identifier{
					Identifier: "f",
					Pos:        ast.Position{Offset: 13, Line: 2, Column: 12},
				},
				TypeAnnotation: &ast.TypeAnnotation{
					IsResource: false,
					Type: &ast.FunctionType{
						ParameterTypeAnnotations: nil,
						ReturnTypeAnnotation: &ast.TypeAnnotation{
							IsResource: true,
							Type: &ast.NominalType{
								Identifier: ast.Identifier{
									Identifier: "R",
									Pos:        ast.Position{Offset: 24, Line: 2, Column: 23},
								},
							},
							StartPos: ast.Position{Offset: 23, Line: 2, Column: 22},
						},
						Range: ast.Range{
							StartPos: ast.Position{Offset: 16, Line: 2, Column: 15},
							EndPos:   ast.Position{Offset: 24, Line: 2, Column: 23},
						},
					},
					StartPos: ast.Position{Offset: 16, Line: 2, Column: 15},
				},
				Transfer: &ast.Transfer{
					Operation: ast.TransferOperationCopy,
					Pos:       ast.Position{Offset: 26, Line: 2, Column: 25},
				},
				Value: &ast.IdentifierExpression{
					Identifier: ast.Identifier{
						Identifier: "g",
						Pos:        ast.Position{Offset: 28, Line: 2, Column: 27},
					},
				},
				StartPos: ast.Position{Offset: 9, Line: 2, Column: 8},
			},
		},
		result.Declarations(),
	)
}

func TestParseReferenceTypeInVariableDeclaration(t *testing.T) {

	t.Parallel()

	const code = `
       let x: &[&R] = 1
	`
	result, errs := testParseProgram(code)
	require.Empty(t, errs)

	AssertEqualWithDiff(t,
		[]ast.Declaration{
			&ast.VariableDeclaration{
				Access:     ast.AccessNotSpecified,
				IsConstant: true,
				Identifier: ast.Identifier{
					Identifier: "x",
					Pos:        ast.Position{Offset: 12, Line: 2, Column: 11},
				},
				TypeAnnotation: &ast.TypeAnnotation{
					IsResource: false,
					Type: &ast.ReferenceType{
						Type: &ast.VariableSizedType{
							Type: &ast.ReferenceType{
								Type: &ast.NominalType{
									Identifier: ast.Identifier{
										Identifier: "R",
										Pos:        ast.Position{Offset: 18, Line: 2, Column: 17},
									},
								},
								StartPos: ast.Position{Offset: 17, Line: 2, Column: 16},
							},
							Range: ast.Range{
								StartPos: ast.Position{Offset: 16, Line: 2, Column: 15},
								EndPos:   ast.Position{Offset: 19, Line: 2, Column: 18},
							},
						},
						StartPos: ast.Position{Offset: 15, Line: 2, Column: 14},
					},
					StartPos: ast.Position{Offset: 15, Line: 2, Column: 14},
				},
				Transfer: &ast.Transfer{
					Operation: ast.TransferOperationCopy,
					Pos:       ast.Position{Offset: 21, Line: 2, Column: 20},
				},
				Value: &ast.IntegerExpression{
					PositiveLiteral: []byte("1"),
					Value:           big.NewInt(1),
					Base:            10,
					Range: ast.Range{
						StartPos: ast.Position{Offset: 23, Line: 2, Column: 22},
						EndPos:   ast.Position{Offset: 23, Line: 2, Column: 22},
					},
				},
				StartPos: ast.Position{Offset: 8, Line: 2, Column: 7},
			},
		},
		result.Declarations(),
	)
}

func TestParseOptionalReference(t *testing.T) {

	t.Parallel()

	const code = `
       let x: &R? = 1
	`
	result, errs := testParseProgram(code)
	require.Empty(t, errs)

	AssertEqualWithDiff(t,
		[]ast.Declaration{
			&ast.VariableDeclaration{
				Access:     ast.AccessNotSpecified,
				IsConstant: true,
				Identifier: ast.Identifier{
					Identifier: "x",
					Pos:        ast.Position{Offset: 12, Line: 2, Column: 11},
				},
				TypeAnnotation: &ast.TypeAnnotation{
					IsResource: false,
					Type: &ast.OptionalType{
						Type: &ast.ReferenceType{
							Type: &ast.NominalType{
								Identifier: ast.Identifier{
									Identifier: "R",
									Pos:        ast.Position{Offset: 16, Line: 2, Column: 15},
								},
							},
							StartPos: ast.Position{Offset: 15, Line: 2, Column: 14},
						},
						EndPos: ast.Position{Offset: 17, Line: 2, Column: 16},
					},
					StartPos: ast.Position{Offset: 15, Line: 2, Column: 14},
				},
				Transfer: &ast.Transfer{
					Operation: ast.TransferOperationCopy,
					Pos:       ast.Position{Offset: 19, Line: 2, Column: 18},
				},
				Value: &ast.IntegerExpression{
					PositiveLiteral: []byte("1"),
					Value:           big.NewInt(1),
					Base:            10,
					Range: ast.Range{
						StartPos: ast.Position{Offset: 21, Line: 2, Column: 20},
						EndPos:   ast.Position{Offset: 21, Line: 2, Column: 20},
					},
				},
				StartPos: ast.Position{Offset: 8, Line: 2, Column: 7},
			},
		},
		result.Declarations(),
	)
}

func TestParseIntersectionReferenceType(t *testing.T) {

	t.Parallel()

	const code = `
       let x: &{I} = 1
	`
	result, errs := testParseProgram(code)
	require.Empty(t, errs)

	AssertEqualWithDiff(t,
		[]ast.Declaration{
			&ast.VariableDeclaration{
				Access:     ast.AccessNotSpecified,
				IsConstant: true,
				Identifier: ast.Identifier{
					Identifier: "x",
					Pos:        ast.Position{Offset: 12, Line: 2, Column: 11},
				},
				TypeAnnotation: &ast.TypeAnnotation{
					IsResource: false,
					Type: &ast.ReferenceType{
						Type: &ast.IntersectionType{
							Types: []*ast.NominalType{
								{
									Identifier: ast.Identifier{
										Identifier: "I",
										Pos:        ast.Position{Offset: 17, Line: 2, Column: 16},
									},
								},
							},
							Range: ast.Range{
								StartPos: ast.Position{Offset: 16, Line: 2, Column: 15},
								EndPos:   ast.Position{Offset: 18, Line: 2, Column: 17},
							},
						},
						StartPos: ast.Position{Offset: 15, Line: 2, Column: 14},
					},
					StartPos: ast.Position{Offset: 15, Line: 2, Column: 14},
				},
				Value: &ast.IntegerExpression{
					PositiveLiteral: []byte("1"),
					Value:           big.NewInt(1),
					Base:            10,
					Range: ast.Range{
						StartPos: ast.Position{Offset: 22, Line: 2, Column: 21},
						EndPos:   ast.Position{Offset: 22, Line: 2, Column: 21},
					},
				},
				Transfer: &ast.Transfer{
					Operation: ast.TransferOperationCopy,
					Pos:       ast.Position{Offset: 20, Line: 2, Column: 19},
				},
				StartPos: ast.Position{Offset: 8, Line: 2, Column: 7},
			},
		},
		result.Declarations(),
	)
}

func TestParseOptionalIntersectionType(t *testing.T) {

	t.Parallel()

	const code = `
       let x: @{I}? = 1
	`
	result, errs := testParseProgram(code)
	require.Empty(t, errs)

	AssertEqualWithDiff(t,
		[]ast.Declaration{
			&ast.VariableDeclaration{
				Access:     ast.AccessNotSpecified,
				IsConstant: true,
				Identifier: ast.Identifier{
					Identifier: "x",
					Pos:        ast.Position{Offset: 12, Line: 2, Column: 11},
				},
				TypeAnnotation: &ast.TypeAnnotation{
					IsResource: true,
					Type: &ast.OptionalType{
						Type: &ast.IntersectionType{
							Types: []*ast.NominalType{
								{
									Identifier: ast.Identifier{
										Identifier: "I",
										Pos:        ast.Position{Offset: 17, Line: 2, Column: 16},
									},
								},
							},
							Range: ast.Range{
								StartPos: ast.Position{Offset: 16, Line: 2, Column: 15},
								EndPos:   ast.Position{Offset: 18, Line: 2, Column: 17},
							},
						},
						EndPos: ast.Position{Offset: 19, Line: 2, Column: 18},
					},
					StartPos: ast.Position{Offset: 15, Line: 2, Column: 14},
				},
				Value: &ast.IntegerExpression{
					PositiveLiteral: []byte("1"),
					Value:           big.NewInt(1),
					Base:            10,
					Range: ast.Range{
						StartPos: ast.Position{Offset: 23, Line: 2, Column: 22},
						EndPos:   ast.Position{Offset: 23, Line: 2, Column: 22},
					},
				},
				Transfer: &ast.Transfer{
					Operation: ast.TransferOperationCopy,
					Pos:       ast.Position{Offset: 21, Line: 2, Column: 20},
				},
				StartPos: ast.Position{Offset: 8, Line: 2, Column: 7},
			},
		},
		result.Declarations(),
	)
}

func TestParseAuthorizedReferenceTypeWithNoEntitlements(t *testing.T) {

	t.Parallel()

	const code = `
       let x: auth &R = 1
	`
	_, errs := testParseProgram(code)

	AssertEqualWithDiff(t,
		[]error{
			&MissingStartOfAuthorizationError{
				GotToken: lexer.Token{
					Range: ast.Range{
						StartPos: ast.Position{Offset: 20, Line: 2, Column: 19},
						EndPos:   ast.Position{Offset: 20, Line: 2, Column: 19},
					},
					Type: lexer.TokenAmpersand,
				},
			},
		},
		errs.(Error).Errors,
	)
}

func TestParseAuthorizedReferenceTypeWithNonNominalType(t *testing.T) {

	t.Parallel()

	const code = `
       let x: auth([Int]) &R = 1
	`
	_, errs := testParseProgram(code)

	AssertEqualWithDiff(t,
		[]error{
			&NonNominalTypeError{
				Pos: ast.Position{Offset: 20, Line: 2, Column: 19},
				Type: &ast.VariableSizedType{
					Type: &ast.NominalType{
						NestedIdentifiers: []ast.Identifier{},
						Identifier: ast.Identifier{
							Identifier: "Int",
							Pos:        ast.Position{Offset: 21, Line: 2, Column: 20},
						},
					},
					Range: ast.Range{
						StartPos: ast.Position{Offset: 20, Line: 2, Column: 19},
						EndPos:   ast.Position{Offset: 24, Line: 2, Column: 23},
					},
				},
			},
		},
		errs.(Error).Errors,
	)
}

func TestParseInstantiationTypeInVariableDeclaration(t *testing.T) {

	t.Parallel()

	const code = `
      let a: MyContract.MyStruct<Int, @R > = b
	`
	result, errs := testParseProgram(code)
	require.Empty(t, errs)

	AssertEqualWithDiff(t,
		[]ast.Declaration{
			&ast.VariableDeclaration{
				Access:     ast.AccessNotSpecified,
				IsConstant: true,
				Identifier: ast.Identifier{
					Identifier: "a",
					Pos:        ast.Position{Offset: 11, Line: 2, Column: 10},
				},
				TypeAnnotation: &ast.TypeAnnotation{
					IsResource: false,
					Type: &ast.InstantiationType{
						Type: &ast.NominalType{
							Identifier: ast.Identifier{
								Identifier: "MyContract",
								Pos:        ast.Position{Offset: 14, Line: 2, Column: 13},
							},
							NestedIdentifiers: []ast.Identifier{
								{
									Identifier: "MyStruct",
									Pos:        ast.Position{Offset: 25, Line: 2, Column: 24},
								},
							},
						},
						TypeArguments: []*ast.TypeAnnotation{
							{
								IsResource: false,
								Type: &ast.NominalType{
									Identifier: ast.Identifier{
										Identifier: "Int",
										Pos:        ast.Position{Offset: 34, Line: 2, Column: 33},
									},
								},
								StartPos: ast.Position{Offset: 34, Line: 2, Column: 33},
							},
							{
								IsResource: true,
								Type: &ast.NominalType{
									Identifier: ast.Identifier{
										Identifier: "R",
										Pos:        ast.Position{Offset: 40, Line: 2, Column: 39},
									},
								},
								StartPos: ast.Position{Offset: 39, Line: 2, Column: 38},
							},
						},
						TypeArgumentsStartPos: ast.Position{Offset: 33, Line: 2, Column: 32},
						EndPos:                ast.Position{Offset: 42, Line: 2, Column: 41},
					},
					StartPos: ast.Position{Offset: 14, Line: 2, Column: 13},
				},
				Transfer: &ast.Transfer{
					Operation: ast.TransferOperationCopy,
					Pos:       ast.Position{Offset: 44, Line: 2, Column: 43},
				},
				Value: &ast.IdentifierExpression{
					Identifier: ast.Identifier{
						Identifier: "b",
						Pos:        ast.Position{Offset: 46, Line: 2, Column: 45},
					},
				},
				StartPos: ast.Position{Offset: 7, Line: 2, Column: 6},
			},
		},
		result.Declarations(),
	)
}

func TestParseConstantSizedSizedArrayWithTrailingUnderscoreSize(t *testing.T) {

	t.Parallel()

	_, errs := testParseDeclarations(`
	  let T:[d;0_]=0
	`)

	AssertEqualWithDiff(t,
		[]error{
			&InvalidIntegerLiteralError{
				Literal:                   "0_",
				IntegerLiteralKind:        common.IntegerLiteralKindDecimal,
				InvalidIntegerLiteralKind: InvalidNumberLiteralKindTrailingUnderscore,
				Range: ast.Range{
					StartPos: ast.Position{Line: 2, Column: 12, Offset: 13},
					EndPos:   ast.Position{Line: 2, Column: 13, Offset: 14},
				},
			},
		},
		errs,
	)
}

func TestParseParenthesizedTypes(t *testing.T) {
	t.Parallel()

	code := `let x: (Int) = 42`
	prog, errs := testParseProgram(code)
	require.Empty(t, errs)
	expected := []ast.Declaration{
		&ast.VariableDeclaration{
			Access:     ast.AccessNotSpecified,
			IsConstant: true,
			Identifier: ast.Identifier{Identifier: "x", Pos: ast.Position{Offset: 4, Line: 1, Column: 4}},
			TypeAnnotation: &ast.TypeAnnotation{
				Type: &ast.NominalType{
					Identifier: ast.Identifier{
						Identifier: "Int",
						Pos:        ast.Position{Offset: 8, Line: 1, Column: 8},
					},
				},
				StartPos: ast.Position{Offset: 7, Line: 1, Column: 7},
			},
			Value: &ast.IntegerExpression{
				PositiveLiteral: []uint8("42"),
				Value:           big.NewInt(42),
				Base:            10,
				Range: ast.Range{
					StartPos: ast.Position{Offset: 15, Line: 1, Column: 15},
					EndPos:   ast.Position{Offset: 16, Line: 1, Column: 16},
				},
			},
			Transfer: &ast.Transfer{
				Operation: 1,
				Pos:       ast.Position{Offset: 13, Line: 1, Column: 13},
			},
			StartPos: ast.Position{Offset: 0, Line: 1, Column: 0},
		},
	}

	AssertEqualWithDiff(t, expected, prog.Declarations())
}

func TestParseNestedParenthesizedTypes(t *testing.T) {
	t.Parallel()

	code := `let x: (((((((((Int))))))))) = 42`
	prog, errs := testParseProgram(code)
	require.Empty(t, errs)
	expected := []ast.Declaration{
		&ast.VariableDeclaration{
			Access:     ast.AccessNotSpecified,
			IsConstant: true,
			Identifier: ast.Identifier{Identifier: "x", Pos: ast.Position{Offset: 4, Line: 1, Column: 4}},
			TypeAnnotation: &ast.TypeAnnotation{
				Type: &ast.NominalType{
					Identifier: ast.Identifier{
						Identifier: "Int",
						Pos:        ast.Position{Offset: 16, Line: 1, Column: 16},
					},
				},
				StartPos: ast.Position{Offset: 7, Line: 1, Column: 7},
			},
			Value: &ast.IntegerExpression{
				PositiveLiteral: []uint8("42"),
				Value:           big.NewInt(42),
				Base:            10,
				Range: ast.Range{
					StartPos: ast.Position{Offset: 31, Line: 1, Column: 31},
					EndPos:   ast.Position{Offset: 32, Line: 1, Column: 32},
				},
			},
			Transfer: &ast.Transfer{
				Operation: 1,
				Pos:       ast.Position{Offset: 29, Line: 1, Column: 29},
			},
			StartPos: ast.Position{Offset: 0, Line: 1, Column: 0},
		},
	}

	AssertEqualWithDiff(t, expected, prog.Declarations())
}

<<<<<<< HEAD
func TestParseFix128Type(t *testing.T) {
	t.Parallel()

	code := `let x: Fix128 = 42`

	prog, errs := testParseProgram(code)
	require.Empty(t, errs)

	expected := []ast.Declaration{
		&ast.VariableDeclaration{
			Access:     ast.AccessNotSpecified,
			IsConstant: true,
			Identifier: ast.Identifier{
				Identifier: "x",
				Pos:        ast.Position{Offset: 4, Line: 1, Column: 4},
			},
			TypeAnnotation: &ast.TypeAnnotation{
				Type: &ast.NominalType{
					Identifier: ast.Identifier{
						Identifier: "Fix128",
						Pos:        ast.Position{Offset: 7, Line: 1, Column: 7},
					},
				},
				StartPos: ast.Position{Offset: 7, Line: 1, Column: 7},
			},
			Value: &ast.IntegerExpression{
				PositiveLiteral: []uint8("42"),
				Value:           big.NewInt(42),
				Base:            10,
				Range: ast.Range{
					StartPos: ast.Position{Offset: 16, Line: 1, Column: 16},
					EndPos:   ast.Position{Offset: 17, Line: 1, Column: 17},
				},
			},
			Transfer: &ast.Transfer{
				Operation: 1,
				Pos:       ast.Position{Offset: 14, Line: 1, Column: 14},
			},
			StartPos: ast.Position{Offset: 0, Line: 1, Column: 0},
		},
	}

	AssertEqualWithDiff(t, expected, prog.Declarations())
}

func TestParseUFix128Type(t *testing.T) {
	t.Parallel()

	code := `let x: UFix128 = 42`

	prog, errs := testParseProgram(code)
	require.Empty(t, errs)

	expected := []ast.Declaration{
		&ast.VariableDeclaration{
			Access:     ast.AccessNotSpecified,
			IsConstant: true,
			Identifier: ast.Identifier{
				Identifier: "x",
				Pos:        ast.Position{Offset: 4, Line: 1, Column: 4},
			},
			TypeAnnotation: &ast.TypeAnnotation{
				Type: &ast.NominalType{
					Identifier: ast.Identifier{
						Identifier: "UFix128",
						Pos:        ast.Position{Offset: 7, Line: 1, Column: 7},
					},
				},
				StartPos: ast.Position{Offset: 7, Line: 1, Column: 7},
			},
			Value: &ast.IntegerExpression{
				PositiveLiteral: []uint8("42"),
				Value:           big.NewInt(42),
				Base:            10,
				Range: ast.Range{
					StartPos: ast.Position{Offset: 17, Line: 1, Column: 17},
					EndPos:   ast.Position{Offset: 18, Line: 1, Column: 18},
				},
			},
			Transfer: &ast.Transfer{
				Operation: 1,
				Pos:       ast.Position{Offset: 15, Line: 1, Column: 15},
			},
			StartPos: ast.Position{Offset: 0, Line: 1, Column: 0},
		},
	}

	AssertEqualWithDiff(t, expected, prog.Declarations())
=======
func TestParseParenthesizedTypeWithInvalidType(t *testing.T) {

	t.Parallel()

	_, errs := testParseType("(.")
	AssertEqualWithDiff(t,
		[]error{
			&UnexpectedTypeStartError{
				GotToken: lexer.Token{
					Type: lexer.TokenDot,
					Range: ast.Range{
						StartPos: ast.Position{Offset: 1, Line: 1, Column: 1},
						EndPos:   ast.Position{Offset: 1, Line: 1, Column: 1},
					},
				},
			},
		},
		errs,
	)
}

func TestParseMissingEndOfParenthesizedType(t *testing.T) {

	t.Parallel()

	const code = "(Int"
	_, errs := testParseType(code)

	AssertEqualWithDiff(t,
		[]error{
			&MissingEndOfParenthesizedTypeError{
				GotToken: lexer.Token{
					Type: lexer.TokenEOF,
					Range: ast.Range{
						StartPos: ast.Position{Offset: 4, Line: 1, Column: 4},
						EndPos:   ast.Position{Offset: 4, Line: 1, Column: 4},
					},
				},
			},
		},
		errs,
	)

	var missingParenErr *MissingEndOfParenthesizedTypeError
	require.ErrorAs(t, errs[0], &missingParenErr)

	fixes := missingParenErr.SuggestFixes(code)
	AssertEqualWithDiff(t,
		[]errors.SuggestedFix[ast.TextEdit]{
			{
				Message: "Insert closing parenthesis",
				TextEdits: []ast.TextEdit{
					{
						Insertion: ")",
						Range: ast.Range{
							StartPos: ast.Position{Offset: 4, Line: 1, Column: 4},
							EndPos:   ast.Position{Offset: 4, Line: 1, Column: 4},
						},
					},
				},
			},
		},
		fixes,
	)

	assert.Equal(t, "(Int)", fixes[0].TextEdits[0].ApplyTo(code))
>>>>>>> 80142b36
}<|MERGE_RESOLUTION|>--- conflicted
+++ resolved
@@ -4002,96 +4002,6 @@
 	AssertEqualWithDiff(t, expected, prog.Declarations())
 }
 
-<<<<<<< HEAD
-func TestParseFix128Type(t *testing.T) {
-	t.Parallel()
-
-	code := `let x: Fix128 = 42`
-
-	prog, errs := testParseProgram(code)
-	require.Empty(t, errs)
-
-	expected := []ast.Declaration{
-		&ast.VariableDeclaration{
-			Access:     ast.AccessNotSpecified,
-			IsConstant: true,
-			Identifier: ast.Identifier{
-				Identifier: "x",
-				Pos:        ast.Position{Offset: 4, Line: 1, Column: 4},
-			},
-			TypeAnnotation: &ast.TypeAnnotation{
-				Type: &ast.NominalType{
-					Identifier: ast.Identifier{
-						Identifier: "Fix128",
-						Pos:        ast.Position{Offset: 7, Line: 1, Column: 7},
-					},
-				},
-				StartPos: ast.Position{Offset: 7, Line: 1, Column: 7},
-			},
-			Value: &ast.IntegerExpression{
-				PositiveLiteral: []uint8("42"),
-				Value:           big.NewInt(42),
-				Base:            10,
-				Range: ast.Range{
-					StartPos: ast.Position{Offset: 16, Line: 1, Column: 16},
-					EndPos:   ast.Position{Offset: 17, Line: 1, Column: 17},
-				},
-			},
-			Transfer: &ast.Transfer{
-				Operation: 1,
-				Pos:       ast.Position{Offset: 14, Line: 1, Column: 14},
-			},
-			StartPos: ast.Position{Offset: 0, Line: 1, Column: 0},
-		},
-	}
-
-	AssertEqualWithDiff(t, expected, prog.Declarations())
-}
-
-func TestParseUFix128Type(t *testing.T) {
-	t.Parallel()
-
-	code := `let x: UFix128 = 42`
-
-	prog, errs := testParseProgram(code)
-	require.Empty(t, errs)
-
-	expected := []ast.Declaration{
-		&ast.VariableDeclaration{
-			Access:     ast.AccessNotSpecified,
-			IsConstant: true,
-			Identifier: ast.Identifier{
-				Identifier: "x",
-				Pos:        ast.Position{Offset: 4, Line: 1, Column: 4},
-			},
-			TypeAnnotation: &ast.TypeAnnotation{
-				Type: &ast.NominalType{
-					Identifier: ast.Identifier{
-						Identifier: "UFix128",
-						Pos:        ast.Position{Offset: 7, Line: 1, Column: 7},
-					},
-				},
-				StartPos: ast.Position{Offset: 7, Line: 1, Column: 7},
-			},
-			Value: &ast.IntegerExpression{
-				PositiveLiteral: []uint8("42"),
-				Value:           big.NewInt(42),
-				Base:            10,
-				Range: ast.Range{
-					StartPos: ast.Position{Offset: 17, Line: 1, Column: 17},
-					EndPos:   ast.Position{Offset: 18, Line: 1, Column: 18},
-				},
-			},
-			Transfer: &ast.Transfer{
-				Operation: 1,
-				Pos:       ast.Position{Offset: 15, Line: 1, Column: 15},
-			},
-			StartPos: ast.Position{Offset: 0, Line: 1, Column: 0},
-		},
-	}
-
-	AssertEqualWithDiff(t, expected, prog.Declarations())
-=======
 func TestParseParenthesizedTypeWithInvalidType(t *testing.T) {
 
 	t.Parallel()
@@ -4158,5 +4068,94 @@
 	)
 
 	assert.Equal(t, "(Int)", fixes[0].TextEdits[0].ApplyTo(code))
->>>>>>> 80142b36
+}
+
+func TestParseFix128Type(t *testing.T) {
+	t.Parallel()
+
+	code := `let x: Fix128 = 42`
+
+	prog, errs := testParseProgram(code)
+	require.Empty(t, errs)
+
+	expected := []ast.Declaration{
+		&ast.VariableDeclaration{
+			Access:     ast.AccessNotSpecified,
+			IsConstant: true,
+			Identifier: ast.Identifier{
+				Identifier: "x",
+				Pos:        ast.Position{Offset: 4, Line: 1, Column: 4},
+			},
+			TypeAnnotation: &ast.TypeAnnotation{
+				Type: &ast.NominalType{
+					Identifier: ast.Identifier{
+						Identifier: "Fix128",
+						Pos:        ast.Position{Offset: 7, Line: 1, Column: 7},
+					},
+				},
+				StartPos: ast.Position{Offset: 7, Line: 1, Column: 7},
+			},
+			Value: &ast.IntegerExpression{
+				PositiveLiteral: []uint8("42"),
+				Value:           big.NewInt(42),
+				Base:            10,
+				Range: ast.Range{
+					StartPos: ast.Position{Offset: 16, Line: 1, Column: 16},
+					EndPos:   ast.Position{Offset: 17, Line: 1, Column: 17},
+				},
+			},
+			Transfer: &ast.Transfer{
+				Operation: 1,
+				Pos:       ast.Position{Offset: 14, Line: 1, Column: 14},
+			},
+			StartPos: ast.Position{Offset: 0, Line: 1, Column: 0},
+		},
+	}
+
+	AssertEqualWithDiff(t, expected, prog.Declarations())
+}
+
+func TestParseUFix128Type(t *testing.T) {
+	t.Parallel()
+
+	code := `let x: UFix128 = 42`
+
+	prog, errs := testParseProgram(code)
+	require.Empty(t, errs)
+
+	expected := []ast.Declaration{
+		&ast.VariableDeclaration{
+			Access:     ast.AccessNotSpecified,
+			IsConstant: true,
+			Identifier: ast.Identifier{
+				Identifier: "x",
+				Pos:        ast.Position{Offset: 4, Line: 1, Column: 4},
+			},
+			TypeAnnotation: &ast.TypeAnnotation{
+				Type: &ast.NominalType{
+					Identifier: ast.Identifier{
+						Identifier: "UFix128",
+						Pos:        ast.Position{Offset: 7, Line: 1, Column: 7},
+					},
+				},
+				StartPos: ast.Position{Offset: 7, Line: 1, Column: 7},
+			},
+			Value: &ast.IntegerExpression{
+				PositiveLiteral: []uint8("42"),
+				Value:           big.NewInt(42),
+				Base:            10,
+				Range: ast.Range{
+					StartPos: ast.Position{Offset: 17, Line: 1, Column: 17},
+					EndPos:   ast.Position{Offset: 18, Line: 1, Column: 18},
+				},
+			},
+			Transfer: &ast.Transfer{
+				Operation: 1,
+				Pos:       ast.Position{Offset: 15, Line: 1, Column: 15},
+			},
+			StartPos: ast.Position{Offset: 0, Line: 1, Column: 0},
+		},
+	}
+
+	AssertEqualWithDiff(t, expected, prog.Declarations())
 }