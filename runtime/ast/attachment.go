--- conflicted
+++ resolved
@@ -149,16 +149,11 @@
 		prettier.Space,
 		d.BaseType.Doc(),
 	)
-<<<<<<< HEAD
-=======
-	if len(d.Conformances) > 0 {
->>>>>>> a0862a6b
-
 	var membersDoc prettier.Concat
 
-	if e.RequiredEntitlements != nil && len(e.RequiredEntitlements) > 0 {
+	if d.RequiredEntitlements != nil && len(d.RequiredEntitlements) > 0 {
 		membersDoc = append(membersDoc, membersStartDoc)
-		for _, entitlement := range e.RequiredEntitlements {
+		for _, entitlement := range d.RequiredEntitlements {
 			var entitlementRequiredDoc = prettier.Indent{
 				Doc: prettier.Concat{
 					attachmentRequireDoc,
@@ -174,15 +169,15 @@
 				entitlementRequiredDoc,
 			)
 		}
-		if len(e.Members.declarations) > 0 {
-			membersDoc = append(membersDoc, prettier.HardLine{}, e.Members.docWithNoBraces())
+		if len(d.Members.declarations) > 0 {
+			membersDoc = append(membersDoc, prettier.HardLine{}, d.Members.docWithNoBraces())
 		}
 		membersDoc = append(membersDoc, prettier.HardLine{}, membersEndDoc)
 	} else {
-		membersDoc = append(membersDoc, prettier.Line{}, e.Members.Doc())
-	}
-
-	if len(e.Conformances) > 0 {
+		membersDoc = append(membersDoc, prettier.Line{}, d.Members.Doc())
+	}
+
+	if len(d.Conformances) > 0 {
 		conformancesDoc := prettier.Concat{
 			prettier.Line{},
 		}
@@ -206,11 +201,7 @@
 			prettier.Dedent{
 				Doc: prettier.Concat{
 					prettier.Line{},
-<<<<<<< HEAD
 					membersDoc,
-=======
-					d.Members.Doc(),
->>>>>>> a0862a6b
 				},
 			},
 		)
@@ -229,11 +220,7 @@
 		doc = append(
 			doc,
 			prettier.Space,
-<<<<<<< HEAD
 			membersDoc,
-=======
-			d.Members.Doc(),
->>>>>>> a0862a6b
 		)
 	}
 
