/*
 * Cadence - The resource-oriented smart contract programming language
 *
 * Copyright 2019-2022 Dapper Labs, Inc.
 *
 * Licensed under the Apache License, Version 2.0 (the "License");
 * you may not use this file except in compliance with the License.
 * You may obtain a copy of the License at
 *
 *   http://www.apache.org/licenses/LICENSE-2.0
 *
 * Unless required by applicable law or agreed to in writing, software
 * distributed under the License is distributed on an "AS IS" BASIS,
 * WITHOUT WARRANTIES OR CONDITIONS OF ANY KIND, either express or implied.
 * See the License for the specific language governing permissions and
 * limitations under the License.
 */

package ast

import (
	"encoding/json"

	"github.com/turbolent/prettier"

	"github.com/onflow/cadence/runtime/common"
	"github.com/onflow/cadence/runtime/errors"
)

// CompositeDeclaration

// NOTE: For events, only an empty initializer is declared

type CompositeDeclaration struct {
	Access        Access
	CompositeKind common.CompositeKind
	Identifier    Identifier
	Conformances  []*NominalType
	Members       *Members
	DocString     string
	Range
}

<<<<<<< HEAD
var _ Declaration = &CompositeDeclaration{}
=======
var _ Element = &CompositeDeclaration{}
var _ Declaration = &CompositeDeclaration{}
var _ Statement = &CompositeDeclaration{}
>>>>>>> 5d15cd59

func NewCompositeDeclaration(
	memoryGauge common.MemoryGauge,
	access Access,
	compositeKind common.CompositeKind,
	identifier Identifier,
	conformances []*NominalType,
	members *Members,
	docString string,
	declarationRange Range,
) *CompositeDeclaration {
	common.UseMemory(memoryGauge, common.CompositeDeclarationMemoryUsage)

	return &CompositeDeclaration{
		Access:        access,
		CompositeKind: compositeKind,
		Identifier:    identifier,
		Conformances:  conformances,
		Members:       members,
		DocString:     docString,
		Range:         declarationRange,
	}
}

func (*CompositeDeclaration) ElementType() ElementType {
	return ElementTypeCompositeDeclaration
}

func (d *CompositeDeclaration) Accept(visitor Visitor) Repr {
	return visitor.VisitCompositeDeclaration(d)
}

func (d *CompositeDeclaration) Walk(walkChild func(Element)) {
	walkDeclarations(walkChild, d.Members.declarations)
}

func (*CompositeDeclaration) isDeclaration() {}

// NOTE: statement, so it can be represented in the AST,
// but will be rejected in semantic analysis
//
func (*CompositeDeclaration) isStatement() {}

func (d *CompositeDeclaration) DeclarationIdentifier() *Identifier {
	return &d.Identifier
}

func (d *CompositeDeclaration) DeclarationKind() common.DeclarationKind {
	return d.CompositeKind.DeclarationKind(false)
}

func (d *CompositeDeclaration) DeclarationAccess() Access {
	return d.Access
}

func (d *CompositeDeclaration) DeclarationMembers() *Members {
	return d.Members
}

func (d *CompositeDeclaration) DeclarationDocString() string {
	return d.DocString
}

func (d *CompositeDeclaration) MarshalJSON() ([]byte, error) {
	type Alias CompositeDeclaration
	return json.Marshal(&struct {
		Type string
		*Alias
	}{
		Type:  "CompositeDeclaration",
		Alias: (*Alias)(d),
	})
}

func (d *CompositeDeclaration) Doc() prettier.Doc {

	if d.CompositeKind == common.CompositeKindEvent {
		return d.EventDoc()
	}

	return CompositeDocument(
		d.Access,
		d.CompositeKind,
		false,
		d.Identifier.Identifier,
		d.Conformances,
		d.Members,
	)
}

func (d *CompositeDeclaration) EventDoc() prettier.Doc {
	var doc prettier.Concat

	if d.Access != AccessNotSpecified {
		doc = append(
			doc,
			prettier.Text(d.Access.Keyword()),
			prettier.Space,
		)
	}

	doc = append(
		doc,
		prettier.Text(d.CompositeKind.Keyword()),
		prettier.Space,
		prettier.Text(d.Identifier.Identifier),
	)

	initializers := d.Members.Initializers()
	if len(initializers) != 1 {
		return nil
	}

	initializer := initializers[0]
	paramsDoc := initializer.FunctionDeclaration.ParameterList.Doc()

	return append(doc, paramsDoc)
}

func (d *CompositeDeclaration) String() string {
	return Prettier(d)
}

var interfaceKeywordSpaceDoc = prettier.Text("interface ")
var compositeConformancesSeparatorDoc = prettier.Text(":")
var compositeConformanceSeparatorDoc prettier.Doc = prettier.Concat{
	prettier.Text(","),
	prettier.Line{},
}

func CompositeDocument(
	access Access,
	kind common.CompositeKind,
	isInterface bool,
	identifier string,
	conformances []*NominalType,
	members *Members,
) prettier.Doc {

	var doc prettier.Concat

	if access != AccessNotSpecified {
		doc = append(
			doc,
			prettier.Text(access.Keyword()),
			prettier.Space,
		)
	}

	doc = append(
		doc,
		prettier.Text(kind.Keyword()),
		prettier.Space,
	)

	if isInterface {
		doc = append(
			doc,
			interfaceKeywordSpaceDoc,
		)
	}

	doc = append(
		doc,
		prettier.Text(identifier),
	)

	if len(conformances) > 0 {

		conformancesDoc := prettier.Concat{
			prettier.Line{},
		}

		for i, conformance := range conformances {
			if i > 0 {
				conformancesDoc = append(
					conformancesDoc,
					compositeConformanceSeparatorDoc,
				)
			}

			conformancesDoc = append(
				conformancesDoc,
				conformance.Doc(),
			)
		}

		conformancesDoc = append(
			conformancesDoc,
			prettier.Dedent{
				Doc: prettier.Concat{
					prettier.Line{},
					members.Doc(),
				},
			},
		)

		doc = append(
			doc,
			compositeConformancesSeparatorDoc,
			prettier.Group{
				Doc: prettier.Indent{
					Doc: conformancesDoc,
				},
			},
		)

	} else {
		doc = append(
			doc,
			prettier.Space,
			members.Doc(),
		)
	}

	return doc
}

// FieldDeclaration

type FieldDeclaration struct {
	Access         Access
	VariableKind   VariableKind
	Identifier     Identifier
	TypeAnnotation *TypeAnnotation
	DocString      string
	Range
}

<<<<<<< HEAD
=======
var _ Element = &FieldDeclaration{}
>>>>>>> 5d15cd59
var _ Declaration = &FieldDeclaration{}

func NewFieldDeclaration(
	memoryGauge common.MemoryGauge,
	access Access,
	variableKind VariableKind,
	identifier Identifier,
	typeAnnotation *TypeAnnotation,
	docString string,
	declRange Range,
) *FieldDeclaration {
	common.UseMemory(memoryGauge, common.FieldDeclarationMemoryUsage)

	return &FieldDeclaration{
		Access:         access,
		VariableKind:   variableKind,
		Identifier:     identifier,
		TypeAnnotation: typeAnnotation,
		DocString:      docString,
		Range:          declRange,
	}
}

func (*FieldDeclaration) ElementType() ElementType {
	return ElementTypeFieldDeclaration
}

func (d *FieldDeclaration) Accept(visitor Visitor) Repr {
	return visitor.VisitFieldDeclaration(d)
}

func (d *FieldDeclaration) Walk(_ func(Element)) {
	// NO-OP
	// TODO: walk type
}

func (*FieldDeclaration) isDeclaration() {}

func (d *FieldDeclaration) DeclarationIdentifier() *Identifier {
	return &d.Identifier
}

func (d *FieldDeclaration) DeclarationKind() common.DeclarationKind {
	return common.DeclarationKindField
}

func (d *FieldDeclaration) DeclarationAccess() Access {
	return d.Access
}

func (d *FieldDeclaration) DeclarationMembers() *Members {
	return nil
}

func (d *FieldDeclaration) DeclarationDocString() string {
	return d.DocString
}

func (d *FieldDeclaration) MarshalJSON() ([]byte, error) {
	type Alias FieldDeclaration
	return json.Marshal(&struct {
		Type string
		*Alias
	}{
		Type:  "FieldDeclaration",
		Alias: (*Alias)(d),
	})
}

func VariableKindDoc(kind VariableKind) prettier.Doc {
	switch kind {
	case VariableKindNotSpecified:
		return nil
	case VariableKindConstant:
		return letKeywordDoc
	case VariableKindVariable:
		return varKeywordDoc
	default:
		panic(errors.NewUnreachableError())
	}
}

func (d *FieldDeclaration) Doc() prettier.Doc {
	identifierTypeDoc := prettier.Concat{
		prettier.Text(d.Identifier.Identifier),
	}

	if d.TypeAnnotation != nil {
		identifierTypeDoc = append(
			identifierTypeDoc,
			typeSeparatorSpaceDoc,
			d.TypeAnnotation.Doc(),
		)
	}

	var docs []prettier.Doc

	if d.Access != AccessNotSpecified {
		docs = append(
			docs,
			prettier.Text(d.Access.Keyword()),
		)
	}

	keywordDoc := VariableKindDoc(d.VariableKind)

	if keywordDoc != nil {
		docs = append(
			docs,
			keywordDoc,
		)
	}

	var doc prettier.Doc

	if len(docs) > 0 {
		docs = append(
			docs,
			prettier.Group{
				Doc: identifierTypeDoc,
			},
		)

		doc = prettier.Join(prettier.Space, docs...)
	} else {
		doc = identifierTypeDoc
	}

	return prettier.Group{
		Doc: doc,
	}
}

func (d *FieldDeclaration) String() string {
	return Prettier(d)
}

// EnumCaseDeclaration

type EnumCaseDeclaration struct {
	Access     Access
	Identifier Identifier
	DocString  string
	StartPos   Position `json:"-"`
}

<<<<<<< HEAD
=======
var _ Element = &EnumCaseDeclaration{}
>>>>>>> 5d15cd59
var _ Declaration = &EnumCaseDeclaration{}

func NewEnumCaseDeclaration(
	memoryGauge common.MemoryGauge,
	access Access,
	identifier Identifier,
	docString string,
	startPos Position,
) *EnumCaseDeclaration {
	common.UseMemory(memoryGauge, common.EnumCaseDeclarationMemoryUsage)

	return &EnumCaseDeclaration{
		Access:     access,
		Identifier: identifier,
		DocString:  docString,
		StartPos:   startPos,
	}
}

func (*EnumCaseDeclaration) ElementType() ElementType {
	return ElementTypeEnumCaseDeclaration
}

func (d *EnumCaseDeclaration) Accept(visitor Visitor) Repr {
	return visitor.VisitEnumCaseDeclaration(d)
}

func (*EnumCaseDeclaration) Walk(_ func(Element)) {
	// NO-OP
}

func (*EnumCaseDeclaration) isDeclaration() {}

func (d *EnumCaseDeclaration) DeclarationIdentifier() *Identifier {
	return &d.Identifier
}

func (d *EnumCaseDeclaration) DeclarationKind() common.DeclarationKind {
	return common.DeclarationKindEnumCase
}

func (d *EnumCaseDeclaration) DeclarationAccess() Access {
	return d.Access
}

func (d *EnumCaseDeclaration) StartPosition() Position {
	return d.StartPos
}

func (d *EnumCaseDeclaration) EndPosition(memoryGauge common.MemoryGauge) Position {
	return d.Identifier.EndPosition(memoryGauge)
}

func (d *EnumCaseDeclaration) DeclarationMembers() *Members {
	return nil
}

func (d *EnumCaseDeclaration) DeclarationDocString() string {
	return d.DocString
}

func (d *EnumCaseDeclaration) MarshalJSON() ([]byte, error) {
	type Alias EnumCaseDeclaration
	return json.Marshal(&struct {
		Type string
		Range
		*Alias
	}{
		Type:  "EnumCaseDeclaration",
		Range: NewUnmeteredRangeFromPositioned(d),
		Alias: (*Alias)(d),
	})
}

const enumCaseKeywordSpaceDoc = prettier.Text("case ")

func (d *EnumCaseDeclaration) Doc() prettier.Doc {
	var doc prettier.Concat

	if d.Access != AccessNotSpecified {
		doc = append(
			doc,
			prettier.Text(d.Access.Keyword()),
			prettier.Space,
		)
	}

	return append(
		doc,
		enumCaseKeywordSpaceDoc,
		prettier.Text(d.Identifier.Identifier),
	)
}

func (d *EnumCaseDeclaration) String() string {
	return Prettier(d)
}<|MERGE_RESOLUTION|>--- conflicted
+++ resolved
@@ -41,13 +41,9 @@
 	Range
 }
 
-<<<<<<< HEAD
-var _ Declaration = &CompositeDeclaration{}
-=======
 var _ Element = &CompositeDeclaration{}
 var _ Declaration = &CompositeDeclaration{}
 var _ Statement = &CompositeDeclaration{}
->>>>>>> 5d15cd59
 
 func NewCompositeDeclaration(
 	memoryGauge common.MemoryGauge,
@@ -277,10 +273,7 @@
 	Range
 }
 
-<<<<<<< HEAD
-=======
 var _ Element = &FieldDeclaration{}
->>>>>>> 5d15cd59
 var _ Declaration = &FieldDeclaration{}
 
 func NewFieldDeclaration(
@@ -427,10 +420,7 @@
 	StartPos   Position `json:"-"`
 }
 
-<<<<<<< HEAD
-=======
 var _ Element = &EnumCaseDeclaration{}
->>>>>>> 5d15cd59
 var _ Declaration = &EnumCaseDeclaration{}
 
 func NewEnumCaseDeclaration(
