--- conflicted
+++ resolved
@@ -180,11 +180,8 @@
 
 	decl := &FunctionDeclaration{
 		Access: AccessPublic,
-<<<<<<< HEAD
 		Purity: FunctionPurityView,
-=======
 		Flags:  FunctionDeclarationFlagsIsStatic | FunctionDeclarationFlagsIsNative,
->>>>>>> cf0a69a3
 		Identifier: Identifier{
 			Identifier: "xyz",
 		},
@@ -224,13 +221,11 @@
 		prettier.Concat{
 			prettier.Text("pub"),
 			prettier.Space,
-<<<<<<< HEAD
 			prettier.Text("view"),
-=======
+			prettier.Space,
 			prettier.Text("static"),
 			prettier.Space,
 			prettier.Text("native"),
->>>>>>> cf0a69a3
 			prettier.Space,
 			prettier.Text("fun "),
 			prettier.Text("xyz"),
