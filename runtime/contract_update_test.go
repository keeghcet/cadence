--- conflicted
+++ resolved
@@ -28,12 +28,8 @@
 	. "github.com/onflow/cadence/runtime"
 	"github.com/onflow/cadence/runtime/common"
 	"github.com/onflow/cadence/runtime/interpreter"
-<<<<<<< HEAD
 	. "github.com/onflow/cadence/runtime/tests/runtime_utils"
-	"github.com/onflow/cadence/runtime/tests/utils"
-=======
 	. "github.com/onflow/cadence/runtime/tests/utils"
->>>>>>> 45be6063
 )
 
 func TestRuntimeContractUpdateWithDependencies(t *testing.T) {
@@ -187,7 +183,7 @@
 	signerAccount = common.MustBytesToAddress([]byte{0x1})
 	err = runtime.ExecuteTransaction(
 		Script{
-			Source: utils.UpdateTransaction("Foo", []byte(fooContractV2)),
+			Source: UpdateTransaction("Foo", []byte(fooContractV2)),
 		},
 		Context{
 			Interface: runtimeInterface,
@@ -208,7 +204,7 @@
 
 	err = runtime.ExecuteTransaction(
 		Script{
-			Source: utils.UpdateTransaction("Bar", []byte(barContractV2)),
+			Source: UpdateTransaction("Bar", []byte(barContractV2)),
 		},
 		Context{
 			Interface: runtimeInterface,
@@ -218,7 +214,6 @@
 	require.NoError(t, err)
 }
 
-<<<<<<< HEAD
 func TestRuntimeContractUpdateWithPrecedingIdentifiers(t *testing.T) {
 	t.Parallel()
 
@@ -278,7 +273,27 @@
 			return nil
 		},
 		OnDecodeArgument: func(b []byte, t cadence.Type) (value cadence.Value, err error) {
-=======
+			return json.Decode(nil, b)
+		},
+	}
+
+	nextTransactionLocation := NewTransactionLocationGenerator()
+
+	// Update contract
+
+	err := runtime.ExecuteTransaction(
+		Script{
+			Source: UpdateTransaction("Foo", []byte(fooContractV2)),
+		},
+		Context{
+			Interface: runtimeInterface,
+			Location:  nextTransactionLocation(),
+		},
+	)
+	require.NoError(t, err)
+
+}
+
 func TestRuntimeInvalidContractRedeploy(t *testing.T) {
 
 	t.Parallel()
@@ -323,53 +338,44 @@
 
 	tx := []byte(`
       transaction(foo1: String, foo2: String) {
-          prepare(signer: AuthAccount) {
+          prepare(signer: auth(Contracts) &Account) {
               signer.contracts.add(name: "Foo", code: foo1.utf8)
               signer.contracts.add(name: "Foo", code: foo2.utf8)
           }
       }
     `)
 
-	runtime := newTestInterpreterRuntime()
-	runtime.defaultConfig.AtreeValidationEnabled = false
+	runtime := NewTestInterpreterRuntimeWithConfig(Config{
+		AtreeValidationEnabled: false,
+	})
 
 	address := common.MustBytesToAddress([]byte{0x1})
 
 	var events []cadence.Event
 
-	runtimeInterface := &testRuntimeInterface{
-		storage: newTestLedger(nil, nil),
-		getSigningAccounts: func() ([]Address, error) {
+	runtimeInterface := &TestRuntimeInterface{
+		Storage: NewTestLedger(nil, nil),
+		OnGetSigningAccounts: func() ([]Address, error) {
 			return []Address{address}, nil
 		},
-		getAccountContractCode: func(location common.AddressLocation) ([]byte, error) {
+		OnGetAccountContractCode: func(location common.AddressLocation) ([]byte, error) {
 			return nil, nil
 		},
-		resolveLocation: singleIdentifierLocationResolver(t),
-		updateAccountContractCode: func(location common.AddressLocation, code []byte) error {
+		OnResolveLocation: NewSingleIdentifierLocationResolver(t),
+		OnUpdateAccountContractCode: func(location common.AddressLocation, code []byte) error {
 			// "delay"
 			return nil
 		},
-		emitEvent: func(event cadence.Event) error {
+		OnEmitEvent: func(event cadence.Event) error {
 			events = append(events, event)
 			return nil
 		},
-		decodeArgument: func(b []byte, t cadence.Type) (value cadence.Value, err error) {
->>>>>>> 45be6063
+		OnDecodeArgument: func(b []byte, t cadence.Type) (value cadence.Value, err error) {
 			return json.Decode(nil, b)
 		},
 	}
 
-<<<<<<< HEAD
 	nextTransactionLocation := NewTransactionLocationGenerator()
-
-	// Update contract
-
-	err := runtime.ExecuteTransaction(
-		Script{
-			Source: utils.UpdateTransaction("Foo", []byte(fooContractV2)),
-=======
-	nextTransactionLocation := newTransactionLocationGenerator()
 
 	// Deploy
 
@@ -380,19 +386,14 @@
 				cadence.String(foo1),
 				cadence.String(foo2),
 			}),
->>>>>>> 45be6063
-		},
-		Context{
-			Interface: runtimeInterface,
-			Location:  nextTransactionLocation(),
-		},
-	)
-<<<<<<< HEAD
-	require.NoError(t, err)
-
-=======
+		},
+		Context{
+			Interface: runtimeInterface,
+			Location:  nextTransactionLocation(),
+		},
+	)
+
 	RequireError(t, err)
 
 	require.ErrorContains(t, err, "cannot overwrite existing contract")
->>>>>>> 45be6063
 }