/*
 * Cadence - The resource-oriented smart contract programming language
 *
 * Copyright Flow Foundation
 *
 * Licensed under the Apache License, Version 2.0 (the "License");
 * you may not use this file except in compliance with the License.
 * You may obtain a copy of the License at
 *
 *   http://www.apache.org/licenses/LICENSE-2.0
 *
 * Unless required by applicable law or agreed to in writing, software
 * distributed under the License is distributed on an "AS IS" BASIS,
 * WITHOUT WARRANTIES OR CONDITIONS OF ANY KIND, either express or implied.
 * See the License for the specific language governing permissions and
 * limitations under the License.
 */

package runtime_test

import (
	"encoding/hex"
	"fmt"
	"testing"

	"github.com/stretchr/testify/assert"
	"github.com/stretchr/testify/require"

	"github.com/onflow/cadence"
	"github.com/onflow/cadence/ast"
	"github.com/onflow/cadence/common"
	"github.com/onflow/cadence/interpreter"
	. "github.com/onflow/cadence/runtime"
	"github.com/onflow/cadence/sema"
	"github.com/onflow/cadence/stdlib"
	. "github.com/onflow/cadence/test_utils/common_utils"
	. "github.com/onflow/cadence/test_utils/runtime_utils"
)

func newContractDeployTransaction(function, name, code string) string {
	return fmt.Sprintf(
		`
                transaction {
                    prepare(signer: auth(Contracts) &Account) {
                        signer.contracts.%s(name: "%s", code: "%s".decodeHex())
                    }
                }
            `,
		function,
		name,
		hex.EncodeToString([]byte(code)),
	)
}

func newContractAddTransaction(name string, code string) string {
	return newContractDeployTransaction(
		sema.Account_ContractsTypeAddFunctionName,
		name,
		code,
	)
}

func newContractUpdateTransaction(name string, code string) string {
	return newContractDeployTransaction(
		sema.Account_ContractsTypeUpdateFunctionName,
		name,
		code,
	)
}

func newContractRemovalTransaction(contractName string) string {
	return fmt.Sprintf(
		`
           transaction {
               prepare(signer: auth(RemoveContract) &Account) {
                   signer.contracts.%s(name: "%s")
               }
           }
       `,
		sema.Account_ContractsTypeRemoveFunctionName,
		contractName,
	)
}

func newContractDeploymentTransactor(t *testing.T, config Config) func(code string) error {
	return newContractDeploymentTransactorWithVersion(t, config, "")
}

func newContractDeploymentTransactorWithVersion(t *testing.T, config Config, version string) func(code string) error {

	rt := NewTestInterpreterRuntimeWithConfig(config)

	accountCodes := map[Location][]byte{}
	var events []cadence.Event
	runtimeInterface := &TestRuntimeInterface{
		OnGetCode: func(location Location) (bytes []byte, err error) {
			return accountCodes[location], nil
		},
		Storage: NewTestLedger(nil, nil),
		OnGetSigningAccounts: func() ([]Address, error) {
			return []Address{common.MustBytesToAddress([]byte{0x42})}, nil
		},
		OnResolveLocation: NewSingleIdentifierLocationResolver(t),
		OnGetAccountContractCode: func(location common.AddressLocation) (code []byte, err error) {
			return accountCodes[location], nil
		},
		OnUpdateAccountContractCode: func(location common.AddressLocation, code []byte) error {
			accountCodes[location] = code
			return nil
		},
		OnRemoveAccountContractCode: func(location common.AddressLocation) error {
			delete(accountCodes, location)
			return nil
		},
		OnEmitEvent: func(event cadence.Event) error {
			events = append(events, event)
			return nil
		},
		OnMinimumRequiredVersion: func() (string, error) {
			return version, nil
		},
	}

	nextTransactionLocation := NewTransactionLocationGenerator()

	return func(code string) error {
		return rt.ExecuteTransaction(
			Script{
				Source: []byte(code),
			},
			Context{
				Interface: runtimeInterface,
				Location:  nextTransactionLocation(),
			},
		)
	}
}

// testDeployAndUpdate deploys a contract in one transaction,
// then updates the contract in another transaction
func testDeployAndUpdate(t *testing.T, name string, oldCode string, newCode string, config Config) error {
	return testDeployAndUpdateWithVersion(t, name, oldCode, newCode, config, "")
}

func testDeployAndUpdateWithVersion(
	t *testing.T,
	name string,
	oldCode string,
	newCode string,
	config Config,
	version string,
) error {
	executeTransaction := newContractDeploymentTransactorWithVersion(t, config, version)
	err := executeTransaction(newContractAddTransaction(name, oldCode))
	require.NoError(t, err)

	return executeTransaction(newContractUpdateTransaction(name, newCode))
}

// testDeployAndRemove deploys a contract in one transaction,
// then removes the contract in another transaction
func testDeployAndRemove(t *testing.T, name string, code string, config Config) error {
	executeTransaction := newContractDeploymentTransactor(t, config)
	err := executeTransaction(newContractAddTransaction(name, code))
	require.NoError(t, err)

	return executeTransaction(newContractRemovalTransaction(name))
}

func testWithValidators(t *testing.T, name string, testFunc func(t *testing.T, config Config)) {
	for _, withC1Upgrade := range []bool{true, false} {
		withC1Upgrade := withC1Upgrade
		name := name

		if withC1Upgrade {
			name = fmt.Sprintf("%s (with C1 validator)", name)
		}

		t.Run(name, func(t *testing.T) {
			t.Parallel()

			config := DefaultTestInterpreterConfig
			config.LegacyContractUpgradeEnabled = withC1Upgrade
			testFunc(t, config)
		})
	}
}

func testWithValidatorsAndTypeRemovalEnabled(
	t *testing.T,
	name string,
	testFunc func(t *testing.T, config Config),
) {
	for _, withC1Upgrade := range []bool{true, false} {
		withC1Upgrade := withC1Upgrade
		name := name

		for _, withTypeRemovalEnabled := range []bool{true, false} {
			withTypeRemovalEnabled := withTypeRemovalEnabled
			name := name

			switch {
			case withC1Upgrade && withTypeRemovalEnabled:
				name = fmt.Sprintf("%s (with C1 validator and type removal enabled)", name)

			case withC1Upgrade:
				name = fmt.Sprintf("%s (with C1 validator)", name)

			case withTypeRemovalEnabled:
				name = fmt.Sprintf("%s (with type removal enabled)", name)
			}

			t.Run(name, func(t *testing.T) {
				t.Parallel()

				config := DefaultTestInterpreterConfig
				config.LegacyContractUpgradeEnabled = withC1Upgrade
				config.ContractUpdateTypeRemovalEnabled = withTypeRemovalEnabled

				testFunc(t, config)
			})
		}
	}
}

func TestRuntimeContractUpdateValidation(t *testing.T) {

	t.Parallel()

	testWithValidators(t, "change field type", func(t *testing.T, config Config) {

		const oldCode = `
            access(all) contract Test {
                access(all) var a: String
                init() {
                    self.a = "hello"
                }
            }
        `

		const newCode = `
            access(all) contract Test {
                access(all) var a: Int
                init() {
                    self.a = 0
                }
            }
        `

		err := testDeployAndUpdate(t, "Test", oldCode, newCode, config)
		RequireError(t, err)

		cause := getSingleContractUpdateErrorCause(t, err, "Test")
		assertFieldTypeMismatchError(t, cause, "Test", "a", "String", "Int")
	})

	testWithValidators(t, "add field", func(t *testing.T, config Config) {

		const oldCode = `
            access(all) contract Test {
                access(all) var a: String

                init() {
                    self.a = "hello"
                }
            }
        `

		const newCode = `
            access(all) contract Test {
                access(all) var a: String
                access(all) var b: Int

                init() {
                    self.a = "hello"
                    self.b = 0
                }
            }
        `

		err := testDeployAndUpdate(t, "Test", oldCode, newCode, config)
		RequireError(t, err)

		cause := getSingleContractUpdateErrorCause(t, err, "Test")
		assertExtraneousFieldError(t, cause, "Test", "b")
	})

	testWithValidators(t, "remove field", func(t *testing.T, config Config) {

		const oldCode = `
            access(all) contract Test {
                access(all) var a: String
                access(all) var b: Int

                init() {
                    self.a = "hello"
                    self.b = 0
                }
            }
        `

		const newCode = `
            access(all) contract Test {
                access(all) var a: String

                init() {
                    self.a = "hello"
                }
            }
        `

		err := testDeployAndUpdate(t, "Test", oldCode, newCode, config)
		require.NoError(t, err)
	})

	testWithValidators(t, "change nested decl field type", func(t *testing.T, config Config) {

		const oldCode = `
            access(all) contract Test {

                access(all) var a: @TestResource

                init() {
                    self.a <- create Test.TestResource()
                }

                access(all) resource TestResource {

                    access(all) let b: Int

                    init() {
                        self.b = 1234
                    }
                }
            }
        `

		const newCode = `
            access(all) contract Test {

                access(all) var a: @Test.TestResource

                init() {
                    self.a <- create Test.TestResource()
                }

                access(all) resource TestResource {

                    access(all) let b: String

                    init() {
                        self.b = "string_1234"
                    }
                }
            }
        `

		err := testDeployAndUpdate(t, "Test", oldCode, newCode, config)
		RequireError(t, err)

		cause := getSingleContractUpdateErrorCause(t, err, "Test")
		assertFieldTypeMismatchError(t, cause, "TestResource", "b", "Int", "String")
	})

	testWithValidators(t, "add field to nested decl", func(t *testing.T, config Config) {

		const oldCode = `
            access(all) contract Test {

                access(all) var a: @TestResource

                init() {
                    self.a <- create Test.TestResource()
                }

                access(all) resource TestResource {

                    access(all) var b: String

                    init() {
                        self.b = "hello"
                    }
                }
            }
        `

		const newCode = `
            access(all) contract Test {

                access(all) var a: @Test.TestResource

                init() {
                    self.a <- create Test.TestResource()
                }

                access(all) resource TestResource {

                    access(all) var b: String
                    access(all) var c: Int

                    init() {
                        self.b = "hello"
                        self.c = 0
                    }
                }
            }
        `

		err := testDeployAndUpdate(t, "Test", oldCode, newCode, config)
		RequireError(t, err)

		cause := getSingleContractUpdateErrorCause(t, err, "Test")
		assertExtraneousFieldError(t, cause, "TestResource", "c")
	})

	testWithValidators(t, "remove field from nested decl", func(t *testing.T, config Config) {

		const oldCode = `
            access(all) contract Test {

                access(all) var a: @TestResource

                init() {
                    self.a <- create Test.TestResource()
                }

                access(all) resource TestResource {

                    access(all) var b: String
                    access(all) var c: Int

                    init() {
                        self.b = "hello"
                        self.c = 0
                    }
                }
            }
        `

		const newCode = `
            access(all) contract Test {

                access(all) var a: @Test.TestResource

                init() {
                    self.a <- create Test.TestResource()
                }

                access(all) resource TestResource {

                    access(all) var b: String

                    init() {
                        self.b = "hello"
                    }
                }
            }
        `

		err := testDeployAndUpdate(t, "Test", oldCode, newCode, config)
		require.NoError(t, err)
	})

	testWithValidators(t, "change indirect field type", func(t *testing.T, config Config) {

		const oldCode = `
            access(all) contract Test {

                access(all) var x: [TestStruct; 1]

                init() {
                    self.x = [TestStruct()]
                }

                access(all) struct TestStruct {
                    access(all) let a: Int
                    access(all) var b: Int

                    init() {
                        self.a = 123
                        self.b = 456
                    }
                }
            }
        `

		const newCode = `
            access(all) contract Test {

                access(all) var x: [TestStruct; 1]

                init() {
                    self.x = [TestStruct()]
                }

                access(all) struct TestStruct {
                    access(all) let a: Int
                    access(all) var b: String

                    init() {
                        self.a = 123
                        self.b = "string_456"
                    }
                }
            }
        `

		err := testDeployAndUpdate(t, "Test", oldCode, newCode, config)
		RequireError(t, err)

		cause := getSingleContractUpdateErrorCause(t, err, "Test")
		assertFieldTypeMismatchError(t, cause, "TestStruct", "b", "Int", "String")
	})

	testWithValidators(t, "circular types refs", func(t *testing.T, config Config) {

		const oldCode = `
            access(all) contract Test {

                access(all) var x: {String: Foo}

                init() {
                    self.x = { "foo" : Foo() }
                }

                access(all) struct Foo {

                    access(all) let a: Foo?
                    access(all) let b: Bar

                    init() {
                        self.a = nil
                        self.b = Bar()
                    }
                }

                access(all) struct Bar {

                    access(all) let c: Foo?
                    access(all) let d: Bar?

                    init() {
                        self.c = nil
                        self.d = nil
                    }
                }
            }
        `

		const newCode = `
            access(all) contract Test {

                access(all) var x: {String: Foo}

                init() {
                    self.x = { "foo" : Foo() }
                }

                access(all) struct Foo {

                    access(all) let a: Foo?
                    access(all) let b: Bar

                    init() {
                        self.a = nil
                        self.b = Bar()
                    }
                }

                access(all) struct Bar {

                    access(all) let c: Foo?
                    access(all) let d: String

                    init() {
                        self.c = nil
                        self.d = "string_d"
                    }
                }
            }
        `

		err := testDeployAndUpdate(t, "Test", oldCode, newCode, config)
		RequireError(t, err)

		cause := getSingleContractUpdateErrorCause(t, err, "Test")
		assertFieldTypeMismatchError(t, cause, "Bar", "d", "Bar?", "String")
	})

	testWithValidators(t, "qualified vs unqualified nominal type", func(t *testing.T, config Config) {

		const oldCode = `
            access(all) contract Test {

                access(all) var x: Test.TestStruct
                access(all) var y: TestStruct

                init() {
                    self.x = Test.TestStruct()
                    self.y = TestStruct()
                }

                access(all) struct TestStruct {
                    access(all) let a: Int

                    init() {
                        self.a = 123
                    }
                }
            }
        `

		const newCode = `
            access(all) contract Test {

                access(all) var x: TestStruct
                access(all) var y: Test.TestStruct

                init() {
                    self.x = TestStruct()
                    self.y = Test.TestStruct()
                }

                access(all) struct TestStruct {
                    access(all) let a: Int

                    init() {
                        self.a = 123
                    }
                }
            }
        `

		err := testDeployAndUpdate(t, "Test", oldCode, newCode, config)
		require.NoError(t, err)
	})

	testWithValidators(t, "change imported nominal type to local", func(t *testing.T, config Config) {

		const importCode = `
    	    	    access(all) contract TestImport {

    	    	        access(all) struct TestStruct {
    	    	            access(all) let a: Int
    	    	            access(all) var b: Int

    	    	            init() {
    	    	                self.a = 123
    	    	                self.b = 456
    	    	            }
    	    	        }
    	    	    }
    	    	`

		executeTransaction := newContractDeploymentTransactor(t, config)

		err := executeTransaction(newContractAddTransaction("TestImport", importCode))
		require.NoError(t, err)

		const oldCode = `
    	    	    import TestImport from 0x42

    	    	    access(all) contract Test {

    	    	        access(all) var x: TestImport.TestStruct

    	    	        init() {
    	    	            self.x = TestImport.TestStruct()
    	    	        }
    	    	    }
    	    	`

		const newCode = `
    	    	    access(all) contract Test {

    	    	        access(all) var x: TestStruct

    	    	        init() {
    	    	            self.x = TestStruct()
    	    	        }

    	    	        access(all) struct TestStruct {
    	    	            access(all) let a: Int
    	    	            access(all) var b: Int

    	    	            init() {
    	    	                self.a = 123
    	    	                self.b = 456
    	    	            }
    	    	        }
    	    	    }
    	    	`

		err = executeTransaction(newContractAddTransaction("Test", oldCode))
		require.NoError(t, err)

		err = executeTransaction(newContractUpdateTransaction("Test", newCode))
		RequireError(t, err)

		cause := getSingleContractUpdateErrorCause(t, err, "Test")
		assertFieldTypeMismatchError(t, cause, "Test", "x", "TestImport.TestStruct", "TestStruct")
	})

	testWithValidators(t, "change imported field nominal type location", func(t *testing.T, config Config) {

		runtime := NewTestInterpreterRuntime()

		makeDeployTransaction := func(name, code string) []byte {
			return []byte(fmt.Sprintf(
				`
				  transaction {
					prepare(signer: auth(BorrowValue) &Account) {
					  let acct = Account(payer: signer)
					  acct.contracts.add(name: "%s", code: "%s".decodeHex())
					}
				  }
				`,
				name,
				hex.EncodeToString([]byte(code)),
			))
		}

		accountCodes := map[Location][]byte{}
		var events []cadence.Event

		var nextAccount byte = 0x2

		runtimeInterface := &TestRuntimeInterface{
			OnGetCode: func(location Location) (bytes []byte, err error) {
				return accountCodes[location], nil
			},
			Storage: NewTestLedger(nil, nil),
			OnCreateAccount: func(payer Address) (address Address, err error) {
				result := interpreter.NewUnmeteredAddressValueFromBytes([]byte{nextAccount})
				nextAccount++
				return result.ToAddress(), nil
			},
			OnGetSigningAccounts: func() ([]Address, error) {
				return []Address{{0x1}}, nil
			},
			OnResolveLocation: NewSingleIdentifierLocationResolver(t),
			OnGetAccountContractCode: func(location common.AddressLocation) (code []byte, err error) {
				return accountCodes[location], nil
			},
			OnUpdateAccountContractCode: func(location common.AddressLocation, code []byte) error {
				accountCodes[location] = code
				return nil
			},
			OnEmitEvent: func(event cadence.Event) error {
				events = append(events, event)
				return nil
			},
		}

		nextTransactionLocation := NewTransactionLocationGenerator()

		const importCode = `
		    access(all) contract TestImport {

		        access(all) struct TestStruct {
		            access(all) let a: Int

		            init() {
		                self.a = 123
		            }
		        }
		    }
		`

		deployTransaction := makeDeployTransaction("TestImport", importCode)
		err := runtime.ExecuteTransaction(
			Script{
				Source: deployTransaction,
			},
			Context{
				Interface: runtimeInterface,
				Location:  nextTransactionLocation(),
			},
		)
		require.NoError(t, err)

		const otherImportedCode = `
			access(all) contract TestImport {

				access(all) struct TestStruct {
		            access(all) let a: Int
		            access(all) var b: Int

		            init() {
		                self.a = 123
		                self.b = 456
		            }
		        }
		    }
		`

		deployTransaction = makeDeployTransaction("TestImport", otherImportedCode)

		err = runtime.ExecuteTransaction(
			Script{
				Source: deployTransaction,
			},
			Context{
				Interface: runtimeInterface,
				Location:  nextTransactionLocation(),
			},
		)
		require.NoError(t, err)

		const oldCode = `
		    import TestImport from 0x2

		    access(all) contract Test {

		        access(all) var x: TestImport.TestStruct

		        init() {
		            self.x = TestImport.TestStruct()
		        }
		    }
		`

		deployTransaction = []byte(newContractAddTransaction("Test", oldCode))

		err = runtime.ExecuteTransaction(
			Script{
				Source: deployTransaction,
			},
			Context{
				Interface: runtimeInterface,
				Location:  nextTransactionLocation(),
			},
		)

		require.NoError(t, err)

		const newCode = `
			import TestImport from 0x3

			access(all) contract Test {

				access(all) var x: TestImport.TestStruct

				init() {
					self.x = TestImport.TestStruct()
				}
			}
		`

		deployTransaction = []byte(newContractUpdateTransaction("Test", newCode))

		err = runtime.ExecuteTransaction(
			Script{
				Source: deployTransaction,
			},
			Context{
				Interface: runtimeInterface,
				Location:  nextTransactionLocation(),
			},
		)

		RequireError(t, err)

		cause := getSingleContractUpdateErrorCause(t, err, "Test")
		assertFieldTypeMismatchError(t, cause, "Test", "x", "TestImport.TestStruct", "TestImport.TestStruct")
	})

	testWithValidators(t, "change imported non-field nominal type location", func(t *testing.T, config Config) {

		runtime := NewTestInterpreterRuntime()

		makeDeployTransaction := func(name, code string) []byte {
			return []byte(fmt.Sprintf(
				`
				  transaction {
					prepare(signer: auth(Storage) &Account) {
					  let acct = Account(payer: signer)
					  acct.contracts.add(name: "%s", code: "%s".decodeHex())
					}
				  }
				`,
				name,
				hex.EncodeToString([]byte(code)),
			))
		}

		accountCodes := map[Location][]byte{}
		var events []cadence.Event

		var nextAccount byte = 0x2

		runtimeInterface := &TestRuntimeInterface{
			OnGetCode: func(location Location) (bytes []byte, err error) {
				return accountCodes[location], nil
			},
			Storage: NewTestLedger(nil, nil),
			OnCreateAccount: func(payer Address) (address Address, err error) {
				result := interpreter.NewUnmeteredAddressValueFromBytes([]byte{nextAccount})
				nextAccount++
				return result.ToAddress(), nil
			},
			OnGetSigningAccounts: func() ([]Address, error) {
				return []Address{{0x1}}, nil
			},
			OnResolveLocation: NewSingleIdentifierLocationResolver(t),
			OnGetAccountContractCode: func(location common.AddressLocation) (code []byte, err error) {
				return accountCodes[location], nil
			},
			OnUpdateAccountContractCode: func(location common.AddressLocation, code []byte) error {
				accountCodes[location] = code
				return nil
			},
			OnEmitEvent: func(event cadence.Event) error {
				events = append(events, event)
				return nil
			},
		}

		nextTransactionLocation := NewTransactionLocationGenerator()

		const importCode = `
			access(all) contract TestImport {

				access(all) struct TestStruct {
					access(all) let a: Int

		            init() {
		                self.a = 123
		            }
		        }
		    }
		`

		deployTransaction := makeDeployTransaction("TestImport", importCode)
		err := runtime.ExecuteTransaction(
			Script{
				Source: deployTransaction,
			},
			Context{
				Interface: runtimeInterface,
				Location:  nextTransactionLocation(),
			},
		)
		require.NoError(t, err)

		const otherImportedCode = `
			access(all) contract TestImport {

				access(all) struct TestStruct {
					access(all) let a: Int
					access(all) var b: Int

		            init() {
		                self.a = 123
		                self.b = 456
		            }
		        }
		    }
		`

		deployTransaction = makeDeployTransaction("TestImport", otherImportedCode)

		err = runtime.ExecuteTransaction(
			Script{
				Source: deployTransaction,
			},
			Context{
				Interface: runtimeInterface,
				Location:  nextTransactionLocation(),
			},
		)
		require.NoError(t, err)

		const oldCode = `
		    import TestImport from 0x2

		    access(all) contract Test {

		        access(all) fun foo(): TestImport.TestStruct {
					return TestImport.TestStruct()
				}
		    }
		`

		deployTransaction = []byte(newContractAddTransaction("Test", oldCode))

		err = runtime.ExecuteTransaction(
			Script{
				Source: deployTransaction,
			},
			Context{
				Interface: runtimeInterface,
				Location:  nextTransactionLocation(),
			},
		)

		require.NoError(t, err)

		const newCode = `
			import TestImport from 0x3

			access(all) contract Test {
				access(all) fun foo(): TestImport.TestStruct {
					return TestImport.TestStruct()
				}
			}
		`

		deployTransaction = []byte(newContractUpdateTransaction("Test", newCode))

		err = runtime.ExecuteTransaction(
			Script{
				Source: deployTransaction,
			},
			Context{
				Interface: runtimeInterface,
				Location:  nextTransactionLocation(),
			},
		)

		require.NoError(t, err)
	})

	testWithValidators(t, "change imported field nominal type location implicitly", func(t *testing.T, config Config) {

		runtime := NewTestInterpreterRuntime()

		makeDeployTransaction := func(name, code string) []byte {
			return []byte(fmt.Sprintf(
				`
				  transaction {
					prepare(signer: auth(Storage) &Account) {
					  let acct = Account(payer: signer)
					  acct.contracts.add(name: "%s", code: "%s".decodeHex())
					}
				  }
				`,
				name,
				hex.EncodeToString([]byte(code)),
			))
		}

		accountCodes := map[Location][]byte{}
		var events []cadence.Event

		var nextAccount byte = 0x2

		runtimeInterface := &TestRuntimeInterface{
			OnGetCode: func(location Location) (bytes []byte, err error) {
				return accountCodes[location], nil
			},
			Storage: NewTestLedger(nil, nil),
			OnCreateAccount: func(payer Address) (address Address, err error) {
				result := interpreter.NewUnmeteredAddressValueFromBytes([]byte{nextAccount})
				nextAccount++
				return result.ToAddress(), nil
			},
			OnGetSigningAccounts: func() ([]Address, error) {
				return []Address{{0x1}}, nil
			},
			OnResolveLocation: func(identifiers []Identifier, location Location) ([]ResolvedLocation, error) {
				require.Empty(t, identifiers)
				require.IsType(t, common.AddressLocation{}, location)

				return []ResolvedLocation{
					{
						Location: common.AddressLocation{
							Address: location.(common.AddressLocation).Address,
							Name:    "TestImport",
						},
						Identifiers: []ast.Identifier{
							{
								Identifier: "TestImport",
							},
						},
					},
				}, nil
			},
			OnGetAccountContractCode: func(location common.AddressLocation) (code []byte, err error) {
				return accountCodes[location], nil
			},
			OnGetAccountContractNames: func(address common.Address) (names []string, err error) {
				if address == common.MustBytesToAddress([]byte{0x1}) {
					return []string{"Test"}, nil
				}
				return []string{"TestImport"}, nil
			},
			OnUpdateAccountContractCode: func(location common.AddressLocation, code []byte) error {
				accountCodes[location] = code
				return nil
			},
			OnEmitEvent: func(event cadence.Event) error {
				events = append(events, event)
				return nil
			},
		}

		nextTransactionLocation := NewTransactionLocationGenerator()

		const importCode = `
			access(all) contract TestImport {

				access(all) struct TestStruct {
					access(all) let a: Int

		            init() {
		                self.a = 123
		            }
		        }
		    }
		`

		deployTransaction := makeDeployTransaction("TestImport", importCode)
		err := runtime.ExecuteTransaction(
			Script{
				Source: deployTransaction,
			},
			Context{
				Interface: runtimeInterface,
				Location:  nextTransactionLocation(),
			},
		)
		require.NoError(t, err)

		const otherImportedCode = `
			access(all) contract TestImport {

				access(all) struct TestStruct {
					access(all) let a: Int
					access(all) var b: Int

		            init() {
		                self.a = 123
		                self.b = 456
		            }
		        }
		    }
		`

		deployTransaction = makeDeployTransaction("TestImport", otherImportedCode)

		err = runtime.ExecuteTransaction(
			Script{
				Source: deployTransaction,
			},
			Context{
				Interface: runtimeInterface,
				Location:  nextTransactionLocation(),
			},
		)
		require.NoError(t, err)

		const oldCode = `
		    import 0x2

		    access(all) contract Test {

		        access(all) var x: TestImport.TestStruct

		        init() {
		            self.x = TestImport.TestStruct()
		        }
		    }
		`

		deployTransaction = []byte(newContractAddTransaction("Test", oldCode))

		err = runtime.ExecuteTransaction(
			Script{
				Source: deployTransaction,
			},
			Context{
				Interface: runtimeInterface,
				Location:  nextTransactionLocation(),
			},
		)

		require.NoError(t, err)

		const newCode = `
			import 0x3

			access(all) contract Test {

				access(all) var x: TestImport.TestStruct

				init() {
					self.x = TestImport.TestStruct()
				}
			}
		`

		deployTransaction = []byte(newContractUpdateTransaction("Test", newCode))

		err = runtime.ExecuteTransaction(
			Script{
				Source: deployTransaction,
			},
			Context{
				Interface: runtimeInterface,
				Location:  nextTransactionLocation(),
			},
		)

		RequireError(t, err)

		cause := getSingleContractUpdateErrorCause(t, err, "Test")
		assertFieldTypeMismatchError(t, cause, "Test", "x", "TestImport.TestStruct", "TestImport.TestStruct")
	})

	testWithValidators(t, "contract interface update", func(t *testing.T, config Config) {

		const oldCode = `
            access(all) contract interface Test {
                access(all) var a: String
                access(all) fun getA() : String
            }
        `

		const newCode = `
            access(all) contract interface Test {
                access(all) var a: Int
                access(all) fun getA() : Int
            }
        `

		err := testDeployAndUpdate(t, "Test", oldCode, newCode, config)
		RequireError(t, err)

		cause := getSingleContractUpdateErrorCause(t, err, "Test")
		assertFieldTypeMismatchError(t, cause, "Test", "a", "String", "Int")
	})

	testWithValidators(t, "convert interface to contract", func(t *testing.T, config Config) {

		const oldCode = `
            access(all) contract interface Test {
                access(all) var a: String
                access(all) fun getA() : String
            }
        `

		const newCode = `
            access(all) contract Test {

                access(all) var a: String

                init() {
                    self.a = "hello"
                }

                access(all) fun getA() : String {
                    return self.a
                }
            }
        `

		err := testDeployAndUpdate(t, "Test", oldCode, newCode, config)
		RequireError(t, err)

		cause := getSingleContractUpdateErrorCause(t, err, "Test")
		assertDeclTypeChangeError(
			t,
			cause,
			"Test",
			common.DeclarationKindContractInterface,
			common.DeclarationKindContract,
		)
	})

	testWithValidators(t, "convert contract to interface", func(t *testing.T, config Config) {

		const oldCode = `
            access(all) contract Test {

                access(all) var a: String

                init() {
                    self.a = "hello"
                }

                access(all) fun getA() : String {
                    return self.a
                }
            }
        `

		const newCode = `
            access(all) contract interface Test {
                access(all) var a: String
                access(all) fun getA() : String
            }
        `

		err := testDeployAndUpdate(t, "Test", oldCode, newCode, config)
		RequireError(t, err)

		cause := getSingleContractUpdateErrorCause(t, err, "Test")
		assertDeclTypeChangeError(
			t,
			cause,
			"Test",
			common.DeclarationKindContract,
			common.DeclarationKindContractInterface,
		)
	})

	testWithValidators(t, "change non stored", func(t *testing.T, config Config) {

		const oldCode = `
            access(all) contract Test {

                access(all) var x: UsedStruct

                init() {
                    self.x = UsedStruct()
                }

                access(all) struct UsedStruct {
                    access(all) let a: Int

                    init() {
                        self.a = 123
                    }

                    access(all) fun getA() : Int {
                        return self.a
                    }
                }

                access(all) struct UnusedStruct {
                    access(all) let a: Int

                    init() {
                        self.a = 123
                    }

                    access(all) fun getA() : Int {
                        return self.a
                    }
                }
            }
        `

		const newCode = `
            access(all) contract Test {

                access(all) var x: UsedStruct

                init() {
                    self.x = UsedStruct()
                }

                access(all) struct UsedStruct {
                    access(all) let a: Int

                    init() {
                        self.a = 123
                    }

                    access(all) fun getA() : String {
                        return "hello_123"
                    }

                    access(all) fun getA_new() : Int {
                        return self.a
                    }
                }

                access(all) struct UnusedStruct {
                    access(all) let a: String

                    init() {
                        self.a = "string_456"
                    }

                    access(all) fun getA() : String {
                        return self.a
                    }
                }
            }
        `

		err := testDeployAndUpdate(t, "Test", oldCode, newCode, config)

		// Changing unused public composite types should also fail, since those could be
		// referred by anyone in the chain, and may cause data inconsistency.
		RequireError(t, err)

		cause := getSingleContractUpdateErrorCause(t, err, "Test")
		assertFieldTypeMismatchError(t, cause, "UnusedStruct", "a", "Int", "String")
	})

	testWithValidators(t, "change enum type", func(t *testing.T, config Config) {

		const oldCode = `
            access(all) contract Test {

                access(all) var x: Foo

                init() {
                    self.x = Foo.up
                }

                access(all) enum Foo: UInt8 {
                    access(all) case up
                    access(all) case down
                }
            }
        `

		const newCode = `
            access(all) contract Test {

                access(all) var x: Foo

                init() {
                    self.x = Foo.up
                }

                access(all) enum Foo: UInt128 {
                    access(all) case up
                    access(all) case down
                }
            }
        `

		err := testDeployAndUpdate(t, "Test", oldCode, newCode, config)
		RequireError(t, err)

		cause := getSingleContractUpdateErrorCause(t, err, "Test")
		assertConformanceMismatchError(t, cause, "Foo", "UInt8")
	})

	testWithValidators(t, "change nested interface", func(t *testing.T, config Config) {

		const oldCode = `
            access(all) contract Test {

                access(all) var x: {TestStruct}?

                init() {
                    self.x = nil
                }

                access(all) struct interface TestStruct {
                    access(all) let a: String
                    access(all) var b: Int
                }
            }
        `

		const newCode = `
            access(all) contract Test {

                access(all) var x: {TestStruct}?

                init() {
                    self.x = nil
                }

                access(all) struct interface TestStruct {
                    access(all) let a: Int
                    access(all) var b: Int
                }
            }
       `

		err := testDeployAndUpdate(t, "Test", oldCode, newCode, config)
		RequireError(t, err)

		cause := getSingleContractUpdateErrorCause(t, err, "Test")
		assertFieldTypeMismatchError(t, cause, "TestStruct", "a", "String", "Int")
	})

	testWithValidators(t, "change nested interface to struct", func(t *testing.T, config Config) {

		const oldCode = `
            access(all) contract Test {
                access(all) struct interface TestStruct {
                    access(all) var a: Int
                }
            }
        `

		const newCode = `
            access(all) contract Test {
                access(all) struct TestStruct {
                    access(all) let a: Int

                    init() {
                        self.a = 123
                    }
                }
            }
        `

		err := testDeployAndUpdate(t, "Test", oldCode, newCode, config)
		RequireError(t, err)

		cause := getSingleContractUpdateErrorCause(t, err, "Test")
		assertDeclTypeChangeError(
			t,
			cause,
			"TestStruct",
			common.DeclarationKindStructureInterface,
			common.DeclarationKindStructure,
		)
	})

	testWithValidators(t, "adding a nested struct", func(t *testing.T, config Config) {

		const oldCode = `
            access(all) contract Test {
            }
        `

		const newCode = `
            access(all) contract Test {
                access(all) struct TestStruct {
                    access(all) let a: Int

                    init() {
                        self.a = 123
                    }
                }
            }
       `

		err := testDeployAndUpdate(t, "Test", oldCode, newCode, config)
		require.NoError(t, err)
	})

	testWithValidators(t, "removing a nested struct", func(t *testing.T, config Config) {

		const oldCode = `
            access(all) contract Test {
                access(all) struct TestStruct {
                    access(all) let a: Int

                    init() {
                        self.a = 123
                    }
                }
            }
        `

		const newCode = `
            access(all) contract Test {
            }
        `

		err := testDeployAndUpdate(t, "Test", oldCode, newCode, config)
		RequireError(t, err)

		cause := getSingleContractUpdateErrorCause(t, err, "Test")
		assertMissingDeclarationError(t, cause, "TestStruct")
	})

	testWithValidators(t, "add and remove field", func(t *testing.T, config Config) {

		const oldCode = `
            access(all) contract Test {
                access(all) var a: String
                init() {
                    self.a = "hello"
                }
            }
        `

		const newCode = `
            access(all) contract Test {
                access(all) var b: Int
                init() {
                    self.b = 0
                }
            }
        `

		err := testDeployAndUpdate(t, "Test", oldCode, newCode, config)
		RequireError(t, err)

		cause := getSingleContractUpdateErrorCause(t, err, "Test")
		assertExtraneousFieldError(t, cause, "Test", "b")
	})

	testWithValidators(t, "multiple errors", func(t *testing.T, config Config) {

		const oldCode = `
            access(all) contract Test {
                access(all) var a: String

                init() {
                    self.a = "hello"
                }

                access(all) struct interface TestStruct {
                    access(all) var a: Int
                }
            }
       `

		const newCode = `
            access(all) contract Test {
                access(all) var a: Int
                access(all) var b: String

                init() {
                    self.a = 0
                    self.b = "hello"
                }

                access(all) struct TestStruct {
                    access(all) let a: Int

                    init() {
                        self.a = 123
                    }
                }
            }
        `

		err := testDeployAndUpdate(t, "Test", oldCode, newCode, config)
		RequireError(t, err)

		updateErr := getContractUpdateError(t, err, "Test")
		require.NotNil(t, updateErr)

		childErrors := updateErr.Errors
		require.Len(t, childErrors, 3)

		assertFieldTypeMismatchError(t, childErrors[0], "Test", "a", "String", "Int")
		assertExtraneousFieldError(t, childErrors[1], "Test", "b")
		assertDeclTypeChangeError(
			t,
			childErrors[2],
			"TestStruct",
			common.DeclarationKindStructureInterface,
			common.DeclarationKindStructure,
		)
	})

	testWithValidators(t, "check error messages", func(t *testing.T, config Config) {

		const oldCode = `
            access(all) contract Test {
                access(all) var a: String

                init() {
                    self.a = "hello"
                }

                access(all) struct interface TestStruct {
                    access(all) var a: Int
                }
            }
        `

		const newCode = `
            access(all) contract Test {
                access(all) var a: Int
                access(all) var b: String

                init() {
                    self.a = 0
                    self.b = "hello"
                }

                access(all) struct TestStruct {
                    access(all) let a: Int

                    init() {
                        self.a = 123
                    }
                }
            }
        `

		err := testDeployAndUpdate(t, "Test", oldCode, newCode, config)
		RequireError(t, err)

		const expectedError = "error: mismatching field `a` in `Test`\n" +
			" --> 0000000000000042.Test:3:35\n" +
			"  |\n" +
			"3 |                 access(all) var a: Int\n" +
			"  |                                    ^^^ incompatible type annotations. expected `String`, found `Int`\n" +
			"\n" +
			"error: found new field `b` in `Test`\n" +
			" --> 0000000000000042.Test:4:32\n" +
			"  |\n" +
			"4 |                 access(all) var b: String\n" +
			"  |                                 ^\n" +
			"\n" +
			"error: trying to convert structure interface `TestStruct` to a structure\n" +
			"  --> 0000000000000042.Test:11:35\n" +
			"   |\n" +
			"11 |                 access(all) struct TestStruct {\n" +
			"   |                                    ^^^^^^^^^^"

		require.Contains(t, err.Error(), expectedError)
	})

	testWithValidators(t, "Test reference types", func(t *testing.T, config Config) {

		const oldCode = `
            access(all) contract Test {

                access(all) var vault: Capability<&TestStruct>?

                init() {
                    self.vault = nil
                }

                access(all) struct TestStruct {
                    access(all) let a: Int

                    init() {
                        self.a = 123
                    }
                }
            }
        `

		const newCode = `
            access(all) contract Test {

                access(all) var vault: Capability<&TestStruct>?

                init() {
                    self.vault = nil
                }

                access(all) struct TestStruct {
                    access(all) let a: Int

                    init() {
                        self.a = 123
                    }
                }
            }
        `

		err := testDeployAndUpdate(t, "Test", oldCode, newCode, config)
		require.NoError(t, err)
	})

	testWithValidators(t, "Test function type", func(t *testing.T, config Config) {

		const oldCode = `
            access(all) contract Test {

                access(all) struct TestStruct {
                    access(all) let a: Int

                    init() {
                        self.a = 123
                    }
                }
            }
        `

		const newCode = `
            access(all) contract Test {

                access(all) var add: fun(Int, Int): Int

                init() {
                    self.add = fun (a: Int, b: Int): Int {
                        return a + b
                    }
                }

                access(all) struct TestStruct {
                    access(all) let a: Int

                    init() {
                        self.a = 123
                    }
                }
            }
        `

		err := testDeployAndUpdate(t, "Test", oldCode, newCode, config)
		RequireError(t, err)

		assert.Contains(t, err.Error(), "error: field add has non-storable type: fun(Int, Int): Int")
	})

	testWithValidators(t, "Test conformance", func(t *testing.T, config Config) {

		const importCode = `
    	    	    access(all) contract TestImport {
    	    	        access(all) struct interface AnInterface {
    	    	            access(all) a: Int
    	    	        }
    	    	    }
    	    	`

		executeTransaction := newContractDeploymentTransactor(t, config)
		err := executeTransaction(newContractAddTransaction("TestImport", importCode))
		require.NoError(t, err)

		const oldCode = `
    	    	    import TestImport from 0x42

    	    	    access(all) contract Test {
    	    	        access(all) struct TestStruct1 {
    	    	            access(all) let a: Int
    	    	            init() {
    	    	                self.a = 123
    	    	            }
    	    	        }

    	    	        access(all) struct TestStruct2: TestImport.AnInterface {
    	    	            access(all) let a: Int

    	    	            init() {
    	    	                self.a = 123
    	    	            }
    	    	        }
    	    	    }
    	    `

		const newCode = `
    	    	    import TestImport from 0x42

    	    	    access(all) contract Test {

    	    	        access(all) struct TestStruct2: TestImport.AnInterface {
    	    	            access(all) let a: Int

    	    	            init() {
    	    	                self.a = 123
    	    	            }
    	    	        }

    	    	        access(all) struct TestStruct1 {
    	    	            access(all) let a: Int
    	    	            init() {
    	    	                self.a = 123
    	    	            }
    	    	        }
    	    	    }
    	    	`

		err = executeTransaction(newContractAddTransaction("Test", oldCode))
		require.NoError(t, err)

		err = executeTransaction(newContractUpdateTransaction("Test", newCode))
		require.NoError(t, err)
	})

	t.Run("Test all types", func(t *testing.T) {

		t.Parallel()

		const oldCode = `
            access(all) contract Test {
                // simple nominal type
                access(all) var a: TestStruct

                // qualified nominal type
                access(all) var b: Test.TestStruct

                // optional type
                access(all) var c: Int?

                // variable sized type
                access(all) var d: [Int]

                // constant sized type
                access(all) var e: [Int; 2]

                // dictionary type
                access(all) var f: {Int: String}

                // intersection type
                access(all) var g: {TestInterface}

                // instantiation and reference types
                access(all) var h:  Capability<&TestStruct>?

                // function type
                access(all) var i: Capability<&fun(Int, Int): Int>?

                init() {
                    var count: Int = 567
                    self.a = TestStruct()
                    self.b = Test.TestStruct()
                    self.c = 123
                    self.d = [123]
                    self.e = [123, 456]
                    self.f = {1: "Hello"}
                    self.g = TestStruct()
                    self.h = nil
                    self.i = nil
                }

                access(all) struct TestStruct:TestInterface {
                    access(all) let a: Int
                    init() {
                        self.a = 123
                    }
                }

                access(all) struct interface TestInterface {
                    access(all) let a: Int
                }
            }
        `

		const newCode = `
            access(all) contract Test {

                // function type
                access(all) var i: Capability<&fun(Int, Int): Int>?

                // instantiation and reference types
                access(all) var h:  Capability<&TestStruct>?

                // intersection type
                access(all) var g: {TestInterface}

                // dictionary type
                access(all) var f: {Int: String}

                // constant sized type
                access(all) var e: [Int; 2]

                // variable sized type
                access(all) var d: [Int]

                // optional type
                access(all) var c: Int?

                // qualified nominal type
                access(all) var b: Test.TestStruct

                // simple nominal type
                access(all) var a: TestStruct

                init() {
                    var count: Int = 567
                    self.a = TestStruct()
                    self.b = Test.TestStruct()
                    self.c = 123
                    self.d = [123]
                    self.e = [123, 456]
                    self.f = {1: "Hello"}
                    self.g = TestStruct()
                    self.h = nil
                    self.i = nil
                }

                access(all) struct TestStruct:TestInterface {
                    access(all) let a: Int
                    init() {
                        self.a = 123
                    }
                }

                access(all) struct interface TestInterface {
                    access(all) let a: Int
                }
            }
        `

		err := testDeployAndUpdate(t, "Test", oldCode, newCode, DefaultTestInterpreterConfig)
		require.NoError(t, err)
	})

	t.Run("Test all types (with c1 validator)", func(t *testing.T) {
		// The corresponding test with the "default validator" uses a contract code
		// that is not compatible with the old parser.
		// Therefore, run the same test with an adjusted code.

		t.Parallel()

		const oldCode = `
            access(all) contract Test {
                // simple nominal type
                access(all) var a: TestStruct

                // qualified nominal type
                access(all) var b: Test.TestStruct

                // optional type
                access(all) var c: Int?

                // variable sized type
                access(all) var d: [Int]

                // constant sized type
                access(all) var e: [Int; 2]

                // dictionary type
                access(all) var f: {Int: String}

                // intersection type
                access(all) var g: {TestInterface}

                // instantiation and reference types
                access(all) var h:  Capability<&TestStruct>?

                init() {
                    var count: Int = 567
                    self.a = TestStruct()
                    self.b = Test.TestStruct()
                    self.c = 123
                    self.d = [123]
                    self.e = [123, 456]
                    self.f = {1: "Hello"}
                    self.g = TestStruct()
                    self.h = nil
                }

                access(all) struct TestStruct:TestInterface {
                    access(all) let a: Int
                    init() {
                        self.a = 123
                    }
                }

                access(all) struct interface TestInterface {
                    access(all) let a: Int
                }
            }
        `

		const newCode = `
            access(all) contract Test {

                // instantiation and reference types
                access(all) var h:  Capability<&TestStruct>?

                // intersection type
                access(all) var g: {TestInterface}

                // dictionary type
                access(all) var f: {Int: String}

                // constant sized type
                access(all) var e: [Int; 2]

                // variable sized type
                access(all) var d: [Int]

                // optional type
                access(all) var c: Int?

                // qualified nominal type
                access(all) var b: Test.TestStruct

                // simple nominal type
                access(all) var a: TestStruct

                init() {
                    var count: Int = 567
                    self.a = TestStruct()
                    self.b = Test.TestStruct()
                    self.c = 123
                    self.d = [123]
                    self.e = [123, 456]
                    self.f = {1: "Hello"}
                    self.g = TestStruct()
                    self.h = nil
                }

                access(all) struct TestStruct:TestInterface {
                    access(all) let a: Int
                    init() {
                        self.a = 123
                    }
                }

                access(all) struct interface TestInterface {
                    access(all) let a: Int
                }
            }
        `

		config := DefaultTestInterpreterConfig
		config.LegacyContractUpgradeEnabled = true
		err := testDeployAndUpdate(t, "Test", oldCode, newCode, config)
		require.NoError(t, err)
	})

	testWithValidators(t, "Test intersection types", func(t *testing.T, config Config) {

		const oldCode = `
            access(all) contract Test {

                // intersection type
                access(all) var a: {TestInterface}
                access(all) var b: {TestInterface}
                access(all) var c: {TestInterface}
                access(all) var d: {TestInterface}

                init() {
                    var count: Int = 567
                    self.a = TestStruct()
                    self.b = TestStruct()
                    self.c = TestStruct()
                    self.d = TestStruct()
                }

                access(all) struct TestStruct:TestInterface {
                    access(all) let a: Int
                    init() {
                        self.a = 123
                    }
                }

                access(all) struct interface TestInterface {
                    access(all) let a: Int
                }
            }
        `

		const newCode = `
            access(all) contract Test {
                access(all) var a: {TestInterface}
                access(all) var b: {TestInterface}
                access(all) var c: {TestInterface}
                access(all) var d: {TestInterface}

                init() {
                    var count: Int = 567
                    self.a = TestStruct()
                    self.b = TestStruct()
                    self.c = TestStruct()
                    self.d = TestStruct()
                }

                access(all) struct TestStruct:TestInterface {
                    access(all) let a: Int
                    init() {
                        self.a = 123
                    }
                }

                access(all) struct interface TestInterface {
                    access(all) let a: Int
                }
            }
        `

		err := testDeployAndUpdate(t, "Test", oldCode, newCode, config)
		require.NoError(t, err)
	})

	testWithValidators(t, "Test invalid intersection types change", func(t *testing.T, config Config) {

		const oldCode = `
            access(all) contract Test {

                // intersection type
                access(all) var a: TestStruct
                access(all) var b: {TestInterface}

                init() {
                    var count: Int = 567
                    self.a = TestStruct()
                    self.b = TestStruct()
                }

                access(all) struct TestStruct: TestInterface {
                    access(all) let a: Int
                    init() {
                        self.a = 123
                    }
                }

                access(all) struct interface TestInterface {
                    access(all) let a: Int
                }
            }
        `

		const newCode = `
            access(all) contract Test {
                access(all) var a: {TestInterface}
                access(all) var b: TestStruct

                init() {
                    var count: Int = 567
                    self.a = TestStruct()
                    self.b = TestStruct()
                }

                access(all) struct TestStruct: TestInterface {
                    access(all) let a: Int
                    init() {
                        self.a = 123
                    }
                }

                access(all) struct interface TestInterface {
                    access(all) let a: Int
                }
            }
        `

		err := testDeployAndUpdate(t, "Test", oldCode, newCode, config)
		RequireError(t, err)

		assert.Contains(t, err.Error(), "access(all) var a: {TestInterface}"+
			"\n  |                                    ^^^^^^^^^^^^^^^ "+
			"incompatible type annotations. expected `TestStruct`")

		assert.Contains(t, err.Error(), "access(all) var b: TestStruct"+
			"\n  |                                    ^^^^^^^^^^ "+
			"incompatible type annotations. expected `{TestInterface}`, found `TestStruct`")
	})

	testWithValidators(t, "enum valid", func(t *testing.T, config Config) {

		const oldCode = `
            access(all) contract Test {
                access(all) enum Foo: UInt8 {
                    access(all) case up
                    access(all) case down
                }
            }
       `

		const newCode = `
            access(all) contract Test {
                access(all) enum Foo: UInt8 {
                    access(all) case up
                    access(all) case down
                }
            }
        `

		err := testDeployAndUpdate(t, "Test", oldCode, newCode, config)
		require.NoError(t, err)
	})

	testWithValidators(t, "enum remove case", func(t *testing.T, config Config) {

		const oldCode = `
            access(all) contract Test {
                access(all) enum Foo: UInt8 {
                    access(all) case up
                    access(all) case down
                }
            }
        `

		const newCode = `
            access(all) contract Test {
                access(all) enum Foo: UInt8 {
                    access(all) case up
                }
            }
        `

		err := testDeployAndUpdate(t, "Test", oldCode, newCode, config)
		RequireError(t, err)

		cause := getSingleContractUpdateErrorCause(t, err, "Test")
		assertMissingEnumCasesError(t, cause, "Foo", 2, 1)
	})

	testWithValidators(t, "enum add case", func(t *testing.T, config Config) {

		const oldCode = `
            access(all) contract Test {
                access(all) enum Foo: UInt8 {
                    access(all) case up
                    access(all) case down
                }
            }
        `

		const newCode = `
            access(all) contract Test {
                access(all) enum Foo: UInt8 {
                    access(all) case up
                    access(all) case down
                    access(all) case left
                }
            }
        `

		err := testDeployAndUpdate(t, "Test", oldCode, newCode, config)
		require.NoError(t, err)
	})

	testWithValidators(t, "enum swap cases", func(t *testing.T, config Config) {

		const oldCode = `
            access(all) contract Test {
                access(all) enum Foo: UInt8 {
                    access(all) case up
                    access(all) case down
                    access(all) case left
                }
            }
        `

		const newCode = `
            access(all) contract Test {
                access(all) enum Foo: UInt8 {
                    access(all) case down
                    access(all) case left
                    access(all) case up
                }
            }
        `

		err := testDeployAndUpdate(t, "Test", oldCode, newCode, config)
		RequireError(t, err)

		updateErr := getContractUpdateError(t, err, "Test")
		require.NotNil(t, updateErr)

		childErrors := updateErr.Errors
		require.Len(t, childErrors, 3)

		assertEnumCaseMismatchError(t, childErrors[0], "up", "down")
		assertEnumCaseMismatchError(t, childErrors[1], "down", "left")
		assertEnumCaseMismatchError(t, childErrors[2], "left", "up")
	})

	testWithValidators(t, "Remove and add struct", func(t *testing.T, config Config) {

		const oldCode = `
    	    	    access(all) contract Test {

    	    	        access(all) struct TestStruct {
    	    	            access(all) let a: Int
    	    	            access(all) var b: Int

    	    	            init() {
    	    	                self.a = 123
    	    	                self.b = 456
    	    	            }
    	    	        }
    	    	    }
    	    	`

		const updateCode1 = `
    	    	    access(all) contract Test {
    	    	    }
    	    	`

		executeTransaction := newContractDeploymentTransactor(t, config)

		err := executeTransaction(newContractAddTransaction("Test", oldCode))
		require.NoError(t, err)

		err = executeTransaction(newContractUpdateTransaction("Test", updateCode1))
		RequireError(t, err)

		cause := getSingleContractUpdateErrorCause(t, err, "Test")
		assertMissingDeclarationError(t, cause, "TestStruct")

		const updateCode2 = `
    	    	    access(all) contract Test {

    	    	        access(all) struct TestStruct {
    	    	            access(all) let a: String

    	    	            init() {
    	    	                self.a = "hello123"
    	    	            }
    	    	        }
    	    	    }
    	    	`

		err = executeTransaction(newContractUpdateTransaction("Test", updateCode2))
		RequireError(t, err)

		cause = getSingleContractUpdateErrorCause(t, err, "Test")
		assertFieldTypeMismatchError(t, cause, "TestStruct", "a", "Int", "String")
	})

	testWithValidators(t, "Rename struct", func(t *testing.T, config Config) {

		const oldCode = `
    	    	    access(all) contract Test {

    	    	        access(all) struct TestStruct {
    	    	            access(all) let a: Int
    	    	            access(all) var b: Int

    	    	            init() {
    	    	                self.a = 123
    	    	                self.b = 456
    	    	            }
    	    	        }
    	    	    }
    	    	`

		const newCode = `
    	    	    access(all) contract Test {

    	    	        access(all) struct TestStructRenamed {
    	    	            access(all) let a: Int
    	    	            access(all) var b: Int

    	    	            init() {
    	    	                self.a = 123
    	    	                self.b = 456
    	    	            }
    	    	        }
    	    	    }
    	    	`

		err := testDeployAndUpdate(t, "Test", oldCode, newCode, config)
		RequireError(t, err)

		cause := getSingleContractUpdateErrorCause(t, err, "Test")
		assertMissingDeclarationError(t, cause, "TestStruct")
	})

	testWithValidators(t, "Remove contract with enum", func(t *testing.T, config Config) {

		const code = `
    	    	    access(all) contract Test {
    	    	        access(all) enum TestEnum: Int {
    	    	        }
    	    	    }
    	    	`

		err := testDeployAndRemove(t, "Test", code, config)
		RequireError(t, err)

		assertContractRemovalError(t, err, "Test")
	})

	testWithValidators(t, "Remove contract without enum", func(t *testing.T, config Config) {

		const code = `
    	    	    access(all) contract Test {
    	    	        access(all) struct TestStruct {
    	    	            access(all) let a: Int

    	    	            init() {
    	    	                self.a = 123
    	    	            }
    	    	        }
    	    	    }
    	    	`

		err := testDeployAndRemove(t, "Test", code, config)
		require.NoError(t, err)
	})

	testWithValidators(t, "removing multiple nested structs", func(t *testing.T, config Config) {

		const oldCode = `
    	    	    access(all) contract Test {
    	    	        access(all) struct A {}
    	    	        access(all) struct B {}
    	    	    }
    	    	`

		const newCode = `
    	    	    access(all) contract Test {}
    	    	`

		// Errors reporting was previously non-deterministic,
		// assert that reports are deterministic

		for i := 0; i < 1000; i++ {

			err := testDeployAndUpdate(t, "Test", oldCode, newCode, config)
			RequireError(t, err)

			updateErr := getContractUpdateError(t, err, "Test")

			childErrors := updateErr.Errors
			require.Len(t, childErrors, 2)

			if !assertMissingDeclarationError(t, childErrors[0], "A") {
				t.FailNow()
			}
			assertMissingDeclarationError(t, childErrors[1], "B")
		}
	})

	testWithValidators(t, "Remove event", func(t *testing.T, config Config) {

		const oldCode = `
            access(all) contract Test {
                access(all) event Foo()
                access(all) event Bar()
            }
        `

		const newCode = `
            access(all) contract Test {
                access(all) event Bar()
            }
        `

		err := testDeployAndUpdate(t, "Test", oldCode, newCode, config)
		require.NoError(t, err)
	})

	testWithValidators(t, "Add event", func(t *testing.T, config Config) {

		const oldCode = `
            access(all) contract Test {
                access(all) event Foo()
            }
        `

		const newCode = `
            access(all) contract Test {
                access(all) event Foo()
                access(all) event Bar()
            }
        `

		err := testDeployAndUpdate(t, "Test", oldCode, newCode, config)
		require.NoError(t, err)
	})

	testWithValidators(t, "Update event", func(t *testing.T, config Config) {

		const oldCode = `
            access(all) contract Test {
                access(all) event Foo()
                access(all) event Bar()
            }
        `

		const newCode = `
            access(all) contract Test {
                access(all) event Foo(a: Int)
                access(all) event Bar(b: String)
            }
        `

		err := testDeployAndUpdate(t, "Test", oldCode, newCode, config)
		require.NoError(t, err)
	})
}

func assertContractRemovalError(t *testing.T, err error, name string) {
	var contractRemovalError *stdlib.ContractRemovalError
	require.ErrorAs(t, err, &contractRemovalError)

	assert.Equal(t, name, contractRemovalError.Name)
}

func assertDeclTypeChangeError(
	t *testing.T,
	err error,
	erroneousDeclName string,
	oldKind common.DeclarationKind,
	newKind common.DeclarationKind,
) {
	var declTypeChangeError *stdlib.InvalidDeclarationKindChangeError
	require.ErrorAs(t, err, &declTypeChangeError)

	assert.Equal(t, oldKind, declTypeChangeError.OldKind)
	assert.Equal(t, erroneousDeclName, declTypeChangeError.Name)
	assert.Equal(t, newKind, declTypeChangeError.NewKind)
}

func assertExtraneousFieldError(t *testing.T, err error, erroneousDeclName string, fieldName string) {
	var extraFieldError *stdlib.ExtraneousFieldError
	require.ErrorAs(t, err, &extraFieldError)

	assert.Equal(t, fieldName, extraFieldError.FieldName)
	assert.Equal(t, erroneousDeclName, extraFieldError.DeclName)
}

func assertFieldTypeMismatchError(
	t *testing.T,
	err error,
	erroneousDeclName string,
	fieldName string,
	expectedType string,
	foundType string,
) {
	var fieldMismatchError *stdlib.FieldMismatchError
	require.ErrorAs(t, err, &fieldMismatchError)

	assert.Equal(t, fieldName, fieldMismatchError.FieldName)
	assert.Equal(t, erroneousDeclName, fieldMismatchError.DeclName)

	var typeMismatchError *stdlib.TypeMismatchError
	assert.ErrorAs(t, fieldMismatchError.Err, &typeMismatchError)

	assert.Equal(t, expectedType, typeMismatchError.ExpectedType.String())
	assert.Equal(t, foundType, typeMismatchError.FoundType.String())
}

func assertConformanceMismatchError(
	t *testing.T,
	err error,
	erroneousDeclName string,
	missingConformance string,
) {
	var conformanceMismatchError *stdlib.ConformanceMismatchError
	require.ErrorAs(t, err, &conformanceMismatchError)

	assert.Equal(t, erroneousDeclName, conformanceMismatchError.DeclName)
	assert.Equal(t, missingConformance, conformanceMismatchError.MissingConformance)
}

func assertEnumCaseMismatchError(t *testing.T, err error, expectedEnumCase string, foundEnumCase string) {
	var enumMismatchError *stdlib.EnumCaseMismatchError
	require.ErrorAs(t, err, &enumMismatchError)

	assert.Equal(t, expectedEnumCase, enumMismatchError.ExpectedName)
	assert.Equal(t, foundEnumCase, enumMismatchError.FoundName)
}

func assertMissingEnumCasesError(t *testing.T, err error, declName string, expectedCases int, foundCases int) {
	var missingEnumCasesError *stdlib.MissingEnumCasesError
	require.ErrorAs(t, err, &missingEnumCasesError)

	assert.Equal(t, declName, missingEnumCasesError.DeclName)
	assert.Equal(t, expectedCases, missingEnumCasesError.Expected)
	assert.Equal(t, foundCases, missingEnumCasesError.Found)
}

func assertMissingDeclarationError(t *testing.T, err error, declName string) bool {
	var missingDeclError *stdlib.MissingDeclarationError
	require.ErrorAs(t, err, &missingDeclError)

	return assert.Equal(t, declName, missingDeclError.Name)
}

func getSingleContractUpdateErrorCause(t *testing.T, err error, contractName string) error {
	updateErr := getContractUpdateError(t, err, contractName)

	require.Len(t, updateErr.Errors, 1)
	return updateErr.Errors[0]
}

func getContractUpdateError(t *testing.T, err error, contractName string) *stdlib.ContractUpdateError {
	RequireError(t, err)

	var invalidContractDeploymentErr *stdlib.InvalidContractDeploymentError
	require.ErrorAs(t, err, &invalidContractDeploymentErr)

	var contractUpdateErr *stdlib.ContractUpdateError
	require.ErrorAs(t, err, &contractUpdateErr)

	assert.Equal(t, contractName, contractUpdateErr.ContractName)

	return contractUpdateErr
}

func TestRuntimeContractUpdateConformanceChanges(t *testing.T) {

	t.Parallel()

	testWithValidators(t, "Adding conformance", func(t *testing.T, config Config) {

		const oldCode = `
            access(all) contract Test {
                access(all) var a: Foo
                init() {
                    self.a = Foo()
                }

                access(all) struct Foo {
                    init() {}
                }
            }
        `

		const newCode = `
            access(all) contract Test {
                access(all) var a: Foo
                init() {
                    self.a = Foo()
                }

                access(all) struct Foo: Bar {
                    init() {
                    }

                    access(all) fun getName(): String {
                        return "John"
                    }
                }

                access(all) struct interface Bar {
                    access(all) fun getName(): String
                }
            }
        `

		err := testDeployAndUpdate(t, "Test", oldCode, newCode, config)
		require.NoError(t, err)
	})

	testWithValidators(t, "Adding conformance with new fields", func(t *testing.T, config Config) {

		const oldCode = `
            access(all) contract Test {
                access(all) var a: Foo
                init() {
                    self.a = Foo()
                }

                access(all) struct Foo {
                    init() {}
                }
            }
        `

		const newCode = `
            access(all) contract Test {
                access(all) var a: Foo
                init() {
                    self.a = Foo()
                }

                access(all) struct Foo: Bar {
                    access(all) var name: String

                    init() {
                        self.name = "John"
                    }
                }

                access(all) struct interface Bar {
                    access(all) var name: String
                }
            }
        `

		err := testDeployAndUpdate(t, "Test", oldCode, newCode, config)
		RequireError(t, err)

		cause := getSingleContractUpdateErrorCause(t, err, "Test")

		assertExtraneousFieldError(t, cause, "Foo", "name")
	})

	testWithValidators(t, "Removing conformance, one", func(t *testing.T, config Config) {

		const oldCode = `
            access(all) contract Test {
                access(all) var a: Foo
                init() {
                    self.a = Foo()
                }

                access(all) struct Foo: Bar {
                    init() {}
                }

                access(all) struct interface Bar {
                }
            }
        `

		const newCode = `
            access(all) contract Test {
                access(all) var a: Foo
                init() {
                    self.a = Foo()
                }

                access(all) struct Foo {
                    init() {}
                }

                access(all) struct interface Bar {
                }
            }
        `

		err := testDeployAndUpdate(t, "Test", oldCode, newCode, config)
		RequireError(t, err)

		cause := getSingleContractUpdateErrorCause(t, err, "Test")

		assertConformanceMismatchError(t, cause, "Foo", "Bar")
	})

	testWithValidators(t, "Removing conformance, multiple", func(t *testing.T, config Config) {

		const oldCode = `
            access(all)
            contract Test {

                access(all) var a: Foo

                init() {
                    self.a = Foo()
                }

                access(all)
                struct Foo: Bar, Baz, Blub {
                    init() {}
                }

                access(all)
                struct interface Bar {}
                access(all)
                struct interface Baz {}
                access(all)
                struct interface Blub {}
            }
        `

		const newCode = `
            access(all)
            contract Test {
                access(all)
                var a: Foo

                init() {
                    self.a = Foo()
                }

                access(all)
                struct Foo: Bar {
                    init() {}
                }

                access(all)
                struct interface Bar {}
                access(all)
                struct interface Baz {}
                access(all)
                struct interface Blub {}
            }
        `

		err := testDeployAndUpdate(t, "Test", oldCode, newCode, config)
		RequireError(t, err)

		cause := getSingleContractUpdateErrorCause(t, err, "Test")

		assertConformanceMismatchError(t, cause, "Foo", "Baz")
	})

	testWithValidators(t, "Change conformance order", func(t *testing.T, config Config) {

		const oldCode = `
            access(all) contract Test {
                access(all) var a: Foo
                init() {
                    self.a = Foo()
                }

                access(all) struct Foo: First, Second {
                    init() {}
                }

                access(all) struct interface First {
                }

                access(all) struct interface Second {
                }
            }
        `

		const newCode = `
            access(all) contract Test {
                access(all) var a: Foo
                init() {
                    self.a = Foo()
                }

                access(all) struct Foo: Second, First {
                    init() {}
                }

                access(all) struct interface First {
                }

                access(all) struct interface Second {
                }
            }
        `

		err := testDeployAndUpdate(t, "Test", oldCode, newCode, config)
		require.NoError(t, err)
	})

	testWithValidators(t, "missing comma in parameter list of old contract", func(t *testing.T, config Config) {

		address := common.MustBytesToAddress([]byte{0x42})

		const contractName = "Test"

		const oldCode = `
          access(all) contract Test {
              access(all) fun test(a: Int b: Int) {}
          }
        `

		const newCode = `
          access(all) contract Test {
              access(all) fun test(a: Int, b: Int) {}
          }
        `

		rt := NewTestInterpreterRuntime()

		contractLocation := common.AddressLocation{
			Address: address,
			Name:    contractName,
		}

		accountCodes := map[Location][]byte{
			contractLocation: []byte(oldCode),
		}

		var events []cadence.Event
		runtimeInterface := &TestRuntimeInterface{
			OnGetCode: func(location Location) (bytes []byte, err error) {
				return accountCodes[location], nil
			},
			Storage: NewTestLedger(nil, nil),
			OnGetSigningAccounts: func() ([]Address, error) {
				return []Address{address}, nil
			},
			OnResolveLocation: NewSingleIdentifierLocationResolver(t),
			OnGetAccountContractCode: func(location common.AddressLocation) (code []byte, err error) {
				return accountCodes[location], nil
			},
			OnUpdateAccountContractCode: func(location common.AddressLocation, code []byte) error {
				accountCodes[location] = code
				return nil
			},
			OnRemoveAccountContractCode: func(location common.AddressLocation) error {
				delete(accountCodes, location)
				return nil
			},
			OnEmitEvent: func(event cadence.Event) error {
				events = append(events, event)
				return nil
			},
		}

		nextTransactionLocation := NewTransactionLocationGenerator()

		err := rt.ExecuteTransaction(
			Script{
				Source: []byte(newContractUpdateTransaction(contractName, newCode)),
			},
			Context{
				Interface: runtimeInterface,
				Location:  nextTransactionLocation(),
			},
		)
		require.NoError(t, err)
	})
}

func TestRuntimeContractUpdateProgramCaching(t *testing.T) {

	const name = "Test"
	const oldCode = `
    	  access(all) contract Test { init() { 1 } }
    	`
	const newCode = `
    	  access(all) contract Test { init() { 2 } }
    	`

	address := common.MustBytesToAddress([]byte{0x42})

	contractLocation := common.AddressLocation{
		Address: address,
		Name:    name,
	}

	type locationAccessCounts map[Location]int

	newTester := func() (
		runtimeInterface *TestRuntimeInterface,
		executeTransaction func(code string) error,
		programGets locationAccessCounts,
		programSets locationAccessCounts,
	) {
		rt := NewTestInterpreterRuntime()

		accountCodes := map[Location][]byte{}
		var events []cadence.Event

		programGets = locationAccessCounts{}
		programSets = locationAccessCounts{}

		runtimeInterface = &TestRuntimeInterface{
			OnGetAndSetProgram: func(
				location Location,
				load func() (*interpreter.Program, error),
			) (
				program *interpreter.Program,
				err error,
			) {
				if runtimeInterface.Programs == nil {
					runtimeInterface.Programs = map[Location]*interpreter.Program{}
				}

				var ok bool
				program, ok = runtimeInterface.Programs[location]
				if program != nil {
					programGets[location]++
				}
				if ok {
					return
				}

				program, err = load()

				// NOTE: important: still set empty program,
				// even if error occurred

				runtimeInterface.Programs[location] = program

				programSets[location]++

				return
			},
			OnGetCode: func(location Location) (bytes []byte, err error) {
				return accountCodes[location], nil
			},
			Storage: NewTestLedger(nil, nil),
			OnGetSigningAccounts: func() ([]Address, error) {
				return []Address{address}, nil
			},
			OnResolveLocation: NewSingleIdentifierLocationResolver(t),
			OnGetAccountContractCode: func(location common.AddressLocation) (code []byte, err error) {
				return accountCodes[location], nil
			},
			OnUpdateAccountContractCode: func(location common.AddressLocation, code []byte) error {
				accountCodes[location] = code
				return nil
			},
			OnRemoveAccountContractCode: func(location common.AddressLocation) error {
				delete(accountCodes, location)
				return nil
			},
			OnEmitEvent: func(event cadence.Event) error {
				events = append(events, event)
				return nil
			},
		}

		nextTransactionLocation := NewTransactionLocationGenerator()

		executeTransaction = func(code string) error {
			return rt.ExecuteTransaction(
				Script{
					Source: []byte(code),
				},
				Context{
					Interface: runtimeInterface,
					Location:  nextTransactionLocation(),
				},
			)
		}

		return
	}

	runtimeInterface1, executeTransaction1, programGets1, programSets1 := newTester()
	runtimeInterface2, executeTransaction2, programGets2, programSets2 := newTester()

	clearLocationAccessCounts := func() {
		for _, counts := range []locationAccessCounts{
			programGets1,
			programSets1,
			programGets2,
			programSets2,
		} {
			for location := range counts { //nolint:maprange
				delete(counts, location)
			}
		}
	}

	t.Run("Deploy contract to both", func(t *testing.T) {

		clearLocationAccessCounts()

		addTx := newContractAddTransaction(name, oldCode)

		txLocation := common.TransactionLocation{0x1}

		// Deploy to first

		err := executeTransaction1(addTx)
		require.NoError(t, err)
		require.Nil(t, runtimeInterface1.Programs[contractLocation])

		require.Equal(t, locationAccessCounts{}, programGets1)
		// NOTE: deployed contract is *correctly* *NOT* set,
		// as contract deployments and updates are delayed to the end of the transaction,
		// so should not influence program storage
		require.Equal(t, locationAccessCounts{txLocation: 1}, programSets1)

		// Deploy to second

		err = executeTransaction2(addTx)
		require.NoError(t, err)
		require.Nil(t, runtimeInterface2.Programs[contractLocation])
		require.Equal(t, locationAccessCounts{}, programGets2)
		// See NOTE above
		require.Equal(t, locationAccessCounts{txLocation: 1}, programSets2)
	})

	t.Run("Import only on second", func(t *testing.T) {

		clearLocationAccessCounts()

		txLocation := common.TransactionLocation{0x2}

		importTx := fmt.Sprintf(
			`
              import %s from %s

              transaction {
                  prepare(signer: &Account) {}
              }
            `,
			name,
			address.ShortHexWithPrefix(),
		)

		err := executeTransaction2(importTx)
		require.NoError(t, err)

		// only ran import TX against second,
		// so first should not have the program
		assert.Nil(t, runtimeInterface1.Programs[contractLocation])

		// NOTE: program in cache of second
		assert.NotNil(t, runtimeInterface2.Programs[contractLocation])

		assert.Equal(t,
			locationAccessCounts{
				contractLocation: 1,
			},
			programGets2,
		)

		// NOTE: program was set after it was got
		assert.Equal(
			t,
			locationAccessCounts{
				contractLocation: 1,
				txLocation:       1,
			},
			programSets2,
		)
	})

	t.Run("Update on both", func(t *testing.T) {

		clearLocationAccessCounts()

		txLocation1 := common.TransactionLocation{0x2}
		// second has seen an additional transaction (import, above)
		txLocation2 := common.TransactionLocation{0x3}

		updateTx := newContractUpdateTransaction(name, newCode)

		// Update on first

		err := executeTransaction1(updateTx)
		require.NoError(t, err)

		// NOTE: the program was not available in the cache (no successful get).
		// The old code is only parsed, and program does not need to be set.

		assert.Equal(t,
			locationAccessCounts{},
			programGets1,
		)
		assert.Equal(
			t,
			locationAccessCounts{
				txLocation1: 1,
			},
			programSets1,
		)

		// Update on second

		err = executeTransaction2(updateTx)
		require.NoError(t, err)

		// NOTE: the program was available in the cache (successful get).
		// The old code is only parsed, and does not need to be set.

		assert.Equal(t,
			locationAccessCounts{},
			programGets2,
		)
		assert.Equal(
			t,
			locationAccessCounts{
				txLocation2: 1,
			},
			programSets2,
		)
	})
}

func TestTypeRemovalPragmaUpdates(t *testing.T) {
	t.Parallel()

	testWithValidatorsAndTypeRemovalEnabled(t,
		"Remove pragma",
		func(t *testing.T, config Config) {

			const oldCode = `
                access(all) contract Test {
                    #foo(bar)
                    #baz
                }
            `

			const newCode = `
                access(all) contract Test {
                    #baz
                }
            `

			err := testDeployAndUpdate(t, "Test", oldCode, newCode, config)
			require.NoError(t, err)
		},
	)

	testWithValidatorsAndTypeRemovalEnabled(t,
		"Remove removedType pragma",
		func(t *testing.T, config Config) {

			const oldCode = `
                access(all) contract Test {
                    #removedType(bar)
                    #baz
                }
            `

			const newCode = `
                access(all) contract Test {
                    #baz
                }
            `

			err := testDeployAndUpdate(t, "Test", oldCode, newCode, config)

			if config.ContractUpdateTypeRemovalEnabled {
				var expectedErr *stdlib.TypeRemovalPragmaRemovalError
				require.ErrorAs(t, err, &expectedErr)
			} else {
				require.NoError(t, err)
			}
		},
	)

	testWithValidatorsAndTypeRemovalEnabled(t,
		"removedType pragma moved into sub-declaration",
		func(t *testing.T, config Config) {

			const oldCode = `
                access(all) contract Test {
                    #removedType(bar)
                    access(all) struct S {

                    }
                }
            `

			const newCode = `
                access(all) contract Test {
                    access(all) struct S {
                        #removedType(bar)
                    }
                }
            `

			err := testDeployAndUpdate(t, "Test", oldCode, newCode, config)

			if config.ContractUpdateTypeRemovalEnabled {
				var expectedErr *stdlib.TypeRemovalPragmaRemovalError
				require.ErrorAs(t, err, &expectedErr)
			} else {
				require.NoError(t, err)
			}
		},
	)

	testWithValidatorsAndTypeRemovalEnabled(t,
		"reorder removedType pragmas",
		func(t *testing.T, config Config) {

			const oldCode = `
                access(all) contract Test {
                    #removedType(bar)
                    #removedType(foo)
                }
            `

			const newCode = `
                access(all) contract Test {
                    #removedType(foo)
                    #removedType(bar)
                }
            `

			err := testDeployAndUpdate(t, "Test", oldCode, newCode, config)
			require.NoError(t, err)
		},
	)

	testWithValidatorsAndTypeRemovalEnabled(t,
		"malformed removedType pragma integer",
		func(t *testing.T, config Config) {

			const oldCode = `
                access(all) contract Test {
                    #baz
                }
            `

			const newCode = `
                access(all) contract Test {
                    #removedType(3)
                    #baz
                }
            `

			err := testDeployAndUpdate(t, "Test", oldCode, newCode, config)

			if config.ContractUpdateTypeRemovalEnabled {
				var expectedErr *stdlib.InvalidTypeRemovalPragmaError
				require.ErrorAs(t, err, &expectedErr)
			} else {
				require.NoError(t, err)
			}
		},
	)

	testWithValidatorsAndTypeRemovalEnabled(
		t,
		"malformed removedType qualified name",
		func(t *testing.T, config Config) {

			const oldCode = `
                access(all) contract Test {
                    #baz
                }
            `

			const newCode = `
                access(all) contract Test {
                    #removedType(X.Y)
                    #baz
                }
            `

			err := testDeployAndUpdate(t, "Test", oldCode, newCode, config)

			if config.ContractUpdateTypeRemovalEnabled {
				var expectedErr *stdlib.InvalidTypeRemovalPragmaError
				require.ErrorAs(t, err, &expectedErr)
			} else {
				require.NoError(t, err)
			}
		},
	)

	testWithValidatorsAndTypeRemovalEnabled(t,
		"removedType with zero args",
		func(t *testing.T, config Config) {

			const oldCode = `
                access(all) contract Test {
                }
            `

			const newCode = `
                access(all) contract Test {
                    #removedType()
                }
            `

			err := testDeployAndUpdate(t, "Test", oldCode, newCode, config)

			if config.ContractUpdateTypeRemovalEnabled {

				var expectedErr *stdlib.InvalidTypeRemovalPragmaError
				require.ErrorAs(t, err, &expectedErr)
			} else {
				require.NoError(t, err)
			}
		},
	)

	testWithValidatorsAndTypeRemovalEnabled(t,
		"removedType with two args",
		func(t *testing.T, config Config) {

			const oldCode = `
                access(all) contract Test {
                }
            `

			const newCode = `
                access(all) contract Test {
                    #removedType(x, y)
                }
            `

			err := testDeployAndUpdate(t, "Test", oldCode, newCode, config)

			if config.ContractUpdateTypeRemovalEnabled {
				var expectedErr *stdlib.InvalidTypeRemovalPragmaError
				require.ErrorAs(t, err, &expectedErr)
			} else {
				require.NoError(t, err)
			}
		},
	)

	testWithValidatorsAndTypeRemovalEnabled(t,
		"#removedType allows type removal",
		func(t *testing.T, config Config) {

			const oldCode = `
                access(all) contract Test {
                    access(all) resource R {}
                }
            `

			const newCode = `
                access(all) contract Test {
                    #removedType(R)
                }
            `

			err := testDeployAndUpdate(t, "Test", oldCode, newCode, config)

			if config.ContractUpdateTypeRemovalEnabled {
				require.NoError(t, err)
			} else {
				var expectedErr *stdlib.MissingDeclarationError
				require.ErrorAs(t, err, &expectedErr)
			}
		},
	)

	testWithValidatorsAndTypeRemovalEnabled(t,
		"#removedType allows two type removals",
		func(t *testing.T, config Config) {

			const oldCode = `
                access(all) contract Test {
                    access(all) resource R {}
                    access(all) struct S {}
                }
            `

			const newCode = `
                access(all) contract Test {
                    #removedType(R)
                    #removedType(S)
                }
            `

			err := testDeployAndUpdate(t, "Test", oldCode, newCode, config)

			if config.ContractUpdateTypeRemovalEnabled {
				require.NoError(t, err)
			} else {
				var expectedErr *stdlib.MissingDeclarationError
				require.ErrorAs(t, err, &expectedErr)
			}
		},
	)

	testWithValidatorsAndTypeRemovalEnabled(t,
		"#removedType does not allow resource interface type removal",
		func(t *testing.T, config Config) {

			const oldCode = `
                access(all) contract Test {
                    access(all) resource interface R {}
                }
            `

			const newCode = `
                access(all) contract Test {
                    #removedType(R)
                }
            `

			err := testDeployAndUpdate(t, "Test", oldCode, newCode, config)

			var expectedErr *stdlib.MissingDeclarationError
			require.ErrorAs(t, err, &expectedErr)
		},
	)

	testWithValidatorsAndTypeRemovalEnabled(t,
		"#removedType does not allow struct interface type removal",
		func(t *testing.T, config Config) {

			const oldCode = `
                access(all) contract Test {
                    access(all) struct interface S {}
                }
            `

			const newCode = `
                access(all) contract Test {
                    #removedType(S)
                }
            `

			err := testDeployAndUpdate(t, "Test", oldCode, newCode, config)

			var expectedErr *stdlib.MissingDeclarationError
			require.ErrorAs(t, err, &expectedErr)
		},
	)

	testWithValidatorsAndTypeRemovalEnabled(t,
		"#removedType can be added",
		func(t *testing.T, config Config) {

			const oldCode = `
                access(all) contract Test {
                    #removedType(I)
                    access(all) resource R {}
                }
            `

			const newCode = `
                access(all) contract Test {
                    #removedType(R)
                    #removedType(I)
                }
            `

			err := testDeployAndUpdate(t, "Test", oldCode, newCode, config)

			if config.ContractUpdateTypeRemovalEnabled {
				require.NoError(t, err)
			} else {
				var expectedErr *stdlib.MissingDeclarationError
				require.ErrorAs(t, err, &expectedErr)
			}
		},
	)

	testWithValidatorsAndTypeRemovalEnabled(t,
		"#removedType can be added without removing a type",
		func(t *testing.T, config Config) {

			const oldCode = `
                access(all) contract Test {
                }
            `

			const newCode = `
                access(all) contract Test {
                    #removedType(X)
                }
            `

			err := testDeployAndUpdate(t, "Test", oldCode, newCode, config)
			require.NoError(t, err)
		},
	)

	testWithValidatorsAndTypeRemovalEnabled(t,
		"declarations cannot co-exist with removed type of the same name, composite",
		func(t *testing.T, config Config) {

			const oldCode = `
                access(all) contract Test {
                    access(all) resource R {}
                }
            `

			const newCode = `
                access(all) contract Test {
                    #removedType(R)
                    access(all) resource R {}
                }
            `

			err := testDeployAndUpdate(t, "Test", oldCode, newCode, config)

			if config.ContractUpdateTypeRemovalEnabled {
				var expectedErr *stdlib.UseOfRemovedTypeError
				require.ErrorAs(t, err, &expectedErr)
			} else {
				require.NoError(t, err)
			}
		},
	)

	testWithValidatorsAndTypeRemovalEnabled(t,
		"declarations cannot co-exist with removed type of the same name, interface",
		func(t *testing.T, config Config) {

			const oldCode = `
                access(all) contract Test {
                    access(all) resource interface R {}
                }
            `

			const newCode = `
                access(all) contract Test {
                    #removedType(R)
                    access(all) resource interface R {}
                }
            `

			err := testDeployAndUpdate(t, "Test", oldCode, newCode, config)

			if config.ContractUpdateTypeRemovalEnabled {
				var expectedErr *stdlib.UseOfRemovedTypeError
				require.ErrorAs(t, err, &expectedErr)
			} else {
				require.NoError(t, err)
			}
		},
	)

	testWithValidatorsAndTypeRemovalEnabled(t,
		"declarations cannot co-exist with removed type of the same name, attachment",
		func(t *testing.T, config Config) {

			const oldCode = `
                access(all) contract Test {
                    access(all) attachment R for AnyResource {}
                }
            `

			const newCode = `
                access(all) contract Test {
                    #removedType(R)
                    access(all) attachment R for AnyResource {}
                }
            `

			err := testDeployAndUpdate(t, "Test", oldCode, newCode, config)

			if config.ContractUpdateTypeRemovalEnabled {
				var expectedErr *stdlib.UseOfRemovedTypeError
				require.ErrorAs(t, err, &expectedErr)
			} else {
				require.NoError(t, err)
			}
		},
	)

	testWithValidatorsAndTypeRemovalEnabled(t,
		"#removedType is only scoped to the current declaration, inner",
		func(t *testing.T, config Config) {

			const oldCode = `
                access(all) contract Test {
                    access(all) resource R {}
                    access(all) struct S {}
                }
            `

			const newCode = `
                access(all) contract Test {
                    access(all) struct S {
                        #removedType(R)
                    }
                }
            `

			err := testDeployAndUpdate(t, "Test", oldCode, newCode, config)

			var expectedErr *stdlib.MissingDeclarationError
			require.ErrorAs(t, err, &expectedErr)
		},
	)
}

<<<<<<< HEAD
func TestRuntimeContractUpdateErrorsInOldProgram(t *testing.T) {

	t.Parallel()

	testWithValidatorsAndTypeRemovalEnabled(t,
		"invalid #removedType pragma in old code",
=======
func TestAttachmentsUpdates(t *testing.T) {
	t.Parallel()

	testWithValidators(t,
		"Keep base type",
>>>>>>> c9db8c7c
		func(t *testing.T, config Config) {

			const oldCode = `
                access(all) contract Test {
<<<<<<< HEAD
                    // invalid type removal pragma in old code
                    #removedType(R, R2)
                    access(all) resource R {}
=======
                    access(all) attachment A for AnyResource {}
>>>>>>> c9db8c7c
                }
            `

			const newCode = `
                access(all) contract Test {
<<<<<<< HEAD
                    access(all) resource R {}
=======
                    access(all) attachment A for AnyResource {}
>>>>>>> c9db8c7c
                }
            `

			err := testDeployAndUpdate(t, "Test", oldCode, newCode, config)
<<<<<<< HEAD

			// Should not report any errors for the type invalid removal pragma in the old code.
=======
>>>>>>> c9db8c7c
			require.NoError(t, err)
		},
	)

<<<<<<< HEAD
	testWithValidators(t, "invalid old program", func(t *testing.T, config Config) {

		runtime := NewTestInterpreterRuntime()

		var events []cadence.Event

		address := common.MustBytesToAddress([]byte{0x2})

		location := common.AddressLocation{
			Name:    "Test",
			Address: address,
		}

		const oldCode = `
		    access(all) fun main() {
                // some lines to increase program length
            }
		`

		accountCodes := map[Location][]byte{
			location: []byte(oldCode),
		}

		runtimeInterface := &TestRuntimeInterface{
			OnGetCode: func(location Location) (bytes []byte, err error) {
				return accountCodes[location], nil
			},
			Storage: NewTestLedger(nil, nil),
			OnGetSigningAccounts: func() ([]Address, error) {
				return []Address{address}, nil
			},
			OnResolveLocation: NewSingleIdentifierLocationResolver(t),
			OnGetAccountContractCode: func(location common.AddressLocation) (code []byte, err error) {
				return accountCodes[location], nil
			},
			OnUpdateAccountContractCode: func(location common.AddressLocation, code []byte) error {
				accountCodes[location] = code
				return nil
			},
			OnEmitEvent: func(event cadence.Event) error {
				events = append(events, event)
				return nil
			},
		}

		nextTransactionLocation := NewTransactionLocationGenerator()

		const newCode = `
			access(all) contract Test {}
		`

		updateTransaction := []byte(newContractUpdateTransaction("Test", newCode))

		err := runtime.ExecuteTransaction(
			Script{
				Source: updateTransaction,
			},
			Context{
				Interface: runtimeInterface,
				Location:  nextTransactionLocation(),
			},
		)

		RequireError(t, err)
		oldProgramError := &stdlib.OldProgramError{}
		require.ErrorAs(t, err, &oldProgramError)
	})
=======
	testWithValidators(t,
		"Change base type",
		func(t *testing.T, config Config) {

			const oldCode = `
                access(all) contract Test {
                    access(all) attachment A for AnyResource {}
                }
            `

			const newCode = `
                access(all) contract Test {
                    access(all) attachment A for AnyStruct {}
                }
            `

			err := testDeployAndUpdate(t, "Test", oldCode, newCode, config)

			var expectedErr *stdlib.TypeMismatchError
			require.ErrorAs(t, err, &expectedErr)
		})
>>>>>>> c9db8c7c
}<|MERGE_RESOLUTION|>--- conflicted
+++ resolved
@@ -3685,55 +3685,35 @@
 	)
 }
 
-<<<<<<< HEAD
 func TestRuntimeContractUpdateErrorsInOldProgram(t *testing.T) {
 
 	t.Parallel()
 
 	testWithValidatorsAndTypeRemovalEnabled(t,
 		"invalid #removedType pragma in old code",
-=======
-func TestAttachmentsUpdates(t *testing.T) {
-	t.Parallel()
-
-	testWithValidators(t,
-		"Keep base type",
->>>>>>> c9db8c7c
 		func(t *testing.T, config Config) {
 
 			const oldCode = `
                 access(all) contract Test {
-<<<<<<< HEAD
                     // invalid type removal pragma in old code
                     #removedType(R, R2)
                     access(all) resource R {}
-=======
-                    access(all) attachment A for AnyResource {}
->>>>>>> c9db8c7c
                 }
             `
 
 			const newCode = `
                 access(all) contract Test {
-<<<<<<< HEAD
                     access(all) resource R {}
-=======
-                    access(all) attachment A for AnyResource {}
->>>>>>> c9db8c7c
                 }
             `
 
 			err := testDeployAndUpdate(t, "Test", oldCode, newCode, config)
-<<<<<<< HEAD
 
 			// Should not report any errors for the type invalid removal pragma in the old code.
-=======
->>>>>>> c9db8c7c
 			require.NoError(t, err)
 		},
 	)
 
-<<<<<<< HEAD
 	testWithValidators(t, "invalid old program", func(t *testing.T, config Config) {
 
 		runtime := NewTestInterpreterRuntime()
@@ -3801,7 +3781,32 @@
 		oldProgramError := &stdlib.OldProgramError{}
 		require.ErrorAs(t, err, &oldProgramError)
 	})
-=======
+}
+
+func TestAttachmentsUpdates(t *testing.T) {
+	t.Parallel()
+
+	testWithValidators(t,
+		"Keep base type",
+		func(t *testing.T, config Config) {
+
+			const oldCode = `
+                access(all) contract Test {
+                    access(all) attachment A for AnyResource {}
+                }
+            `
+
+			const newCode = `
+                access(all) contract Test {
+                    access(all) attachment A for AnyResource {}
+                }
+            `
+
+			err := testDeployAndUpdate(t, "Test", oldCode, newCode, config)
+			require.NoError(t, err)
+		},
+	)
+
 	testWithValidators(t,
 		"Change base type",
 		func(t *testing.T, config Config) {
@@ -3822,6 +3827,6 @@
 
 			var expectedErr *stdlib.TypeMismatchError
 			require.ErrorAs(t, err, &expectedErr)
-		})
->>>>>>> c9db8c7c
+		},
+	)
 }