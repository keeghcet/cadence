/*
 * Cadence - The resource-oriented smart contract programming language
 *
 * Copyright Dapper Labs, Inc.
 *
 * Licensed under the Apache License, Version 2.0 (the "License");
 * you may not use this file except in compliance with the License.
 * You may obtain a copy of the License at
 *
 *   http://www.apache.org/licenses/LICENSE-2.0
 *
 * Unless required by applicable law or agreed to in writing, software
 * distributed under the License is distributed on an "AS IS" BASIS,
 * WITHOUT WARRANTIES OR CONDITIONS OF ANY KIND, either express or implied.
 * See the License for the specific language governing permissions and
 * limitations under the License.
 */

package runtime_test

import (
	_ "embed"
	"fmt"
	"testing"
	"unicode/utf8"

	"github.com/stretchr/testify/assert"
	"github.com/stretchr/testify/require"

	"github.com/onflow/cadence"
	"github.com/onflow/cadence/encoding/json"
	. "github.com/onflow/cadence/runtime"
	"github.com/onflow/cadence/runtime/common"
	"github.com/onflow/cadence/runtime/errors"
	"github.com/onflow/cadence/runtime/interpreter"
	"github.com/onflow/cadence/runtime/parser"
	"github.com/onflow/cadence/runtime/sema"
	"github.com/onflow/cadence/runtime/stdlib"
	. "github.com/onflow/cadence/runtime/tests/runtime_utils"
	. "github.com/onflow/cadence/runtime/tests/utils"
)

func TestRuntimeExportValue(t *testing.T) {

	t.Parallel()

	type exportTest struct {
		value    interpreter.Value
		expected cadence.Value
		// Some values need an interpreter to be created (e.g. stored values like arrays, dictionaries, and composites),
		// so provide an optional helper function to construct the value
		valueFactory func(*interpreter.Interpreter) interpreter.Value
		label        string
		invalid      bool
	}

	test := func(tt exportTest) {

		t.Run(tt.label, func(t *testing.T) {

			t.Parallel()

			inter := NewTestInterpreter(t)

			value := tt.value
			if tt.valueFactory != nil {
				value = tt.valueFactory(inter)
			}
			actual, err := ExportValue(
				value,
				inter,
				interpreter.EmptyLocationRange,
			)

			if tt.invalid {
				RequireError(t, err)
				assertUserError(t, err)
			} else {
				require.NoError(t, err)
				assert.Equal(t, tt.expected, actual)
			}
		})
	}

	newSignatureAlgorithmType := func() *cadence.EnumType {
		return &cadence.EnumType{
			QualifiedIdentifier: "SignatureAlgorithm",
			RawType:             cadence.UInt8Type,
			Fields: []cadence.Field{
				{
					Identifier: "rawValue",
					Type:       cadence.UInt8Type,
				},
			},
		}
	}

	newPublicKeyType := func(signatureAlgorithmType cadence.Type) *cadence.StructType {
		return &cadence.StructType{
			QualifiedIdentifier: "PublicKey",
			Fields: []cadence.Field{
				{
					Identifier: "publicKey",
					Type: &cadence.VariableSizedArrayType{
						ElementType: cadence.UInt8Type,
					},
				},
				{
					Identifier: "signatureAlgorithm",
					Type:       signatureAlgorithmType,
				},
			},
		}
	}

	newHashAlgorithmType := func() *cadence.EnumType {
		return &cadence.EnumType{
			QualifiedIdentifier: "HashAlgorithm",
			RawType:             cadence.UInt8Type,
			Fields: []cadence.Field{
				{
					Identifier: "rawValue",
					Type:       cadence.UInt8Type,
				},
			},
		}
	}

	testCharacter, _ := cadence.NewCharacter("a")

	testFunction := &interpreter.InterpretedFunctionValue{
		Type: sema.NewSimpleFunctionType(
			sema.FunctionPurityImpure,
			nil,
			sema.VoidTypeAnnotation,
		),
	}

	testFunctionType := cadence.NewFunctionType(
		sema.FunctionPurityImpure,
		nil,
		nil,
		cadence.VoidType,
	)

	for _, tt := range []exportTest{
		{
			label:    "Void",
			value:    interpreter.Void,
			expected: cadence.NewVoid(),
		},
		{
			label:    "Nil",
			value:    interpreter.Nil,
			expected: cadence.NewOptional(nil),
		},
		{
			label: "SomeValue",
			value: interpreter.NewUnmeteredSomeValueNonCopying(
				interpreter.NewUnmeteredIntValueFromInt64(42),
			),
			expected: cadence.NewOptional(cadence.NewInt(42)),
		},
		{
			label:    "Bool true",
			value:    interpreter.TrueValue,
			expected: cadence.NewBool(true),
		},

		{
			label:    "Bool false",
			value:    interpreter.FalseValue,
			expected: cadence.NewBool(false),
		},

		{
			label:    "String empty",
			value:    interpreter.NewUnmeteredStringValue(""),
			expected: cadence.String(""),
		},
		{
			label:    "String non-empty",
			value:    interpreter.NewUnmeteredStringValue("foo"),
			expected: cadence.String("foo"),
		},
		{
			label: "Array empty",
			valueFactory: func(inter *interpreter.Interpreter) interpreter.Value {
				return interpreter.NewArrayValue(
					inter,
					interpreter.EmptyLocationRange,
					&interpreter.VariableSizedStaticType{
						Type: interpreter.PrimitiveStaticTypeAnyStruct,
					},
					common.ZeroAddress,
				)
			},
			expected: cadence.NewArray([]cadence.Value{}).
				WithType(&cadence.VariableSizedArrayType{
					ElementType: cadence.AnyStructType,
				}),
		},
		{
			label: "Array (non-empty)",
			valueFactory: func(inter *interpreter.Interpreter) interpreter.Value {
				return interpreter.NewArrayValue(
					inter,
					interpreter.EmptyLocationRange,
					&interpreter.VariableSizedStaticType{
						Type: interpreter.PrimitiveStaticTypeAnyStruct,
					},
					common.ZeroAddress,
					interpreter.NewUnmeteredIntValueFromInt64(42),
					interpreter.NewUnmeteredStringValue("foo"),
				)
			},
			expected: cadence.NewArray([]cadence.Value{
				cadence.NewInt(42),
				cadence.String("foo"),
			}).WithType(&cadence.VariableSizedArrayType{
				ElementType: cadence.AnyStructType,
			}),
		},
		{
			label: "Dictionary",
			valueFactory: func(inter *interpreter.Interpreter) interpreter.Value {
				return interpreter.NewDictionaryValue(
					inter,
					interpreter.EmptyLocationRange,
					&interpreter.DictionaryStaticType{
						KeyType:   interpreter.PrimitiveStaticTypeString,
						ValueType: interpreter.PrimitiveStaticTypeAnyStruct,
					},
				)
			},
			expected: cadence.NewDictionary([]cadence.KeyValuePair{}).
				WithType(&cadence.DictionaryType{
					KeyType:     cadence.StringType,
					ElementType: cadence.AnyStructType,
				}),
		},
		{
			label: "Dictionary (non-empty)",
			valueFactory: func(inter *interpreter.Interpreter) interpreter.Value {
				return interpreter.NewDictionaryValue(
					inter,
					interpreter.EmptyLocationRange,
					&interpreter.DictionaryStaticType{
						KeyType:   interpreter.PrimitiveStaticTypeString,
						ValueType: interpreter.PrimitiveStaticTypeAnyStruct,
					},
					interpreter.NewUnmeteredStringValue("a"),
					interpreter.NewUnmeteredIntValueFromInt64(1),
					interpreter.NewUnmeteredStringValue("b"),
					interpreter.NewUnmeteredIntValueFromInt64(2),
				)
			},
			expected: cadence.NewDictionary([]cadence.KeyValuePair{
				{
					Key:   cadence.String("b"),
					Value: cadence.NewInt(2),
				},
				{
					Key:   cadence.String("a"),
					Value: cadence.NewInt(1),
				},
			}).
				WithType(&cadence.DictionaryType{
					KeyType:     cadence.StringType,
					ElementType: cadence.AnyStructType,
				}),
		},
		{
			label:    "Address",
			value:    interpreter.NewUnmeteredAddressValueFromBytes([]byte{0x1}),
			expected: cadence.NewAddress([8]byte{0, 0, 0, 0, 0, 0, 0, 1}),
		},
		{
			label:    "Int",
			value:    interpreter.NewUnmeteredIntValueFromInt64(42),
			expected: cadence.NewInt(42),
		},
		{
			label:    "Character",
			value:    interpreter.NewUnmeteredCharacterValue("a"),
			expected: testCharacter,
		},
		{
			label:    "Int8",
			value:    interpreter.NewUnmeteredInt8Value(42),
			expected: cadence.NewInt8(42),
		},
		{
			label:    "Int16",
			value:    interpreter.NewUnmeteredInt16Value(42),
			expected: cadence.NewInt16(42),
		},
		{
			label:    "Int32",
			value:    interpreter.NewUnmeteredInt32Value(42),
			expected: cadence.NewInt32(42),
		},
		{
			label:    "Int64",
			value:    interpreter.NewUnmeteredInt64Value(42),
			expected: cadence.NewInt64(42),
		},
		{
			label:    "Int128",
			value:    interpreter.NewUnmeteredInt128ValueFromInt64(42),
			expected: cadence.NewInt128(42),
		},
		{
			label:    "Int256",
			value:    interpreter.NewUnmeteredInt256ValueFromInt64(42),
			expected: cadence.NewInt256(42),
		},
		{
			label:    "UInt",
			value:    interpreter.NewUnmeteredUIntValueFromUint64(42),
			expected: cadence.NewUInt(42),
		},
		{
			label:    "UInt8",
			value:    interpreter.NewUnmeteredUInt8Value(42),
			expected: cadence.NewUInt8(42),
		},
		{
			label:    "UInt16",
			value:    interpreter.NewUnmeteredUInt16Value(42),
			expected: cadence.NewUInt16(42),
		},
		{
			label:    "UInt32",
			value:    interpreter.NewUnmeteredUInt32Value(42),
			expected: cadence.NewUInt32(42),
		},
		{
			label:    "UInt64",
			value:    interpreter.NewUnmeteredUInt64Value(42),
			expected: cadence.NewUInt64(42),
		},
		{
			label:    "UInt128",
			value:    interpreter.NewUnmeteredUInt128ValueFromUint64(42),
			expected: cadence.NewUInt128(42),
		},
		{
			label:    "UInt256",
			value:    interpreter.NewUnmeteredUInt256ValueFromUint64(42),
			expected: cadence.NewUInt256(42),
		},
		{
			label:    "Word8",
			value:    interpreter.NewUnmeteredWord8Value(42),
			expected: cadence.NewWord8(42),
		},
		{
			label:    "Word16",
			value:    interpreter.NewUnmeteredWord16Value(42),
			expected: cadence.NewWord16(42),
		},
		{
			label:    "Word32",
			value:    interpreter.NewUnmeteredWord32Value(42),
			expected: cadence.NewWord32(42),
		},
		{
			label:    "Word64",
			value:    interpreter.NewUnmeteredWord64Value(42),
			expected: cadence.NewWord64(42),
		},
		{
			label:    "Word128",
			value:    interpreter.NewUnmeteredWord128ValueFromUint64(42),
			expected: cadence.NewWord128(42),
		},
		{
			label:    "Word256",
			value:    interpreter.NewUnmeteredWord256ValueFromUint64(42),
			expected: cadence.NewWord256(42),
		},
		{
			label:    "Fix64",
			value:    interpreter.NewUnmeteredFix64Value(-123000000),
			expected: cadence.Fix64(-123000000),
		},
		{
			label:    "UFix64",
			value:    interpreter.NewUnmeteredUFix64Value(123000000),
			expected: cadence.UFix64(123000000),
		},
		{
			label: "Path",
			value: interpreter.PathValue{
				Domain:     common.PathDomainStorage,
				Identifier: "foo",
			},
			expected: cadence.Path{
				Domain:     common.PathDomainStorage,
				Identifier: "foo",
			},
		},
		{
			label: "Interpreted Function",
			value: testFunction,
			expected: cadence.Function{
				FunctionType: testFunctionType,
			},
		},
		{
			label: "Host Function",
			value: &interpreter.HostFunctionValue{
				Type: testFunction.Type,
			},
			expected: cadence.Function{
				FunctionType: testFunctionType,
			},
		},
		{
			label: "Bound Function",
			value: interpreter.BoundFunctionValue{
				Function: testFunction,
			},
			expected: cadence.Function{
				FunctionType: testFunctionType,
			},
		},
		{
			label: "Account key",
			valueFactory: func(inter *interpreter.Interpreter) interpreter.Value {
				hashAlgorithm, _ := stdlib.NewHashAlgorithmCase(1, nil)

				return interpreter.NewAccountKeyValue(
					inter,
					interpreter.NewUnmeteredIntValueFromInt64(1),
					stdlib.NewPublicKeyValue(
						inter,
						interpreter.EmptyLocationRange,
						&stdlib.PublicKey{
							PublicKey: []byte{1, 2, 3},
							SignAlgo:  2,
						},
					),
					hashAlgorithm,
					interpreter.NewUnmeteredUFix64ValueWithInteger(10, interpreter.EmptyLocationRange),
					false,
				)
			},
			expected: func() cadence.Value {

				signatureAlgorithmType := newSignatureAlgorithmType()
				publicKeyType := newPublicKeyType(signatureAlgorithmType)
				hashAlgorithmType := newHashAlgorithmType()

				return cadence.Struct{
					StructType: &cadence.StructType{
						QualifiedIdentifier: "AccountKey",
						Fields: []cadence.Field{
							{
								Identifier: "keyIndex",
								Type:       cadence.IntType,
							},
							{
								Identifier: "publicKey",
								Type:       publicKeyType,
							},
							{
								Identifier: "hashAlgorithm",
								Type:       hashAlgorithmType,
							},
							{
								Identifier: "weight",
								Type:       cadence.UFix64Type,
							},
							{
								Identifier: "isRevoked",
								Type:       cadence.BoolType,
							},
						},
					},
					Fields: []cadence.Value{
						cadence.NewInt(1),
						cadence.Struct{
							StructType: publicKeyType,
							Fields: []cadence.Value{
								cadence.NewArray([]cadence.Value{
									cadence.NewUInt8(1),
									cadence.NewUInt8(2),
									cadence.NewUInt8(3),
								}).WithType(&cadence.VariableSizedArrayType{
									ElementType: cadence.UInt8Type,
								}),
								cadence.Enum{
									EnumType: signatureAlgorithmType,
									Fields: []cadence.Value{
										cadence.UInt8(2),
									},
								},
							},
						},
						cadence.Enum{
							EnumType: hashAlgorithmType,
							Fields: []cadence.Value{
								cadence.UInt8(1),
							},
						},
						cadence.UFix64(10_00000000),
						cadence.Bool(false),
					},
				}
			}(),
		},
		{
			label: "Deployed contract (invalid)",
			valueFactory: func(inter *interpreter.Interpreter) interpreter.Value {
				return interpreter.NewDeployedContractValue(
					inter,
					interpreter.AddressValue{},
					interpreter.NewUnmeteredStringValue("C"),
					interpreter.NewArrayValue(
						inter,
						interpreter.EmptyLocationRange,
						interpreter.ByteArrayStaticType,
						common.ZeroAddress,
					),
				)
			},
			invalid: true,
		},
		{
			label: "Block (invalid)",
			valueFactory: func(inter *interpreter.Interpreter) interpreter.Value {
				blockIDStaticType :=
					interpreter.ConvertSemaToStaticType(nil, sema.BlockTypeIdFieldType).(interpreter.ArrayStaticType)

				return interpreter.NewBlockValue(
					inter,
					interpreter.NewUnmeteredUInt64Value(1),
					interpreter.NewUnmeteredUInt64Value(2),
					interpreter.NewArrayValue(
						inter,
						interpreter.EmptyLocationRange,
						blockIDStaticType,
						common.ZeroAddress,
					),
					interpreter.NewUnmeteredUFix64ValueWithInteger(1, interpreter.EmptyLocationRange),
				)
			},
			invalid: true,
		},
	} {
		test(tt)
	}

}

func TestRuntimeImportValue(t *testing.T) {

	t.Parallel()

	type importTest struct {
		expected     interpreter.Value
		value        cadence.Value
		expectedType sema.Type
		label        string
	}

	test := func(tt importTest) {

		t.Run(tt.label, func(t *testing.T) {

			t.Parallel()

			inter := NewTestInterpreter(t)

			actual, err := ImportValue(
				inter,
				interpreter.EmptyLocationRange,
				nil,
				tt.value,
				tt.expectedType,
			)

			if tt.expected == nil {
				RequireError(t, err)
				assertUserError(t, err)
			} else {
				require.NoError(t, err)
				AssertValuesEqual(t, inter, tt.expected, actual)
			}
		})
	}

	a, _ := cadence.NewCharacter("a")

	for _, tt := range []importTest{
		{
			label:    "Void",
			expected: interpreter.Void,
			value:    cadence.NewVoid(),
		},
		{
			label:    "Nil",
			value:    cadence.NewOptional(nil),
			expected: interpreter.Nil,
		},
		{
			label: "SomeValue",
			value: cadence.NewOptional(cadence.NewInt(42)),
			expected: interpreter.NewUnmeteredSomeValueNonCopying(
				interpreter.NewUnmeteredIntValueFromInt64(42),
			),
		},
		{
			label:    "Bool true",
			value:    cadence.NewBool(true),
			expected: interpreter.TrueValue,
		},
		{
			label:    "Bool false",
			expected: interpreter.FalseValue,
			value:    cadence.NewBool(false),
		},
		{
			label:    "String empty",
			value:    cadence.String(""),
			expected: interpreter.NewUnmeteredStringValue(""),
		},
		{
			label:    "String non-empty",
			value:    cadence.String("foo"),
			expected: interpreter.NewUnmeteredStringValue("foo"),
		},
		{
			label: "Array empty",
			value: cadence.NewArray([]cadence.Value{}),
			expected: interpreter.NewArrayValue(
				NewTestInterpreter(t),
				interpreter.EmptyLocationRange,
				&interpreter.VariableSizedStaticType{
					Type: interpreter.PrimitiveStaticTypeAnyStruct,
				},
				common.ZeroAddress,
			),
			expectedType: &sema.VariableSizedType{
				Type: sema.AnyStructType,
			},
		},
		{
			label: "Array non-empty",
			value: cadence.NewArray([]cadence.Value{
				cadence.NewInt(42),
				cadence.String("foo"),
			}),
			expected: interpreter.NewArrayValue(
				NewTestInterpreter(t),
				interpreter.EmptyLocationRange,
				&interpreter.VariableSizedStaticType{
					Type: interpreter.PrimitiveStaticTypeAnyStruct,
				},
				common.ZeroAddress,
				interpreter.NewUnmeteredIntValueFromInt64(42),
				interpreter.NewUnmeteredStringValue("foo"),
			),
			expectedType: &sema.VariableSizedType{
				Type: sema.AnyStructType,
			},
		},
		{
			label: "Dictionary",
			expected: interpreter.NewDictionaryValue(
				NewTestInterpreter(t),
				interpreter.EmptyLocationRange,
				&interpreter.DictionaryStaticType{
					KeyType:   interpreter.PrimitiveStaticTypeString,
					ValueType: interpreter.PrimitiveStaticTypeAnyStruct,
				},
			),
			value: cadence.NewDictionary([]cadence.KeyValuePair{}),
			expectedType: &sema.DictionaryType{
				KeyType:   sema.StringType,
				ValueType: sema.AnyStructType,
			},
		},
		{
			label: "Dictionary (non-empty)",
			expected: interpreter.NewDictionaryValue(
				NewTestInterpreter(t),
				interpreter.EmptyLocationRange,
				&interpreter.DictionaryStaticType{
					KeyType:   interpreter.PrimitiveStaticTypeString,
					ValueType: interpreter.PrimitiveStaticTypeAnyStruct,
				},
				interpreter.NewUnmeteredStringValue("a"),
				interpreter.NewUnmeteredIntValueFromInt64(1),
				interpreter.NewUnmeteredStringValue("b"),
				interpreter.NewUnmeteredIntValueFromInt64(2),
			),
			value: cadence.NewDictionary([]cadence.KeyValuePair{
				{
					Key:   cadence.String("a"),
					Value: cadence.NewInt(1),
				},
				{
					Key:   cadence.String("b"),
					Value: cadence.NewInt(2),
				},
			}),
			expectedType: &sema.DictionaryType{
				KeyType:   sema.StringType,
				ValueType: sema.AnyStructType,
			},
		},
		{
			label:    "Address",
			expected: interpreter.NewUnmeteredAddressValueFromBytes([]byte{0x1}),
			value:    cadence.NewAddress([8]byte{0, 0, 0, 0, 0, 0, 0, 1}),
		},
		{
			label:    "Int",
			value:    cadence.NewInt(42),
			expected: interpreter.NewUnmeteredIntValueFromInt64(42),
		},
		{
			label:    "Character",
			value:    a,
			expected: interpreter.NewUnmeteredCharacterValue("a"),
		},
		{
			label:    "Int8",
			value:    cadence.NewInt8(42),
			expected: interpreter.NewUnmeteredInt8Value(42),
		},
		{
			label:    "Int16",
			value:    cadence.NewInt16(42),
			expected: interpreter.NewUnmeteredInt16Value(42),
		},
		{
			label:    "Int32",
			value:    cadence.NewInt32(42),
			expected: interpreter.NewUnmeteredInt32Value(42),
		},
		{
			label:    "Int64",
			value:    cadence.NewInt64(42),
			expected: interpreter.NewUnmeteredInt64Value(42),
		},
		{
			label:    "Int128",
			value:    cadence.NewInt128(42),
			expected: interpreter.NewUnmeteredInt128ValueFromInt64(42),
		},
		{
			label:    "Int256",
			value:    cadence.NewInt256(42),
			expected: interpreter.NewUnmeteredInt256ValueFromInt64(42),
		},
		{
			label:    "UInt",
			value:    cadence.NewUInt(42),
			expected: interpreter.NewUnmeteredUIntValueFromUint64(42),
		},
		{
			label:    "UInt8",
			value:    cadence.NewUInt8(42),
			expected: interpreter.NewUnmeteredUInt8Value(42),
		},
		{
			label:    "UInt16",
			value:    cadence.NewUInt16(42),
			expected: interpreter.NewUnmeteredUInt16Value(42),
		},
		{
			label:    "UInt32",
			value:    cadence.NewUInt32(42),
			expected: interpreter.NewUnmeteredUInt32Value(42),
		},
		{
			label:    "UInt64",
			value:    cadence.NewUInt64(42),
			expected: interpreter.NewUnmeteredUInt64Value(42),
		},
		{
			label:    "UInt128",
			value:    cadence.NewUInt128(42),
			expected: interpreter.NewUnmeteredUInt128ValueFromUint64(42),
		},
		{
			label:    "UInt256",
			value:    cadence.NewUInt256(42),
			expected: interpreter.NewUnmeteredUInt256ValueFromUint64(42),
		},
		{
			label:    "Word8",
			value:    cadence.NewWord8(42),
			expected: interpreter.NewUnmeteredWord8Value(42),
		},
		{
			label:    "Word16",
			value:    cadence.NewWord16(42),
			expected: interpreter.NewUnmeteredWord16Value(42),
		},
		{
			label:    "Word32",
			value:    cadence.NewWord32(42),
			expected: interpreter.NewUnmeteredWord32Value(42),
		},
		{
			label:    "Word64",
			value:    cadence.NewWord64(42),
			expected: interpreter.NewUnmeteredWord64Value(42),
		},
		{
			label:    "Word128",
			value:    cadence.NewWord128(42),
			expected: interpreter.NewUnmeteredWord128ValueFromUint64(42),
		},
		{
			label:    "Word256",
			value:    cadence.NewWord256(42),
			expected: interpreter.NewUnmeteredWord256ValueFromUint64(42),
		},
		{
			label:    "Fix64",
			value:    cadence.Fix64(-123000000),
			expected: interpreter.NewUnmeteredFix64Value(-123000000),
		},
		{
			label:    "UFix64",
			value:    cadence.UFix64(123000000),
			expected: interpreter.NewUnmeteredUFix64Value(123000000),
		},
		{
			label: "Path",
			value: cadence.Path{
				Domain:     common.PathDomainStorage,
				Identifier: "foo",
			},
			expected: interpreter.PathValue{
				Domain:     common.PathDomainStorage,
				Identifier: "foo",
			},
		},
		{
			label: "ID Capability (invalid)",
			value: cadence.NewCapability(
				4,
				cadence.Address{0x1},
				cadence.IntType,
			),
			expected: nil,
		},
		{
			label:    "Function (invalid)",
			value:    cadence.Function{},
			expected: nil,
		},
		{
			label:    "Type<Int>()",
<<<<<<< HEAD
			value:    cadence.NewTypeValue(cadence.IntType),
			expected: interpreter.TypeValue{Type: interpreter.PrimitiveStaticTypeInt},
=======
			value:    cadence.NewTypeValue(cadence.IntType{}),
			expected: &interpreter.TypeValue{Type: interpreter.PrimitiveStaticTypeInt},
>>>>>>> fa700044
		},
	} {
		test(tt)
	}
}

func assertUserError(t *testing.T, err error) {
	require.True(t,
		errors.IsUserError(err),
		"Expected `UserError`, found `%T`",
		err,
	)
}

func TestRuntimeImportRuntimeType(t *testing.T) {
	t.Parallel()

	type importTest struct {
		expected interpreter.StaticType
		actual   cadence.Type
		label    string
	}

	test := func(tt importTest) {
		t.Run(tt.label, func(t *testing.T) {
			t.Parallel()
			actual := ImportType(nil, tt.actual)
			assert.Equal(t, tt.expected, actual)

		})
	}

	for _, tt := range []importTest{
		{
			label:    "Any",
			actual:   cadence.AnyType,
			expected: interpreter.PrimitiveStaticTypeAny,
		},
		{
			label:    "AnyStruct",
			actual:   cadence.AnyStructType,
			expected: interpreter.PrimitiveStaticTypeAnyStruct,
		},
		{
			label:    "AnyResource",
			actual:   cadence.AnyResourceType,
			expected: interpreter.PrimitiveStaticTypeAnyResource,
		},
		{
			label:    "MetaType",
			actual:   cadence.MetaType,
			expected: interpreter.PrimitiveStaticTypeMetaType,
		},
		{
			label:    "Void",
			actual:   cadence.VoidType,
			expected: interpreter.PrimitiveStaticTypeVoid,
		},
		{
			label:    "Never",
			actual:   cadence.NeverType,
			expected: interpreter.PrimitiveStaticTypeNever,
		},
		{
			label:    "Bool",
			actual:   cadence.BoolType,
			expected: interpreter.PrimitiveStaticTypeBool,
		},
		{
			label:    "String",
			actual:   cadence.StringType,
			expected: interpreter.PrimitiveStaticTypeString,
		},
		{
			label:    "Character",
			actual:   cadence.CharacterType,
			expected: interpreter.PrimitiveStaticTypeCharacter,
		},
		{
			label:    "Address",
			actual:   cadence.AddressType,
			expected: interpreter.PrimitiveStaticTypeAddress,
		},
		{
			label:    "Number",
			actual:   cadence.NumberType,
			expected: interpreter.PrimitiveStaticTypeNumber,
		},
		{
			label:    "SignedNumber",
			actual:   cadence.SignedNumberType,
			expected: interpreter.PrimitiveStaticTypeSignedNumber,
		},
		{
			label:    "Integer",
			actual:   cadence.IntegerType,
			expected: interpreter.PrimitiveStaticTypeInteger,
		},
		{
			label:    "SignedInteger",
			actual:   cadence.SignedIntegerType,
			expected: interpreter.PrimitiveStaticTypeSignedInteger,
		},
		{
			label:    "FixedPoint",
			actual:   cadence.FixedPointType,
			expected: interpreter.PrimitiveStaticTypeFixedPoint,
		},
		{
			label:    "SignedFixedPoint",
			actual:   cadence.SignedFixedPointType,
			expected: interpreter.PrimitiveStaticTypeSignedFixedPoint,
		},
		{
			label:    "Int",
			actual:   cadence.IntType,
			expected: interpreter.PrimitiveStaticTypeInt,
		},
		{
			label:    "Int8",
			actual:   cadence.Int8Type,
			expected: interpreter.PrimitiveStaticTypeInt8,
		},
		{
			label:    "Int16",
			actual:   cadence.Int16Type,
			expected: interpreter.PrimitiveStaticTypeInt16,
		},
		{
			label:    "Int32",
			actual:   cadence.Int32Type,
			expected: interpreter.PrimitiveStaticTypeInt32,
		},
		{
			label:    "Int64",
			actual:   cadence.Int64Type,
			expected: interpreter.PrimitiveStaticTypeInt64,
		},
		{
			label:    "Int128",
			actual:   cadence.Int128Type,
			expected: interpreter.PrimitiveStaticTypeInt128,
		},
		{
			label:    "Int256",
			actual:   cadence.Int256Type,
			expected: interpreter.PrimitiveStaticTypeInt256,
		},
		{
			label:    "UInt",
			actual:   cadence.UIntType,
			expected: interpreter.PrimitiveStaticTypeUInt,
		},
		{
			label:    "UInt8",
			actual:   cadence.UInt8Type,
			expected: interpreter.PrimitiveStaticTypeUInt8,
		},
		{
			label:    "UInt16",
			actual:   cadence.UInt16Type,
			expected: interpreter.PrimitiveStaticTypeUInt16,
		},
		{
			label:    "UInt32",
			actual:   cadence.UInt32Type,
			expected: interpreter.PrimitiveStaticTypeUInt32,
		},
		{
			label:    "UInt64",
			actual:   cadence.UInt64Type,
			expected: interpreter.PrimitiveStaticTypeUInt64,
		},
		{
			label:    "UInt128",
			actual:   cadence.UInt128Type,
			expected: interpreter.PrimitiveStaticTypeUInt128,
		},
		{
			label:    "UInt256",
			actual:   cadence.UInt256Type,
			expected: interpreter.PrimitiveStaticTypeUInt256,
		},
		{
			label:    "Word8",
			actual:   cadence.Word8Type,
			expected: interpreter.PrimitiveStaticTypeWord8,
		},
		{
			label:    "Word16",
			actual:   cadence.Word16Type,
			expected: interpreter.PrimitiveStaticTypeWord16,
		},
		{
			label:    "Word32",
			actual:   cadence.Word32Type,
			expected: interpreter.PrimitiveStaticTypeWord32,
		},
		{
			label:    "Word64",
			actual:   cadence.Word64Type,
			expected: interpreter.PrimitiveStaticTypeWord64,
		},
		{
			label:    "Word128",
			actual:   cadence.Word128Type,
			expected: interpreter.PrimitiveStaticTypeWord128,
		},
		{
			label:    "Word256",
			actual:   cadence.Word256Type,
			expected: interpreter.PrimitiveStaticTypeWord256,
		},
		{
			label:    "Fix64",
			actual:   cadence.Fix64Type,
			expected: interpreter.PrimitiveStaticTypeFix64,
		},
		{
			label:    "UFix64",
			actual:   cadence.UFix64Type,
			expected: interpreter.PrimitiveStaticTypeUFix64,
		},
		{
			label:    "Block",
			actual:   cadence.BlockType,
			expected: interpreter.PrimitiveStaticTypeBlock,
		},
		{
			label:    "CapabilityPath",
			actual:   cadence.CapabilityPathType,
			expected: interpreter.PrimitiveStaticTypeCapabilityPath,
		},
		{
			label:    "StoragePath",
			actual:   cadence.StoragePathType,
			expected: interpreter.PrimitiveStaticTypeStoragePath,
		},
		{
			label:    "PublicPath",
			actual:   cadence.PublicPathType,
			expected: interpreter.PrimitiveStaticTypePublicPath,
		},
		{
			label:    "PrivatePath",
			actual:   cadence.PrivatePathType,
			expected: interpreter.PrimitiveStaticTypePrivatePath,
		},
		{
			label:    "Account",
			actual:   cadence.AccountType,
			expected: interpreter.PrimitiveStaticTypeAccount,
		},
		{
			label:    "DeployedContract",
			actual:   cadence.DeployedContractType,
			expected: interpreter.PrimitiveStaticTypeDeployedContract,
		},
		{
			label:    "Account.Storage",
			actual:   cadence.Account_StorageType,
			expected: interpreter.PrimitiveStaticTypeAccount_Storage,
		},
		{
			label:    "Account.Keys",
			actual:   cadence.Account_KeysType,
			expected: interpreter.PrimitiveStaticTypeAccount_Keys,
		},
		{
			label:    "Account.Contracts",
			actual:   cadence.Account_ContractsType,
			expected: interpreter.PrimitiveStaticTypeAccount_Contracts,
		},
		{
			label:    "Account.Inbox",
			actual:   cadence.Account_InboxType,
			expected: interpreter.PrimitiveStaticTypeAccount_Inbox,
		},
		{
			label:    "Account.Capabilities",
			actual:   cadence.Account_CapabilitiesType,
			expected: interpreter.PrimitiveStaticTypeAccount_Capabilities,
		},
		{
			label:    "Account.StorageCapabilities",
			actual:   cadence.Account_StorageCapabilitiesType,
			expected: interpreter.PrimitiveStaticTypeAccount_StorageCapabilities,
		},
		{
			label:    "Account.AccountCapabilities",
			actual:   cadence.Account_AccountCapabilitiesType,
			expected: interpreter.PrimitiveStaticTypeAccount_AccountCapabilities,
		},
		{
			label: "AccountKey",
			actual: &cadence.StructType{
				QualifiedIdentifier: "AccountKey",
			},
			expected: interpreter.NewCompositeStaticTypeComputeTypeID(nil, nil, "AccountKey"),
		},
		{
			label: "PublicKey",
			actual: &cadence.StructType{
				QualifiedIdentifier: "PublicKey",
			},
			expected: interpreter.NewCompositeStaticTypeComputeTypeID(nil, nil, "PublicKey"),
		},
		{
			label: "HashAlgorithm",
			actual: &cadence.StructType{
				QualifiedIdentifier: "HashAlgorithm",
			},
			expected: interpreter.NewCompositeStaticTypeComputeTypeID(nil, nil, "HashAlgorithm"),
		},
		{
			label: "SignatureAlgorithm",
			actual: &cadence.StructType{
				QualifiedIdentifier: "SignatureAlgorithm",
			},
			expected: interpreter.NewCompositeStaticTypeComputeTypeID(nil, nil, "SignatureAlgorithm"),
		},
		{
			label: "Optional",
			actual: &cadence.OptionalType{
				Type: cadence.IntType,
			},
			expected: &interpreter.OptionalStaticType{
				Type: interpreter.PrimitiveStaticTypeInt,
			},
		},
		{
			label: "VariableSizedArray",
			actual: &cadence.VariableSizedArrayType{
				ElementType: cadence.IntType,
			},
			expected: &interpreter.VariableSizedStaticType{
				Type: interpreter.PrimitiveStaticTypeInt,
			},
		},
		{
			label: "ConstantSizedArray",
			actual: &cadence.ConstantSizedArrayType{
				ElementType: cadence.IntType,
				Size:        3,
			},
			expected: &interpreter.ConstantSizedStaticType{
				Type: interpreter.PrimitiveStaticTypeInt,
				Size: 3,
			},
		},
		{
			label: "Dictionary",
			actual: &cadence.DictionaryType{
				ElementType: cadence.IntType,
				KeyType:     cadence.StringType,
			},
			expected: &interpreter.DictionaryStaticType{
				KeyType:   interpreter.PrimitiveStaticTypeString,
				ValueType: interpreter.PrimitiveStaticTypeInt,
			},
		},
		{
			label: "Unauthorized Reference",
			actual: &cadence.ReferenceType{
				Authorization: cadence.UnauthorizedAccess,
				Type:          cadence.IntType,
			},
			expected: &interpreter.ReferenceStaticType{
				Authorization:  interpreter.UnauthorizedAccess,
				ReferencedType: interpreter.PrimitiveStaticTypeInt,
			},
		},
		{
			label: "Entitlement Set Reference",
			actual: &cadence.ReferenceType{
				Authorization: cadence.EntitlementSetAuthorization{
					Kind:         cadence.Conjunction,
					Entitlements: []common.TypeID{"E", "F"},
				},
				Type: cadence.IntType,
			},
			expected: &interpreter.ReferenceStaticType{
				Authorization: interpreter.NewEntitlementSetAuthorization(
					nil,
					func() []common.TypeID { return []common.TypeID{"E", "F"} },
					2,
					sema.Conjunction,
				),
				ReferencedType: interpreter.PrimitiveStaticTypeInt,
			},
		},

		{
			label: "Entitlement Disjoint Set Reference",
			actual: &cadence.ReferenceType{
				Authorization: cadence.EntitlementSetAuthorization{
					Kind:         cadence.Disjunction,
					Entitlements: []common.TypeID{"E", "F"},
				},
				Type: cadence.IntType,
			},
			expected: &interpreter.ReferenceStaticType{
				Authorization: interpreter.NewEntitlementSetAuthorization(
					nil,
					func() []common.TypeID { return []common.TypeID{"E", "F"} },
					2,
					sema.Disjunction),
				ReferencedType: interpreter.PrimitiveStaticTypeInt,
			},
		},
		{
			label: "Entitlement Map Reference",
			actual: &cadence.ReferenceType{
				Authorization: cadence.EntitlementMapAuthorization{
					TypeID: "M",
				},
				Type: cadence.IntType,
			},
			expected: &interpreter.ReferenceStaticType{
				Authorization: interpreter.EntitlementMapAuthorization{
					TypeID: "M",
				},
				ReferencedType: interpreter.PrimitiveStaticTypeInt,
			},
		},
		{
			label: "Capability",
			actual: &cadence.CapabilityType{
				BorrowType: cadence.IntType,
			},
			expected: &interpreter.CapabilityStaticType{
				BorrowType: interpreter.PrimitiveStaticTypeInt,
			},
		},
		{
			label: "Struct",
			actual: &cadence.StructType{
				Location:            TestLocation,
				QualifiedIdentifier: "S",
			},
			expected: interpreter.NewCompositeStaticTypeComputeTypeID(nil, TestLocation, "S"),
		},
		{
			label: "Resource",
			actual: &cadence.ResourceType{
				Location:            TestLocation,
				QualifiedIdentifier: "S",
			},
			expected: interpreter.NewCompositeStaticTypeComputeTypeID(nil, TestLocation, "S"),
		},
		{
			label: "Contract",
			actual: &cadence.ContractType{
				Location:            TestLocation,
				QualifiedIdentifier: "S",
			},
			expected: interpreter.NewCompositeStaticTypeComputeTypeID(nil, TestLocation, "S"),
		},
		{
			label: "Event",
			actual: &cadence.EventType{
				Location:            TestLocation,
				QualifiedIdentifier: "S",
			},
			expected: interpreter.NewCompositeStaticTypeComputeTypeID(nil, TestLocation, "S"),
		},
		{
			label: "Enum",
			actual: &cadence.EnumType{
				Location:            TestLocation,
				QualifiedIdentifier: "S",
			},
			expected: interpreter.NewCompositeStaticTypeComputeTypeID(nil, TestLocation, "S"),
		},
		{
			label: "StructInterface",
			actual: &cadence.StructInterfaceType{
				Location:            TestLocation,
				QualifiedIdentifier: "S",
			},
			expected: interpreter.NewInterfaceStaticTypeComputeTypeID(nil, TestLocation, "S"),
		},
		{
			label: "ResourceInterface",
			actual: &cadence.ResourceInterfaceType{
				Location:            TestLocation,
				QualifiedIdentifier: "S",
			},
			expected: interpreter.NewInterfaceStaticTypeComputeTypeID(nil, TestLocation, "S"),
		},
		{
			label: "ContractInterface",
			actual: &cadence.ContractInterfaceType{
				Location:            TestLocation,
				QualifiedIdentifier: "S",
			},
			expected: interpreter.NewInterfaceStaticTypeComputeTypeID(nil, TestLocation, "S"),
		},
		{
			label: "IntersectionType",
			actual: &cadence.IntersectionType{
				Types: []cadence.Type{
					&cadence.StructInterfaceType{
						Location:            TestLocation,
						QualifiedIdentifier: "T",
					},
				},
			},
			expected: &interpreter.IntersectionStaticType{
				Types: []*interpreter.InterfaceStaticType{
					interpreter.NewInterfaceStaticTypeComputeTypeID(nil, TestLocation, "T"),
				},
			},
		},
	} {
		test(tt)
	}
}

func TestRuntimeExportIntegerValuesFromScript(t *testing.T) {

	t.Parallel()

	test := func(integerType sema.Type) {

		t.Run(integerType.String(), func(t *testing.T) {

			t.Parallel()

			script := fmt.Sprintf(
				`
                  access(all) fun main(): %s {
                      return 42
                  }
                `,
				integerType,
			)

			assert.NotPanics(t, func() {
				exportValueFromScript(t, script)
			})
		})
	}

	for _, integerType := range sema.AllIntegerTypes {
		test(integerType)
	}
}

func TestRuntimeExportFixedPointValuesFromScript(t *testing.T) {

	t.Parallel()

	test := func(fixedPointType sema.Type, literal string) {

		t.Run(fixedPointType.String(), func(t *testing.T) {

			t.Parallel()

			script := fmt.Sprintf(
				`
                  access(all) fun main(): %s {
                      return %s
                  }
                `,
				fixedPointType,
				literal,
			)

			assert.NotPanics(t, func() {
				exportValueFromScript(t, script)
			})
		})
	}

	for _, fixedPointType := range sema.AllFixedPointTypes {

		var literal string
		if sema.IsSubType(fixedPointType, sema.SignedFixedPointType) {
			literal = "-1.23"
		} else {
			literal = "1.23"
		}

		test(fixedPointType, literal)
	}
}

func TestRuntimeExportAddressValue(t *testing.T) {

	t.Parallel()

	script := `
        access(all) fun main(): Address {
            return 0x42
        }
    `

	actual := exportValueFromScript(t, script)
	expected := cadence.BytesToAddress(
		[]byte{0x0, 0x0, 0x0, 0x0, 0x0, 0x0, 0x0, 0x42},
	)

	assert.Equal(t, expected, actual)
}

func TestRuntimeExportStructValue(t *testing.T) {

	t.Parallel()

	script := `
        access(all) struct Foo {
            access(all) let bar: Int

            init(bar: Int) {
                self.bar = bar
            }
        }

        access(all) fun main(): Foo {
            return Foo(bar: 42)
        }
    `

	fooStructType := &cadence.StructType{
		Location:            common.ScriptLocation{},
		QualifiedIdentifier: "Foo",
		Fields:              fooFields,
	}

	actual := exportValueFromScript(t, script)
	expected := cadence.NewStruct([]cadence.Value{
		cadence.NewInt(42),
	}).WithType(fooStructType)

	assert.Equal(t, expected, actual)
}

func TestRuntimeExportResourceValue(t *testing.T) {

	t.Parallel()

	script := `
        access(all) resource Foo {
            access(all) let bar: Int

            init(bar: Int) {
                self.bar = bar
            }
        }

        access(all) fun main(): @Foo {
            return <- create Foo(bar: 42)
        }
    `

	actual := exportValueFromScript(t, script)
	expected := cadence.NewResource([]cadence.Value{
		cadence.NewUInt64(1),
		cadence.NewInt(42),
	}).WithType(newFooResourceType())

	assert.Equal(t, expected, actual)
}

func TestRuntimeExportResourceArrayValue(t *testing.T) {

	t.Parallel()

	script := `
        access(all) resource Foo {
            access(all) let bar: Int

            init(bar: Int) {
                self.bar = bar
            }
        }

        access(all) fun main(): @[Foo] {
            return <- [<- create Foo(bar: 3), <- create Foo(bar: 4)]
        }
    `

	fooResourceType := newFooResourceType()

	actual := exportValueFromScript(t, script)

	expected := cadence.NewArray([]cadence.Value{
		cadence.NewResource([]cadence.Value{
			cadence.NewUInt64(1),
			cadence.NewInt(3),
		}).WithType(fooResourceType),
		cadence.NewResource([]cadence.Value{
			cadence.NewUInt64(2),
			cadence.NewInt(4),
		}).WithType(fooResourceType),
	}).WithType(&cadence.VariableSizedArrayType{
		ElementType: &cadence.ResourceType{
			Location:            common.ScriptLocation{},
			QualifiedIdentifier: "Foo",
			Fields: []cadence.Field{
				{
					Identifier: "uuid",
					Type:       cadence.UInt64Type,
				},
				{
					Identifier: "bar",
					Type:       cadence.IntType,
				},
			},
		},
	})

	assert.Equal(t, expected, actual)
}

func TestRuntimeExportResourceDictionaryValue(t *testing.T) {

	t.Parallel()

	script := `
        access(all) resource Foo {
            access(all) let bar: Int

            init(bar: Int) {
                self.bar = bar
            }
        }

        access(all) fun main(): @{String: Foo} {
            return <- {
                "a": <- create Foo(bar: 3),
                "b": <- create Foo(bar: 4)
            }
        }
    `

	fooResourceType := newFooResourceType()

	actual := exportValueFromScript(t, script)

	expected := cadence.NewDictionary([]cadence.KeyValuePair{
		{
			Key: cadence.String("b"),
			Value: cadence.NewResource([]cadence.Value{
				cadence.NewUInt64(2),
				cadence.NewInt(4),
			}).WithType(fooResourceType),
		},
		{
			Key: cadence.String("a"),
			Value: cadence.NewResource([]cadence.Value{
				cadence.NewUInt64(1),
				cadence.NewInt(3),
			}).WithType(fooResourceType),
		},
	}).WithType(&cadence.DictionaryType{
		KeyType: cadence.StringType,
		ElementType: &cadence.ResourceType{
			Location:            common.ScriptLocation{},
			QualifiedIdentifier: "Foo",
			Fields: []cadence.Field{
				{
					Identifier: "uuid",
					Type:       cadence.UInt64Type,
				},
				{
					Identifier: "bar",
					Type:       cadence.IntType,
				},
			},
		},
	})

	assert.Equal(t, expected, actual)
}

func TestRuntimeExportNestedResourceValueFromScript(t *testing.T) {

	t.Parallel()

	barResourceType := &cadence.ResourceType{
		Location:            common.ScriptLocation{},
		QualifiedIdentifier: "Bar",
		Fields: []cadence.Field{
			{
				Identifier: "uuid",
				Type:       cadence.UInt64Type,
			},
			{
				Identifier: "x",
				Type:       cadence.IntType,
			},
		},
	}

	fooResourceType := &cadence.ResourceType{
		Location:            common.ScriptLocation{},
		QualifiedIdentifier: "Foo",
		Fields: []cadence.Field{
			{
				Identifier: "uuid",
				Type:       cadence.UInt64Type,
			},
			{
				Identifier: "bar",
				Type:       barResourceType,
			},
		},
	}

	script := `
        access(all) resource Bar {
            access(all) let x: Int

            init(x: Int) {
                self.x = x
            }
        }

        access(all) resource Foo {
            access(all) let bar: @Bar

            init(bar: @Bar) {
                self.bar <- bar
            }

            destroy() {
                destroy self.bar
            }
        }

        access(all) fun main(): @Foo {
            return <- create Foo(bar: <- create Bar(x: 42))
        }
    `

	actual := exportValueFromScript(t, script)
	expected := cadence.NewResource([]cadence.Value{
		cadence.NewUInt64(2),
		cadence.NewResource([]cadence.Value{
			cadence.NewUInt64(1),
			cadence.NewInt(42),
		}).WithType(barResourceType),
	}).WithType(fooResourceType)

	assert.Equal(t, expected, actual)
}

func TestRuntimeExportEventValue(t *testing.T) {

	t.Parallel()

	t.Run("primitive", func(t *testing.T) {
		t.Parallel()

		script := `
          access(all)
          event Foo(bar: Int)

          access(all)
          fun main() {
              emit Foo(bar: 42)
          }
        `

		fooEventType := &cadence.EventType{
			Location:            common.ScriptLocation{},
			QualifiedIdentifier: "Foo",
			Fields:              fooFields,
		}

		actual := exportEventFromScript(t, script)
		expected := cadence.NewEvent([]cadence.Value{
			cadence.NewInt(42),
		}).WithType(fooEventType)

		assert.Equal(t, expected, actual)
	})

	t.Run("reference", func(t *testing.T) {
		t.Parallel()

		script := `
          access(all)
          event Foo(bar: &Int)

          access(all)
          fun main() {
              emit Foo(bar: &42)
          }
        `

		fooEventType := &cadence.EventType{
			Location:            common.ScriptLocation{},
			QualifiedIdentifier: "Foo",
			Fields: []cadence.Field{
				{
					Identifier: "bar",
					Type: cadence.NewReferenceType(
						cadence.UnauthorizedAccess,
						cadence.IntType,
					),
				},
			},
		}

		actual := exportEventFromScript(t, script)
		expected := cadence.NewEvent([]cadence.Value{
			cadence.NewInt(42),
		}).WithType(fooEventType)

		assert.Equal(t, expected, actual)
	})
}

func exportEventFromScript(t *testing.T, script string) cadence.Event {
	rt := NewTestInterpreterRuntime()

	var events []cadence.Event

	inter := &TestRuntimeInterface{
		OnEmitEvent: func(event cadence.Event) error {
			events = append(events, event)
			return nil
		},
	}

	_, err := rt.ExecuteScript(
		Script{
			Source: []byte(script),
		},
		Context{
			Interface: inter,
			Location:  common.ScriptLocation{},
		},
	)

	require.NoError(t, err)
	require.Len(t, events, 1)

	event := events[0]

	return event
}

func exportValueFromScript(t *testing.T, script string) cadence.Value {
	rt := NewTestInterpreterRuntime()

	value, err := rt.ExecuteScript(
		Script{
			Source: []byte(script),
		},
		Context{
			Interface: &TestRuntimeInterface{},
			Location:  common.ScriptLocation{},
		},
	)

	require.NoError(t, err)

	return value
}

func TestRuntimeExportReferenceValue(t *testing.T) {

	t.Parallel()

	t.Run("ephemeral, Int", func(t *testing.T) {

		t.Parallel()

		script := `
            access(all) fun main(): &Int {
                return &1 as &Int
            }
        `

		actual := exportValueFromScript(t, script)
		expected := cadence.NewInt(1)

		assert.Equal(t, expected, actual)
	})

	t.Run("ephemeral, recursive", func(t *testing.T) {

		t.Parallel()

		script := `
            access(all) fun main(): [&AnyStruct] {
                let refs: [&AnyStruct] = []
                refs.append(&refs as &AnyStruct)
                return refs
            }
        `

		actual := exportValueFromScript(t, script)
		expected := cadence.NewArray([]cadence.Value{
			cadence.NewArray([]cadence.Value{
				nil,
			}).WithType(&cadence.VariableSizedArrayType{
				ElementType: &cadence.ReferenceType{
					Type:          cadence.AnyStructType,
					Authorization: cadence.UnauthorizedAccess,
				},
			}),
		}).WithType(&cadence.VariableSizedArrayType{
			ElementType: &cadence.ReferenceType{
				Type:          cadence.AnyStructType,
				Authorization: cadence.UnauthorizedAccess,
			},
		})

		assert.Equal(t, expected, actual)
	})

	t.Run("storage", func(t *testing.T) {

		t.Parallel()

		// Arrange

		rt := NewTestInterpreterRuntime()

		transaction := `
            transaction {
                prepare(signer: auth(Storage, Capabilities) &Account) {
                    signer.storage.save(1, to: /storage/test)
                    let cap = signer.capabilities.storage.issue<&Int>(/storage/test)
                    signer.capabilities.publish(cap, at: /public/test)

                }
            }
        `

		address, err := common.HexToAddress("0x1")
		require.NoError(t, err)

		runtimeInterface := &TestRuntimeInterface{
			Storage: NewTestLedger(nil, nil),
			OnGetSigningAccounts: func() ([]Address, error) {
				return []Address{
					address,
				}, nil
			},
		}

		// Act

		err = rt.ExecuteTransaction(
			Script{
				Source: []byte(transaction),
			},
			Context{
				Interface: runtimeInterface,
				Location:  common.TransactionLocation{},
			},
		)
		require.NoError(t, err)

		script := `
            access(all) fun main(): &AnyStruct {
                return getAccount(0x1).capabilities.borrow<&AnyStruct>(/public/test)!
            }
        `

		actual, err := rt.ExecuteScript(
			Script{
				Source: []byte(script),
			},
			Context{
				Interface: runtimeInterface,
				Location:  common.ScriptLocation{},
			},
		)
		require.NoError(t, err)

		expected := cadence.NewInt(1)

		assert.Equal(t, expected, actual)
	})

	t.Run("storage, recursive, same reference", func(t *testing.T) {

		t.Parallel()

		script := `
            access(all) fun main(): &AnyStruct {
                var acct = getAuthAccount<auth(Storage) &Account>(0x01)
	            var v:[AnyStruct] = []
	            acct.storage.save(v, to: /storage/x)

                var ref = acct.storage.borrow<auth(Insert) &[AnyStruct]>(from: /storage/x)!
	            ref.append(ref)
	            return ref
            }
        `

		rt := NewTestInterpreterRuntime()

		runtimeInterface := &TestRuntimeInterface{
			Storage: NewTestLedger(nil, nil),
		}

		_, err := rt.ExecuteScript(
			Script{
				Source: []byte(script),
			},
			Context{
				Interface: runtimeInterface,
				Location:  common.ScriptLocation{},
			},
		)
		require.Error(t, err)
		require.Contains(t, err.Error(), "cannot store non-storable value")
	})

	t.Run("storage, recursive, two references", func(t *testing.T) {

		t.Parallel()

		script := `
            access(all) fun main(): &AnyStruct {
                let acct = getAuthAccount<auth(Storage) &Account>(0x01)
	            let v: [AnyStruct] = []
	            acct.storage.save(v, to: /storage/x)

                let ref1 = acct.storage.borrow<auth(Insert) &[AnyStruct]>(from: /storage/x)!
                let ref2 = acct.storage.borrow<&[AnyStruct]>(from: /storage/x)!

	            ref1.append(ref2)
	            return ref1
            }
        `

		rt := NewTestInterpreterRuntime()

		runtimeInterface := &TestRuntimeInterface{
			Storage: NewTestLedger(nil, nil),
		}

		_, err := rt.ExecuteScript(
			Script{
				Source: []byte(script),
			},
			Context{
				Interface: runtimeInterface,
				Location:  common.ScriptLocation{},
			},
		)
		require.Error(t, err)
		require.Contains(t, err.Error(), "cannot store non-storable value")
	})
}

func TestRuntimeExportTypeValue(t *testing.T) {

	t.Parallel()

	t.Run("Int", func(t *testing.T) {

		t.Parallel()

		script := `
            access(all) fun main(): Type {
                return Type<Int>()
            }
        `

		actual := exportValueFromScript(t, script)
		expected := cadence.TypeValue{
			StaticType: cadence.IntType,
		}

		assert.Equal(t, expected, actual)
	})

	t.Run("struct", func(t *testing.T) {

		t.Parallel()

		script := `
            access(all) struct S {}

            access(all) fun main(): Type {
                return Type<S>()
            }
        `

		actual := exportValueFromScript(t, script)
		expected := cadence.TypeValue{
			StaticType: &cadence.StructType{
				QualifiedIdentifier: "S",
				Location:            common.ScriptLocation{},
				Fields:              []cadence.Field{},
			},
		}

		assert.Equal(t, expected, actual)
	})

	t.Run("builtin struct", func(t *testing.T) {

		t.Parallel()

		script := `
            access(all) fun main(): Type {
                return CompositeType("PublicKey")!
            }
        `

		actual := exportValueFromScript(t, script)

		_, err := json.Encode(actual)
		require.NoError(t, err)
	})

	t.Run("without static type", func(t *testing.T) {

		t.Parallel()

		value := &interpreter.TypeValue{
			Type: nil,
		}
		actual, err := ExportValue(
			value,
			NewTestInterpreter(t),
			interpreter.EmptyLocationRange,
		)
		require.NoError(t, err)

		expected := cadence.TypeValue{
			StaticType: nil,
		}

		assert.Equal(t, expected, actual)
	})

	t.Run("with intersection static type", func(t *testing.T) {

		t.Parallel()

		const code = `
          access(all) struct interface SI {}

          access(all) struct S: SI {}

        `
		program, err := parser.ParseProgram(nil, []byte(code), parser.Config{})
		require.NoError(t, err)

		checker, err := sema.NewChecker(
			program,
			TestLocation,
			nil,
			&sema.Config{
				AccessCheckMode: sema.AccessCheckModeStrict,
			},
		)
		require.NoError(t, err)

		err = checker.Check()
		require.NoError(t, err)

		inter := NewTestInterpreter(t)
		inter.Program = interpreter.ProgramFromChecker(checker)

		ty := &interpreter.TypeValue{
			Type: &interpreter.IntersectionStaticType{
				Types: []*interpreter.InterfaceStaticType{
					interpreter.NewInterfaceStaticTypeComputeTypeID(nil, TestLocation, "SI"),
				},
			},
		}

		actual, err := ExportValue(ty, inter, interpreter.EmptyLocationRange)
		require.NoError(t, err)

		assert.Equal(t,
			cadence.TypeValue{
				StaticType: &cadence.IntersectionType{
					Types: []cadence.Type{
						&cadence.StructInterfaceType{
							QualifiedIdentifier: "SI",
							Location:            TestLocation,
							Fields:              []cadence.Field{},
						},
					},
				},
			},
			actual,
		)
	})

}

func TestRuntimeExportCapabilityValue(t *testing.T) {

	t.Parallel()

	t.Run("Int", func(t *testing.T) {

		capability := interpreter.NewUnmeteredCapabilityValue(
			3,
			interpreter.AddressValue{0x1},
			interpreter.PrimitiveStaticTypeInt,
		)

		actual, err := ExportValue(
			capability,
			NewTestInterpreter(t),
			interpreter.EmptyLocationRange,
		)
		require.NoError(t, err)

		expected := cadence.NewCapability(
			3,
			cadence.Address{0x1},
			cadence.IntType,
		)

		assert.Equal(t, expected, actual)

	})

	t.Run("Struct", func(t *testing.T) {

		const code = `
          struct S {}
        `
		program, err := parser.ParseProgram(nil, []byte(code), parser.Config{})
		require.NoError(t, err)

		checker, err := sema.NewChecker(
			program,
			TestLocation,
			nil,
			&sema.Config{
				AccessCheckMode: sema.AccessCheckModeNotSpecifiedUnrestricted,
			},
		)
		require.NoError(t, err)

		err = checker.Check()
		require.NoError(t, err)

		inter := NewTestInterpreter(t)
		inter.Program = interpreter.ProgramFromChecker(checker)

		capability := interpreter.NewUnmeteredCapabilityValue(
			3,
			interpreter.AddressValue{0x1},
			interpreter.NewCompositeStaticTypeComputeTypeID(inter, TestLocation, "S"),
		)

		actual, err := ExportValue(
			capability,
			inter,
			interpreter.EmptyLocationRange,
		)
		require.NoError(t, err)

		expected := cadence.NewCapability(
			3,
			cadence.Address{0x1},
			&cadence.StructType{
				QualifiedIdentifier: "S",
				Location:            TestLocation,
				Fields:              []cadence.Field{},
			},
		)

		assert.Equal(t, expected, actual)
	})
}

func TestRuntimeExportCompositeValueWithFunctionValueField(t *testing.T) {

	t.Parallel()

	script := `
        access(all) struct Foo {
            access(all) let answer: Int
            access(all) let f: fun(): Void

            init() {
                self.answer = 42
                self.f = fun () {}
            }
        }

        access(all) fun main(): Foo {
            return Foo()
        }
    `

	fooStructType := &cadence.StructType{
		Location:            common.ScriptLocation{},
		QualifiedIdentifier: "Foo",
		Fields: []cadence.Field{
			{
				Identifier: "answer",
				Type:       cadence.IntType,
			},
			{
				Identifier: "f",
				Type: &cadence.FunctionType{
					ReturnType: cadence.VoidType,
				},
			},
		},
	}

	actual := exportValueFromScript(t, script)

	expected := cadence.NewStruct([]cadence.Value{
		cadence.NewInt(42),
		cadence.Function{
			FunctionType: &cadence.FunctionType{
				ReturnType: cadence.VoidType,
			},
		},
	}).WithType(fooStructType)

	assert.Equal(t, expected, actual)
}

//go:embed test-export-json-deterministic.txt
var exportJsonDeterministicExpected string

func TestRuntimeExportJsonDeterministic(t *testing.T) {
	t.Parallel()

	// exported order of field in a dictionary depends on the execution ,
	// however the deterministic code should generate deterministic type

	script := `
        access(all) event Foo(bar: Int, aaa: {Int: {Int: String}})

        access(all) fun main() {

			let dict0 = {
				3: "c",
				2: "c",
				1: "a",
				0: "a"
			}

			let dict2 = {
				7: "d"
			}

			dict2[1] = "c"
			dict2[3] = "b"

            emit Foo(
				bar: 2,
				aaa: {
					2: dict2,
					1: {
						3: "a",
						7: "b",
						2: "a",
						1: ""
					},
					0: dict0
				}
			)
        }
    `

	event := exportEventFromScript(t, script)

	bytes, err := json.Encode(event)

	assert.NoError(t, err)
	// NOTE: NOT using JSONEq, as we want to check order (by string equality), instead of structural equality
	assert.Equal(t, exportJsonDeterministicExpected, string(bytes))
}

var fooFields = []cadence.Field{
	{
		Identifier: "bar",
		Type:       cadence.IntType,
	},
}
var fooResourceFields = []cadence.Field{
	{
		Identifier: "uuid",
		Type:       cadence.UInt64Type,
	},
	{
		Identifier: "bar",
		Type:       cadence.IntType,
	},
}

func newFooResourceType() *cadence.ResourceType {
	return &cadence.ResourceType{
		Location:            common.ScriptLocation{},
		QualifiedIdentifier: "Foo",
		Fields:              fooResourceFields,
	}
}

func TestRuntimeEnumValue(t *testing.T) {

	t.Parallel()

	newEnumValue := func() cadence.Enum {
		return cadence.Enum{
			EnumType: &cadence.EnumType{
				Location:            common.ScriptLocation{},
				QualifiedIdentifier: "Direction",
				Fields: []cadence.Field{
					{
						Identifier: sema.EnumRawValueFieldName,
						Type:       cadence.IntType,
					},
				},
				RawType: cadence.IntType,
			},
			Fields: []cadence.Value{
				cadence.NewInt(3),
			},
		}
	}

	t.Run("test export", func(t *testing.T) {
		t.Parallel()

		script := `
            access(all) fun main(): Direction {
                return Direction.RIGHT
            }

            access(all) enum Direction: Int {
                access(all) case UP
                access(all) case DOWN
                access(all) case LEFT
                access(all) case RIGHT
            }
        `

		expected := newEnumValue()
		actual := exportValueFromScript(t, script)

		assert.Equal(t, expected, actual)
	})

	t.Run("test import", func(t *testing.T) {
		t.Parallel()

		script := `
            access(all) fun main(dir: Direction): Direction {
                if !dir.isInstance(Type<Direction>()) {
                    panic("Not a Direction value")
                }

                return dir
            }

            access(all) enum Direction: Int {
                access(all) case UP
                access(all) case DOWN
                access(all) case LEFT
                access(all) case RIGHT
            }
        `

		expected := newEnumValue()
		actual, err := executeTestScript(t, script, expected)
		require.NoError(t, err)

		assert.Equal(t, expected, actual)
	})
}

func executeTestScript(t *testing.T, script string, arg cadence.Value) (cadence.Value, error) {
	rt := NewTestInterpreterRuntime()

	runtimeInterface := &TestRuntimeInterface{
		Storage: NewTestLedger(nil, nil),
		OnDecodeArgument: func(b []byte, t cadence.Type) (value cadence.Value, err error) {
			return json.Decode(nil, b)
		},
	}

	scriptParam := Script{
		Source: []byte(script),
	}

	if arg != nil {
		encodedArg, err := json.Encode(arg)
		require.NoError(t, err)
		scriptParam.Arguments = [][]byte{encodedArg}
	}

	value, err := rt.ExecuteScript(
		scriptParam,
		Context{
			Interface: runtimeInterface,
			Location:  common.ScriptLocation{},
		},
	)

	return value, err
}

func TestRuntimeArgumentPassing(t *testing.T) {

	t.Parallel()

	type argumentPassingTest struct {
		exportedValue cadence.Value
		label         string
		typeSignature string
		skipExport    bool
	}

	var argumentPassingTests = []argumentPassingTest{
		{
			label:         "Nil",
			typeSignature: "String?",
			exportedValue: cadence.NewOptional(nil),
		},
		{
			label:         "Bool true",
			typeSignature: "Bool",
			exportedValue: cadence.NewBool(true),
		},
		{
			label:         "Bool false",
			typeSignature: "Bool",
			exportedValue: cadence.NewBool(false),
		},
		{
			label:         "String empty",
			typeSignature: "String",
			exportedValue: cadence.String(""),
		},
		{
			label:         "String non-empty",
			typeSignature: "String",
			exportedValue: cadence.String("foo"),
		},
		{
			label:         "Array empty",
			typeSignature: "[String]",
			exportedValue: cadence.NewArray([]cadence.Value{}).
				WithType(&cadence.VariableSizedArrayType{
					ElementType: cadence.StringType,
				}),
		},
		{
			label:         "Array non-empty",
			typeSignature: "[String]",
			exportedValue: cadence.NewArray([]cadence.Value{
				cadence.String("foo"),
				cadence.String("bar"),
			}).WithType(&cadence.VariableSizedArrayType{
				ElementType: cadence.StringType,
			}),
		},
		{
			label:         "Dictionary non-empty",
			typeSignature: "{String: String}",
			exportedValue: cadence.NewDictionary([]cadence.KeyValuePair{
				{
					Key:   cadence.String("foo"),
					Value: cadence.String("bar"),
				},
			}).WithType(&cadence.DictionaryType{
				KeyType:     cadence.StringType,
				ElementType: cadence.StringType,
			}),
		},
		{
			label:         "Int",
			typeSignature: "Int",
			exportedValue: cadence.NewInt(42),
		},
		{
			label:         "Int8",
			typeSignature: "Int8",
			exportedValue: cadence.NewInt8(42),
		},
		{
			label:         "Int16",
			typeSignature: "Int16",
			exportedValue: cadence.NewInt16(42),
		},
		{
			label:         "Int32",
			typeSignature: "Int32",
			exportedValue: cadence.NewInt32(42),
		},
		{
			label:         "Int64",
			typeSignature: "Int64",
			exportedValue: cadence.NewInt64(42),
		},
		{
			label:         "Int128",
			typeSignature: "Int128",
			exportedValue: cadence.NewInt128(42),
		},
		{
			label:         "Int256",
			typeSignature: "Int256",
			exportedValue: cadence.NewInt256(42),
		},
		{
			label:         "UInt",
			typeSignature: "UInt",
			exportedValue: cadence.NewUInt(42),
		},
		{
			label:         "UInt8",
			typeSignature: "UInt8",
			exportedValue: cadence.NewUInt8(42),
		},
		{
			label:         "UInt16",
			typeSignature: "UInt16",
			exportedValue: cadence.NewUInt16(42),
		},
		{
			label:         "UInt32",
			typeSignature: "UInt32",
			exportedValue: cadence.NewUInt32(42),
		},
		{
			label:         "UInt64",
			typeSignature: "UInt64",
			exportedValue: cadence.NewUInt64(42),
		},
		{
			label:         "UInt128",
			typeSignature: "UInt128",
			exportedValue: cadence.NewUInt128(42),
		},
		{
			label:         "UInt256",
			typeSignature: "UInt256",
			exportedValue: cadence.NewUInt256(42),
		},
		{
			label:         "Word8",
			typeSignature: "Word8",
			exportedValue: cadence.NewWord8(42),
		},
		{
			label:         "Word16",
			typeSignature: "Word16",
			exportedValue: cadence.NewWord16(42),
		},
		{
			label:         "Word32",
			typeSignature: "Word32",
			exportedValue: cadence.NewWord32(42),
		},
		{
			label:         "Word64",
			typeSignature: "Word64",
			exportedValue: cadence.NewWord64(42),
		},
		{
			label:         "Word128",
			typeSignature: "Word128",
			exportedValue: cadence.NewWord128(42),
		},
		{
			label:         "Word256",
			typeSignature: "Word256",
			exportedValue: cadence.NewWord256(42),
		},
		{
			label:         "Fix64",
			typeSignature: "Fix64",
			exportedValue: cadence.Fix64(-123000000),
		},
		{
			label:         "UFix64",
			typeSignature: "UFix64",
			exportedValue: cadence.UFix64(123000000),
		},
		{
			label:         "StoragePath",
			typeSignature: "StoragePath",
			exportedValue: cadence.Path{
				Domain:     common.PathDomainStorage,
				Identifier: "foo",
			},
			skipExport: true,
		},
		{
			label:         "PrivatePath",
			typeSignature: "PrivatePath",
			exportedValue: cadence.Path{
				Domain:     common.PathDomainPrivate,
				Identifier: "foo",
			},
			skipExport: true,
		},
		{
			label:         "PublicPath",
			typeSignature: "PublicPath",
			exportedValue: cadence.Path{
				Domain:     common.PathDomainPublic,
				Identifier: "foo",
			},
			skipExport: true,
		},
		{
			label:         "Address",
			typeSignature: "Address",
			exportedValue: cadence.NewAddress([8]byte{0, 0, 0, 0, 0, 1, 0, 2}),
		},
	}

	testArgumentPassing := func(test argumentPassingTest) {

		t.Run(test.label, func(t *testing.T) {

			t.Parallel()

			returnSignature := ""
			returnStmt := ""

			if !test.skipExport {
				returnSignature = fmt.Sprintf(": %[1]s", test.typeSignature)
				returnStmt = "return arg"
			}

			script := fmt.Sprintf(
				`access(all) fun main(arg: %[1]s)%[2]s {

                    if !arg.isInstance(Type<%[1]s>()) {
                        panic("Not a %[1]s value")
                    }

                    %[3]s
                }`,
				test.typeSignature,
				returnSignature,
				returnStmt,
			)

			actual, err := executeTestScript(t, script, test.exportedValue)
			require.NoError(t, err)

			if !test.skipExport {
				expected := test.exportedValue
				assert.Equal(t, expected, actual)
			}
		})
	}

	for _, testCase := range argumentPassingTests {
		testArgumentPassing(testCase)
	}
}

func TestRuntimeComplexStructArgumentPassing(t *testing.T) {

	t.Parallel()

	// Complex struct value
	complexStructValue := cadence.Struct{
		StructType: &cadence.StructType{
			Location:            common.ScriptLocation{},
			QualifiedIdentifier: "Foo",
			Fields: []cadence.Field{
				{
					Identifier: "a",
					Type: &cadence.OptionalType{
						Type: cadence.StringType,
					},
				},
				{
					Identifier: "b",
					Type: &cadence.DictionaryType{
						KeyType:     cadence.StringType,
						ElementType: cadence.StringType,
					},
				},
				{
					Identifier: "c",
					Type: &cadence.VariableSizedArrayType{
						ElementType: cadence.StringType,
					},
				},
				{
					Identifier: "d",
					Type: &cadence.ConstantSizedArrayType{
						ElementType: cadence.StringType,
						Size:        2,
					},
				},
				{
					Identifier: "e",
					Type:       cadence.AddressType,
				},
				{
					Identifier: "f",
					Type:       cadence.BoolType,
				},
				{
					Identifier: "g",
					Type:       cadence.StoragePathType,
				},
				{
					Identifier: "h",
					Type:       cadence.PublicPathType,
				},
				{
					Identifier: "i",
					Type:       cadence.PrivatePathType,
				},
				{
					Identifier: "j",
					Type:       cadence.AnyStructType,
				},
			},
		},

		Fields: []cadence.Value{
			cadence.NewOptional(
				cadence.String("John"),
			),
			cadence.NewDictionary([]cadence.KeyValuePair{
				{
					Key:   cadence.String("name"),
					Value: cadence.String("Doe"),
				},
			}).WithType(&cadence.DictionaryType{
				KeyType:     cadence.StringType,
				ElementType: cadence.StringType,
			}),
			cadence.NewArray([]cadence.Value{
				cadence.String("foo"),
				cadence.String("bar"),
			}).WithType(&cadence.VariableSizedArrayType{
				ElementType: cadence.StringType,
			}),
			cadence.NewArray([]cadence.Value{
				cadence.String("foo"),
				cadence.String("bar"),
			}).WithType(&cadence.ConstantSizedArrayType{
				ElementType: cadence.StringType,
				Size:        2,
			}),
			cadence.NewAddress([8]byte{0, 0, 0, 0, 0, 1, 0, 2}),
			cadence.NewBool(true),
			cadence.Path{
				Domain:     common.PathDomainStorage,
				Identifier: "foo",
			},
			cadence.Path{
				Domain:     common.PathDomainPublic,
				Identifier: "foo",
			},
			cadence.Path{
				Domain:     common.PathDomainPrivate,
				Identifier: "foo",
			},
			cadence.String("foo"),
		},
	}

	script := fmt.Sprintf(
		`
          access(all) fun main(arg: %[1]s): %[1]s {

              if !arg.isInstance(Type<%[1]s>()) {
                  panic("Not a %[1]s value")
              }

              return arg
          }

          access(all) struct Foo {
              access(all) var a: String?
              access(all) var b: {String: String}
              access(all) var c: [String]
              access(all) var d: [String; 2]
              access(all) var e: Address
              access(all) var f: Bool
              access(all) var g: StoragePath
              access(all) var h: PublicPath
              access(all) var i: PrivatePath
              access(all) var j: AnyStruct

              init() {
                  self.a = "Hello"
                  self.b = {}
                  self.c = []
                  self.d = ["foo", "bar"]
                  self.e = 0x42
                  self.f = true
                  self.g = /storage/foo
                  self.h = /public/foo
                  self.i = /private/foo
                  self.j = nil
              }
          }
        `,
		"Foo",
	)

	actual, err := executeTestScript(t, script, complexStructValue)
	require.NoError(t, err)

	expected := complexStructValue
	assert.Equal(t, expected, actual)

}

func TestRuntimeComplexStructWithAnyStructFields(t *testing.T) {

	t.Parallel()

	// Complex struct value
	complexStructValue := cadence.Struct{
		StructType: &cadence.StructType{
			Location:            common.ScriptLocation{},
			QualifiedIdentifier: "Foo",
			Fields: []cadence.Field{
				{
					Identifier: "a",
					Type: &cadence.OptionalType{
						Type: cadence.AnyStructType,
					},
				},
				{
					Identifier: "b",
					Type: &cadence.DictionaryType{
						KeyType:     cadence.StringType,
						ElementType: cadence.AnyStructType,
					},
				},
				{
					Identifier: "c",
					Type: &cadence.VariableSizedArrayType{
						ElementType: cadence.AnyStructType,
					},
				},
				{
					Identifier: "d",
					Type: &cadence.ConstantSizedArrayType{
						ElementType: cadence.AnyStructType,
						Size:        2,
					},
				},
				{
					Identifier: "e",
					Type:       cadence.AnyStructType,
				},
			},
		},

		Fields: []cadence.Value{
			cadence.NewOptional(cadence.String("John")),
			cadence.NewDictionary([]cadence.KeyValuePair{
				{
					Key:   cadence.String("name"),
					Value: cadence.String("Doe"),
				},
			}).WithType(&cadence.DictionaryType{
				KeyType:     cadence.StringType,
				ElementType: cadence.AnyStructType,
			}),
			cadence.NewArray([]cadence.Value{
				cadence.String("foo"),
				cadence.String("bar"),
			}).WithType(&cadence.VariableSizedArrayType{
				ElementType: cadence.AnyStructType,
			}),
			cadence.NewArray([]cadence.Value{
				cadence.String("foo"),
				cadence.String("bar"),
			}).WithType(&cadence.ConstantSizedArrayType{
				ElementType: cadence.AnyStructType,
				Size:        2,
			}),
			cadence.Path{
				Domain:     common.PathDomainStorage,
				Identifier: "foo",
			},
		},
	}

	script := fmt.Sprintf(
		`
          access(all) fun main(arg: %[1]s): %[1]s {

              if !arg.isInstance(Type<%[1]s>()) {
                  panic("Not a %[1]s value")
              }

              return arg
          }

          access(all) struct Foo {
              access(all) var a: AnyStruct?
              access(all) var b: {String: AnyStruct}
              access(all) var c: [AnyStruct]
              access(all) var d: [AnyStruct; 2]
              access(all) var e: AnyStruct

              init() {
                  self.a = "Hello"
                  self.b = {}
                  self.c = []
                  self.d = ["foo", "bar"]
                  self.e = /storage/foo
              }
        }
        `,
		"Foo",
	)

	actual, err := executeTestScript(t, script, complexStructValue)
	require.NoError(t, err)

	expected := complexStructValue
	assert.Equal(t, expected, actual)
}

func TestRuntimeMalformedArgumentPassing(t *testing.T) {

	t.Parallel()

	// Struct with wrong field type

	newMalformedStructType1 := func() *cadence.StructType {
		return &cadence.StructType{
			Location:            common.ScriptLocation{},
			QualifiedIdentifier: "Foo",
			Fields: []cadence.Field{
				{
					Identifier: "a",
					Type:       cadence.IntType,
				},
			},
		}
	}

	newMalformedStruct1 := func() cadence.Struct {
		return cadence.Struct{
			StructType: newMalformedStructType1(),
			Fields: []cadence.Value{
				cadence.NewInt(3),
			},
		}
	}

	// Struct with wrong field name

	newMalformedStruct2 := func() cadence.Struct {
		return cadence.Struct{
			StructType: &cadence.StructType{
				Location:            common.ScriptLocation{},
				QualifiedIdentifier: "Foo",
				Fields: []cadence.Field{
					{
						Identifier: "nonExisting",
						Type:       cadence.StringType,
					},
				},
			},
			Fields: []cadence.Value{
				cadence.String("John"),
			},
		}
	}

	// Struct with nested malformed array value
	newMalformedStruct3 := func() cadence.Struct {
		return cadence.Struct{
			StructType: &cadence.StructType{
				Location:            common.ScriptLocation{},
				QualifiedIdentifier: "Bar",
				Fields: []cadence.Field{
					{
						Identifier: "a",
						Type: &cadence.VariableSizedArrayType{
							ElementType: newMalformedStructType1(),
						},
					},
				},
			},
			Fields: []cadence.Value{
				cadence.NewArray([]cadence.Value{
					newMalformedStruct1(),
				}),
			},
		}
	}

	// Struct with nested malformed dictionary value
	newMalformedStruct4 := func() cadence.Struct {
		return cadence.Struct{
			StructType: &cadence.StructType{
				Location:            common.ScriptLocation{},
				QualifiedIdentifier: "Baz",
				Fields: []cadence.Field{
					{
						Identifier: "a",
						Type: &cadence.DictionaryType{
							KeyType:     cadence.StringType,
							ElementType: newMalformedStructType1(),
						},
					},
				},
			},
			Fields: []cadence.Value{
				cadence.NewDictionary([]cadence.KeyValuePair{
					{
						Key:   cadence.String("foo"),
						Value: newMalformedStruct1(),
					},
				}),
			},
		}
	}

	// Struct with nested array with mismatching element type
	newMalformedStruct5 := func() cadence.Struct {
		return cadence.Struct{
			StructType: &cadence.StructType{
				Location:            common.ScriptLocation{},
				QualifiedIdentifier: "Bar",
				Fields: []cadence.Field{
					{
						Identifier: "a",
						Type: &cadence.VariableSizedArrayType{
							ElementType: newMalformedStructType1(),
						},
					},
				},
			},
			Fields: []cadence.Value{
				cadence.NewArray([]cadence.Value{
					cadence.String("mismatching value"),
				}),
			},
		}
	}

	type argumentPassingTest struct {
		exportedValue                            cadence.Value
		expectedInvalidEntryPointArgumentErrType error
		label                                    string
		typeSignature                            string
		expectedContainerMutationError           bool
	}

	var argumentPassingTests = []argumentPassingTest{
		{
			label:                                    "Malformed Struct field type",
			typeSignature:                            "Foo",
			exportedValue:                            newMalformedStruct1(),
			expectedInvalidEntryPointArgumentErrType: &MalformedValueError{},
		},
		{
			label:                                    "Malformed Struct field name",
			typeSignature:                            "Foo",
			exportedValue:                            newMalformedStruct2(),
			expectedInvalidEntryPointArgumentErrType: &MalformedValueError{},
		},
		{
			label:                                    "Malformed AnyStruct",
			typeSignature:                            "AnyStruct",
			exportedValue:                            newMalformedStruct1(),
			expectedInvalidEntryPointArgumentErrType: &MalformedValueError{},
		},
		{
			label:                                    "Malformed nested struct array",
			typeSignature:                            "Bar",
			exportedValue:                            newMalformedStruct3(),
			expectedInvalidEntryPointArgumentErrType: &MalformedValueError{},
		},
		{
			label:                                    "Malformed nested struct dictionary",
			typeSignature:                            "Baz",
			exportedValue:                            newMalformedStruct4(),
			expectedInvalidEntryPointArgumentErrType: &MalformedValueError{},
		},
		{
			label:         "Variable-size array with malformed element",
			typeSignature: "[Foo]",
			exportedValue: cadence.NewArray([]cadence.Value{
				newMalformedStruct1(),
			}),
			expectedInvalidEntryPointArgumentErrType: &MalformedValueError{},
		},
		{
			label:         "Constant-size array with malformed element",
			typeSignature: "[Foo; 1]",
			exportedValue: cadence.NewArray([]cadence.Value{
				newMalformedStruct1(),
			}),
			expectedInvalidEntryPointArgumentErrType: &MalformedValueError{},
		},
		{
			label:         "Constant-size array with too few elements",
			typeSignature: "[Int; 2]",
			exportedValue: cadence.NewArray([]cadence.Value{
				cadence.NewInt(1),
			}),
			expectedInvalidEntryPointArgumentErrType: &MalformedValueError{},
		},
		{
			label:         "Constant-size array with too many elements",
			typeSignature: "[Int; 2]",
			exportedValue: cadence.NewArray([]cadence.Value{
				cadence.NewInt(1),
				cadence.NewInt(2),
				cadence.NewInt(3),
			}),
			expectedInvalidEntryPointArgumentErrType: &MalformedValueError{},
		},
		{
			label:         "Nested array with mismatching element",
			typeSignature: "[[String]]",
			exportedValue: cadence.NewArray([]cadence.Value{
				cadence.NewArray([]cadence.Value{
					cadence.NewInt(5),
				}),
			}),
			expectedInvalidEntryPointArgumentErrType: &MalformedValueError{},
		},
		{
			label:                                    "Inner array with mismatching element",
			typeSignature:                            "Bar",
			exportedValue:                            newMalformedStruct5(),
			expectedInvalidEntryPointArgumentErrType: &MalformedValueError{},
		},
		{
			label:                                    "Malformed Optional",
			typeSignature:                            "Foo?",
			exportedValue:                            cadence.NewOptional(newMalformedStruct1()),
			expectedInvalidEntryPointArgumentErrType: &MalformedValueError{},
		},
		{
			label:         "Malformed dictionary",
			typeSignature: "{String: Foo}",
			exportedValue: cadence.NewDictionary([]cadence.KeyValuePair{
				{
					Key:   cadence.String("foo"),
					Value: newMalformedStruct1(),
				},
			}),
			expectedInvalidEntryPointArgumentErrType: &MalformedValueError{},
		},
	}

	testArgumentPassing := func(test argumentPassingTest) {

		t.Run(test.label, func(t *testing.T) {

			t.Parallel()

			script := fmt.Sprintf(
				`access(all) fun main(arg: %[1]s): %[1]s {

                    if !arg.isInstance(Type<%[1]s>()) {
                        panic("Not a %[1]s value")
                    }

                    return arg
                }

                access(all) struct Foo {
                    access(all) var a: String

                    init() {
                        self.a = "Hello"
                    }
                }

                access(all) struct Bar {
                    access(all) var a: [Foo]

                    init() {
                        self.a = []
                    }
                }

                access(all) struct Baz {
                    access(all) var a: {String: Foo}

                    init() {
                        self.a = {}
                    }
                }`,
				test.typeSignature,
			)

			_, err := executeTestScript(t, script, test.exportedValue)

			if test.expectedInvalidEntryPointArgumentErrType != nil {
				RequireError(t, err)
				assertUserError(t, err)

				var invalidEntryPointArgumentError *InvalidEntryPointArgumentError
				require.ErrorAs(t, err, &invalidEntryPointArgumentError)

				require.IsType(t,
					test.expectedInvalidEntryPointArgumentErrType,
					invalidEntryPointArgumentError.Err,
				)
			} else if test.expectedContainerMutationError {
				RequireError(t, err)
				assertUserError(t, err)

				var containerMutationError interpreter.ContainerMutationError
				require.ErrorAs(t, err, &containerMutationError)
			} else {
				require.NoError(t, err)
			}
		})
	}

	for _, testCase := range argumentPassingTests {
		testArgumentPassing(testCase)
	}
}

func TestRuntimeImportExportArrayValue(t *testing.T) {

	t.Parallel()

	t.Run("export empty", func(t *testing.T) {

		t.Parallel()

		inter := NewTestInterpreter(t)

		value := interpreter.NewArrayValue(
			inter,
			interpreter.EmptyLocationRange,
			&interpreter.VariableSizedStaticType{
				Type: interpreter.PrimitiveStaticTypeAnyStruct,
			},
			common.ZeroAddress,
		)

		actual, err := ExportValue(
			value,
			inter,
			interpreter.EmptyLocationRange,
		)
		require.NoError(t, err)

		assert.Equal(t,
			cadence.NewArray([]cadence.Value{}).
				WithType(&cadence.VariableSizedArrayType{
					ElementType: cadence.AnyStructType,
				}),
			actual,
		)
	})

	t.Run("import empty", func(t *testing.T) {

		t.Parallel()

		value := cadence.NewArray([]cadence.Value{})

		inter := NewTestInterpreter(t)

		actual, err := ImportValue(
			inter,
			interpreter.EmptyLocationRange,
			nil,
			value,
			sema.ByteArrayType,
		)
		require.NoError(t, err)

		AssertValuesEqual(
			t,
			inter,
			interpreter.NewArrayValue(
				inter,
				interpreter.EmptyLocationRange,
				&interpreter.VariableSizedStaticType{
					Type: interpreter.PrimitiveStaticTypeUInt8,
				},
				common.ZeroAddress,
			),
			actual,
		)
	})

	t.Run("export non-empty", func(t *testing.T) {

		t.Parallel()

		inter := NewTestInterpreter(t)

		value := interpreter.NewArrayValue(
			inter,
			interpreter.EmptyLocationRange,
			&interpreter.VariableSizedStaticType{
				Type: interpreter.PrimitiveStaticTypeAnyStruct,
			},
			common.ZeroAddress,
			interpreter.NewUnmeteredIntValueFromInt64(42),
			interpreter.NewUnmeteredStringValue("foo"),
		)

		actual, err := ExportValue(
			value,
			inter,
			interpreter.EmptyLocationRange,
		)
		require.NoError(t, err)

		assert.Equal(t,
			cadence.NewArray([]cadence.Value{
				cadence.NewInt(42),
				cadence.String("foo"),
			}).WithType(&cadence.VariableSizedArrayType{
				ElementType: cadence.AnyStructType,
			}),
			actual,
		)
	})

	t.Run("import non-empty", func(t *testing.T) {

		t.Parallel()

		value := cadence.NewArray([]cadence.Value{
			cadence.NewInt(42),
			cadence.String("foo"),
		})

		inter := NewTestInterpreter(t)

		actual, err := ImportValue(
			inter,
			interpreter.EmptyLocationRange,
			nil,
			value,
			&sema.VariableSizedType{
				Type: sema.AnyStructType,
			},
		)
		require.NoError(t, err)

		AssertValuesEqual(
			t,
			inter,
			interpreter.NewArrayValue(
				inter,
				interpreter.EmptyLocationRange,
				&interpreter.VariableSizedStaticType{
					Type: interpreter.PrimitiveStaticTypeAnyStruct,
				},
				common.ZeroAddress,
				interpreter.NewUnmeteredIntValueFromInt64(42),
				interpreter.NewUnmeteredStringValue("foo"),
			),
			actual,
		)
	})

	t.Run("import nested array with broader expected type", func(t *testing.T) {

		t.Parallel()

		value := cadence.NewArray([]cadence.Value{
			cadence.NewArray([]cadence.Value{
				cadence.NewInt8(4),
				cadence.NewInt8(3),
			}),
			cadence.NewArray([]cadence.Value{
				cadence.NewInt8(42),
				cadence.NewInt8(54),
			}),
		})

		inter := NewTestInterpreter(t)

		actual, err := ImportValue(
			inter,
			interpreter.EmptyLocationRange,
			nil,
			value,
			sema.AnyStructType,
		)
		require.NoError(t, err)

		AssertValuesEqual(
			t,
			inter,
			interpreter.NewArrayValue(
				inter,
				interpreter.EmptyLocationRange,
				&interpreter.VariableSizedStaticType{
					Type: &interpreter.VariableSizedStaticType{
						Type: interpreter.PrimitiveStaticTypeInt8,
					},
				},
				common.ZeroAddress,
				interpreter.NewArrayValue(
					inter,
					interpreter.EmptyLocationRange,
					&interpreter.VariableSizedStaticType{
						Type: interpreter.PrimitiveStaticTypeInt8,
					},
					common.ZeroAddress,
					interpreter.NewUnmeteredInt8Value(4),
					interpreter.NewUnmeteredInt8Value(3),
				),
				interpreter.NewArrayValue(
					inter,
					interpreter.EmptyLocationRange,
					&interpreter.VariableSizedStaticType{
						Type: interpreter.PrimitiveStaticTypeInt8,
					},
					common.ZeroAddress,
					interpreter.NewUnmeteredInt8Value(42),
					interpreter.NewUnmeteredInt8Value(54),
				),
			),
			actual,
		)
	})
}

func TestRuntimeImportExportDictionaryValue(t *testing.T) {

	t.Parallel()

	t.Run("export empty", func(t *testing.T) {

		t.Parallel()

		value := interpreter.NewDictionaryValue(
			NewTestInterpreter(t),
			interpreter.EmptyLocationRange,
			&interpreter.DictionaryStaticType{
				KeyType:   interpreter.PrimitiveStaticTypeString,
				ValueType: interpreter.PrimitiveStaticTypeInt,
			},
		)

		actual, err := ExportValue(
			value,
			NewTestInterpreter(t),
			interpreter.EmptyLocationRange,
		)
		require.NoError(t, err)

		assert.Equal(t,
			cadence.NewDictionary([]cadence.KeyValuePair{}).
				WithType(&cadence.DictionaryType{
					KeyType:     cadence.StringType,
					ElementType: cadence.IntType,
				}),
			actual,
		)
	})

	t.Run("import empty", func(t *testing.T) {

		t.Parallel()

		value := cadence.NewDictionary([]cadence.KeyValuePair{})

		inter := NewTestInterpreter(t)

		actual, err := ImportValue(
			inter,
			interpreter.EmptyLocationRange,
			nil,
			value,
			&sema.DictionaryType{
				KeyType:   sema.StringType,
				ValueType: sema.UInt8Type,
			},
		)
		require.NoError(t, err)

		AssertValuesEqual(
			t,
			inter,
			interpreter.NewDictionaryValue(
				inter,
				interpreter.EmptyLocationRange,
				&interpreter.DictionaryStaticType{
					KeyType:   interpreter.PrimitiveStaticTypeString,
					ValueType: interpreter.PrimitiveStaticTypeUInt8,
				},
			),
			actual,
		)
	})

	t.Run("export non-empty", func(t *testing.T) {

		t.Parallel()

		inter := NewTestInterpreter(t)

		value := interpreter.NewDictionaryValue(
			inter,
			interpreter.EmptyLocationRange,
			&interpreter.DictionaryStaticType{
				KeyType:   interpreter.PrimitiveStaticTypeString,
				ValueType: interpreter.PrimitiveStaticTypeInt,
			},
			interpreter.NewUnmeteredStringValue("a"), interpreter.NewUnmeteredIntValueFromInt64(1),
			interpreter.NewUnmeteredStringValue("b"), interpreter.NewUnmeteredIntValueFromInt64(2),
		)

		actual, err := ExportValue(
			value,
			inter,
			interpreter.EmptyLocationRange,
		)
		require.NoError(t, err)

		assert.Equal(t,
			cadence.NewDictionary([]cadence.KeyValuePair{
				{
					Key:   cadence.String("b"),
					Value: cadence.NewInt(2),
				},
				{
					Key:   cadence.String("a"),
					Value: cadence.NewInt(1),
				},
			}).WithType(&cadence.DictionaryType{
				KeyType:     cadence.StringType,
				ElementType: cadence.IntType,
			}),
			actual,
		)
	})

	t.Run("import non-empty", func(t *testing.T) {

		t.Parallel()

		value := cadence.NewDictionary([]cadence.KeyValuePair{
			{
				Key:   cadence.String("a"),
				Value: cadence.NewInt(1),
			},
			{
				Key:   cadence.String("b"),
				Value: cadence.NewInt(2),
			},
		})

		inter := NewTestInterpreter(t)

		actual, err := ImportValue(
			inter,
			interpreter.EmptyLocationRange,
			nil,
			value,
			&sema.DictionaryType{
				KeyType:   sema.StringType,
				ValueType: sema.IntType,
			},
		)
		require.NoError(t, err)

		AssertValuesEqual(
			t,
			inter,
			interpreter.NewDictionaryValue(
				inter,
				interpreter.EmptyLocationRange,
				&interpreter.DictionaryStaticType{
					KeyType:   interpreter.PrimitiveStaticTypeString,
					ValueType: interpreter.PrimitiveStaticTypeInt,
				},
				interpreter.NewUnmeteredStringValue("a"), interpreter.NewUnmeteredIntValueFromInt64(1),
				interpreter.NewUnmeteredStringValue("b"), interpreter.NewUnmeteredIntValueFromInt64(2),
			),
			actual,
		)
	})

	t.Run("import nested dictionary with broader expected type", func(t *testing.T) {

		t.Parallel()

		value := cadence.NewDictionary([]cadence.KeyValuePair{
			{
				Key: cadence.String("a"),
				Value: cadence.NewDictionary([]cadence.KeyValuePair{
					{
						Key:   cadence.NewInt8(1),
						Value: cadence.NewInt(100),
					},
					{
						Key:   cadence.NewInt8(2),
						Value: cadence.String("hello"),
					},
				}),
			},
			{
				Key: cadence.String("b"),
				Value: cadence.NewDictionary([]cadence.KeyValuePair{
					{
						Key:   cadence.NewInt8(1),
						Value: cadence.String("foo"),
					},
					{
						Key:   cadence.NewInt(2),
						Value: cadence.NewInt(50),
					},
				}),
			},
		})

		inter := NewTestInterpreter(t)

		actual, err := ImportValue(
			inter,
			interpreter.EmptyLocationRange,
			nil,
			value,
			sema.AnyStructType,
		)
		require.NoError(t, err)

		AssertValuesEqual(
			t,
			inter,
			interpreter.NewDictionaryValue(
				inter,
				interpreter.EmptyLocationRange,
				&interpreter.DictionaryStaticType{
					KeyType: interpreter.PrimitiveStaticTypeString,
					ValueType: &interpreter.DictionaryStaticType{
						KeyType:   interpreter.PrimitiveStaticTypeSignedInteger,
						ValueType: interpreter.PrimitiveStaticTypeAnyStruct,
					},
				},

				interpreter.NewUnmeteredStringValue("a"),
				interpreter.NewDictionaryValue(
					inter,
					interpreter.EmptyLocationRange,
					&interpreter.DictionaryStaticType{
						KeyType:   interpreter.PrimitiveStaticTypeInt8,
						ValueType: interpreter.PrimitiveStaticTypeAnyStruct,
					},
					interpreter.NewUnmeteredInt8Value(1), interpreter.NewUnmeteredIntValueFromInt64(100),
					interpreter.NewUnmeteredInt8Value(2), interpreter.NewUnmeteredStringValue("hello"),
				),

				interpreter.NewUnmeteredStringValue("b"),
				interpreter.NewDictionaryValue(
					inter,
					interpreter.EmptyLocationRange,
					&interpreter.DictionaryStaticType{
						KeyType:   interpreter.PrimitiveStaticTypeSignedInteger,
						ValueType: interpreter.PrimitiveStaticTypeAnyStruct,
					},
					interpreter.NewUnmeteredInt8Value(1), interpreter.NewUnmeteredStringValue("foo"),
					interpreter.NewUnmeteredIntValueFromInt64(2), interpreter.NewUnmeteredIntValueFromInt64(50),
				),
			),
			actual,
		)
	})

	t.Run("import dictionary with heterogeneous keys", func(t *testing.T) {
		t.Parallel()

		script :=
			`access(all) fun main(arg: Foo) {
            }

            access(all) struct Foo {
                access(all) var a: AnyStruct

                init() {
                    self.a = nil
                }
            }`

		// Struct with nested malformed dictionary value
		malformedStruct := cadence.Struct{
			StructType: &cadence.StructType{
				Location:            common.ScriptLocation{},
				QualifiedIdentifier: "Foo",
				Fields: []cadence.Field{
					{
						Identifier: "a",
						Type:       cadence.AnyStructType,
					},
				},
			},
			Fields: []cadence.Value{
				cadence.NewDictionary([]cadence.KeyValuePair{
					{
						Key:   cadence.String("foo"),
						Value: cadence.String("value1"),
					},
					{
						Key:   cadence.NewInt(5),
						Value: cadence.String("value2"),
					},
				}),
			},
		}

		_, err := executeTestScript(t, script, malformedStruct)
		RequireError(t, err)
		assertUserError(t, err)

		var argErr *InvalidEntryPointArgumentError
		require.ErrorAs(t, err, &argErr)

		assert.Contains(t, argErr.Error(), "cannot import dictionary: keys does not belong to the same type")
	})

	t.Run("nested dictionary with mismatching element", func(t *testing.T) {
		t.Parallel()

		script :=
			`access(all) fun main(arg: {String: {String: String}}) {
            }
            `

		dictionary := cadence.NewDictionary(
			[]cadence.KeyValuePair{
				{
					Key: cadence.String("hello"),
					Value: cadence.NewDictionary(
						[]cadence.KeyValuePair{
							{
								Key:   cadence.String("hello"),
								Value: cadence.NewInt(6),
							},
						},
					),
				},
			},
		)

		_, err := executeTestScript(t, script, dictionary)
		RequireError(t, err)
		assertUserError(t, err)

		var argErr interpreter.ContainerMutationError
		require.ErrorAs(t, err, &argErr)
	})
}

func TestRuntimeStringValueImport(t *testing.T) {

	t.Parallel()

	t.Run("non-utf8", func(t *testing.T) {

		t.Parallel()

		nonUTF8String := "\xbd\xb2\x3d\xbc\x20\xe2"
		require.False(t, utf8.ValidString(nonUTF8String))

		// Avoid using the `NewMeteredString()` constructor to skip the validation
		stringValue := cadence.String(nonUTF8String)

		script := `
            access(all) fun main(s: String) {
                log(s)
            }
        `

		encodedArg, err := json.Encode(stringValue)
		require.NoError(t, err)

		rt := NewTestInterpreterRuntime()

		var validated bool

		runtimeInterface := &TestRuntimeInterface{
			OnProgramLog: func(s string) {
				assert.True(t, utf8.ValidString(s))
				validated = true
			},
			OnDecodeArgument: func(b []byte, t cadence.Type) (value cadence.Value, err error) {
				return json.Decode(nil, b)
			},
		}

		_, err = rt.ExecuteScript(
			Script{
				Source:    []byte(script),
				Arguments: [][]byte{encodedArg},
			},
			Context{
				Interface: runtimeInterface,
				Location:  common.ScriptLocation{},
			},
		)

		require.NoError(t, err)

		assert.True(t, validated)
	})
}

func TestRuntimeTypeValueImport(t *testing.T) {

	t.Parallel()

	t.Run("Type<Int>", func(t *testing.T) {

		t.Parallel()

		typeValue := cadence.NewTypeValue(cadence.IntType)

		script := `
            access(all) fun main(s: Type) {
                log(s.identifier)
            }
        `

		encodedArg, err := json.Encode(typeValue)
		require.NoError(t, err)

		rt := NewTestInterpreterRuntime()

		var ok bool

		runtimeInterface := &TestRuntimeInterface{
			OnProgramLog: func(s string) {
				assert.Equal(t, "\"Int\"", s)
				ok = true
			},
			OnDecodeArgument: func(b []byte, t cadence.Type) (value cadence.Value, err error) {
				return json.Decode(nil, b)
			},
		}

		_, err = rt.ExecuteScript(
			Script{
				Source:    []byte(script),
				Arguments: [][]byte{encodedArg},
			},
			Context{
				Interface: runtimeInterface,
				Location:  common.ScriptLocation{},
			},
		)

		require.NoError(t, err)
		require.True(t, ok)
	})

	t.Run("missing struct", func(t *testing.T) {

		t.Parallel()

		typeValue := cadence.NewTypeValue(&cadence.StructType{
			QualifiedIdentifier: "S",
			Location:            TestLocation,
			Fields:              []cadence.Field{},
			Initializers:        [][]cadence.Parameter{},
		})

		script := `
            access(all) fun main(s: Type) {
            }
        `

		encodedArg, err := json.Encode(typeValue)
		require.NoError(t, err)

		rt := NewTestInterpreterRuntime()

		runtimeInterface := &TestRuntimeInterface{
			OnDecodeArgument: func(b []byte, t cadence.Type) (value cadence.Value, err error) {
				return json.Decode(nil, b)
			},
		}

		_, err = rt.ExecuteScript(
			Script{
				Source:    []byte(script),
				Arguments: [][]byte{encodedArg},
			},
			Context{
				Interface: runtimeInterface,
				Location:  common.ScriptLocation{},
			},
		)

		RequireError(t, err)
		assertUserError(t, err)
		require.IsType(t, interpreter.TypeLoadingError{}, err.(Error).Err.(*InvalidEntryPointArgumentError).Err)
	})
}

func TestRuntimeCapabilityValueImport(t *testing.T) {

	t.Parallel()

	t.Run("Capability<&Int>", func(t *testing.T) {

		t.Parallel()

		capabilityValue := cadence.NewCapability(
			42,
			cadence.Address{0x1},
			&cadence.ReferenceType{Type: cadence.IntType},
		)

		script := `
            access(all) fun main(s: Capability<&Int>) {
            }
        `

		encodedArg, err := json.Encode(capabilityValue)
		require.NoError(t, err)

		rt := NewTestInterpreterRuntime()

		runtimeInterface := &TestRuntimeInterface{
			OnDecodeArgument: func(b []byte, t cadence.Type) (value cadence.Value, err error) {
				return json.Decode(nil, b)
			},
		}

		_, err = rt.ExecuteScript(
			Script{
				Source:    []byte(script),
				Arguments: [][]byte{encodedArg},
			},
			Context{
				Interface: runtimeInterface,
				Location:  common.ScriptLocation{},
			},
		)

		RequireError(t, err)
		assertUserError(t, err)
	})

	t.Run("Capability<Int>", func(t *testing.T) {

		t.Parallel()

		capabilityValue := cadence.NewCapability(
			3,
			cadence.Address{0x1},
			cadence.IntType,
		)

		script := `
            access(all) fun main(s: Capability<Int>) {
            }
        `

		encodedArg, err := json.Encode(capabilityValue)
		require.NoError(t, err)

		rt := NewTestInterpreterRuntime()

		runtimeInterface := &TestRuntimeInterface{
			OnDecodeArgument: func(b []byte, t cadence.Type) (value cadence.Value, err error) {
				return json.Decode(nil, b)
			},
		}

		_, err = rt.ExecuteScript(
			Script{
				Source:    []byte(script),
				Arguments: [][]byte{encodedArg},
			},
			Context{
				Interface: runtimeInterface,
				Location:  common.ScriptLocation{},
			},
		)

		RequireError(t, err)
		assertUserError(t, err)
	})

	t.Run("missing struct", func(t *testing.T) {

		t.Parallel()

		borrowType := &cadence.StructType{
			QualifiedIdentifier: "S",
			Location:            TestLocation,
			Fields:              []cadence.Field{},
			Initializers:        [][]cadence.Parameter{},
		}

		capabilityValue := cadence.NewCapability(
			42,
			cadence.Address{0x1},
			borrowType,
		)

		script := `
            access(all) fun main(s: Capability<S>) {
            }
        `

		encodedArg, err := json.Encode(capabilityValue)
		require.NoError(t, err)

		rt := NewTestInterpreterRuntime()

		runtimeInterface := &TestRuntimeInterface{
			OnDecodeArgument: func(b []byte, t cadence.Type) (value cadence.Value, err error) {
				return json.Decode(nil, b)
			},
		}

		_, err = rt.ExecuteScript(
			Script{
				Source:    []byte(script),
				Arguments: [][]byte{encodedArg},
			},
			Context{
				Interface: runtimeInterface,
				Location:  common.ScriptLocation{},
			},
		)

		RequireError(t, err)
		assertUserError(t, err)
	})
}

func TestRuntimePublicKeyImport(t *testing.T) {

	t.Parallel()

	executeScript := func(
		t *testing.T,
		script string,
		arg cadence.Value,
		runtimeInterface Interface,
	) (cadence.Value, error) {

		encodedArg, err := json.Encode(arg)
		require.NoError(t, err)

		rt := NewTestInterpreterRuntime()

		return rt.ExecuteScript(
			Script{
				Source:    []byte(script),
				Arguments: [][]byte{encodedArg},
			},
			Context{
				Interface: runtimeInterface,
				Location:  common.ScriptLocation{},
			},
		)
	}

	publicKeyBytes := cadence.NewArray([]cadence.Value{
		cadence.NewUInt8(1),
		cadence.NewUInt8(2),
	})

	t.Run("Test importing validates PublicKey", func(t *testing.T) {
		t.Parallel()

		testPublicKeyImport := func(publicKeyActualError error) {
			t.Run(
				fmt.Sprintf("Actual(%v)", publicKeyActualError),
				func(t *testing.T) {

					t.Parallel()

					script := `
                        access(all) fun main(key: PublicKey) {
                        }
                    `

					publicKey := cadence.NewStruct(
						[]cadence.Value{
							// PublicKey bytes
							publicKeyBytes,

							// Sign algorithm
							cadence.NewEnum(
								[]cadence.Value{
									cadence.NewUInt8(1),
								},
							).WithType(SignAlgoType),
						},
					).WithType(PublicKeyType)

					var publicKeyValidated bool

					storage := NewTestLedger(nil, nil)

					runtimeInterface := &TestRuntimeInterface{
						Storage: storage,
						OnValidatePublicKey: func(publicKey *stdlib.PublicKey) error {
							publicKeyValidated = true
							return publicKeyActualError
						},
						OnDecodeArgument: func(b []byte, t cadence.Type) (value cadence.Value, err error) {
							return json.Decode(nil, b)
						},
					}

					_, err := executeScript(t, script, publicKey, runtimeInterface)

					// runtimeInterface.validatePublicKey() should be called
					assert.True(t, publicKeyValidated)

					// Invalid PublicKey errors but valid PublicKey does not.
					if publicKeyActualError == nil {
						require.NoError(t, err)
					} else {
						RequireError(t, err)
						assertUserError(t, err)

						var invalidEntryPointArgumentError *InvalidEntryPointArgumentError
						assert.ErrorAs(t, err, &invalidEntryPointArgumentError)
						assert.ErrorAs(t, err, &interpreter.InvalidPublicKeyError{})
						assert.ErrorAs(t, err, &publicKeyActualError)
					}
				},
			)
		}

		testPublicKeyImport(nil)
		testPublicKeyImport(&fakeError{})
	})

	t.Run("Test Verify", func(t *testing.T) {
		t.Parallel()

		script := `
            access(all) fun main(key: PublicKey): Bool {
                return key.verify(
                    signature: [],
                    signedData: [],
                    domainSeparationTag: "",
                    hashAlgorithm: HashAlgorithm.SHA2_256
                )
            }
        `

		publicKey := cadence.NewStruct(
			[]cadence.Value{
				// PublicKey bytes
				publicKeyBytes,

				// Sign algorithm
				cadence.NewEnum(
					[]cadence.Value{
						cadence.NewUInt8(1),
					},
				).WithType(SignAlgoType),
			},
		).WithType(PublicKeyType)

		var verifyInvoked bool

		storage := NewTestLedger(nil, nil)

		runtimeInterface := &TestRuntimeInterface{
			Storage: storage,
			OnVerifySignature: func(
				signature []byte,
				tag string,
				signedData []byte,
				publicKey []byte,
				signatureAlgorithm SignatureAlgorithm,
				hashAlgorithm HashAlgorithm,
			) (bool, error) {
				verifyInvoked = true
				return true, nil
			},
			OnDecodeArgument: func(b []byte, t cadence.Type) (value cadence.Value, err error) {
				return json.Decode(nil, b)
			},
		}
		addPublicKeyValidation(runtimeInterface, nil)

		actual, err := executeScript(t, script, publicKey, runtimeInterface)
		require.NoError(t, err)

		assert.True(t, verifyInvoked)
		assert.Equal(t, cadence.NewBool(true), actual)
	})

	t.Run("Invalid raw public key", func(t *testing.T) {
		script := `
            access(all) fun main(key: PublicKey) {
            }
        `

		publicKey := cadence.NewStruct(
			[]cadence.Value{
				// Invalid value for 'publicKey' field
				cadence.NewBool(true),

				cadence.NewEnum(
					[]cadence.Value{
						cadence.NewUInt8(0),
					},
				).WithType(SignAlgoType),
			},
		).WithType(PublicKeyType)

		storage := NewTestLedger(nil, nil)

		runtimeInterface := &TestRuntimeInterface{
			Storage: storage,
			OnDecodeArgument: func(b []byte, t cadence.Type) (value cadence.Value, err error) {
				return json.Decode(nil, b)
			},
		}

		_, err := executeScript(t, script, publicKey, runtimeInterface)
		RequireError(t, err)
		assertUserError(t, err)

		var argErr *InvalidEntryPointArgumentError
		require.ErrorAs(t, err, &argErr)
	})

	t.Run("Invalid content in public key", func(t *testing.T) {
		script := `
            access(all) fun main(key: PublicKey) {
            }
        `

		publicKey := cadence.NewStruct(
			[]cadence.Value{
				// Invalid content for 'publicKey' field
				cadence.NewArray([]cadence.Value{
					cadence.String("1"),
					cadence.String("2"),
				}),

				cadence.NewEnum(
					[]cadence.Value{
						cadence.NewUInt8(0),
					},
				).WithType(SignAlgoType),
			},
		).WithType(PublicKeyType)

		storage := NewTestLedger(nil, nil)

		runtimeInterface := &TestRuntimeInterface{
			Storage: storage,
			OnDecodeArgument: func(b []byte, t cadence.Type) (value cadence.Value, err error) {
				return json.Decode(nil, b)
			},
		}

		_, err := executeScript(t, script, publicKey, runtimeInterface)
		RequireError(t, err)
		assertUserError(t, err)

		var argErr *InvalidEntryPointArgumentError
		require.ErrorAs(t, err, &argErr)
	})

	t.Run("Invalid sign algo", func(t *testing.T) {
		script := `
            access(all) fun main(key: PublicKey) {
            }
        `

		publicKey := cadence.NewStruct(
			[]cadence.Value{
				publicKeyBytes,

				// Invalid value for 'signatureAlgorithm' field
				cadence.NewBool(true),
			},
		).WithType(PublicKeyType)

		storage := NewTestLedger(nil, nil)

		runtimeInterface := &TestRuntimeInterface{
			Storage: storage,
			OnDecodeArgument: func(b []byte, t cadence.Type) (value cadence.Value, err error) {
				return json.Decode(nil, b)
			},
		}

		_, err := executeScript(t, script, publicKey, runtimeInterface)
		RequireError(t, err)
		assertUserError(t, err)

		var argErr *InvalidEntryPointArgumentError
		require.ErrorAs(t, err, &argErr)
	})

	t.Run("Invalid sign algo fields", func(t *testing.T) {
		script := `
            access(all) fun main(key: PublicKey) {
            }
        `

		publicKey := cadence.NewStruct(
			[]cadence.Value{
				publicKeyBytes,

				// Invalid value for fields of 'signatureAlgorithm'
				cadence.NewEnum(
					[]cadence.Value{
						cadence.String("hello"),
					},
				).WithType(SignAlgoType),
			},
		).WithType(PublicKeyType)

		storage := NewTestLedger(nil, nil)

		runtimeInterface := &TestRuntimeInterface{
			Storage: storage,
			OnDecodeArgument: func(b []byte, t cadence.Type) (value cadence.Value, err error) {
				return json.Decode(nil, b)
			},
		}

		_, err := executeScript(t, script, publicKey, runtimeInterface)
		RequireError(t, err)
		assertUserError(t, err)

		var argErr *InvalidEntryPointArgumentError
		require.ErrorAs(t, err, &argErr)
	})

	t.Run("Extra field", func(t *testing.T) {
		script := `
            access(all) fun main(key: PublicKey) {
            }
        `

		jsonCdc := `
            {
                "type":"Struct",
                "value":{
                    "id":"PublicKey",
                    "fields":[
                        {
                            "name":"publicKey",
                            "value":{
                                "type":"Array",
                                "value":[
                                    {
                                        "type":"UInt8",
                                        "value":"1"
                                    },
                                    {
                                        "type":"UInt8",
                                        "value":"2"
                                    }
                                ]
                            }
                        },
                        {
                            "name":"signatureAlgorithm",
                            "value":{
                                "type":"Enum",
                                "value":{
                                    "id":"SignatureAlgorithm",
                                    "fields":[
                                        {
                                            "name":"rawValue",
                                            "value":{
                                                "type":"UInt8",
                                                "value":"0"
                                            }
                                        }
                                    ]
                                }
                            }
                        },
                        {
                            "name":"extraField",
                            "value":{
                            "type":"Bool",
                            "value":true
                            }
                        }
                    ]
                }
            }
        `

		rt := NewTestInterpreterRuntime()

		storage := NewTestLedger(nil, nil)

		runtimeInterface := &TestRuntimeInterface{
			Storage: storage,
			OnDecodeArgument: func(b []byte, t cadence.Type) (value cadence.Value, err error) {
				return json.Decode(nil, b)
			},
		}

		_, err := rt.ExecuteScript(
			Script{
				Source: []byte(script),
				Arguments: [][]byte{
					[]byte(jsonCdc),
				},
			},
			Context{
				Interface: runtimeInterface,
				Location:  common.ScriptLocation{},
			},
		)
		RequireError(t, err)
		assertUserError(t, err)

		var argErr *InvalidEntryPointArgumentError
		require.ErrorAs(t, err, &argErr)
	})

	t.Run("Missing raw public key", func(t *testing.T) {
		script := `
            access(all) fun main(key: PublicKey): PublicKey {
                return key
            }
        `

		jsonCdc := `
            {
                "type":"Struct",
                "value":{
                    "id":"PublicKey",
                    "fields":[
                        {
                            "name":"signatureAlgorithm",
                            "value":{
                                "type":"Enum",
                                "value":{
                                    "id":"SignatureAlgorithm",
                                    "fields":[
                                        {
                                            "name":"rawValue",
                                            "value":{
                                                "type":"UInt8",
                                                "value":"0"
                                            }
                                        }
                                    ]
                                }
                            }
                        }
                    ]
                }
            }
        `

		rt := NewTestInterpreterRuntime()

		storage := NewTestLedger(nil, nil)

		runtimeInterface := &TestRuntimeInterface{
			Storage: storage,
			OnDecodeArgument: func(b []byte, t cadence.Type) (value cadence.Value, err error) {
				return json.Decode(nil, b)
			},
		}

		_, err := rt.ExecuteScript(
			Script{
				Source: []byte(script),
				Arguments: [][]byte{
					[]byte(jsonCdc),
				},
			},
			Context{
				Interface: runtimeInterface,
				Location:  common.ScriptLocation{},
			},
		)

		var argErr *InvalidEntryPointArgumentError
		require.ErrorAs(t, err, &argErr)
	})

	t.Run("Missing publicKey", func(t *testing.T) {
		script := `
            access(all) fun main(key: PublicKey): [UInt8] {
                return key.publicKey
            }
        `

		jsonCdc := `
            {
                "type":"Struct",
                "value":{
                    "id":"PublicKey",
                    "fields":[
                        {
                            "name":"signatureAlgorithm",
                            "value":{
                                "type":"Enum",
                                "value":{
                                    "id":"SignatureAlgorithm",
                                    "fields":[
                                        {
                                            "name":"rawValue",
                                            "value":{
                                                "type":"UInt8",
                                                "value":"1"
                                            }
                                        }
                                    ]
                                }
                            }
                        }
                    ]
                }
            }
        `

		rt := NewTestInterpreterRuntime()

		var publicKeyValidated bool

		storage := NewTestLedger(nil, nil)

		runtimeInterface := &TestRuntimeInterface{
			Storage: storage,
			OnValidatePublicKey: func(publicKey *stdlib.PublicKey) error {
				publicKeyValidated = true
				return nil
			},
			OnDecodeArgument: func(b []byte, t cadence.Type) (value cadence.Value, err error) {
				return json.Decode(nil, b)
			},
		}

		value, err := rt.ExecuteScript(
			Script{
				Source: []byte(script),
				Arguments: [][]byte{
					[]byte(jsonCdc),
				},
			},
			Context{
				Interface: runtimeInterface,
				Location:  common.ScriptLocation{},
			},
		)

		RequireError(t, err)
		assert.Contains(t, err.Error(),
			"invalid argument at index 0: cannot import value of type 'PublicKey'. missing field 'publicKey'")
		assert.False(t, publicKeyValidated)
		assert.Nil(t, value)
	})

	t.Run("Missing signatureAlgorithm", func(t *testing.T) {
		script := `
            access(all) fun main(key: PublicKey): SignatureAlgorithm {
                return key.signatureAlgorithm
            }
        `

		jsonCdc := `
            {
                "type":"Struct",
                "value":{
                    "id":"PublicKey",
                    "fields":[
                        {
                            "name":"publicKey",
                            "value":{
                                "type":"Array",
                                "value":[
                                    {
                                        "type":"UInt8",
                                        "value":"1"
                                    },
                                    {
                                        "type":"UInt8",
                                        "value":"2"
                                    }
                                ]
                            }
                        }
                    ]
                }
            }
        `

		rt := NewTestInterpreterRuntime()

		var publicKeyValidated bool

		storage := NewTestLedger(nil, nil)

		runtimeInterface := &TestRuntimeInterface{
			Storage: storage,
			OnValidatePublicKey: func(publicKey *stdlib.PublicKey) error {
				publicKeyValidated = true
				return nil
			},
			OnDecodeArgument: func(b []byte, t cadence.Type) (value cadence.Value, err error) {
				return json.Decode(nil, b)
			},
		}

		value, err := rt.ExecuteScript(
			Script{
				Source: []byte(script),
				Arguments: [][]byte{
					[]byte(jsonCdc),
				},
			},
			Context{
				Interface: runtimeInterface,
				Location:  common.ScriptLocation{},
			},
		)

		RequireError(t, err)
		assert.Contains(t, err.Error(),
			"invalid argument at index 0: cannot import value of type 'PublicKey'. missing field 'signatureAlgorithm'")
		assert.False(t, publicKeyValidated)
		assert.Nil(t, value)
	})

}

func TestRuntimeImportExportComplex(t *testing.T) {

	t.Parallel()

	program := interpreter.Program{
		Elaboration: sema.NewElaboration(nil),
	}

	inter := NewTestInterpreter(t)
	inter.Program = &program

	// Array

	semaArrayType := &sema.VariableSizedType{
		Type: sema.AnyStructType,
	}

	staticArrayType := &interpreter.VariableSizedStaticType{
		Type: interpreter.PrimitiveStaticTypeAnyStruct,
	}

	externalArrayType := &cadence.VariableSizedArrayType{
		ElementType: cadence.AnyStructType,
	}

	internalArrayValue := interpreter.NewArrayValue(
		inter,
		interpreter.EmptyLocationRange,
		staticArrayType,
		common.ZeroAddress,
		interpreter.NewUnmeteredIntValueFromInt64(42),
		interpreter.NewUnmeteredStringValue("foo"),
	)

	externalArrayValue := cadence.NewArray([]cadence.Value{
		cadence.NewInt(42),
		cadence.String("foo"),
	}).WithType(&cadence.VariableSizedArrayType{
		ElementType: cadence.AnyStructType,
	})

	// Dictionary

	semaDictionaryType := &sema.DictionaryType{
		KeyType:   sema.StringType,
		ValueType: semaArrayType,
	}

	staticDictionaryType := &interpreter.DictionaryStaticType{
		KeyType:   interpreter.PrimitiveStaticTypeString,
		ValueType: staticArrayType,
	}

	externalDictionaryType := &cadence.DictionaryType{
		KeyType:     cadence.StringType,
		ElementType: externalArrayType,
	}

	internalDictionaryValue := interpreter.NewDictionaryValue(
		inter,
		interpreter.EmptyLocationRange,
		staticDictionaryType,
		interpreter.NewUnmeteredStringValue("a"), internalArrayValue,
	)

	externalDictionaryValue := cadence.NewDictionary([]cadence.KeyValuePair{
		{
			Key:   cadence.String("a"),
			Value: externalArrayValue,
		},
	}).WithType(&cadence.DictionaryType{
		KeyType: cadence.StringType,
		ElementType: &cadence.VariableSizedArrayType{
			ElementType: cadence.AnyStructType,
		},
	})

	// Composite

	semaCompositeType := &sema.CompositeType{
		Location:   TestLocation,
		Identifier: "Foo",
		Kind:       common.CompositeKindStructure,
		Members:    &sema.StringMemberOrderedMap{},
		Fields:     []string{"dictionary"},
	}

	program.Elaboration.SetCompositeType(
		semaCompositeType.ID(),
		semaCompositeType,
	)

	semaCompositeType.Members.Set(
		"dictionary",
		sema.NewUnmeteredPublicConstantFieldMember(
			semaCompositeType,
			"dictionary",
			semaDictionaryType,
			"",
		),
	)

	externalCompositeType := &cadence.StructType{
		Location:            TestLocation,
		QualifiedIdentifier: "Foo",
		Fields: []cadence.Field{
			{
				Identifier: "dictionary",
				Type:       externalDictionaryType,
			},
		},
	}

	internalCompositeValueFields := []interpreter.CompositeField{
		{
			Name:  "dictionary",
			Value: internalDictionaryValue,
		},
	}

	internalCompositeValue := interpreter.NewCompositeValue(
		inter,
		interpreter.EmptyLocationRange,
		TestLocation,
		"Foo",
		common.CompositeKindStructure,
		internalCompositeValueFields,
		common.ZeroAddress,
	)

	externalCompositeValue := cadence.Struct{
		StructType: externalCompositeType,
		Fields: []cadence.Value{
			externalDictionaryValue,
		},
	}

	t.Run("export", func(t *testing.T) {

		// NOTE: cannot be parallel, due to type's ID being cached (potential data race)

		actual, err := ExportValue(
			internalCompositeValue,
			inter,
			interpreter.EmptyLocationRange,
		)
		require.NoError(t, err)

		assert.Equal(t,
			externalCompositeValue,
			actual,
		)
	})

	t.Run("import", func(t *testing.T) {

		// NOTE: cannot be parallel, due to type's ID being cached (potential data race)

		program := interpreter.Program{
			Elaboration: sema.NewElaboration(nil),
		}

		inter := NewTestInterpreter(t)
		inter.Program = &program

		program.Elaboration.SetCompositeType(
			semaCompositeType.ID(),
			semaCompositeType,
		)

		actual, err := ImportValue(
			inter,
			interpreter.EmptyLocationRange,
			nil,
			externalCompositeValue,
			semaCompositeType,
		)
		require.NoError(t, err)

		AssertValuesEqual(
			t,
			inter,
			internalCompositeValue,
			actual,
		)
	})
}

func TestRuntimeStaticTypeAvailability(t *testing.T) {

	t.Parallel()

	t.Run("inner array", func(t *testing.T) {
		script := `
            access(all) fun main(arg: Foo) {
            }

            access(all) struct Foo {
                access(all) var a: AnyStruct

                init() {
                    self.a = nil
                }
            }
        `

		structValue := cadence.Struct{
			StructType: &cadence.StructType{
				Location:            common.ScriptLocation{},
				QualifiedIdentifier: "Foo",
				Fields: []cadence.Field{
					{
						Identifier: "a",
						Type:       cadence.AnyStructType,
					},
				},
			},

			Fields: []cadence.Value{
				cadence.NewArray([]cadence.Value{
					cadence.String("foo"),
					cadence.String("bar"),
				}),
			},
		}

		_, err := executeTestScript(t, script, structValue)
		require.NoError(t, err)
	})

	t.Run("inner dictionary", func(t *testing.T) {
		script := `
            access(all) fun main(arg: Foo) {
            }

            access(all) struct Foo {
                access(all) var a: AnyStruct

                init() {
                    self.a = nil
                }
            }
        `

		structValue := cadence.Struct{
			StructType: &cadence.StructType{
				Location:            common.ScriptLocation{},
				QualifiedIdentifier: "Foo",
				Fields: []cadence.Field{
					{
						Identifier: "a",
						Type:       cadence.AnyStructType,
					},
				},
			},

			Fields: []cadence.Value{
				cadence.NewDictionary([]cadence.KeyValuePair{
					{
						Key:   cadence.String("foo"),
						Value: cadence.String("bar"),
					},
				}),
			},
		}

		_, err := executeTestScript(t, script, structValue)
		require.NoError(t, err)
	})
}

func TestRuntimeNestedStructArgPassing(t *testing.T) {
	t.Parallel()

	t.Run("valid", func(t *testing.T) {

		t.Parallel()

		script := `
            access(all) fun main(v: AnyStruct): UInt8 {
                return (v as! Foo).bytes[0]
            }

            access(all) struct Foo {
                access(all) let bytes: [UInt8]

                init(_ bytes: [UInt8]) {
                    self.bytes = bytes
               }
            }
        `

		jsonCdc := `
          {
            "value": {
              "id": "s.0000000000000000000000000000000000000000000000000000000000000000.Foo",
              "fields": [
                {
                  "name": "bytes",
                  "value": {
                    "value": [
                      {
                        "value": "32",
                        "type": "UInt8"
                      }
                    ],
                    "type": "Array"
                  }
                }
              ]
            },
            "type": "Struct"
          }
        `

		rt := NewTestInterpreterRuntime()

		storage := NewTestLedger(nil, nil)

		runtimeInterface := &TestRuntimeInterface{
			Storage: storage,
			OnDecodeArgument: func(b []byte, t cadence.Type) (value cadence.Value, err error) {
				return json.Decode(nil, b)
			},
		}

		value, err := rt.ExecuteScript(
			Script{
				Source: []byte(script),
				Arguments: [][]byte{
					[]byte(jsonCdc),
				},
			},
			Context{
				Interface: runtimeInterface,
				Location:  common.ScriptLocation{},
			},
		)

		require.NoError(t, err)
		assert.Equal(t, cadence.NewUInt8(32), value)
	})

	t.Run("invalid interface", func(t *testing.T) {

		t.Parallel()

		script := `
            access(all) fun main(v: AnyStruct) {
            }

            access(all) struct interface Foo {
            }
        `

		jsonCdc := `
          {
            "value": {
              "id": "s.0000000000000000000000000000000000000000000000000000000000000000.Foo",
              "fields": [
                {
                  "name": "bytes",
                  "value": {
                    "value": [
                      {
                        "value": "32",
                        "type": "UInt8"
                      }
                    ],
                    "type": "Array"
                  }
                }
              ]
            },
            "type": "Struct"
          }
        `

		rt := NewTestInterpreterRuntime()

		storage := NewTestLedger(nil, nil)

		runtimeInterface := &TestRuntimeInterface{
			Storage: storage,
			OnDecodeArgument: func(b []byte, t cadence.Type) (value cadence.Value, err error) {
				return json.Decode(nil, b)
			},
		}

		_, err := rt.ExecuteScript(
			Script{
				Source: []byte(script),
				Arguments: [][]byte{
					[]byte(jsonCdc),
				},
			},
			Context{
				Interface: runtimeInterface,
				Location:  common.ScriptLocation{},
			},
		)

		RequireError(t, err)
		assertUserError(t, err)

		var argErr *InvalidEntryPointArgumentError
		require.ErrorAs(t, err, &argErr)
	})
}

func TestRuntimeDestroyedResourceReferenceExport(t *testing.T) {
	t.Parallel()

	rt := NewTestInterpreterRuntimeWithAttachments()

	script := []byte(`
        access(all) resource S {}

        access(all) fun main(): &S  {
            var s <- create S()
            var ref = &s as &S

            // Just to trick the checker,
            // and get pass the static referenced resource invalidation analysis.
            var ref2 = getRef(ref)

            destroy s
            return ref2!
        }

        access(all) fun getRef(_ ref: &S): &S  {
            return ref
        }
	 `)

	runtimeInterface := &TestRuntimeInterface{}

	nextScriptLocation := NewScriptLocationGenerator()
	_, err := rt.ExecuteScript(
		Script{
			Source: script,
		},
		Context{
			Interface: runtimeInterface,
			Location:  nextScriptLocation(),
		},
	)
	require.Error(t, err)
	require.ErrorAs(t, err, &interpreter.DestroyedResourceError{})
}

func TestRuntimeDeploymentResultValueImportExport(t *testing.T) {

	t.Parallel()

	t.Run("import", func(t *testing.T) {

		t.Parallel()

		script := `
            access(all) fun main(v: DeploymentResult) {}
        `

		rt := NewTestInterpreterRuntime()
		runtimeInterface := &TestRuntimeInterface{}

		_, err := rt.ExecuteScript(
			Script{
				Source: []byte(script),
			},
			Context{
				Interface: runtimeInterface,
				Location:  common.ScriptLocation{},
			},
		)

		RequireError(t, err)

		var notImportableError *ScriptParameterTypeNotImportableError
		require.ErrorAs(t, err, &notImportableError)
	})

	t.Run("export", func(t *testing.T) {

		t.Parallel()

		script := `
            access(all) fun main(): DeploymentResult? {
                return nil
            }
        `

		rt := NewTestInterpreterRuntime()
		runtimeInterface := &TestRuntimeInterface{}

		_, err := rt.ExecuteScript(
			Script{
				Source: []byte(script),
			},
			Context{
				Interface: runtimeInterface,
				Location:  common.ScriptLocation{},
			},
		)

		RequireError(t, err)

		var invalidReturnTypeError *InvalidScriptReturnTypeError
		require.ErrorAs(t, err, &invalidReturnTypeError)
	})
}

func TestRuntimeDeploymentResultTypeImportExport(t *testing.T) {

	t.Parallel()

	t.Run("import", func(t *testing.T) {

		t.Parallel()

		script := `
            access(all) fun main(v: Type) {
                assert(v == Type<DeploymentResult>())
            }
        `

		rt := NewTestInterpreterRuntime()

		typeValue := cadence.NewTypeValue(&cadence.StructType{
			QualifiedIdentifier: "DeploymentResult",
			Fields: []cadence.Field{
				{
					Type:       cadence.NewOptionalType(cadence.DeployedContractType),
					Identifier: "deployedContract",
				},
			},
		})

		encodedArg, err := json.Encode(typeValue)
		require.NoError(t, err)

		runtimeInterface := &TestRuntimeInterface{
			OnDecodeArgument: func(b []byte, t cadence.Type) (value cadence.Value, err error) {
				return json.Decode(nil, b)
			},
		}

		_, err = rt.ExecuteScript(
			Script{
				Source:    []byte(script),
				Arguments: [][]byte{encodedArg},
			},
			Context{
				Interface: runtimeInterface,
				Location:  common.ScriptLocation{},
			},
		)

		require.NoError(t, err)
	})

	t.Run("export", func(t *testing.T) {

		t.Parallel()

		script := `
            access(all) fun main(): Type {
                return Type<DeploymentResult>()
            }
        `

		rt := NewTestInterpreterRuntime()
		runtimeInterface := &TestRuntimeInterface{}

		result, err := rt.ExecuteScript(
			Script{
				Source: []byte(script),
			},
			Context{
				Interface: runtimeInterface,
				Location:  common.ScriptLocation{},
			},
		)

		require.NoError(t, err)

		assert.Equal(t,
			cadence.NewTypeValue(&cadence.StructType{
				QualifiedIdentifier: "DeploymentResult",
				Fields: []cadence.Field{
					{
						Type:       cadence.NewOptionalType(cadence.DeployedContractType),
						Identifier: "deployedContract",
					},
				},
			}),
			result,
		)
	})
}<|MERGE_RESOLUTION|>--- conflicted
+++ resolved
@@ -859,13 +859,8 @@
 		},
 		{
 			label:    "Type<Int>()",
-<<<<<<< HEAD
 			value:    cadence.NewTypeValue(cadence.IntType),
-			expected: interpreter.TypeValue{Type: interpreter.PrimitiveStaticTypeInt},
-=======
-			value:    cadence.NewTypeValue(cadence.IntType{}),
 			expected: &interpreter.TypeValue{Type: interpreter.PrimitiveStaticTypeInt},
->>>>>>> fa700044
 		},
 	} {
 		test(tt)
