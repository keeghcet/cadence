--- conflicted
+++ resolved
@@ -1453,8 +1453,6 @@
 
 	runtime := newTestInterpreterRuntime()
 	runtime.defaultConfig.CoverageReport = coverageReport
-<<<<<<< HEAD
-=======
 
 	value, err := runtime.ExecuteScript(
 		Script{
@@ -1596,7 +1594,6 @@
 	runtime := NewInterpreterRuntime(Config{
 		CoverageReport: coverageReport,
 	})
->>>>>>> e7a03c07
 
 	value, err := runtime.ExecuteScript(
 		Script{
