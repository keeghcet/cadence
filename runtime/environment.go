--- conflicted
+++ resolved
@@ -129,7 +129,7 @@
 		// see interpreterEnvironment.CommitStorage
 		AtreeStorageValidationEnabled: false,
 		Debugger:                      e.config.Debugger,
-		OnStatement:                   e.onStatementHandler(),
+		OnStatement:                   e.newOnStatementHandler(),
 		OnMeterComputation:            e.newOnMeterComputation(),
 		OnFunctionInvocation:          e.newOnFunctionInvocationHandler(),
 		OnInvokedFunctionReturn:       e.newOnInvokedFunctionReturnHandler(),
@@ -488,7 +488,6 @@
 
 // getProgram returns the existing program at the given location, if available.
 // If it is not available, it loads the code, and then parses and checks it.
-//
 func (e *interpreterEnvironment) getProgram(
 	location Location,
 	checkedImports importResolutionResults,
@@ -546,49 +545,6 @@
 	location common.Location,
 	program *interpreter.Program,
 ) (*interpreter.Interpreter, error) {
-
-<<<<<<< HEAD
-=======
-	publicKeyValidationHandler := e.newPublicKeyValidationHandler()
-
-	options := []interpreter.Option{
-		// TODO: should only depend on environment, so configuration can be reused
-		interpreter.WithStorage(e.storage),
-		interpreter.WithMemoryGauge(e),
-		interpreter.WithBaseActivation(e.baseActivation),
-		interpreter.WithOnEventEmittedHandler(e.newOnEventEmittedHandler()),
-		interpreter.WithInjectedCompositeFieldsHandler(e.newInjectedCompositeFieldsHandler()),
-		interpreter.WithUUIDHandler(e.newUUIDHandler()),
-		interpreter.WithContractValueHandler(e.newContractValueHandler()),
-		interpreter.WithImportLocationHandler(e.newImportLocationHandler()),
-		interpreter.WithPublicAccountHandler(e.newPublicAccountHandler()),
-		interpreter.WithPublicKeyValidationHandler(publicKeyValidationHandler),
-		interpreter.WithBLSCryptoFunctions(
-			e.newBLSVerifyPopFunction(),
-			e.newBLSAggregateSignaturesFunction(),
-			e.newBLSAggregatePublicKeysFunction(publicKeyValidationHandler),
-		),
-		interpreter.WithSignatureVerificationHandler(e.newSignatureVerificationHandler()),
-		interpreter.WithHashHandler(e.newHashHandler()),
-		interpreter.WithOnRecordTraceHandler(e.newOnRecordTraceHandler()),
-		interpreter.WithOnResourceOwnerChangeHandler(e.newResourceOwnerChangedHandler()),
-		interpreter.WithTracingEnabled(e.config.TracingEnabled),
-		interpreter.WithAtreeValueValidationEnabled(e.config.AtreeValidationEnabled),
-		// NOTE: ignore r.atreeValidationEnabled here,
-		// and disable storage validation after each value modification.
-		// Instead, storage is validated after commits (if validation is enabled).
-		interpreter.WithAtreeStorageValidationEnabled(false),
-		interpreter.WithInvalidatedResourceValidationEnabled(e.config.InvalidatedResourceValidationEnabled),
-		interpreter.WithDebugger(e.config.Debugger),
-		interpreter.WithOnStatementHandler(e.newOnStatementHandler()),
-	}
-
-	options = append(
-		options,
-		e.meteringInterpreterOptions()...,
-	)
-
->>>>>>> 2ec61422
 	return interpreter.NewInterpreter(
 		program,
 		location,
