--- conflicted
+++ resolved
@@ -471,43 +471,12 @@
 
 transaction {
 
-<<<<<<< HEAD
     prepare(signer: auth(BorrowValue, IssueStorageCapabilityController, PublishCapability, SaveValue) &Account) {
 
         var storagePath = /storage/flowTokenVault
 
         if signer.storage.borrow<&FlowToken.Vault>(from: storagePath) != nil {
             return
-=======
-    prepare(signer: auth(Storage, Capabilities) &Account) {
-
-        if signer.storage.borrow<&FlowToken.Vault>(from: /storage/flowTokenVault) == nil {
-            // Create a new flowToken Vault and put it in storage
-            var vault <- FlowToken.createEmptyVault(vaultType: Type<@FlowToken.Vault>())
-            signer.storage.save(<- vault, to: /storage/flowTokenVault)
-
-            // Create a public capability to the Vault that only exposes
-            // the deposit function through the Receiver interface
-            let vaultCap = signer.capabilities.storage.issue<&FlowToken.Vault>(
-                /storage/flowTokenVault
-            )
-
-            signer.capabilities.publish(
-                vaultCap,
-                at: /public/flowTokenReceiver
-            )
-
-            // Create a public capability to the Vault that only exposes
-            // the balance field through the Balance interface
-            let balanceCap = signer.capabilities.storage.issue<&FlowToken.Vault>(
-                /storage/flowTokenVault
-            )
-
-            signer.capabilities.publish(
-                balanceCap,
-                at: /public/flowTokenBalance
-            )
->>>>>>> d09bd9af
         }
 
         // Create a new flowToken Vault and put it in storage
@@ -540,32 +509,19 @@
 
 transaction(recipient: Address, amount: UFix64) {
 
-<<<<<<< HEAD
-    /// Reference to the FlowToken Minter Resource object
-=======
->>>>>>> d09bd9af
     let tokenAdmin: &FlowToken.Administrator
 
     /// Reference to the Fungible Token Receiver of the recipient
     let tokenReceiver: &{FungibleToken.Receiver}
 
     prepare(signer: auth(BorrowValue) &Account) {
-<<<<<<< HEAD
-         self.tokenAdmin = signer.storage
-=======
 
         self.tokenAdmin = signer.storage
->>>>>>> d09bd9af
             .borrow<&FlowToken.Administrator>(from: /storage/flowTokenAdmin)
             ?? panic("Signer is not the token admin")
 
         self.tokenReceiver = getAccount(recipient)
-<<<<<<< HEAD
-            .capabilities.get<&{FungibleToken.Receiver}>(/public/flowTokenReceiver)
-            .borrow()
-=======
             .capabilities.borrow<&{FungibleToken.Receiver}>(/public/flowTokenReceiver)
->>>>>>> d09bd9af
             ?? panic("Unable to borrow receiver reference")
     }
 
@@ -588,10 +544,7 @@
     let sentVault: @{FungibleToken.Vault}
 
     prepare(signer: auth(BorrowValue) &Account) {
-<<<<<<< HEAD
-=======
-
->>>>>>> d09bd9af
+
         // Get a reference to the signer's stored vault
         let vaultRef = signer.storage.borrow<auth(FungibleToken.Withdraw) &FlowToken.Vault>(from: /storage/flowTokenVault)
 			?? panic("Could not borrow reference to the owner's Vault!")
@@ -603,12 +556,7 @@
     execute {
         // Get a reference to the recipient's Receiver
         let receiverRef =  getAccount(to)
-<<<<<<< HEAD
-            .capabilities.get<&{FungibleToken.Receiver}>(/public/flowTokenReceiver)
-            .borrow()
-=======
             .capabilities.borrow<&{FungibleToken.Receiver}>(/public/flowTokenReceiver)
->>>>>>> d09bd9af
 			?? panic("Could not borrow receiver reference to the recipient's Vault")
 
         // Deposit the withdrawn tokens in the recipient's receiver
@@ -624,12 +572,7 @@
 access(all) fun main(account: Address): UFix64 {
 
     let vaultRef = getAccount(account)
-<<<<<<< HEAD
-        .capabilities.get<&FlowToken.Vault>(/public/flowTokenBalance)
-        .borrow()
-=======
         .capabilities.borrow<&FlowToken.Vault>(/public/flowTokenBalance)
->>>>>>> d09bd9af
         ?? panic("Could not borrow Balance reference to the Vault")
 
     return vaultRef.balance
@@ -700,21 +643,7 @@
 
 	err = runtime.ExecuteTransaction(
 		Script{
-<<<<<<< HEAD
-			Source: []byte(fmt.Sprintf(
-				`
-                  transaction {
-
-                      prepare(signer: auth(Storage, Capabilities, Contracts) &Account) {
-                          signer.contracts.add(name: "FlowToken", code: "%s".decodeHex(), signer)
-                      }
-                  }
-                `,
-				hex.EncodeToString([]byte(modifiedFlowContract)),
-			)),
-=======
 			Source: utils.DeploymentTransaction("FlowToken", []byte(modifiedFlowContract)),
->>>>>>> d09bd9af
 		},
 		Context{
 			Interface:   runtimeInterface,
