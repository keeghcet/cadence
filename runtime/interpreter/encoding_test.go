--- conflicted
+++ resolved
@@ -3362,850 +3362,6 @@
 			},
 		)
 	})
-<<<<<<< HEAD
-=======
-
-	t.Run("larger than max inline size due to path", func(t *testing.T) {
-
-		t.Parallel()
-
-		// Generate a path that has an encoding size just above the max inline element size
-
-		maxInlineElementSize := atree.MaxInlineArrayElementSize
-
-		var path PathValue
-		for i := uint64(0); i < maxInlineElementSize; i++ {
-			identifier := strings.Repeat("x", int(maxInlineElementSize-i))
-
-			path = PathValue{
-				Domain:     common.PathDomainStorage,
-				Identifier: identifier,
-			}
-
-			size, err := StorableSize(path)
-			require.NoError(t, err)
-
-			if uint64(size) == maxInlineElementSize+1 {
-				break
-			}
-		}
-
-		expected := NewUnmeteredPathCapabilityValue(
-			NewUnmeteredAddressValueFromBytes([]byte{0x3}),
-			path,
-			nil,
-		)
-
-		testEncodeDecode(t,
-			encodeDecodeTest{
-				value:                expected,
-				maxInlineElementSize: maxInlineElementSize,
-				encoded: []byte{
-					0xd8, atree.CBORTagStorageID,
-					// storage ID
-					0x50, 0x0, 0x0, 0x0, 0x0, 0x0, 0x0, 0x0, 0x42, 0x0, 0x0, 0x0, 0x0, 0x0, 0x0, 0x0, 0x1,
-				},
-			},
-		)
-	})
-}
-
-func TestEncodeDecodeIDCapabilityValue(t *testing.T) {
-
-	t.Parallel()
-
-	t.Run("untyped capability", func(t *testing.T) {
-
-		t.Parallel()
-
-		encoded := []byte{
-			// tag
-			0xd8, CBORTagIDCapabilityValue,
-			// array, 3 items follow
-			0x83,
-			// tag for address
-			0xd8, CBORTagAddressValue,
-			// byte sequence, length 1
-			0x41,
-			// address
-			0x02,
-			// positive integer 4
-			0x4,
-			// nil
-			0xf6,
-		}
-
-		testEncodeDecode(t,
-			encodeDecodeTest{
-				encoded:    encoded,
-				decodeOnly: true,
-				invalid:    true,
-			},
-		)
-	})
-
-	t.Run("typed capability", func(t *testing.T) {
-
-		t.Parallel()
-
-		value := NewUnmeteredIDCapabilityValue(
-			4,
-			NewUnmeteredAddressValueFromBytes([]byte{0x2}),
-			PrimitiveStaticTypeBool,
-		)
-
-		encoded := []byte{
-			// tag
-			0xd8, CBORTagIDCapabilityValue,
-			// array, 3 items follow
-			0x83,
-			// tag for address
-			0xd8, CBORTagAddressValue,
-			// byte sequence, length 1
-			0x41,
-			// address
-			0x02,
-			// positive integer 4
-			0x4,
-			// tag for borrow type
-			0xd8, CBORTagPrimitiveStaticType,
-			// bool
-			0x6,
-		}
-
-		testEncodeDecode(t,
-			encodeDecodeTest{
-				value:   value,
-				encoded: encoded,
-			},
-		)
-	})
-
-	t.Run("larger than max inline size", func(t *testing.T) {
-
-		t.Parallel()
-
-		// Generate an arbitrary, large static type
-		maxInlineElementSize := atree.MaxInlineArrayElementSize
-		var borrowType StaticType = PrimitiveStaticTypeNever
-
-		for i := uint64(0); i < maxInlineElementSize; i++ {
-			borrowType = OptionalStaticType{
-				Type: borrowType,
-			}
-		}
-
-		expected := NewUnmeteredIDCapabilityValue(
-			4,
-			NewUnmeteredAddressValueFromBytes([]byte{0x3}),
-			borrowType,
-		)
-
-		testEncodeDecode(t,
-			encodeDecodeTest{
-				value:                expected,
-				maxInlineElementSize: maxInlineElementSize,
-				encoded: []byte{
-					// tag
-					0xd8, atree.CBORTagStorageID,
-
-					// storage ID
-					0x50, 0x0, 0x0, 0x0, 0x0, 0x0, 0x0, 0x0, 0x42, 0x0, 0x0, 0x0, 0x0, 0x0, 0x0, 0x0, 0x1,
-				},
-			},
-		)
-	})
-}
-
-func TestEncodeDecodePathLinkValue(t *testing.T) {
-
-	t.Parallel()
-	assemble := func(bytes ...byte) []byte {
-		result := []byte{
-			// tag
-			0xd8, CBORTagPathLinkValue,
-			// array, 2 items follow
-			0x82,
-			0xd8, CBORTagPathValue,
-			// array, 2 items follow
-			0x82,
-			// positive integer 3
-			0x3,
-			// UTF-8 string, length 3
-			0x63,
-			// b, a, r
-			0x62, 0x61, 0x72,
-		}
-		result = append(result, bytes...)
-		return result
-	}
-
-	t.Run("primitive, Bool", func(t *testing.T) {
-
-		t.Parallel()
-
-		value := PathLinkValue{
-			TargetPath: publicPathValue,
-			Type:       ConvertSemaToPrimitiveStaticType(nil, sema.BoolType),
-		}
-
-		encoded := assemble(
-			// tag
-			0xd8, CBORTagPrimitiveStaticType,
-			0x6,
-		)
-
-		testEncodeDecode(t,
-			encodeDecodeTest{
-				value:   value,
-				encoded: encoded,
-			},
-		)
-	})
-
-	t.Run("optional, primitive, bool", func(t *testing.T) {
-
-		t.Parallel()
-
-		value := PathLinkValue{
-			TargetPath: publicPathValue,
-			Type: OptionalStaticType{
-				Type: PrimitiveStaticTypeBool,
-			},
-		}
-
-		encoded := assemble(
-			// tag
-			0xd8, CBORTagOptionalStaticType,
-			// tag
-			0xd8, CBORTagPrimitiveStaticType,
-			0x6,
-		)
-
-		testEncodeDecode(t,
-			encodeDecodeTest{
-				value:   value,
-				encoded: encoded,
-			},
-		)
-	})
-
-	t.Run("composite, struct, qualified identifier", func(t *testing.T) {
-
-		t.Parallel()
-
-		value := PathLinkValue{
-			TargetPath: publicPathValue,
-			Type: NewCompositeStaticTypeComputeTypeID(
-				nil,
-				utils.TestLocation,
-				"SimpleStruct",
-			),
-		}
-
-		encoded := assemble(
-			// tag
-			0xd8, CBORTagCompositeStaticType,
-			// array, 2 items follow
-			0x82,
-			// tag
-			0xd8, CBORTagStringLocation,
-			// UTF-8 string, length 4
-			0x64,
-			// t, e, s, t
-			0x74, 0x65, 0x73, 0x74,
-			// UTF-8 string, length 12
-			0x6c,
-			// SimpleStruct
-			0x53, 0x69, 0x6d, 0x70, 0x6c, 0x65, 0x53, 0x74, 0x72, 0x75, 0x63, 0x74,
-		)
-
-		testEncodeDecode(t,
-			encodeDecodeTest{
-				value:   value,
-				encoded: encoded,
-			},
-		)
-	})
-
-	t.Run("interface, struct, qualified identifier", func(t *testing.T) {
-
-		t.Parallel()
-
-		value := PathLinkValue{
-			TargetPath: publicPathValue,
-			Type: InterfaceStaticType{
-				Location:            utils.TestLocation,
-				QualifiedIdentifier: "SimpleInterface",
-			},
-		}
-
-		encoded := assemble(
-			// tag
-			0xd8, CBORTagInterfaceStaticType,
-			// array, 2 items follow
-			0x82,
-			// tag
-			0xd8, CBORTagStringLocation,
-			// UTF-8 string, length 4
-			0x64,
-			// t, e, s, t
-			0x74, 0x65, 0x73, 0x74,
-			// UTF-8 string, length 22
-			0x6F,
-			// SimpleInterface
-			0x53, 0x69, 0x6d, 0x70, 0x6c, 0x65, 0x49, 0x6e, 0x74, 0x65, 0x72, 0x66, 0x61, 0x63, 0x65,
-		)
-
-		testEncodeDecode(t,
-			encodeDecodeTest{
-				value:   value,
-				encoded: encoded,
-			},
-		)
-	})
-
-	t.Run("variable-sized, bool", func(t *testing.T) {
-
-		t.Parallel()
-
-		value := PathLinkValue{
-			TargetPath: publicPathValue,
-			Type: VariableSizedStaticType{
-				Type: PrimitiveStaticTypeBool,
-			},
-		}
-
-		encoded := assemble(
-			// tag
-			0xd8, CBORTagVariableSizedStaticType,
-			// tag
-			0xd8, CBORTagPrimitiveStaticType,
-			0x6,
-		)
-
-		testEncodeDecode(t,
-			encodeDecodeTest{
-				value:   value,
-				encoded: encoded,
-			},
-		)
-	})
-
-	t.Run("constant-sized, bool", func(t *testing.T) {
-
-		t.Parallel()
-
-		value := PathLinkValue{
-			TargetPath: publicPathValue,
-			Type: ConstantSizedStaticType{
-				Type: PrimitiveStaticTypeBool,
-				Size: 42,
-			},
-		}
-
-		encoded := assemble(
-			// tag
-			0xd8, CBORTagConstantSizedStaticType,
-			// array, 2 items follow
-			0x82,
-			// positive integer 42
-			0x18, 0x2A,
-			// tag
-			0xd8, CBORTagPrimitiveStaticType,
-			0x6,
-		)
-
-		testEncodeDecode(t,
-			encodeDecodeTest{
-				value:   value,
-				encoded: encoded,
-			},
-		)
-	})
-
-	t.Run("reference type, entitlement map, bool", func(t *testing.T) {
-
-		t.Parallel()
-
-		value := PathLinkValue{
-			TargetPath: publicPathValue,
-			Type: ReferenceStaticType{
-				Authorization: EntitlementMapAuthorization{
-					TypeID: "foo",
-				},
-				ReferencedType: PrimitiveStaticTypeBool,
-			},
-		}
-
-		encoded := assemble(
-			// tag
-			0xd8, CBORTagReferenceStaticType,
-			// array, 2 items follow
-			0x82,
-			// authorization
-			// tag
-			0xd8, CBORTagEntitlementMapStaticAuthorization,
-			// UTF-8 string, 3 bytes follow
-			0x63,
-			// f, o, o
-			0x66, 0x6f, 0x6f,
-			// tag
-			0xd8, CBORTagPrimitiveStaticType,
-			0x6,
-		)
-
-		testEncodeDecode(t,
-			encodeDecodeTest{
-				value:   value,
-				encoded: encoded,
-			},
-		)
-	})
-
-	t.Run("reference type, conjunction entitlement set, bool", func(t *testing.T) {
-
-		t.Parallel()
-
-		value := PathLinkValue{
-			TargetPath: publicPathValue,
-			Type: ReferenceStaticType{
-				Authorization:  interpreter.NewEntitlementSetAuthorization(nil, []common.TypeID{"foo", "bar"}, sema.Conjunction),
-				ReferencedType: PrimitiveStaticTypeBool,
-			},
-		}
-
-		//nolint:gocritic
-		encoded := assemble(
-			// tag
-			0xd8, CBORTagReferenceStaticType,
-			// array, 2 items follow
-			0x82,
-
-			// authorization
-			// tag
-			0xd8, CBORTagEntitlementSetStaticAuthorization,
-			// array, length 2
-			0x82,
-			// conjunction
-			0x00,
-			// array, length 2
-			0x82,
-			// UTF-8 string, 3 bytes follow
-			0x63,
-			// f, o, o
-			0x66, 0x6f, 0x6f,
-			// UTF-8 string, 3 bytes follow
-			0x63,
-			// b, a, r
-			0x62, 0x61, 0x72,
-
-			// tag
-			0xd8, CBORTagPrimitiveStaticType,
-			0x6,
-		)
-
-		testEncodeDecode(t,
-			encodeDecodeTest{
-				value:   value,
-				encoded: encoded,
-			},
-		)
-	})
-
-	t.Run("reference type, disjunction entitlement set, bool", func(t *testing.T) {
-
-		t.Parallel()
-
-		value := PathLinkValue{
-			TargetPath: publicPathValue,
-			Type: ReferenceStaticType{
-				Authorization:  interpreter.NewEntitlementSetAuthorization(nil, []common.TypeID{"foo", "bar"}, sema.Disjunction),
-				ReferencedType: PrimitiveStaticTypeBool,
-			},
-		}
-
-		//nolint:gocritic
-		encoded := assemble(
-			// tag
-			0xd8, CBORTagReferenceStaticType,
-			// array, 2 items follow
-			0x82,
-
-			// authorization
-			// tag
-			0xd8, CBORTagEntitlementSetStaticAuthorization,
-			// array, length 2
-			0x82,
-			// Disjunction
-			0x01,
-			// array, length 2
-			0x82,
-			// UTF-8 string, 3 bytes follow
-			0x63,
-			// f, o, o
-			0x66, 0x6f, 0x6f,
-			// UTF-8 string, 3 bytes follow
-			0x63,
-			// b, a, r
-			0x62, 0x61, 0x72,
-
-			// tag
-			0xd8, CBORTagPrimitiveStaticType,
-			0x6,
-		)
-
-		testEncodeDecode(t,
-			encodeDecodeTest{
-				value:   value,
-				encoded: encoded,
-			},
-		)
-	})
-
-	t.Run("decode old reference", func(t *testing.T) {
-
-		t.Parallel()
-
-		value := PathLinkValue{
-			TargetPath: publicPathValue,
-			Type: ReferenceStaticType{
-				Authorization:  interpreter.UnauthorizedAccess,
-				ReferencedType: PrimitiveStaticTypeBool,
-			},
-		}
-
-		//nolint:gocritic
-		encoded := assemble(
-			// tag
-			0xd8, CBORTagReferenceStaticType,
-			// array, 2 items follow
-			0x82,
-			// true
-			0xf5,
-			// tag
-			0xd8, CBORTagPrimitiveStaticType,
-			0x6,
-		)
-
-		decoder := CBORDecMode.NewByteStreamDecoder(encoded)
-		decoded, err := DecodeStorable(decoder, atree.StorageID{}, nil)
-		require.NoError(t, err)
-		inter, err := NewInterpreter(
-			nil,
-			TestLocation,
-			&Config{
-				Storage: nil,
-			},
-		)
-		require.NoError(t, err)
-		decodedValue := StoredValue(inter, decoded, nil)
-		AssertValuesEqual(t, inter, value, decodedValue)
-	})
-
-	t.Run("reference type, unauthorized, bool", func(t *testing.T) {
-
-		t.Parallel()
-
-		value := PathLinkValue{
-			TargetPath: publicPathValue,
-			Type: ReferenceStaticType{
-				Authorization:  UnauthorizedAccess,
-				ReferencedType: PrimitiveStaticTypeBool,
-			},
-		}
-
-		encoded := assemble(
-			// tag
-			0xd8, CBORTagReferenceStaticType,
-			// array, 2 items follow
-			0x82,
-			// authorization:
-			// tag
-			0xd8, CBORTagUnauthorizedStaticAuthorization,
-			// null
-			0xf6,
-			// tag
-			0xd8, CBORTagPrimitiveStaticType,
-			0x6,
-		)
-
-		testEncodeDecode(t,
-			encodeDecodeTest{
-				value:   value,
-				encoded: encoded,
-			},
-		)
-	})
-
-	t.Run("dictionary, bool, string", func(t *testing.T) {
-
-		t.Parallel()
-
-		value := PathLinkValue{
-			TargetPath: publicPathValue,
-			Type: DictionaryStaticType{
-				KeyType:   PrimitiveStaticTypeBool,
-				ValueType: PrimitiveStaticTypeString,
-			},
-		}
-
-		encoded := assemble(
-			// tag
-			0xd8, CBORTagDictionaryStaticType,
-			// array, 2 items follow
-			0x82,
-			// tag
-			0xd8, CBORTagPrimitiveStaticType,
-			0x6,
-			// tag
-			0xd8, CBORTagPrimitiveStaticType,
-			0x8,
-		)
-
-		testEncodeDecode(t,
-			encodeDecodeTest{
-				value:   value,
-				encoded: encoded,
-			},
-		)
-	})
-
-	t.Run("intersection", func(t *testing.T) {
-
-		t.Parallel()
-
-		value := PathLinkValue{
-			TargetPath: publicPathValue,
-			Type: &IntersectionStaticType{
-				Types: []InterfaceStaticType{
-					{
-						Location:            utils.TestLocation,
-						QualifiedIdentifier: "I1",
-					},
-					{
-						Location:            utils.TestLocation,
-						QualifiedIdentifier: "I2",
-					},
-				},
-			},
-		}
-
-		encoded := assemble(
-			// tag
-			0xd8, CBORTagIntersectionStaticType,
-			// array, length 2
-			0x82,
-			// nil
-			0xf6,
-			// array, length 2
-			0x82,
-			// tag
-			0xd8, CBORTagInterfaceStaticType,
-			// array, 2 items follow
-			0x82,
-			// tag
-			0xd8, CBORTagStringLocation,
-			// UTF-8 string, length 4
-			0x64,
-			// t, e, s, t
-			0x74, 0x65, 0x73, 0x74,
-			// UTF-8 string, length 2
-			0x62,
-			// I1
-			0x49, 0x31,
-			// tag
-			0xd8, CBORTagInterfaceStaticType,
-			// array, 2 items follow
-			0x82,
-			// tag
-			0xd8, CBORTagStringLocation,
-			// UTF-8 string, length 4
-			0x64,
-			// t, e, s, t
-			0x74, 0x65, 0x73, 0x74,
-			// UTF-8 string, length 2
-			0x62,
-			// I2
-			0x49, 0x32,
-		)
-
-		testEncodeDecode(t,
-			encodeDecodeTest{
-				value:   value,
-				encoded: encoded,
-			},
-		)
-	})
-
-	t.Run("legacy intersection", func(t *testing.T) {
-
-		t.Parallel()
-
-		value := PathLinkValue{
-			TargetPath: publicPathValue,
-			Type: &IntersectionStaticType{
-				LegacyType: interpreter.PrimitiveStaticTypeInt,
-				Types: []InterfaceStaticType{
-					{
-						Location:            utils.TestLocation,
-						QualifiedIdentifier: "I1",
-					},
-					{
-						Location:            utils.TestLocation,
-						QualifiedIdentifier: "I2",
-					},
-				},
-			},
-		}
-
-		encoded := assemble(
-			// tag
-			0xd8, CBORTagIntersectionStaticType,
-			// array, length 2
-			0x82,
-			// int type
-			0xd8, 0xd4, 0x18, 0x24,
-			// array, length 2
-			0x82,
-			// tag
-			0xd8, CBORTagInterfaceStaticType,
-			// array, 2 items follow
-			0x82,
-			// tag
-			0xd8, CBORTagStringLocation,
-			// UTF-8 string, length 4
-			0x64,
-			// t, e, s, t
-			0x74, 0x65, 0x73, 0x74,
-			// UTF-8 string, length 2
-			0x62,
-			// I1
-			0x49, 0x31,
-			// tag
-			0xd8, CBORTagInterfaceStaticType,
-			// array, 2 items follow
-			0x82,
-			// tag
-			0xd8, CBORTagStringLocation,
-			// UTF-8 string, length 4
-			0x64,
-			// t, e, s, t
-			0x74, 0x65, 0x73, 0x74,
-			// UTF-8 string, length 2
-			0x62,
-			// I2
-			0x49, 0x32,
-		)
-
-		testEncodeDecode(t,
-			encodeDecodeTest{
-				value:   value,
-				encoded: encoded,
-			},
-		)
-	})
-
-	t.Run("capability, none", func(t *testing.T) {
-
-		t.Parallel()
-
-		value := PathLinkValue{
-			TargetPath: publicPathValue,
-			Type:       CapabilityStaticType{},
-		}
-
-		encoded := assemble(
-			// tag
-			0xd8, CBORTagCapabilityStaticType,
-			// null
-			0xf6,
-		)
-
-		testEncodeDecode(t,
-			encodeDecodeTest{
-				value:   value,
-				encoded: encoded,
-			},
-		)
-	})
-
-	t.Run("capability, primitive, bool", func(t *testing.T) {
-
-		t.Parallel()
-
-		value := PathLinkValue{
-			TargetPath: publicPathValue,
-			Type: CapabilityStaticType{
-				BorrowType: PrimitiveStaticTypeBool,
-			},
-		}
-
-		encoded := assemble(
-			// tag
-			0xd8, CBORTagCapabilityStaticType,
-			// tag
-			0xd8, CBORTagPrimitiveStaticType,
-			0x6,
-		)
-
-		testEncodeDecode(t,
-			encodeDecodeTest{
-				value:   value,
-				encoded: encoded,
-			},
-		)
-	})
-
-	t.Run("larger than max inline size", func(t *testing.T) {
-
-		t.Parallel()
-
-		maxInlineElementSize := atree.MaxInlineArrayElementSize
-		identifier := strings.Repeat("x", int(maxInlineElementSize+1))
-
-		path := PathValue{
-			Domain:     common.PathDomainStorage,
-			Identifier: identifier,
-		}
-
-		expected := PathLinkValue{
-			TargetPath: path,
-			Type:       PrimitiveStaticTypeNever,
-		}
-
-		testEncodeDecode(t,
-			encodeDecodeTest{
-				value:                expected,
-				maxInlineElementSize: maxInlineElementSize,
-				encoded: []byte{
-					// tag
-					0xd8, atree.CBORTagStorageID,
-
-					// storage ID
-					0x50, 0x0, 0x0, 0x0, 0x0, 0x0, 0x0, 0x0, 0x42, 0x0, 0x0, 0x0, 0x0, 0x0, 0x0, 0x0, 0x1,
-				},
-			},
-		)
-	})
-}
-
-func TestEncodeDecodeAccountLinkValue(t *testing.T) {
-
-	t.Parallel()
-
-	testEncodeDecode(t,
-		encodeDecodeTest{
-			value: EmptyAccountLinkValue,
-			encoded: []byte{
-				// tag
-				0xd8, CBORTagAccountLinkValue,
-				// null
-				0xf6,
-			},
-		},
-	)
->>>>>>> 22597d42
 }
 
 func TestEncodeDecodeTypeValue(t *testing.T) {
@@ -4929,7 +4085,7 @@
 		value := &AccountCapabilityControllerValue{
 			BorrowType: ReferenceStaticType{
 				ReferencedType: &IntersectionStaticType{
-					Types: []interpreter.InterfaceStaticType{
+					Types: []InterfaceStaticType{
 						{
 							Location:            utils.TestLocation,
 							QualifiedIdentifier: "SimpleInterface",
