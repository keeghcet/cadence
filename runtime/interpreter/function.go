/*
 * Cadence - The resource-oriented smart contract programming language
 *
 * Copyright 2019-2020 Dapper Labs, Inc.
 *
 * Licensed under the Apache License, Version 2.0 (the "License");
 * you may not use this file except in compliance with the License.
 * You may obtain a copy of the License at
 *
 *   http://www.apache.org/licenses/LICENSE-2.0
 *
 * Unless required by applicable law or agreed to in writing, software
 * distributed under the License is distributed on an "AS IS" BASIS,
 * WITHOUT WARRANTIES OR CONDITIONS OF ANY KIND, either express or implied.
 * See the License for the specific language governing permissions and
 * limitations under the License.
 */

package interpreter

import (
	"fmt"

	"github.com/onflow/atree"
	"github.com/onflow/cadence/runtime/ast"
	"github.com/onflow/cadence/runtime/errors"
	"github.com/onflow/cadence/runtime/sema"
)

// Invocation
//
type Invocation struct {
	Self               *CompositeValue
	ReceiverType       sema.Type
	Arguments          []Value
	ArgumentTypes      []sema.Type
	TypeParameterTypes *sema.TypeParameterTypeOrderedMap
	GetLocationRange   func() LocationRange
	Interpreter        *Interpreter
}

// FunctionValue
//
type FunctionValue interface {
	Value
	isFunctionValue()
	// invoke evaluates the function.
	// Only used internally by the interpreter.
	// Use Interpreter.InvokeFunctionValue if you want to invoke the function externally
	invoke(Invocation) Value
}

// InterpretedFunctionValue
//
type InterpretedFunctionValue struct {
	Interpreter      *Interpreter
	ParameterList    *ast.ParameterList
	Type             *sema.FunctionType
	Activation       *VariableActivation
	BeforeStatements []ast.Statement
	PreConditions    ast.Conditions
	Statements       []ast.Statement
	PostConditions   ast.Conditions
}

var _ Value = &InterpretedFunctionValue{}

func (*InterpretedFunctionValue) IsValue() {}

func (f *InterpretedFunctionValue) String() string {
	return fmt.Sprintf("Function%s", f.Type.String())
}

func (f *InterpretedFunctionValue) RecursiveString(_ SeenReferences) string {
	return f.String()
}

func (f *InterpretedFunctionValue) Accept(interpreter *Interpreter, visitor Visitor) {
	visitor.VisitInterpretedFunctionValue(interpreter, f)
}

func (f *InterpretedFunctionValue) Walk(_ func(Value)) {
	// NO-OP
}

var functionDynamicType DynamicType = FunctionDynamicType{}

func (*InterpretedFunctionValue) DynamicType(_ *Interpreter, _ SeenReferences) DynamicType {
	return functionDynamicType
}

func (f *InterpretedFunctionValue) StaticType() StaticType {
	return ConvertSemaToStaticType(f.Type)
}

func (*InterpretedFunctionValue) isFunctionValue() {}

func (f *InterpretedFunctionValue) invoke(invocation Invocation) Value {

	// The check that arguments' dynamic types match the parameter types
	// was already performed by the interpreter's checkValueTransferTargetType function

	return f.Interpreter.invokeInterpretedFunction(f, invocation)
}

func (f *InterpretedFunctionValue) ConformsToDynamicType(
	_ *Interpreter,
	_ func() LocationRange,
	_ DynamicType,
	_ TypeConformanceResults,
) bool {
	// TODO: once FunctionDynamicType has parameter and return type info,
	//   check it matches InterpretedFunctionValue's static function type
	return false
}

func (f *InterpretedFunctionValue) Storable(_ atree.SlabStorage, _ atree.Address, _ uint64) (atree.Storable, error) {
	return NonStorable{Value: f}, nil
}

func (*InterpretedFunctionValue) IsResourceKinded(_ *Interpreter) bool {
	return false
}

func (*InterpretedFunctionValue) NeedsStoreToAddress(_ *Interpreter, _ atree.Address) bool {
	return false
}

func (f *InterpretedFunctionValue) DeepCopy(_ *Interpreter, _ func() LocationRange, _ atree.Address) Value {
	return f
}

func (*InterpretedFunctionValue) DeepRemove(_ *Interpreter) {
	// NO-OP
}

// HostFunctionValue
//
type HostFunction func(invocation Invocation) Value

type HostFunctionValue struct {
	Function        HostFunction
<<<<<<< HEAD
	NestedVariables map[string]*Variable
=======
	NestedVariables *StringVariableOrderedMap
	Type            *sema.FunctionType
>>>>>>> 2159ad8a
}

func (f *HostFunctionValue) String() string {
	// TODO: include type
	return "Function(...)"
}

func (f *HostFunctionValue) RecursiveString(_ SeenReferences) string {
	return f.String()
}

func NewHostFunctionValue(
	function HostFunction,
	funcType *sema.FunctionType,
) *HostFunctionValue {
	return &HostFunctionValue{
		Function: function,
		Type:     funcType,
	}
}

var _ Value = &HostFunctionValue{}

func (*HostFunctionValue) IsValue() {}

func (f *HostFunctionValue) Accept(interpreter *Interpreter, visitor Visitor) {
	visitor.VisitHostFunctionValue(interpreter, f)
}

func (f *HostFunctionValue) Walk(_ func(Value)) {
	// NO-OP
}

var hostFunctionDynamicType DynamicType = FunctionDynamicType{}

func (*HostFunctionValue) DynamicType(_ *Interpreter, _ SeenReferences) DynamicType {
	return hostFunctionDynamicType
}

func (f *HostFunctionValue) StaticType() StaticType {
	return ConvertSemaToStaticType(f.Type)
}

func (*HostFunctionValue) isFunctionValue() {}

func (f *HostFunctionValue) invoke(invocation Invocation) Value {

	// The check that arguments' dynamic types match the parameter types
	// was already performed by the interpreter's checkValueTransferTargetType function

	return f.Function(invocation)
}

func (f *HostFunctionValue) GetMember(_ *Interpreter, _ func() LocationRange, name string) Value {
	if f.NestedVariables != nil {
		if variable, ok := f.NestedVariables[name]; ok {
			return variable.GetValue()
		}
	}
	return nil
}

func (*HostFunctionValue) SetMember(_ *Interpreter, _ func() LocationRange, _ string, _ Value) {
	panic(errors.NewUnreachableError())
}

func (f *HostFunctionValue) ConformsToDynamicType(
	_ *Interpreter,
	_ func() LocationRange,
	_ DynamicType,
	_ TypeConformanceResults,
) bool {
	// TODO: once HostFunctionValue has static function type,
	//   and FunctionDynamicType has parameter and return type info,
	//   check they match

	return false
}

func (f *HostFunctionValue) Storable(_ atree.SlabStorage, _ atree.Address, _ uint64) (atree.Storable, error) {
	return NonStorable{Value: f}, nil
}

func (*HostFunctionValue) IsResourceKinded(_ *Interpreter) bool {
	return false
}

func (*HostFunctionValue) NeedsStoreToAddress(_ *Interpreter, _ atree.Address) bool {
	return false
}

func (f *HostFunctionValue) DeepCopy(_ *Interpreter, _ func() LocationRange, _ atree.Address) Value {
	return f
}

func (*HostFunctionValue) DeepRemove(_ *Interpreter) {
	// NO-OP
}

// BoundFunctionValue
//
type BoundFunctionValue struct {
	Function FunctionValue
	Self     *CompositeValue
}

var _ Value = BoundFunctionValue{}

func (BoundFunctionValue) IsValue() {}

func (f BoundFunctionValue) String() string {
	return f.RecursiveString(SeenReferences{})
}

func (f BoundFunctionValue) RecursiveString(seenReferences SeenReferences) string {
	return f.Function.RecursiveString(seenReferences)
}

func (f BoundFunctionValue) Accept(interpreter *Interpreter, visitor Visitor) {
	visitor.VisitBoundFunctionValue(interpreter, f)
}

func (f BoundFunctionValue) Walk(_ func(Value)) {
	// NO-OP
}

var boundFunctionDynamicType DynamicType = FunctionDynamicType{}

func (BoundFunctionValue) DynamicType(_ *Interpreter, _ SeenReferences) DynamicType {
	return boundFunctionDynamicType
}

func (f BoundFunctionValue) StaticType() StaticType {
	return f.Function.StaticType()
}

func (BoundFunctionValue) isFunctionValue() {}

func (f BoundFunctionValue) invoke(invocation Invocation) Value {
	self := f.Self
	receiverType := invocation.ReceiverType

	if receiverType != nil {
		selfType := invocation.Interpreter.ConvertStaticToSemaType(self.StaticType())

		if _, ok := receiverType.(*sema.ReferenceType); ok {
			if _, ok := selfType.(*sema.ReferenceType); !ok {
				selfType = &sema.ReferenceType{
					Type: selfType,
				}
			}
		}

		if !sema.IsSubType(selfType, receiverType) {
			panic(InvocationReceiverTypeError{
				SelfType:      selfType,
				ReceiverType:  receiverType,
				LocationRange: invocation.GetLocationRange(),
			})
		}
	}

	invocation.Self = self
	return f.Function.invoke(invocation)
}

func (f BoundFunctionValue) ConformsToDynamicType(
	interpreter *Interpreter,
	getLocationRange func() LocationRange,
	dynamicType DynamicType,
	results TypeConformanceResults,
) bool {
	return f.Function.ConformsToDynamicType(
		interpreter,
		getLocationRange,
		dynamicType,
		results,
	)
}

func (f BoundFunctionValue) Storable(_ atree.SlabStorage, _ atree.Address, _ uint64) (atree.Storable, error) {
	return NonStorable{Value: f}, nil
}

func (BoundFunctionValue) IsResourceKinded(_ *Interpreter) bool {
	return false
}

func (BoundFunctionValue) NeedsStoreToAddress(_ *Interpreter, _ atree.Address) bool {
	return false
}

func (f BoundFunctionValue) DeepCopy(_ *Interpreter, _ func() LocationRange, _ atree.Address) Value {
	return f
}

func (BoundFunctionValue) DeepRemove(_ *Interpreter) {
	// NO-OP
}<|MERGE_RESOLUTION|>--- conflicted
+++ resolved
@@ -140,12 +140,8 @@
 
 type HostFunctionValue struct {
 	Function        HostFunction
-<<<<<<< HEAD
 	NestedVariables map[string]*Variable
-=======
-	NestedVariables *StringVariableOrderedMap
 	Type            *sema.FunctionType
->>>>>>> 2159ad8a
 }
 
 func (f *HostFunctionValue) String() string {
