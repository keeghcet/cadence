--- conflicted
+++ resolved
@@ -102,8 +102,6 @@
 	line int,
 )
 
-<<<<<<< HEAD
-=======
 // OnInvokedFunctionReturnFunc is a function that is triggered when an invoked function returned.
 //
 type OnInvokedFunctionReturnFunc func(
@@ -111,33 +109,6 @@
 	line int,
 )
 
-// StorageExistenceHandlerFunc is a function that handles storage existence checks.
-//
-type StorageExistenceHandlerFunc func(
-	inter *Interpreter,
-	storageAddress common.Address,
-	key string,
-) bool
-
-// StorageReadHandlerFunc is a function that handles storage reads.
-//
-type StorageReadHandlerFunc func(
-	inter *Interpreter,
-	storageAddress common.Address,
-	key string,
-	deferred bool,
-) OptionalValue
-
-// StorageWriteHandlerFunc is a function that handles storage writes.
-//
-type StorageWriteHandlerFunc func(
-	inter *Interpreter,
-	storageAddress common.Address,
-	key string,
-	value OptionalValue,
-)
-
->>>>>>> 75c54c6c
 // InjectedCompositeFieldsHandlerFunc is a function that handles storage reads.
 //
 type InjectedCompositeFieldsHandlerFunc func(
@@ -279,13 +250,7 @@
 	onStatement                    OnStatementFunc
 	onLoopIteration                OnLoopIterationFunc
 	onFunctionInvocation           OnFunctionInvocationFunc
-<<<<<<< HEAD
-=======
 	onInvokedFunctionReturn        OnInvokedFunctionReturnFunc
-	storageExistenceHandler        StorageExistenceHandlerFunc
-	storageReadHandler             StorageReadHandlerFunc
-	storageWriteHandler            StorageWriteHandlerFunc
->>>>>>> 75c54c6c
 	injectedCompositeFieldsHandler InjectedCompositeFieldsHandlerFunc
 	contractValueHandler           ContractValueHandlerFunc
 	importLocationHandler          ImportLocationHandlerFunc
@@ -563,30 +528,13 @@
 	interpreter.onFunctionInvocation = function
 }
 
-<<<<<<< HEAD
-// SetStorage sets the value that is used for storage operations.
-=======
 // SetOnInvokedFunctionReturnHandler sets the function that is triggered when an invoked function returned.
 //
 func (interpreter *Interpreter) SetOnInvokedFunctionReturnHandler(function OnInvokedFunctionReturnFunc) {
 	interpreter.onInvokedFunctionReturn = function
 }
 
-// SetStorageExistenceHandler sets the function that is used when a storage key is checked for existence.
-//
-func (interpreter *Interpreter) SetStorageExistenceHandler(function StorageExistenceHandlerFunc) {
-	interpreter.storageExistenceHandler = function
-}
-
-// SetStorageReadHandler sets the function that is used when a stored value is read.
-//
-func (interpreter *Interpreter) SetStorageReadHandler(function StorageReadHandlerFunc) {
-	interpreter.storageReadHandler = function
-}
-
-// SetStorageWriteHandler sets the function that is used when a stored value is written.
->>>>>>> 75c54c6c
-//
+// SetStorage sets the value that is used for storage operations.
 func (interpreter *Interpreter) SetStorage(storage Storage) {
 	interpreter.Storage = storage
 }
@@ -2352,13 +2300,7 @@
 		WithOnStatementHandler(interpreter.onStatement),
 		WithOnLoopIterationHandler(interpreter.onLoopIteration),
 		WithOnFunctionInvocationHandler(interpreter.onFunctionInvocation),
-<<<<<<< HEAD
-=======
 		WithOnInvokedFunctionReturnHandler(interpreter.onInvokedFunctionReturn),
-		WithStorageExistenceHandler(interpreter.storageExistenceHandler),
-		WithStorageReadHandler(interpreter.storageReadHandler),
-		WithStorageWriteHandler(interpreter.storageWriteHandler),
->>>>>>> 75c54c6c
 		WithInjectedCompositeFieldsHandler(interpreter.injectedCompositeFieldsHandler),
 		WithContractValueHandler(interpreter.contractValueHandler),
 		WithImportLocationHandler(interpreter.importLocationHandler),
