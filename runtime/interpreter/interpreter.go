--- conflicted
+++ resolved
@@ -2642,76 +2642,16 @@
 		BaseActivation,
 		"DictionaryType",
 		NewUnmeteredHostFunctionValue(
-<<<<<<< HEAD
+			sema.DictionaryTypeFunctionType,
 			dictionaryTypeFunction,
-			sema.DictionaryTypeFunctionType,
-=======
-			sema.DictionaryTypeFunctionType,
-			func(invocation Invocation) Value {
-				keyTypeValue, ok := invocation.Arguments[0].(TypeValue)
-				if !ok {
-					panic(errors.NewUnreachableError())
-				}
-
-				valueTypeValue, ok := invocation.Arguments[1].(TypeValue)
-				if !ok {
-					panic(errors.NewUnreachableError())
-				}
-
-				keyType := keyTypeValue.Type
-				valueType := valueTypeValue.Type
-
-				// if the given key is not a valid dictionary key, it wouldn't make sense to create this type
-				if keyType == nil ||
-					!sema.IsValidDictionaryKeyType(invocation.Interpreter.MustConvertStaticToSemaType(keyType)) {
-					return Nil
-				}
-
-				return NewSomeValueNonCopying(
-					invocation.Interpreter,
-					NewTypeValue(
-						invocation.Interpreter,
-						NewDictionaryStaticType(
-							invocation.Interpreter,
-							keyType,
-							valueType,
-						),
-					),
-				)
-			},
->>>>>>> 67b64c35
 		))
 
 	defineBaseValue(
 		BaseActivation,
 		"CompositeType",
 		NewUnmeteredHostFunctionValue(
-<<<<<<< HEAD
+			sema.CompositeTypeFunctionType,
 			compositeTypeFunction,
-			sema.CompositeTypeFunctionType,
-=======
-			sema.CompositeTypeFunctionType,
-			func(invocation Invocation) Value {
-				typeIDValue, ok := invocation.Arguments[0].(*StringValue)
-				if !ok {
-					panic(errors.NewUnreachableError())
-				}
-				typeID := typeIDValue.Str
-
-				composite, err := lookupComposite(invocation.Interpreter, typeID)
-				if err != nil {
-					return Nil
-				}
-
-				return NewSomeValueNonCopying(
-					invocation.Interpreter,
-					NewTypeValue(
-						invocation.Interpreter,
-						ConvertSemaToStaticType(invocation.Interpreter, composite),
-					),
-				)
-			},
->>>>>>> 67b64c35
 		),
 	)
 
@@ -2719,32 +2659,8 @@
 		BaseActivation,
 		"InterfaceType",
 		NewUnmeteredHostFunctionValue(
-<<<<<<< HEAD
+			sema.InterfaceTypeFunctionType,
 			interfaceTypeFunction,
-			sema.InterfaceTypeFunctionType,
-=======
-			sema.InterfaceTypeFunctionType,
-			func(invocation Invocation) Value {
-				typeIDValue, ok := invocation.Arguments[0].(*StringValue)
-				if !ok {
-					panic(errors.NewUnreachableError())
-				}
-				typeID := typeIDValue.Str
-
-				interfaceType, err := lookupInterface(invocation.Interpreter, typeID)
-				if err != nil {
-					return Nil
-				}
-
-				return NewSomeValueNonCopying(
-					invocation.Interpreter,
-					NewTypeValue(
-						invocation.Interpreter,
-						ConvertSemaToStaticType(invocation.Interpreter, interfaceType),
-					),
-				)
-			},
->>>>>>> 67b64c35
 		),
 	)
 
@@ -2752,51 +2668,8 @@
 		BaseActivation,
 		"FunctionType",
 		NewUnmeteredHostFunctionValue(
-<<<<<<< HEAD
+			sema.FunctionTypeFunctionType,
 			functionTypeFunction,
-			sema.FunctionTypeFunctionType,
-=======
-			sema.FunctionTypeFunctionType,
-			func(invocation Invocation) Value {
-				parameters, ok := invocation.Arguments[0].(*ArrayValue)
-				if !ok {
-					panic(errors.NewUnreachableError())
-				}
-
-				typeValue, ok := invocation.Arguments[1].(TypeValue)
-				if !ok {
-					panic(errors.NewUnreachableError())
-				}
-
-				returnType := invocation.Interpreter.MustConvertStaticToSemaType(typeValue.Type)
-
-				var resultParameters []sema.Parameter
-				parameterCount := parameters.Count()
-				if parameterCount > 0 {
-					resultParameters = make([]sema.Parameter, 0, parameterCount)
-					parameters.Iterate(invocation.Interpreter, func(param Value) bool {
-						semaType := invocation.Interpreter.MustConvertStaticToSemaType(param.(TypeValue).Type)
-						resultParameters = append(
-							resultParameters,
-							sema.Parameter{
-								TypeAnnotation: sema.NewTypeAnnotation(semaType),
-							},
-						)
-
-						// Continue iteration
-						return true
-					})
-				}
-				functionStaticType := NewFunctionStaticType(
-					invocation.Interpreter,
-					&sema.FunctionType{
-						ReturnTypeAnnotation: sema.NewTypeAnnotation(returnType),
-						Parameters:           resultParameters,
-					},
-				)
-				return NewUnmeteredTypeValue(functionStaticType)
-			},
->>>>>>> 67b64c35
 		),
 	)
 
@@ -2804,12 +2677,8 @@
 		BaseActivation,
 		"RestrictedType",
 		NewUnmeteredHostFunctionValue(
-<<<<<<< HEAD
+			sema.RestrictedTypeFunctionType,
 			restrictedTypeFunction,
-=======
->>>>>>> 67b64c35
-			sema.RestrictedTypeFunctionType,
-			RestrictedTypeFunction,
 		),
 	)
 }
@@ -3225,9 +3094,7 @@
 
 // typeFunction is the `Type` function. It is stateless, hence it can be re-used across interpreters.
 var typeFunction = NewUnmeteredHostFunctionValue(
-	&sema.FunctionType{
-		ReturnTypeAnnotation: sema.NewTypeAnnotation(sema.MetaType),
-	},
+	sema.MetaTypeFunctionType,
 	func(invocation Invocation) Value {
 		typeParameterPair := invocation.TypeParameterTypes.Oldest()
 		if typeParameterPair == nil {
@@ -3239,10 +3106,6 @@
 		staticType := ConvertSemaToStaticType(invocation.Interpreter, ty)
 		return NewTypeValue(invocation.Interpreter, staticType)
 	},
-<<<<<<< HEAD
-	sema.MetaTypeFunctionType,
-=======
->>>>>>> 67b64c35
 )
 
 func defineTypeFunction(activation *VariableActivation) {
