--- conflicted
+++ resolved
@@ -2088,15 +2088,6 @@
 			targetBorrowType := unwrappedTargetType.BorrowType.(*sema.ReferenceType)
 
 			switch capability := value.(type) {
-			case *PathCapabilityValue:
-				valueBorrowType := capability.BorrowType.(ReferenceStaticType)
-				borrowType := interpreter.convertStaticType(valueBorrowType, targetBorrowType)
-				return NewPathCapabilityValue(
-					interpreter,
-					capability.Address,
-					capability.Path,
-					borrowType,
-				)
 			case *IDCapabilityValue:
 				valueBorrowType := capability.BorrowType.(ReferenceStaticType)
 				borrowType := interpreter.convertStaticType(valueBorrowType, targetBorrowType)
@@ -4396,475 +4387,6 @@
 	Authorization:  UnauthorizedAccess,
 }
 
-<<<<<<< HEAD
-=======
-// Linking
-//
-// When linking to a path with the `AuthAccount.link function`,
-// an interpreter.PathLink (formerly Link) is stored in storage.
-//
-// When linking to an account with the new AuthAccount.linkAccount function,
-// an interpreter.AccountLink is stored in the account.
-//
-// In both cases, when acquiring a capability, e.g. using getCapability,
-// a PathCapabilityValue is returned.
-// This is because in both cases, we are looking up a path in an account.
-// Depending on what is stored in the path, PathLink or AccountLink,
-// we return a respective reference value, a StorageReferenceValue for PathLink
-// (after following the links to the final target),
-// or an AccountReferenceValue for an AccountLink.
-//
-// Again, in both cases for StorageReferenceValue and AccountReferenceValue,
-// for each use, e.g. member access,
-// we dereference/check that the link still exists after the capability was borrowed.
-
-func (interpreter *Interpreter) authAccountLinkAccountFunction(addressValue AddressValue) *HostFunctionValue {
-
-	// Converted addresses can be cached and don't have to be recomputed on each function invocation
-	address := addressValue.ToAddress()
-
-	return NewHostFunctionValue(
-		interpreter,
-		sema.AuthAccountTypeLinkAccountFunctionType,
-		func(invocation Invocation) Value {
-			interpreter := invocation.Interpreter
-
-			if !interpreter.SharedState.Config.AccountLinkingAllowed {
-				panic(AccountLinkingForbiddenError{
-					LocationRange: invocation.LocationRange,
-				})
-			}
-
-			newCapabilityPath, ok := invocation.Arguments[0].(PathValue)
-			if !ok {
-				panic(errors.NewUnreachableError())
-			}
-
-			newCapabilityDomain := newCapabilityPath.Domain.Identifier()
-			newCapabilityIdentifier := newCapabilityPath.Identifier
-
-			storageMapKey := StringStorageMapKey(newCapabilityIdentifier)
-
-			if interpreter.StoredValueExists(
-				address,
-				newCapabilityDomain,
-				storageMapKey,
-			) {
-				return Nil
-			}
-
-			accountLinkValue := NewAccountLinkValue(interpreter)
-
-			interpreter.WriteStored(
-				address,
-				newCapabilityDomain,
-				storageMapKey,
-				accountLinkValue,
-			)
-
-			onAccountLinked := interpreter.SharedState.Config.OnAccountLinked
-			if onAccountLinked != nil {
-				err := onAccountLinked(
-					interpreter,
-					invocation.LocationRange,
-					addressValue,
-					newCapabilityPath,
-				)
-				if err != nil {
-					panic(err)
-				}
-			}
-
-			return NewSomeValueNonCopying(
-				interpreter,
-				NewPathCapabilityValue(
-					interpreter,
-					addressValue,
-					newCapabilityPath,
-					AuthAccountReferenceStaticType,
-				),
-			)
-
-		},
-	)
-}
-
-func (interpreter *Interpreter) accountGetLinkTargetFunction(
-	functionType *sema.FunctionType,
-	addressValue AddressValue,
-) *HostFunctionValue {
-
-	// Converted addresses can be cached and don't have to be recomputed on each function invocation
-	address := addressValue.ToAddress()
-
-	return NewHostFunctionValue(
-		interpreter,
-		functionType,
-		func(invocation Invocation) Value {
-			interpreter := invocation.Interpreter
-
-			capabilityPath, ok := invocation.Arguments[0].(PathValue)
-			if !ok {
-				panic(errors.NewUnreachableError())
-			}
-
-			domain := capabilityPath.Domain.Identifier()
-			identifier := capabilityPath.Identifier
-
-			storageMapKey := StringStorageMapKey(identifier)
-
-			value := interpreter.ReadStored(address, domain, storageMapKey)
-
-			if value == nil {
-				return Nil
-			}
-
-			link, ok := value.(PathLinkValue)
-			if !ok {
-				return Nil
-			}
-
-			return NewSomeValueNonCopying(
-				interpreter,
-				link.TargetPath,
-			)
-		},
-	)
-}
-
-func (interpreter *Interpreter) authAccountUnlinkFunction(addressValue AddressValue) *HostFunctionValue {
-
-	// Converted addresses can be cached and don't have to be recomputed on each function invocation
-	address := addressValue.ToAddress()
-
-	return NewHostFunctionValue(
-		interpreter,
-		sema.AuthAccountTypeUnlinkFunctionType,
-		func(invocation Invocation) Value {
-			interpreter := invocation.Interpreter
-
-			capabilityPath, ok := invocation.Arguments[0].(PathValue)
-			if !ok {
-				panic(errors.NewUnreachableError())
-			}
-
-			domain := capabilityPath.Domain.Identifier()
-			identifier := capabilityPath.Identifier
-
-			// Write new value
-
-			storageMapKey := StringStorageMapKey(identifier)
-
-			interpreter.WriteStored(
-				address,
-				domain,
-				storageMapKey,
-				nil,
-			)
-
-			return Void
-		},
-	)
-}
-
-func (interpreter *Interpreter) pathCapabilityBorrowFunction(
-	addressValue AddressValue,
-	pathValue PathValue,
-	borrowType *sema.ReferenceType,
-) *HostFunctionValue {
-
-	// Converted addresses can be cached and don't have to be recomputed on each function invocation
-	address := addressValue.ToAddress()
-
-	return NewHostFunctionValue(
-		interpreter,
-		sema.CapabilityTypeBorrowFunctionType(borrowType),
-		func(invocation Invocation) Value {
-
-			interpreter := invocation.Interpreter
-			locationRange := invocation.LocationRange
-
-			// NOTE: if a type argument is provided for the function,
-			// use it *instead* of the type of the value (if any)
-
-			typeParameterPair := invocation.TypeParameterTypes.Oldest()
-			if typeParameterPair != nil {
-				ty := typeParameterPair.Value
-				var ok bool
-				borrowType, ok = ty.(*sema.ReferenceType)
-				if !ok {
-					panic(errors.NewUnreachableError())
-				}
-			}
-
-			if borrowType == nil {
-				panic(errors.NewUnreachableError())
-			}
-
-			target, authorization, err :=
-				interpreter.GetPathCapabilityFinalTarget(
-					address,
-					pathValue,
-					borrowType,
-					true,
-					locationRange,
-				)
-			if err != nil {
-				panic(err)
-			}
-
-			var reference ReferenceValue
-
-			switch target := target.(type) {
-			case nil:
-				reference = nil
-
-			case AccountCapabilityTarget:
-				reference = NewAccountReferenceValue(
-					interpreter,
-					address,
-					pathValue,
-					borrowType.Type,
-				)
-
-			case PathCapabilityTarget:
-				targetPath := PathValue(target)
-
-				storageReference := NewStorageReferenceValue(
-					interpreter,
-					authorization,
-					address,
-					targetPath,
-					borrowType.Type,
-				)
-
-				// Attempt to dereference,
-				// which reads the stored value
-				// and performs a dynamic type check
-
-				value, err := storageReference.dereference(interpreter, locationRange)
-				if err != nil {
-					panic(err)
-				}
-				if value != nil {
-					reference = storageReference
-				}
-
-			default:
-				panic(errors.NewUnreachableError())
-			}
-
-			if reference == nil {
-				return Nil
-			}
-			return NewSomeValueNonCopying(interpreter, reference)
-		},
-	)
-}
-
-func (interpreter *Interpreter) pathCapabilityCheckFunction(
-	addressValue AddressValue,
-	pathValue PathValue,
-	borrowType *sema.ReferenceType,
-) *HostFunctionValue {
-
-	// Converted addresses can be cached and don't have to be recomputed on each function invocation
-	address := addressValue.ToAddress()
-
-	return NewHostFunctionValue(
-		interpreter,
-		sema.CapabilityTypeCheckFunctionType(borrowType),
-		func(invocation Invocation) Value {
-
-			interpreter := invocation.Interpreter
-			locationRange := invocation.LocationRange
-
-			// NOTE: if a type argument is provided for the function,
-			// use it *instead* of the type of the value (if any)
-
-			typeParameterPair := invocation.TypeParameterTypes.Oldest()
-			if typeParameterPair != nil {
-				ty := typeParameterPair.Value
-				var ok bool
-				borrowType, ok = ty.(*sema.ReferenceType)
-				if !ok {
-					panic(errors.NewUnreachableError())
-				}
-			}
-
-			if borrowType == nil {
-				panic(errors.NewUnreachableError())
-			}
-
-			target, authorized, err :=
-				interpreter.GetPathCapabilityFinalTarget(
-					address,
-					pathValue,
-					borrowType,
-					true,
-					locationRange,
-				)
-			if err != nil {
-				panic(err)
-			}
-
-			if target == nil {
-				return FalseValue
-			}
-
-			switch target := target.(type) {
-			case AccountCapabilityTarget:
-				return TrueValue
-
-			case PathCapabilityTarget:
-				targetPath := PathValue(target)
-
-				reference := NewStorageReferenceValue(
-					interpreter,
-					authorized,
-					address,
-					targetPath,
-					borrowType.Type,
-				)
-
-				// Attempt to dereference,
-				// which reads the stored value
-				// and performs a dynamic type check
-
-				return AsBoolValue(
-					reference.ReferencedValue(interpreter, invocation.LocationRange, false) != nil,
-				)
-
-			default:
-				panic(errors.NewUnreachableError())
-			}
-		},
-	)
-}
-
-func (interpreter *Interpreter) GetPathCapabilityFinalTarget(
-	address common.Address,
-	path PathValue,
-	wantedBorrowType *sema.ReferenceType,
-	checkTargetExists bool,
-	locationRange LocationRange,
-) (
-	target CapabilityTarget,
-	authorization Authorization,
-	err error,
-) {
-
-	seenPaths := map[PathValue]struct{}{}
-	paths := []PathValue{path}
-
-	for {
-		// Detect cyclic links
-
-		if _, ok := seenPaths[path]; ok {
-			return nil, UnauthorizedAccess, CyclicLinkError{
-				Address:       address,
-				Paths:         paths,
-				LocationRange: locationRange,
-			}
-		} else {
-			seenPaths[path] = struct{}{}
-		}
-
-		domain := path.Domain.Identifier()
-		identifier := path.Identifier
-
-		storageMapKey := StringStorageMapKey(identifier)
-
-		switch path.Domain {
-		case common.PathDomainStorage:
-
-			if checkTargetExists &&
-				!interpreter.StoredValueExists(address, domain, storageMapKey) {
-				return nil, UnauthorizedAccess, nil
-			}
-
-			return PathCapabilityTarget(path),
-				ConvertSemaAccesstoStaticAuthorization(interpreter, wantedBorrowType.Authorization),
-				nil
-
-		case common.PathDomainPublic,
-			common.PathDomainPrivate:
-
-			value := interpreter.ReadStored(address, domain, storageMapKey)
-			if value == nil {
-				return nil, UnauthorizedAccess, nil
-			}
-
-			switch value := value.(type) {
-			case PathLinkValue:
-				allowedType := interpreter.MustConvertStaticToSemaType(value.Type)
-
-				if !sema.IsSubType(allowedType, wantedBorrowType) {
-					return nil, UnauthorizedAccess, nil
-				}
-
-				targetPath := value.TargetPath
-				paths = append(paths, targetPath)
-				path = targetPath
-
-			case AccountLinkValue:
-				if !interpreter.IsSubTypeOfSemaType(
-					AuthAccountReferenceStaticType,
-					wantedBorrowType,
-				) {
-					return nil, UnauthorizedAccess, nil
-				}
-
-				return AccountCapabilityTarget(address),
-					UnauthorizedAccess,
-					nil
-
-			case *IDCapabilityValue:
-
-				// For backwards-compatibility, follow ID capability values
-				// which are published in the public or private domain
-
-				capabilityBorrowType, ok :=
-					interpreter.MustConvertStaticToSemaType(value.BorrowType).(*sema.ReferenceType)
-				if !ok {
-					panic(errors.NewUnreachableError())
-				}
-
-				reference := interpreter.SharedState.Config.IDCapabilityBorrowHandler(
-					interpreter,
-					locationRange,
-					value.Address,
-					value.ID,
-					wantedBorrowType,
-					capabilityBorrowType,
-				)
-				if reference == nil {
-					return nil, UnauthorizedAccess, nil
-				}
-
-				switch reference := reference.(type) {
-				case *StorageReferenceValue:
-					address = reference.TargetStorageAddress
-					targetPath := reference.TargetPath
-					paths = append(paths, targetPath)
-					path = targetPath
-
-				case *AccountReferenceValue:
-					return AccountCapabilityTarget(reference.Address),
-						UnauthorizedAccess,
-						nil
-
-				default:
-					return nil, UnauthorizedAccess, nil
-				}
-
-			default:
-				panic(errors.NewUnreachableError())
-			}
-		}
-	}
-}
-
 func (interpreter *Interpreter) getEntitlement(typeID common.TypeID) (*sema.EntitlementType, error) {
 	location, _, _ := common.DecodeTypeID(interpreter, string(typeID))
 	elaboration := interpreter.getElaboration(location)
@@ -4903,7 +4425,6 @@
 	return ty, nil
 }
 
->>>>>>> 0e3b9d39
 func (interpreter *Interpreter) ConvertStaticToSemaType(staticType StaticType) (sema.Type, error) {
 	config := interpreter.SharedState.Config
 	return ConvertStaticToSemaType(
