--- conflicted
+++ resolved
@@ -1154,7 +1154,6 @@
 
 	interpreter.maybeTrackReferencedResourceKindedValue(result)
 
-<<<<<<< HEAD
 	makeReference := func(value Value, typ *sema.ReferenceType) *EphemeralReferenceValue {
 		var auth Authorization
 
@@ -1173,13 +1172,12 @@
 			typ.Type,
 		)
 	}
-=======
+
 	// There are four potential cases:
 	// 1) Target type is optional, actual value is also optional (nil/SomeValue)
 	// 2) Target type is optional, actual value is non-optional
 	// 3) Target type is non-optional, actual value is optional (SomeValue)
 	// 4) Target type is non-optional, actual value is non-optional
->>>>>>> 181924e3
 
 	switch typ := borrowType.(type) {
 	case *sema.OptionalType:
@@ -1230,9 +1228,6 @@
 		}
 
 	case *sema.ReferenceType:
-<<<<<<< HEAD
-		return makeReference(result, typ)
-=======
 		// Case (3): target type is non-optional, actual value is optional.
 		// Unwrap the optional and add it to reference tracking.
 		if someValue, ok := result.(*SomeValue); ok {
@@ -1245,8 +1240,7 @@
 		}
 
 		// Case (4): target type is non-optional, actual value is also non-optional
-		return NewEphemeralReferenceValue(interpreter, typ.Authorized, result, typ.Type)
->>>>>>> 181924e3
+		return makeReference(result, typ)
 	}
 
 	panic(errors.NewUnreachableError())
