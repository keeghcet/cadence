/*
 * Cadence - The resource-oriented smart contract programming language
 *
 * Copyright Dapper Labs, Inc.
 *
 * Licensed under the Apache License, Version 2.0 (the "License");
 * you may not use this file except in compliance with the License.
 * You may obtain a copy of the License at
 *
 *   http://www.apache.org/licenses/LICENSE-2.0
 *
 * Unless required by applicable law or agreed to in writing, software
 * distributed under the License is distributed on an "AS IS" BASIS,
 * WITHOUT WARRANTIES OR CONDITIONS OF ANY KIND, either express or implied.
 * See the License for the specific language governing permissions and
 * limitations under the License.
 */

package interpreter

import (
	"github.com/onflow/atree"

	"github.com/onflow/cadence/runtime/common"
	"github.com/onflow/cadence/runtime/sema"
)

type AddressPath struct {
	Address common.Address
	Path    PathValue
}

type SharedState struct {
	attachmentIterationMap map[*CompositeValue]bool
	typeCodes              TypeCodes
	Config                 *Config
	allInterpreters        map[common.Location]*Interpreter
	callStack              *CallStack
	// TODO: ideally this would be a weak map, but Go has no weak references
<<<<<<< HEAD
	referencedResourceKindedValues ReferencedResourceKindedValues
	resourceVariables              map[ResourceKindedValue]*Variable
	currentEntitlementMappedValue  Authorization
	inStorageIteration             bool
	storageMutatedDuringIteration  bool
=======
	referencedResourceKindedValues              ReferencedResourceKindedValues
	resourceVariables                           map[ResourceKindedValue]*Variable
	inStorageIteration                          bool
	storageMutatedDuringIteration               bool
	CapabilityControllerIterations              map[AddressPath]int
	MutationDuringCapabilityControllerIteration bool
	currentEntitlementMappedValue               *EntitlementSetAuthorization
>>>>>>> c2dc828d
}

func NewSharedState(config *Config) *SharedState {
	return &SharedState{
		Config:          config,
		allInterpreters: map[common.Location]*Interpreter{},
		callStack:       &CallStack{},
		typeCodes: TypeCodes{
			CompositeCodes:       map[sema.TypeID]CompositeTypeCode{},
			InterfaceCodes:       map[sema.TypeID]WrapperCode{},
			TypeRequirementCodes: map[sema.TypeID]WrapperCode{},
		},
		inStorageIteration:             false,
		storageMutatedDuringIteration:  false,
		referencedResourceKindedValues: map[atree.StorageID]map[ReferenceTrackedResourceKindedValue]struct{}{},
		resourceVariables:              map[ResourceKindedValue]*Variable{},
		CapabilityControllerIterations: map[AddressPath]int{},
	}
}

func (s *SharedState) inAttachmentIteration(base *CompositeValue) bool {
	return s.attachmentIterationMap[base]
}

func (s *SharedState) setAttachmentIteration(base *CompositeValue, b bool) {
	if s.attachmentIterationMap == nil {
		s.attachmentIterationMap = map[*CompositeValue]bool{}
	}
	s.attachmentIterationMap[base] = b
}<|MERGE_RESOLUTION|>--- conflicted
+++ resolved
@@ -37,21 +37,13 @@
 	allInterpreters        map[common.Location]*Interpreter
 	callStack              *CallStack
 	// TODO: ideally this would be a weak map, but Go has no weak references
-<<<<<<< HEAD
-	referencedResourceKindedValues ReferencedResourceKindedValues
-	resourceVariables              map[ResourceKindedValue]*Variable
-	currentEntitlementMappedValue  Authorization
-	inStorageIteration             bool
-	storageMutatedDuringIteration  bool
-=======
 	referencedResourceKindedValues              ReferencedResourceKindedValues
 	resourceVariables                           map[ResourceKindedValue]*Variable
 	inStorageIteration                          bool
 	storageMutatedDuringIteration               bool
 	CapabilityControllerIterations              map[AddressPath]int
 	MutationDuringCapabilityControllerIteration bool
-	currentEntitlementMappedValue               *EntitlementSetAuthorization
->>>>>>> c2dc828d
+	currentEntitlementMappedValue               Authorization
 }
 
 func NewSharedState(config *Config) *SharedState {
