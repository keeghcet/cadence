--- conflicted
+++ resolved
@@ -37,20 +37,13 @@
 	allInterpreters        map[common.Location]*Interpreter
 	callStack              *CallStack
 	// TODO: ideally this would be a weak map, but Go has no weak references
-<<<<<<< HEAD
-	referencedResourceKindedValues ReferencedResourceKindedValues
-	resourceVariables              map[ResourceKindedValue]*Variable
-	currentEntitlementMappedValue  *EntitlementSetAuthorization
-	inStorageIteration             bool
-	storageMutatedDuringIteration  bool
-=======
 	referencedResourceKindedValues              ReferencedResourceKindedValues
 	resourceVariables                           map[ResourceKindedValue]*Variable
 	inStorageIteration                          bool
 	storageMutatedDuringIteration               bool
 	CapabilityControllerIterations              map[AddressPath]int
 	MutationDuringCapabilityControllerIteration bool
->>>>>>> a0862a6b
+	currentEntitlementMappedValue               *EntitlementSetAuthorization
 }
 
 func NewSharedState(config *Config) *SharedState {
