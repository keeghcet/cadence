/*
 * Cadence - The resource-oriented smart contract programming language
 *
 * Copyright 2019-2022 Dapper Labs, Inc.
 *
 * Licensed under the Apache License, Version 2.0 (the "License");
 * you may not use this file except in compliance with the License.
 * You may obtain a copy of the License at
 *
 *   http://www.apache.org/licenses/LICENSE-2.0
 *
 * Unless required by applicable law or agreed to in writing, software
 * distributed under the License is distributed on an "AS IS" BASIS,
 * WITHOUT WARRANTIES OR CONDITIONS OF ANY KIND, either express or implied.
 * See the License for the specific language governing permissions and
 * limitations under the License.
 */

package interpreter

import (
	"encoding/binary"
	"encoding/hex"
	"fmt"
	"math"
	"math/big"
	"strings"
	"time"
	"unicode"
	"unicode/utf8"
	"unsafe"

	"github.com/onflow/atree"
	"github.com/rivo/uniseg"
	"golang.org/x/text/unicode/norm"

	"github.com/onflow/cadence/runtime/ast"
	"github.com/onflow/cadence/runtime/common"
	"github.com/onflow/cadence/runtime/errors"
	"github.com/onflow/cadence/runtime/format"
	"github.com/onflow/cadence/runtime/sema"
)

type Unsigned interface {
	~uint8 | ~uint16 | ~uint32 | ~uint64
}

type TypeConformanceResults map[typeConformanceResultEntry]bool

type typeConformanceResultEntry struct {
	EphemeralReferenceValue *EphemeralReferenceValue
	EphemeralReferenceType  StaticType
}

// SeenReferences is a set of seen references.
//
// NOTE: Do not generalize to map[interpreter.Value],
// as not all values are Go hashable, i.e. this might lead to run-time panics
type SeenReferences map[*EphemeralReferenceValue]struct{}

// NonStorable represents a value that cannot be stored
type NonStorable struct {
	Value Value
}

var _ atree.Storable = NonStorable{}

func (s NonStorable) Encode(_ *atree.Encoder) error {
	//nolint:gosimple
	return NonStorableValueError{
		Value: s.Value,
	}
}

func (s NonStorable) ByteSize() uint32 {
	// Return 1 so that atree split and merge operations don't have to handle special cases.
	// Any value larger than 0 and smaller than half of the max slab size works,
	// but 1 results in fewer number of slabs which is ideal for non-storable values.
	return 1
}

func (s NonStorable) StoredValue(_ atree.SlabStorage) (atree.Value, error) {
	return s.Value, nil
}

func (NonStorable) ChildStorables() []atree.Storable {
	return nil
}

// Value is the Cadence value hierarchy which is heavily tied to the interpreter and persistent storage,
// and has lots of implementation details.
//
// We do not want to expose those details to users
// (for example, Cadence is used as a library in flow-go (FVM), in the Flow Go SDK, etc.),
// because we want to be able to change the API and implementation details;
// nor do we want to require users to Cadence (the library) to write lots of low-level/boilerplate code (e.g. setting up storage).
//
// To accomplish this, cadence.Value is the "user-facing" hierarchy that is easy to work with:
// simple Go types that can be used without an interpreter or storage.
//
// cadence.Value can be converted to an interpreter.Value by "importing" it with importValue,
// and interpreter.Value can be "exported" to a cadence.Value with ExportValue.
type Value interface {
	atree.Value
	// Stringer provides `func String() string`
	// NOTE: important, error messages rely on values to implement String
	fmt.Stringer
	IsValue()
	Accept(interpreter *Interpreter, visitor Visitor)
	Walk(interpreter *Interpreter, walkChild func(Value))
	StaticType(interpreter *Interpreter) StaticType
	// ConformsToStaticType returns true if the value (i.e. its dynamic type)
	// conforms to its own static type.
	// Non-container values trivially always conform to their own static type.
	// Container values conform to their own static type,
	// and this function recursively checks conformance for nested values.
	// If the container contains static type information about nested values,
	// e.g. the element type of an array, it also ensures the nested values'
	// static types are subtypes.
	ConformsToStaticType(
		interpreter *Interpreter,
		locationRange LocationRange,
		results TypeConformanceResults,
	) bool
	RecursiveString(seenReferences SeenReferences) string
	MeteredString(memoryGauge common.MemoryGauge, seenReferences SeenReferences) string
	IsResourceKinded(interpreter *Interpreter) bool
	NeedsStoreTo(address atree.Address) bool
	Transfer(
		interpreter *Interpreter,
		locationRange LocationRange,
		address atree.Address,
		remove bool,
		storable atree.Storable,
	) Value
	DeepRemove(interpreter *Interpreter)
	// Clone returns a new value that is equal to this value.
	// NOTE: not used by interpreter, but used externally (e.g. state migration)
	// NOTE: memory metering is unnecessary for Clone methods
	Clone(interpreter *Interpreter) Value
	IsImportable(interpreter *Interpreter) bool
}

// ValueIndexableValue

type ValueIndexableValue interface {
	Value
	GetKey(interpreter *Interpreter, locationRange LocationRange, key Value) Value
	SetKey(interpreter *Interpreter, locationRange LocationRange, key Value, value Value)
	RemoveKey(interpreter *Interpreter, locationRange LocationRange, key Value) Value
	InsertKey(interpreter *Interpreter, locationRange LocationRange, key Value, value Value)
}

// MemberAccessibleValue

type MemberAccessibleValue interface {
	Value
	GetMember(interpreter *Interpreter, locationRange LocationRange, name string) Value
	RemoveMember(interpreter *Interpreter, locationRange LocationRange, name string) Value
	SetMember(interpreter *Interpreter, locationRange LocationRange, name string, value Value)
}

// EquatableValue

type EquatableValue interface {
	Value
	// Equal returns true if the given value is equal to this value.
	// If no location range is available, pass e.g. EmptyLocationRange
	Equal(interpreter *Interpreter, locationRange LocationRange, other Value) bool
}

func newValueComparator(interpreter *Interpreter, locationRange LocationRange) atree.ValueComparator {
	return func(storage atree.SlabStorage, atreeValue atree.Value, otherStorable atree.Storable) (bool, error) {
		value := MustConvertStoredValue(interpreter, atreeValue)
		otherValue := StoredValue(interpreter, otherStorable, storage)
		return value.(EquatableValue).Equal(interpreter, locationRange, otherValue), nil
	}
}

// ResourceKindedValue

type ResourceKindedValue interface {
	Value
	Destroy(interpreter *Interpreter, locationRange LocationRange)
	IsDestroyed() bool
}

func maybeDestroy(interpreter *Interpreter, locationRange LocationRange, value Value) {
	resourceKindedValue, ok := value.(ResourceKindedValue)
	if !ok {
		return
	}

	resourceKindedValue.Destroy(interpreter, locationRange)
}

// ReferenceTrackedResourceKindedValue is a resource-kinded value
// that must be tracked when a reference of it is taken.
type ReferenceTrackedResourceKindedValue interface {
	ResourceKindedValue
	IsReferenceTrackedResourceKindedValue()
	StorageID() atree.StorageID
}

// IterableValue is a value which can be iterated over, e.g. with a for-loop
type IterableValue interface {
	Value
	Iterator(interpreter *Interpreter) ValueIterator
}

// ValueIterator is an iterator which returns values.
// When Next returns nil, it signals the end of the iterator.
type ValueIterator interface {
	Next(interpreter *Interpreter) Value
}

func safeAdd(a, b int) int {
	// INT32-C
	if (b > 0) && (a > (goMaxInt - b)) {
		panic(OverflowError{})
	} else if (b < 0) && (a < (goMinInt - b)) {
		panic(UnderflowError{})
	}
	return a + b
}

func safeMul(a, b int) int {
	// INT32-C
	if a > 0 {
		if b > 0 {
			// positive * positive = positive. overflow?
			if a > (goMaxInt / b) {
				panic(OverflowError{})
			}
		} else {
			// positive * negative = negative. underflow?
			if b < (goMinInt / a) {
				panic(UnderflowError{})
			}
		}
	} else {
		if b > 0 {
			// negative * positive = negative. underflow?
			if a < (goMinInt / b) {
				panic(UnderflowError{})
			}
		} else {
			// negative * negative = positive. overflow?
			if (a != 0) && (b < (goMaxInt / a)) {
				panic(OverflowError{})
			}
		}
	}
	return a * b
}

// TypeValue

type TypeValue struct {
	Type StaticType
}

var EmptyTypeValue = TypeValue{}

var _ Value = TypeValue{}
var _ atree.Storable = TypeValue{}
var _ EquatableValue = TypeValue{}
var _ MemberAccessibleValue = TypeValue{}

func NewUnmeteredTypeValue(t StaticType) TypeValue {
	return TypeValue{t}
}

func NewTypeValue(
	memoryGauge common.MemoryGauge,
	staticType StaticType,
) TypeValue {
	common.UseMemory(memoryGauge, common.TypeValueMemoryUsage)
	return NewUnmeteredTypeValue(staticType)
}

func (TypeValue) IsValue() {}

func (v TypeValue) Accept(interpreter *Interpreter, visitor Visitor) {
	visitor.VisitTypeValue(interpreter, v)
}

func (TypeValue) Walk(_ *Interpreter, _ func(Value)) {
	// NO-OP
}

func (TypeValue) StaticType(interpreter *Interpreter) StaticType {
	return NewPrimitiveStaticType(interpreter, PrimitiveStaticTypeMetaType)
}

func (TypeValue) IsImportable(_ *Interpreter) bool {
	return sema.MetaType.Importable
}

func (v TypeValue) String() string {
	var typeString string
	staticType := v.Type
	if staticType != nil {
		typeString = staticType.String()
	}

	return format.TypeValue(typeString)
}

func (v TypeValue) RecursiveString(_ SeenReferences) string {
	return v.String()
}

func (v TypeValue) MeteredString(memoryGauge common.MemoryGauge, _ SeenReferences) string {
	common.UseMemory(memoryGauge, common.TypeValueStringMemoryUsage)

	var typeString string
	if v.Type != nil {
		typeString = v.Type.MeteredString(memoryGauge)
	}

	return format.TypeValue(typeString)
}

func (v TypeValue) Equal(_ *Interpreter, _ LocationRange, other Value) bool {
	otherTypeValue, ok := other.(TypeValue)
	if !ok {
		return false
	}

	// Unknown types are never equal to another type

	staticType := v.Type
	otherStaticType := otherTypeValue.Type

	if staticType == nil || otherStaticType == nil {
		return false
	}

	return staticType.Equal(otherStaticType)
}

func (v TypeValue) GetMember(interpreter *Interpreter, _ LocationRange, name string) Value {
	switch name {
	case "identifier":
		var typeID string
		staticType := v.Type
		if staticType != nil {
			typeID = string(interpreter.MustConvertStaticToSemaType(staticType).ID())
		}
		memoryUsage := common.MemoryUsage{
			Kind:   common.MemoryKindStringValue,
			Amount: uint64(len(typeID)),
		}
		return NewStringValue(interpreter, memoryUsage, func() string {
			return typeID
		})
	case "isSubtype":
		return NewHostFunctionValue(
			interpreter,
			func(invocation Invocation) Value {
				staticType := v.Type
				otherTypeValue, ok := invocation.Arguments[0].(TypeValue)
				if !ok {
					panic(errors.NewUnreachableError())
				}
				otherStaticType := otherTypeValue.Type

				// if either type is unknown, the subtype relation is false, as it doesn't make sense to even ask this question
				if staticType == nil || otherStaticType == nil {
					return FalseValue
				}

				inter := invocation.Interpreter

				result := sema.IsSubType(
					inter.MustConvertStaticToSemaType(staticType),
					inter.MustConvertStaticToSemaType(otherStaticType),
				)
				return AsBoolValue(result)
			},
			sema.MetaTypeIsSubtypeFunctionType,
		)
	}

	return nil
}

func (TypeValue) RemoveMember(_ *Interpreter, _ LocationRange, _ string) Value {
	// Types have no removable members (fields / functions)
	panic(errors.NewUnreachableError())
}

func (TypeValue) SetMember(_ *Interpreter, _ LocationRange, _ string, _ Value) {
	// Types have no settable members (fields / functions)
	panic(errors.NewUnreachableError())
}

func (v TypeValue) ConformsToStaticType(
	_ *Interpreter,
	_ LocationRange,
	_ TypeConformanceResults,
) bool {
	return true
}

func (v TypeValue) Storable(
	storage atree.SlabStorage,
	address atree.Address,
	maxInlineSize uint64,
) (atree.Storable, error) {
	return maybeLargeImmutableStorable(
		v,
		storage,
		address,
		maxInlineSize,
	)
}

func (TypeValue) NeedsStoreTo(_ atree.Address) bool {
	return false
}

func (TypeValue) IsResourceKinded(_ *Interpreter) bool {
	return false
}

func (v TypeValue) Transfer(
	interpreter *Interpreter,
	_ LocationRange,
	_ atree.Address,
	remove bool,
	storable atree.Storable,
) Value {
	if remove {
		interpreter.RemoveReferencedSlab(storable)
	}
	return v
}

func (v TypeValue) Clone(_ *Interpreter) Value {
	return v
}

func (TypeValue) DeepRemove(_ *Interpreter) {
	// NO-OP
}

func (v TypeValue) ByteSize() uint32 {
	return mustStorableSize(v)
}

func (v TypeValue) StoredValue(_ atree.SlabStorage) (atree.Value, error) {
	return v, nil
}

func (TypeValue) ChildStorables() []atree.Storable {
	return nil
}

// HashInput returns a byte slice containing:
// - HashInputTypeType (1 byte)
// - type id (n bytes)
func (v TypeValue) HashInput(interpreter *Interpreter, _ LocationRange, scratch []byte) []byte {
	typeID := interpreter.MustConvertStaticToSemaType(v.Type).ID()

	length := 1 + len(typeID)
	var buf []byte
	if length <= len(scratch) {
		buf = scratch[:length]
	} else {
		buf = make([]byte, length)
	}

	buf[0] = byte(HashInputTypeType)
	copy(buf[1:], typeID)
	return buf
}

// VoidValue

type VoidValue struct{}

var Void Value = VoidValue{}

var _ Value = VoidValue{}
var _ atree.Storable = VoidValue{}
var _ EquatableValue = VoidValue{}

func (VoidValue) IsValue() {}

func (v VoidValue) Accept(interpreter *Interpreter, visitor Visitor) {
	visitor.VisitVoidValue(interpreter, v)
}

func (VoidValue) Walk(_ *Interpreter, _ func(Value)) {
	// NO-OP
}

func (VoidValue) StaticType(interpreter *Interpreter) StaticType {
	return NewPrimitiveStaticType(interpreter, PrimitiveStaticTypeVoid)
}

func (VoidValue) IsImportable(_ *Interpreter) bool {
	return sema.VoidType.Importable
}

func (VoidValue) String() string {
	return format.Void
}

func (v VoidValue) RecursiveString(_ SeenReferences) string {
	return v.String()
}

func (v VoidValue) MeteredString(memoryGauge common.MemoryGauge, _ SeenReferences) string {
	common.UseMemory(memoryGauge, common.VoidStringMemoryUsage)
	return v.String()
}

func (v VoidValue) ConformsToStaticType(
	_ *Interpreter,
	_ LocationRange,
	_ TypeConformanceResults,
) bool {
	return true
}

func (v VoidValue) Equal(_ *Interpreter, _ LocationRange, other Value) bool {
	_, ok := other.(VoidValue)
	return ok
}

func (v VoidValue) Storable(_ atree.SlabStorage, _ atree.Address, _ uint64) (atree.Storable, error) {
	return v, nil
}

func (VoidValue) NeedsStoreTo(_ atree.Address) bool {
	return false
}

func (VoidValue) IsResourceKinded(_ *Interpreter) bool {
	return false
}

func (v VoidValue) Transfer(
	interpreter *Interpreter,
	_ LocationRange,
	_ atree.Address,
	remove bool,
	storable atree.Storable,
) Value {
	if remove {
		interpreter.RemoveReferencedSlab(storable)
	}
	return v
}

func (v VoidValue) Clone(_ *Interpreter) Value {
	return v
}

func (VoidValue) DeepRemove(_ *Interpreter) {
	// NO-OP
}

func (VoidValue) ByteSize() uint32 {
	return uint32(len(cborVoidValue))
}

func (v VoidValue) StoredValue(_ atree.SlabStorage) (atree.Value, error) {
	return v, nil
}

func (VoidValue) ChildStorables() []atree.Storable {
	return nil
}

// BoolValue

type BoolValue bool

var _ Value = BoolValue(false)
var _ atree.Storable = BoolValue(false)
var _ EquatableValue = BoolValue(false)
var _ HashableValue = BoolValue(false)

const TrueValue = BoolValue(true)
const FalseValue = BoolValue(false)

func AsBoolValue(v bool) BoolValue {
	if v {
		return TrueValue
	}
	return FalseValue
}

func (BoolValue) IsValue() {}

func (v BoolValue) Accept(interpreter *Interpreter, visitor Visitor) {
	visitor.VisitBoolValue(interpreter, v)
}

func (BoolValue) Walk(_ *Interpreter, _ func(Value)) {
	// NO-OP
}

func (BoolValue) StaticType(interpreter *Interpreter) StaticType {
	return NewPrimitiveStaticType(interpreter, PrimitiveStaticTypeBool)
}

func (BoolValue) IsImportable(_ *Interpreter) bool {
	return sema.BoolType.Importable
}

func (v BoolValue) Negate(_ *Interpreter) BoolValue {
	if v == TrueValue {
		return FalseValue
	}
	return TrueValue
}

func (v BoolValue) Equal(_ *Interpreter, _ LocationRange, other Value) bool {
	otherBool, ok := other.(BoolValue)
	if !ok {
		return false
	}
	return bool(v) == bool(otherBool)
}

// HashInput returns a byte slice containing:
// - HashInputTypeBool (1 byte)
// - 1/0 (1 byte)
func (v BoolValue) HashInput(_ *Interpreter, _ LocationRange, scratch []byte) []byte {
	scratch[0] = byte(HashInputTypeBool)
	if v {
		scratch[1] = 1
	} else {
		scratch[1] = 0
	}
	return scratch[:2]
}

func (v BoolValue) String() string {
	return format.Bool(bool(v))
}

func (v BoolValue) RecursiveString(_ SeenReferences) string {
	return v.String()
}

func (v BoolValue) MeteredString(memoryGauge common.MemoryGauge, _ SeenReferences) string {
	if v {
		common.UseMemory(memoryGauge, common.TrueStringMemoryUsage)
	} else {
		common.UseMemory(memoryGauge, common.FalseStringMemoryUsage)
	}

	return v.String()
}

func (v BoolValue) ConformsToStaticType(
	_ *Interpreter,
	_ LocationRange,
	_ TypeConformanceResults,
) bool {
	return true
}

func (v BoolValue) Storable(_ atree.SlabStorage, _ atree.Address, _ uint64) (atree.Storable, error) {
	return v, nil
}

func (BoolValue) NeedsStoreTo(_ atree.Address) bool {
	return false
}

func (BoolValue) IsResourceKinded(_ *Interpreter) bool {
	return false
}

func (v BoolValue) Transfer(
	interpreter *Interpreter,
	_ LocationRange,
	_ atree.Address,
	remove bool,
	storable atree.Storable,
) Value {
	if remove {
		interpreter.RemoveReferencedSlab(storable)
	}
	return v
}

func (v BoolValue) Clone(_ *Interpreter) Value {
	return v
}

func (BoolValue) DeepRemove(_ *Interpreter) {
	// NO-OP
}

func (v BoolValue) ByteSize() uint32 {
	return 1
}

func (v BoolValue) StoredValue(_ atree.SlabStorage) (atree.Value, error) {
	return v, nil
}

func (BoolValue) ChildStorables() []atree.Storable {
	return nil
}

// CharacterValue

// CharacterValue represents a Cadence character, which is a Unicode extended grapheme cluster.
// Hence, use a Go string to be able to hold multiple Unicode code points (Go runes).
// It should consist of exactly one grapheme cluster
type CharacterValue string

func NewUnmeteredCharacterValue(r string) CharacterValue {
	return CharacterValue(r)
}

func NewCharacterValue(
	memoryGauge common.MemoryGauge,
	memoryUsage common.MemoryUsage,
	characterConstructor func() string,
) CharacterValue {
	common.UseMemory(memoryGauge, memoryUsage)

	character := characterConstructor()
	return NewUnmeteredCharacterValue(character)
}

var _ Value = CharacterValue("a")
var _ atree.Storable = CharacterValue("a")
var _ EquatableValue = CharacterValue("a")
var _ HashableValue = CharacterValue("a")
var _ MemberAccessibleValue = CharacterValue("a")

func (CharacterValue) IsValue() {}

func (v CharacterValue) Accept(interpreter *Interpreter, visitor Visitor) {
	visitor.VisitCharacterValue(interpreter, v)
}

func (CharacterValue) Walk(_ *Interpreter, _ func(Value)) {
	// NO-OP
}

func (CharacterValue) StaticType(interpreter *Interpreter) StaticType {
	return NewPrimitiveStaticType(interpreter, PrimitiveStaticTypeCharacter)
}

func (CharacterValue) IsImportable(_ *Interpreter) bool {
	return sema.CharacterType.Importable
}

func (v CharacterValue) String() string {
	return format.String(string(v))
}

func (v CharacterValue) RecursiveString(_ SeenReferences) string {
	return v.String()
}

func (v CharacterValue) MeteredString(memoryGauge common.MemoryGauge, _ SeenReferences) string {
	l := format.FormattedStringLength(string(v))
	common.UseMemory(memoryGauge, common.NewRawStringMemoryUsage(l))
	return v.String()
}

func (v CharacterValue) NormalForm() string {
	return norm.NFC.String(string(v))
}

func (v CharacterValue) Equal(_ *Interpreter, _ LocationRange, other Value) bool {
	otherChar, ok := other.(CharacterValue)
	if !ok {
		return false
	}
	return v.NormalForm() == otherChar.NormalForm()
}

func (v CharacterValue) HashInput(_ *Interpreter, _ LocationRange, scratch []byte) []byte {
	s := []byte(string(v))
	length := 1 + len(s)
	var buffer []byte
	if length <= len(scratch) {
		buffer = scratch[:length]
	} else {
		buffer = make([]byte, length)
	}

	buffer[0] = byte(HashInputTypeCharacter)
	copy(buffer[1:], s)
	return buffer
}

func (v CharacterValue) ConformsToStaticType(
	_ *Interpreter,
	_ LocationRange,
	_ TypeConformanceResults,
) bool {
	return true
}

func (v CharacterValue) Storable(_ atree.SlabStorage, _ atree.Address, _ uint64) (atree.Storable, error) {
	return v, nil
}

func (CharacterValue) NeedsStoreTo(_ atree.Address) bool {
	return false
}

func (CharacterValue) IsResourceKinded(_ *Interpreter) bool {
	return false
}

func (v CharacterValue) Transfer(
	interpreter *Interpreter,
	_ LocationRange,
	_ atree.Address,
	remove bool,
	storable atree.Storable,
) Value {
	if remove {
		interpreter.RemoveReferencedSlab(storable)
	}
	return v
}

func (v CharacterValue) Clone(_ *Interpreter) Value {
	return v
}

func (CharacterValue) DeepRemove(_ *Interpreter) {
	// NO-OP
}

func (v CharacterValue) ByteSize() uint32 {
	return cborTagSize + getBytesCBORSize([]byte(v))
}

func (v CharacterValue) StoredValue(_ atree.SlabStorage) (atree.Value, error) {
	return v, nil
}

func (CharacterValue) ChildStorables() []atree.Storable {
	return nil
}

func (v CharacterValue) GetMember(interpreter *Interpreter, _ LocationRange, name string) Value {
	switch name {
	case sema.ToStringFunctionName:
		return NewHostFunctionValue(
			interpreter,
			func(invocation Invocation) Value {
				memoryUsage := common.NewStringMemoryUsage(len(v))

				return NewStringValue(
					interpreter,
					memoryUsage,
					func() string {
						return string(v)
					},
				)
			},
			sema.ToStringFunctionType,
		)
	}
	return nil
}

func (CharacterValue) RemoveMember(_ *Interpreter, _ LocationRange, _ string) Value {
	// Characters have no removable members (fields / functions)
	panic(errors.NewUnreachableError())
}

func (CharacterValue) SetMember(_ *Interpreter, _ LocationRange, _ string, _ Value) {
	// Characters have no settable members (fields / functions)
	panic(errors.NewUnreachableError())
}

// StringValue

type StringValue struct {
	Str string
	// length is the cached length of the string, based on grapheme clusters.
	// a negative value indicates the length has not been initialized, see Length()
	length int
	// graphemes is a grapheme cluster segmentation iterator,
	// which is initialized lazily and reused/reset in functions
	// that are based on grapheme clusters
	graphemes *uniseg.Graphemes
}

func NewUnmeteredStringValue(str string) *StringValue {
	return &StringValue{
		Str: str,
		// a negative value indicates the length has not been initialized, see Length()
		length: -1,
	}
}

func NewStringValue(
	memoryGauge common.MemoryGauge,
	memoryUsage common.MemoryUsage,
	stringConstructor func() string,
) *StringValue {
	common.UseMemory(memoryGauge, memoryUsage)
	str := stringConstructor()
	return NewUnmeteredStringValue(str)
}

var _ Value = &StringValue{}
var _ atree.Storable = &StringValue{}
var _ EquatableValue = &StringValue{}
var _ HashableValue = &StringValue{}
var _ ValueIndexableValue = &StringValue{}
var _ MemberAccessibleValue = &StringValue{}
var _ IterableValue = &StringValue{}

func (v *StringValue) prepareGraphemes() {
	if v.graphemes == nil {
		v.graphemes = uniseg.NewGraphemes(v.Str)
	} else {
		v.graphemes.Reset()
	}
}

func (*StringValue) IsValue() {}

func (v *StringValue) Accept(interpreter *Interpreter, visitor Visitor) {
	visitor.VisitStringValue(interpreter, v)
}

func (*StringValue) Walk(_ *Interpreter, _ func(Value)) {
	// NO-OP
}

func (*StringValue) StaticType(interpreter *Interpreter) StaticType {
	return NewPrimitiveStaticType(interpreter, PrimitiveStaticTypeString)
}

func (*StringValue) IsImportable(_ *Interpreter) bool {
	return sema.StringType.Importable
}

func (v *StringValue) String() string {
	return format.String(v.Str)
}

func (v *StringValue) RecursiveString(_ SeenReferences) string {
	return v.String()
}

func (v *StringValue) MeteredString(memoryGauge common.MemoryGauge, _ SeenReferences) string {
	l := format.FormattedStringLength(v.Str)
	common.UseMemory(memoryGauge, common.NewRawStringMemoryUsage(l))
	return v.String()
}

func (v *StringValue) Equal(_ *Interpreter, _ LocationRange, other Value) bool {
	otherString, ok := other.(*StringValue)
	if !ok {
		return false
	}
	return v.NormalForm() == otherString.NormalForm()
}

// HashInput returns a byte slice containing:
// - HashInputTypeString (1 byte)
// - string value (n bytes)
func (v *StringValue) HashInput(_ *Interpreter, _ LocationRange, scratch []byte) []byte {
	length := 1 + len(v.Str)
	var buffer []byte
	if length <= len(scratch) {
		buffer = scratch[:length]
	} else {
		buffer = make([]byte, length)
	}

	buffer[0] = byte(HashInputTypeString)
	copy(buffer[1:], v.Str)
	return buffer
}

func (v *StringValue) NormalForm() string {
	return norm.NFC.String(v.Str)
}

func (v *StringValue) Concat(interpreter *Interpreter, other *StringValue) Value {

	firstLength := len(v.Str)
	secondLength := len(other.Str)

	newLength := safeAdd(firstLength, secondLength)

	memoryUsage := common.NewStringMemoryUsage(newLength)

	return NewStringValue(
		interpreter,
		memoryUsage,
		func() string {
			var sb strings.Builder

			sb.WriteString(v.Str)
			sb.WriteString(other.Str)

			return sb.String()
		},
	)
}

var emptyString = NewUnmeteredStringValue("")

func (v *StringValue) Slice(from IntValue, to IntValue, locationRange LocationRange) Value {
	fromIndex := from.ToInt()

	toIndex := to.ToInt()

	length := v.Length()

	if fromIndex < 0 || fromIndex > length || toIndex < 0 || toIndex > length {
		panic(StringSliceIndicesError{
			FromIndex:     fromIndex,
			UpToIndex:     toIndex,
			Length:        length,
			LocationRange: locationRange,
		})
	}

	if fromIndex > toIndex {
		panic(InvalidSliceIndexError{
			FromIndex:     fromIndex,
			UpToIndex:     toIndex,
			LocationRange: locationRange,
		})
	}

	if fromIndex == toIndex {
		return emptyString
	}

	v.prepareGraphemes()

	j := 0

	for ; j <= fromIndex; j++ {
		v.graphemes.Next()
	}
	start, _ := v.graphemes.Positions()

	for ; j < toIndex; j++ {
		v.graphemes.Next()
	}
	_, end := v.graphemes.Positions()

	// NOTE: string slicing in Go does not copy,
	// see https://stackoverflow.com/questions/52395730/does-slice-of-string-perform-copy-of-underlying-data
	return NewUnmeteredStringValue(v.Str[start:end])
}

func (v *StringValue) checkBounds(index int, locationRange LocationRange) {
	length := v.Length()

	if index < 0 || index >= length {
		panic(StringIndexOutOfBoundsError{
			Index:         index,
			Length:        length,
			LocationRange: locationRange,
		})
	}
}

func (v *StringValue) GetKey(interpreter *Interpreter, locationRange LocationRange, key Value) Value {
	index := key.(NumberValue).ToInt()
	v.checkBounds(index, locationRange)

	v.prepareGraphemes()

	for j := 0; j <= index; j++ {
		v.graphemes.Next()
	}

	char := v.graphemes.Str()
	return NewCharacterValue(
		interpreter,
		common.NewCharacterMemoryUsage(len(char)),
		func() string {
			return char
		},
	)
}

func (*StringValue) SetKey(_ *Interpreter, _ LocationRange, _ Value, _ Value) {
	panic(errors.NewUnreachableError())
}

func (*StringValue) InsertKey(_ *Interpreter, _ LocationRange, _ Value, _ Value) {
	panic(errors.NewUnreachableError())
}

func (*StringValue) RemoveKey(_ *Interpreter, _ LocationRange, _ Value) Value {
	panic(errors.NewUnreachableError())
}

func (v *StringValue) GetMember(interpreter *Interpreter, _ LocationRange, name string) Value {
	switch name {
	case "length":
		length := v.Length()
		return NewIntValueFromInt64(interpreter, int64(length))

	case "utf8":
		return ByteSliceToByteArrayValue(interpreter, []byte(v.Str))

	case "concat":
		return NewHostFunctionValue(
			interpreter,
			func(invocation Invocation) Value {
				otherArray, ok := invocation.Arguments[0].(*StringValue)
				if !ok {
					panic(errors.NewUnreachableError())
				}
				return v.Concat(interpreter, otherArray)
			},
			sema.StringTypeConcatFunctionType,
		)

	case "slice":
		return NewHostFunctionValue(
			interpreter,
			func(invocation Invocation) Value {
				from, ok := invocation.Arguments[0].(IntValue)
				if !ok {
					panic(errors.NewUnreachableError())
				}

				to, ok := invocation.Arguments[1].(IntValue)
				if !ok {
					panic(errors.NewUnreachableError())
				}

				return v.Slice(from, to, invocation.LocationRange)
			},
			sema.StringTypeSliceFunctionType,
		)

	case "decodeHex":
		return NewHostFunctionValue(
			interpreter,
			func(invocation Invocation) Value {
				return v.DecodeHex(
					invocation.Interpreter,
					invocation.LocationRange,
				)
			},
			sema.StringTypeDecodeHexFunctionType,
		)

	case "toLower":
		return NewHostFunctionValue(
			interpreter,
			func(invocation Invocation) Value {
				return v.ToLower(invocation.Interpreter)
			},
			sema.StringTypeToLowerFunctionType,
		)
	}

	return nil
}

func (*StringValue) RemoveMember(_ *Interpreter, _ LocationRange, _ string) Value {
	// Strings have no removable members (fields / functions)
	panic(errors.NewUnreachableError())
}

func (*StringValue) SetMember(_ *Interpreter, _ LocationRange, _ string, _ Value) {
	// Strings have no settable members (fields / functions)
	panic(errors.NewUnreachableError())
}

// Length returns the number of characters (grapheme clusters)
func (v *StringValue) Length() int {
	if v.length < 0 {
		var length int
		v.prepareGraphemes()
		for v.graphemes.Next() {
			length++
		}
		v.length = length
	}
	return v.length
}

func (v *StringValue) ToLower(interpreter *Interpreter) *StringValue {

	// Over-estimate resulting string length,
	// as an uppercase character may be converted to several lower-case characters, e.g İ => [i, ̇]
	// see https://stackoverflow.com/questions/28683805/is-there-a-unicode-string-which-gets-longer-when-converted-to-lowercase

	var lengthEstimate int
	for _, r := range v.Str {
		if r < unicode.MaxASCII {
			lengthEstimate += 1
		} else {
			lengthEstimate += utf8.UTFMax
		}
	}

	memoryUsage := common.NewStringMemoryUsage(lengthEstimate)

	return NewStringValue(
		interpreter,
		memoryUsage,
		func() string {
			return strings.ToLower(v.Str)
		},
	)
}

func (v *StringValue) Storable(storage atree.SlabStorage, address atree.Address, maxInlineSize uint64) (atree.Storable, error) {
	return maybeLargeImmutableStorable(v, storage, address, maxInlineSize)
}

func (*StringValue) NeedsStoreTo(_ atree.Address) bool {
	return false
}

func (*StringValue) IsResourceKinded(_ *Interpreter) bool {
	return false
}

func (v *StringValue) Transfer(
	interpreter *Interpreter,
	_ LocationRange,
	_ atree.Address,
	remove bool,
	storable atree.Storable,
) Value {
	if remove {
		interpreter.RemoveReferencedSlab(storable)
	}
	return v
}

func (v *StringValue) Clone(_ *Interpreter) Value {
	return NewUnmeteredStringValue(v.Str)
}

func (*StringValue) DeepRemove(_ *Interpreter) {
	// NO-OP
}

func (v *StringValue) ByteSize() uint32 {
	return cborTagSize + getBytesCBORSize([]byte(v.Str))
}

func (v *StringValue) StoredValue(_ atree.SlabStorage) (atree.Value, error) {
	return v, nil
}

func (*StringValue) ChildStorables() []atree.Storable {
	return nil
}

// Memory is NOT metered for this value
var ByteArrayStaticType = ConvertSemaArrayTypeToStaticArrayType(nil, sema.ByteArrayType)

// DecodeHex hex-decodes this string and returns an array of UInt8 values
func (v *StringValue) DecodeHex(interpreter *Interpreter, locationRange LocationRange) *ArrayValue {
	bs, err := hex.DecodeString(v.Str)
	if err != nil {
		if err, ok := err.(hex.InvalidByteError); ok {
			panic(InvalidHexByteError{
				LocationRange: locationRange,
				Byte:          byte(err),
			})
		}

		if err == hex.ErrLength {
			panic(InvalidHexLengthError{
				LocationRange: locationRange,
			})
		}

		panic(err)
	}

	i := 0

	return NewArrayValueWithIterator(
		interpreter,
		ByteArrayStaticType,
		common.Address{},
		uint64(len(bs)),
		func() Value {
			if i >= len(bs) {
				return nil
			}

			value := NewUInt8Value(
				interpreter,
				func() uint8 {
					return bs[i]
				},
			)

			i++

			return value
		},
	)
}

func (v *StringValue) ConformsToStaticType(
	_ *Interpreter,
	_ LocationRange,
	_ TypeConformanceResults,
) bool {
	return true
}

func (v *StringValue) Iterator(_ *Interpreter) ValueIterator {
	return StringValueIterator{
		graphemes: uniseg.NewGraphemes(v.Str),
	}
}

type StringValueIterator struct {
	graphemes *uniseg.Graphemes
}

var _ ValueIterator = StringValueIterator{}

func (i StringValueIterator) Next(_ *Interpreter) Value {
	if !i.graphemes.Next() {
		return nil
	}
	return NewUnmeteredCharacterValue(i.graphemes.Str())
}

// ArrayValue

type ArrayValue struct {
	Type             ArrayStaticType
	semaType         sema.ArrayType
	array            *atree.Array
	isDestroyed      bool
	isResourceKinded *bool
	elementSize      uint
}

type ArrayValueIterator struct {
	atreeIterator *atree.ArrayIterator
}

func (v *ArrayValue) Iterator(_ *Interpreter) ValueIterator {
	arrayIterator, err := v.array.Iterator()
	if err != nil {
		panic(errors.NewExternalError(err))
	}
	return ArrayValueIterator{
		atreeIterator: arrayIterator,
	}
}

var _ ValueIterator = ArrayValueIterator{}

func (i ArrayValueIterator) Next(interpreter *Interpreter) Value {
	atreeValue, err := i.atreeIterator.Next()
	if err != nil {
		panic(errors.NewExternalError(err))
	}

	if atreeValue == nil {
		return nil
	}

	// atree.Array iterator returns low-level atree.Value,
	// convert to high-level interpreter.Value
	return MustConvertStoredValue(interpreter, atreeValue)
}

func NewArrayValue(
	interpreter *Interpreter,
	locationRange LocationRange,
	arrayType ArrayStaticType,
	address common.Address,
	values ...Value,
) *ArrayValue {

	var index int
	count := len(values)

	return NewArrayValueWithIterator(
		interpreter,
		arrayType,
		address,
		uint64(count),
		func() Value {
			if index >= count {
				return nil
			}

			value := values[index]

			index++

			value = value.Transfer(
				interpreter,
				locationRange,
				atree.Address(address),
				true,
				nil,
			)

			return value
		},
	)
}

func NewArrayValueWithIterator(
	interpreter *Interpreter,
	arrayType ArrayStaticType,
	address common.Address,
	count uint64,
	values func() Value,
) *ArrayValue {
	interpreter.ReportComputation(common.ComputationKindCreateArrayValue, 1)

	config := interpreter.SharedState.Config

	var v *ArrayValue

	if config.TracingEnabled {
		startTime := time.Now()

		defer func() {
			// NOTE: in defer, as v is only initialized at the end of the function,
			// if there was no error during construction
			if v == nil {
				return
			}

			typeInfo := v.Type.String()
			count := v.Count()

			interpreter.reportArrayValueConstructTrace(
				typeInfo,
				count,
				time.Since(startTime),
			)
		}()
	}

	constructor := func() *atree.Array {
		array, err := atree.NewArrayFromBatchData(
			config.Storage,
			atree.Address(address),
			arrayType,
			func() (atree.Value, error) {
				return values(), nil
			},
		)
		if err != nil {
			panic(errors.NewExternalError(err))
		}
		return array
	}
	// must assign to v here for tracing to work properly
	v = newArrayValueFromConstructor(interpreter, arrayType, count, constructor)
	return v
}

func newArrayValueFromAtreeValue(
	array *atree.Array,
	staticType ArrayStaticType,
) *ArrayValue {
	return &ArrayValue{
		Type:  staticType,
		array: array,
	}
}

func newArrayValueFromConstructor(
	gauge common.MemoryGauge,
	staticType ArrayStaticType,
	count uint64,
	constructor func() *atree.Array,
) (array *ArrayValue) {
	var elementSize uint
	if staticType != nil {
		elementSize = staticType.ElementType().elementSize()
	}
	baseUsage, elementUsage, dataSlabs, metaDataSlabs := common.NewArrayMemoryUsages(count, elementSize)
	common.UseMemory(gauge, baseUsage)
	common.UseMemory(gauge, elementUsage)
	common.UseMemory(gauge, dataSlabs)
	common.UseMemory(gauge, metaDataSlabs)

	array = newArrayValueFromAtreeValue(constructor(), staticType)
	array.elementSize = elementSize
	return
}

var _ Value = &ArrayValue{}
var _ atree.Value = &ArrayValue{}
var _ EquatableValue = &ArrayValue{}
var _ ValueIndexableValue = &ArrayValue{}
var _ MemberAccessibleValue = &ArrayValue{}
var _ ReferenceTrackedResourceKindedValue = &ArrayValue{}
var _ IterableValue = &ArrayValue{}

func (*ArrayValue) IsValue() {}

func (v *ArrayValue) Accept(interpreter *Interpreter, visitor Visitor) {
	descend := visitor.VisitArrayValue(interpreter, v)
	if !descend {
		return
	}

	v.Walk(interpreter, func(element Value) {
		element.Accept(interpreter, visitor)
	})
}

func (v *ArrayValue) Iterate(gauge common.MemoryGauge, f func(element Value) (resume bool)) {
	err := v.array.Iterate(func(element atree.Value) (resume bool, err error) {
		// atree.Array iteration provides low-level atree.Value,
		// convert to high-level interpreter.Value

		resume = f(MustConvertStoredValue(gauge, element))

		return resume, nil
	})
	if err != nil {
		panic(errors.NewExternalError(err))
	}
}

func (v *ArrayValue) Walk(interpreter *Interpreter, walkChild func(Value)) {
	v.Iterate(interpreter, func(element Value) (resume bool) {
		walkChild(element)
		return true
	})
}

func (v *ArrayValue) StaticType(_ *Interpreter) StaticType {
	// TODO meter
	return v.Type
}

func (v *ArrayValue) IsImportable(inter *Interpreter) bool {
	importable := true
	v.Iterate(inter, func(element Value) (resume bool) {
		if !element.IsImportable(inter) {
			importable = false
			// stop iteration
			return false
		}

		// continue iteration
		return true
	})

	return importable
}

func (v *ArrayValue) checkInvalidatedResourceUse(interpreter *Interpreter, locationRange LocationRange) {
	if v.isDestroyed || (v.array == nil && v.IsResourceKinded(interpreter)) {
		panic(InvalidatedResourceError{
			LocationRange: locationRange,
		})
	}
}

func (v *ArrayValue) Destroy(interpreter *Interpreter, locationRange LocationRange) {

	interpreter.ReportComputation(common.ComputationKindDestroyArrayValue, 1)

	config := interpreter.SharedState.Config

	if config.InvalidatedResourceValidationEnabled {
		v.checkInvalidatedResourceUse(interpreter, locationRange)
	}

	storageID := v.StorageID()

	if config.TracingEnabled {
		startTime := time.Now()

		typeInfo := v.Type.String()
		count := v.Count()

		defer func() {
			interpreter.reportArrayValueDestroyTrace(
				typeInfo,
				count,
				time.Since(startTime),
			)
		}()
	}

	v.Walk(interpreter, func(element Value) {
		maybeDestroy(interpreter, locationRange, element)
	})

	v.isDestroyed = true

	if config.InvalidatedResourceValidationEnabled {
		v.array = nil
	}

	interpreter.updateReferencedResource(
		storageID,
		storageID,
		func(value ReferenceTrackedResourceKindedValue) {
			arrayValue, ok := value.(*ArrayValue)
			if !ok {
				panic(errors.NewUnreachableError())
			}

			arrayValue.isDestroyed = true

			if config.InvalidatedResourceValidationEnabled {
				arrayValue.array = nil
			}
		},
	)
}

func (v *ArrayValue) IsDestroyed() bool {
	return v.isDestroyed
}

func (v *ArrayValue) Concat(interpreter *Interpreter, locationRange LocationRange, other *ArrayValue) Value {

	first := true

	firstIterator, err := v.array.Iterator()
	if err != nil {
		panic(errors.NewExternalError(err))
	}

	secondIterator, err := other.array.Iterator()
	if err != nil {
		panic(errors.NewExternalError(err))
	}

	elementType := v.Type.ElementType()

	return NewArrayValueWithIterator(
		interpreter,
		v.Type,
		common.Address{},
		v.array.Count()+other.array.Count(),
		func() Value {

			var value Value

			if first {
				atreeValue, err := firstIterator.Next()
				if err != nil {
					panic(errors.NewExternalError(err))
				}

				if atreeValue == nil {
					first = false
				} else {
					value = MustConvertStoredValue(interpreter, atreeValue)
				}
			}

			if !first {
				atreeValue, err := secondIterator.Next()
				if err != nil {
					panic(errors.NewExternalError(err))
				}

				if atreeValue != nil {
					value = MustConvertStoredValue(interpreter, atreeValue)

					interpreter.checkContainerMutation(elementType, value, locationRange)
				}
			}

			if value == nil {
				return nil
			}

			return value.Transfer(
				interpreter,
				locationRange,
				atree.Address{},
				false,
				nil,
			)
		},
	)
}

func (v *ArrayValue) GetKey(interpreter *Interpreter, locationRange LocationRange, key Value) Value {
	config := interpreter.SharedState.Config

	if config.InvalidatedResourceValidationEnabled {
		v.checkInvalidatedResourceUse(interpreter, locationRange)
	}

	index := key.(NumberValue).ToInt()
	return v.Get(interpreter, locationRange, index)
}

func (v *ArrayValue) handleIndexOutOfBoundsError(err error, index int, locationRange LocationRange) {
	if _, ok := err.(*atree.IndexOutOfBoundsError); ok {
		panic(ArrayIndexOutOfBoundsError{
			Index:         index,
			Size:          v.Count(),
			LocationRange: locationRange,
		})
	}
}

func (v *ArrayValue) Get(interpreter *Interpreter, locationRange LocationRange, index int) Value {

	// We only need to check the lower bound before converting from `int` (signed) to `uint64` (unsigned).
	// atree's Array.Get function will check the upper bound and report an atree.IndexOutOfBoundsError

	if index < 0 {
		panic(ArrayIndexOutOfBoundsError{
			Index:         index,
			Size:          v.Count(),
			LocationRange: locationRange,
		})
	}

	storable, err := v.array.Get(uint64(index))
	if err != nil {
		v.handleIndexOutOfBoundsError(err, index, locationRange)

		panic(errors.NewExternalError(err))
	}

	config := interpreter.SharedState.Config

	return StoredValue(interpreter, storable, config.Storage)
}

func (v *ArrayValue) SetKey(interpreter *Interpreter, locationRange LocationRange, key Value, value Value) {
	config := interpreter.SharedState.Config

	if config.InvalidatedResourceValidationEnabled {
		v.checkInvalidatedResourceUse(interpreter, locationRange)
	}

	index := key.(NumberValue).ToInt()
	v.Set(interpreter, locationRange, index, value)
}

func (v *ArrayValue) Set(interpreter *Interpreter, locationRange LocationRange, index int, element Value) {

	// We only need to check the lower bound before converting from `int` (signed) to `uint64` (unsigned).
	// atree's Array.Set function will check the upper bound and report an atree.IndexOutOfBoundsError

	if index < 0 {
		panic(ArrayIndexOutOfBoundsError{
			Index:         index,
			Size:          v.Count(),
			LocationRange: locationRange,
		})
	}

	interpreter.checkContainerMutation(v.Type.ElementType(), element, locationRange)

	common.UseMemory(interpreter, common.AtreeArrayElementOverhead)

	element = element.Transfer(
		interpreter,
		locationRange,
		v.array.Address(),
		true,
		nil,
	)

	existingStorable, err := v.array.Set(uint64(index), element)
	if err != nil {
		v.handleIndexOutOfBoundsError(err, index, locationRange)

		panic(errors.NewExternalError(err))
	}
	interpreter.maybeValidateAtreeValue(v.array)

	config := interpreter.SharedState.Config
	existingValue := StoredValue(interpreter, existingStorable, config.Storage)

	existingValue.DeepRemove(interpreter)

	interpreter.RemoveReferencedSlab(existingStorable)
}

func (v *ArrayValue) String() string {
	return v.RecursiveString(SeenReferences{})
}

func (v *ArrayValue) RecursiveString(seenReferences SeenReferences) string {
	return v.MeteredString(nil, seenReferences)
}

func (v *ArrayValue) MeteredString(memoryGauge common.MemoryGauge, seenReferences SeenReferences) string {
	// if n > 0:
	// len = open-bracket + close-bracket + ((n-1) comma+space)
	//     = 2 + 2n - 2
	//     = 2n
	// Always +2 to include empty array case (over estimate).
	// Each elements' string value is metered individually.
	common.UseMemory(memoryGauge, common.NewRawStringMemoryUsage(v.Count()*2+2))

	values := make([]string, v.Count())

	i := 0

	_ = v.array.Iterate(func(element atree.Value) (resume bool, err error) {
		// ok to not meter anything created as part of this iteration, since we will discard the result
		// upon creating the string
		values[i] = MustConvertUnmeteredStoredValue(element).MeteredString(memoryGauge, seenReferences)
		i++
		return true, nil
	})

	return format.Array(values)
}

func (v *ArrayValue) Append(interpreter *Interpreter, locationRange LocationRange, element Value) {

	// length increases by 1
	dataSlabs, metaDataSlabs := common.AdditionalAtreeMemoryUsage(
		v.array.Count(),
		v.elementSize,
		true,
	)
	common.UseMemory(interpreter, dataSlabs)
	common.UseMemory(interpreter, metaDataSlabs)
	common.UseMemory(interpreter, common.AtreeArrayElementOverhead)

	interpreter.checkContainerMutation(v.Type.ElementType(), element, locationRange)

	element = element.Transfer(
		interpreter,
		locationRange,
		v.array.Address(),
		true,
		nil,
	)

	err := v.array.Append(element)
	if err != nil {
		panic(errors.NewExternalError(err))
	}
	interpreter.maybeValidateAtreeValue(v.array)
}

func (v *ArrayValue) AppendAll(interpreter *Interpreter, locationRange LocationRange, other *ArrayValue) {
	other.Walk(interpreter, func(value Value) {
		v.Append(interpreter, locationRange, value)
	})
}

func (v *ArrayValue) InsertKey(interpreter *Interpreter, locationRange LocationRange, key Value, value Value) {
	config := interpreter.SharedState.Config

	if config.InvalidatedResourceValidationEnabled {
		v.checkInvalidatedResourceUse(interpreter, locationRange)
	}

	index := key.(NumberValue).ToInt()
	v.Insert(interpreter, locationRange, index, value)
}

func (v *ArrayValue) Insert(interpreter *Interpreter, locationRange LocationRange, index int, element Value) {

	// We only need to check the lower bound before converting from `int` (signed) to `uint64` (unsigned).
	// atree's Array.Insert function will check the upper bound and report an atree.IndexOutOfBoundsError

	if index < 0 {
		panic(ArrayIndexOutOfBoundsError{
			Index:         index,
			Size:          v.Count(),
			LocationRange: locationRange,
		})
	}

	// length increases by 1
	dataSlabs, metaDataSlabs := common.AdditionalAtreeMemoryUsage(
		v.array.Count(),
		v.elementSize,
		true,
	)
	common.UseMemory(interpreter, dataSlabs)
	common.UseMemory(interpreter, metaDataSlabs)
	common.UseMemory(interpreter, common.AtreeArrayElementOverhead)

	interpreter.checkContainerMutation(v.Type.ElementType(), element, locationRange)

	element = element.Transfer(
		interpreter,
		locationRange,
		v.array.Address(),
		true,
		nil,
	)

	err := v.array.Insert(uint64(index), element)
	if err != nil {
		v.handleIndexOutOfBoundsError(err, index, locationRange)

		panic(errors.NewExternalError(err))
	}
	interpreter.maybeValidateAtreeValue(v.array)
}

func (v *ArrayValue) RemoveKey(interpreter *Interpreter, locationRange LocationRange, key Value) Value {
	config := interpreter.SharedState.Config

	if config.InvalidatedResourceValidationEnabled {
		v.checkInvalidatedResourceUse(interpreter, locationRange)
	}

	index := key.(NumberValue).ToInt()
	return v.Remove(interpreter, locationRange, index)
}

func (v *ArrayValue) Remove(interpreter *Interpreter, locationRange LocationRange, index int) Value {

	// We only need to check the lower bound before converting from `int` (signed) to `uint64` (unsigned).
	// atree's Array.Remove function will check the upper bound and report an atree.IndexOutOfBoundsError

	if index < 0 {
		panic(ArrayIndexOutOfBoundsError{
			Index:         index,
			Size:          v.Count(),
			LocationRange: locationRange,
		})
	}

	storable, err := v.array.Remove(uint64(index))
	if err != nil {
		v.handleIndexOutOfBoundsError(err, index, locationRange)

		panic(errors.NewExternalError(err))
	}
	interpreter.maybeValidateAtreeValue(v.array)

	config := interpreter.SharedState.Config
	value := StoredValue(interpreter, storable, config.Storage)

	return value.Transfer(
		interpreter,
		locationRange,
		atree.Address{},
		true,
		storable,
	)
}

func (v *ArrayValue) RemoveFirst(interpreter *Interpreter, locationRange LocationRange) Value {
	return v.Remove(interpreter, locationRange, 0)
}

func (v *ArrayValue) RemoveLast(interpreter *Interpreter, locationRange LocationRange) Value {
	return v.Remove(interpreter, locationRange, v.Count()-1)
}

func (v *ArrayValue) FirstIndex(interpreter *Interpreter, locationRange LocationRange, needleValue Value) OptionalValue {

	needleEquatable, ok := needleValue.(EquatableValue)
	if !ok {
		panic(errors.NewUnreachableError())
	}

	var counter int64
	var result bool
	v.Iterate(interpreter, func(element Value) (resume bool) {
		if needleEquatable.Equal(interpreter, locationRange, element) {
			result = true
			// stop iteration
			return false
		}
		counter++
		// continue iteration
		return true
	})

	if result {
		value := NewIntValueFromInt64(interpreter, counter)
		return NewSomeValueNonCopying(interpreter, value)
	}
	return NilOptionalValue
}

func (v *ArrayValue) Contains(
	interpreter *Interpreter,
	locationRange LocationRange,
	needleValue Value,
) BoolValue {

	needleEquatable, ok := needleValue.(EquatableValue)
	if !ok {
		panic(errors.NewUnreachableError())
	}

	var result bool
	v.Iterate(interpreter, func(element Value) (resume bool) {
		if needleEquatable.Equal(interpreter, locationRange, element) {
			result = true
			// stop iteration
			return false
		}
		// continue iteration
		return true
	})

	return AsBoolValue(result)
}

func (v *ArrayValue) GetMember(interpreter *Interpreter, locationRange LocationRange, name string) Value {
	config := interpreter.SharedState.Config

	if config.InvalidatedResourceValidationEnabled {
		v.checkInvalidatedResourceUse(interpreter, locationRange)
	}
	switch name {
	case "length":
		return NewIntValueFromInt64(interpreter, int64(v.Count()))

	case "append":
		return NewHostFunctionValue(
			interpreter,
			func(invocation Invocation) Value {
				v.Append(
					invocation.Interpreter,
					invocation.LocationRange,
					invocation.Arguments[0],
				)
				return Void
			},
			sema.ArrayAppendFunctionType(
				v.SemaType(interpreter).ElementType(false),
			),
		)

	case "appendAll":
		return NewHostFunctionValue(
			interpreter,
			func(invocation Invocation) Value {
				otherArray, ok := invocation.Arguments[0].(*ArrayValue)
				if !ok {
					panic(errors.NewUnreachableError())
				}
				v.AppendAll(
					invocation.Interpreter,
					invocation.LocationRange,
					otherArray,
				)
				return Void
			},
			sema.ArrayAppendAllFunctionType(
				v.SemaType(interpreter),
			),
		)

	case "concat":
		return NewHostFunctionValue(
			interpreter,
			func(invocation Invocation) Value {
				otherArray, ok := invocation.Arguments[0].(*ArrayValue)
				if !ok {
					panic(errors.NewUnreachableError())
				}
				return v.Concat(
					invocation.Interpreter,
					invocation.LocationRange,
					otherArray,
				)
			},
			sema.ArrayConcatFunctionType(
				v.SemaType(interpreter),
			),
		)

	case "insert":
		return NewHostFunctionValue(
			interpreter,
			func(invocation Invocation) Value {
				indexValue, ok := invocation.Arguments[0].(NumberValue)
				if !ok {
					panic(errors.NewUnreachableError())
				}
				index := indexValue.ToInt()

				element := invocation.Arguments[1]

				v.Insert(
					invocation.Interpreter,
					invocation.LocationRange,
					index,
					element,
				)
				return Void
			},
			sema.ArrayInsertFunctionType(
				v.SemaType(interpreter).ElementType(false),
			),
		)

	case "remove":
		return NewHostFunctionValue(
			interpreter,
			func(invocation Invocation) Value {
				indexValue, ok := invocation.Arguments[0].(NumberValue)
				if !ok {
					panic(errors.NewUnreachableError())
				}
				index := indexValue.ToInt()

				return v.Remove(
					invocation.Interpreter,
					invocation.LocationRange,
					index,
				)
			},
			sema.ArrayRemoveFunctionType(
				v.SemaType(interpreter).ElementType(false),
			),
		)

	case "removeFirst":
		return NewHostFunctionValue(
			interpreter,
			func(invocation Invocation) Value {
				return v.RemoveFirst(
					invocation.Interpreter,
					invocation.LocationRange,
				)
			},
			sema.ArrayRemoveFirstFunctionType(
				v.SemaType(interpreter).ElementType(false),
			),
		)

	case "removeLast":
		return NewHostFunctionValue(
			interpreter,
			func(invocation Invocation) Value {
				return v.RemoveLast(
					invocation.Interpreter,
					invocation.LocationRange,
				)
			},
			sema.ArrayRemoveLastFunctionType(
				v.SemaType(interpreter).ElementType(false),
			),
		)

	case "firstIndex":
		return NewHostFunctionValue(
			interpreter,
			func(invocation Invocation) Value {
				return v.FirstIndex(
					invocation.Interpreter,
					invocation.LocationRange,
					invocation.Arguments[0],
				)
			},
			sema.ArrayFirstIndexFunctionType(
				v.SemaType(interpreter).ElementType(false),
			),
		)

	case "contains":
		return NewHostFunctionValue(
			interpreter,
			func(invocation Invocation) Value {
				return v.Contains(
					invocation.Interpreter,
					invocation.LocationRange,
					invocation.Arguments[0],
				)
			},
			sema.ArrayContainsFunctionType(
				v.SemaType(interpreter).ElementType(false),
			),
		)

	case "slice":
		return NewHostFunctionValue(
			interpreter,
			func(invocation Invocation) Value {
				from, ok := invocation.Arguments[0].(IntValue)
				if !ok {
					panic(errors.NewUnreachableError())
				}

				to, ok := invocation.Arguments[1].(IntValue)
				if !ok {
					panic(errors.NewUnreachableError())
				}

				return v.Slice(
					invocation.Interpreter,
					from,
					to,
					invocation.LocationRange,
				)
			},
			sema.ArraySliceFunctionType(
				v.SemaType(interpreter).ElementType(false),
			),
		)
	}

	return nil
}

func (v *ArrayValue) RemoveMember(interpreter *Interpreter, locationRange LocationRange, _ string) Value {
	config := interpreter.SharedState.Config

	if config.InvalidatedResourceValidationEnabled {
		v.checkInvalidatedResourceUse(interpreter, locationRange)
	}

	// Arrays have no removable members (fields / functions)
	panic(errors.NewUnreachableError())
}

func (v *ArrayValue) SetMember(interpreter *Interpreter, locationRange LocationRange, _ string, _ Value) {
	config := interpreter.SharedState.Config

	if config.InvalidatedResourceValidationEnabled {
		v.checkInvalidatedResourceUse(interpreter, locationRange)
	}

	// Arrays have no settable members (fields / functions)
	panic(errors.NewUnreachableError())
}

func (v *ArrayValue) Count() int {
	return int(v.array.Count())
}

func (v *ArrayValue) ConformsToStaticType(
	interpreter *Interpreter,
	locationRange LocationRange,
	results TypeConformanceResults,
) bool {
	config := interpreter.SharedState.Config

	count := v.Count()

	if config.TracingEnabled {
		startTime := time.Now()

		typeInfo := v.Type.String()

		defer func() {
			interpreter.reportArrayValueConformsToStaticTypeTrace(
				typeInfo,
				count,
				time.Since(startTime),
			)
		}()
	}

	var elementType StaticType
	switch staticType := v.StaticType(interpreter).(type) {
	case ConstantSizedStaticType:
		elementType = staticType.ElementType()
		if v.Count() != int(staticType.Size) {
			return false
		}
	case VariableSizedStaticType:
		elementType = staticType.ElementType()
	default:
		return false
	}

	var elementMismatch bool

	v.Iterate(interpreter, func(element Value) (resume bool) {

		if !interpreter.IsSubType(element.StaticType(interpreter), elementType) {
			elementMismatch = true
			// stop iteration
			return false
		}

		if !element.ConformsToStaticType(
			interpreter,
			locationRange,
			results,
		) {
			elementMismatch = true
			// stop iteration
			return false
		}

		// continue iteration
		return true
	})

	return !elementMismatch
}

func (v *ArrayValue) Equal(interpreter *Interpreter, locationRange LocationRange, other Value) bool {
	otherArray, ok := other.(*ArrayValue)
	if !ok {
		return false
	}

	count := v.Count()

	if count != otherArray.Count() {
		return false
	}

	if v.Type == nil {
		if otherArray.Type != nil {
			return false
		}
	} else if otherArray.Type == nil ||
		!v.Type.Equal(otherArray.Type) {

		return false
	}

	for i := 0; i < count; i++ {
		value := v.Get(interpreter, locationRange, i)
		otherValue := otherArray.Get(interpreter, locationRange, i)

		equatableValue, ok := value.(EquatableValue)
		if !ok || !equatableValue.Equal(interpreter, locationRange, otherValue) {
			return false
		}
	}

	return true
}

func (v *ArrayValue) Storable(_ atree.SlabStorage, _ atree.Address, _ uint64) (atree.Storable, error) {
	return atree.StorageIDStorable(v.StorageID()), nil
}

func (v *ArrayValue) IsReferenceTrackedResourceKindedValue() {}

func (v *ArrayValue) Transfer(
	interpreter *Interpreter,
	locationRange LocationRange,
	address atree.Address,
	remove bool,
	storable atree.Storable,
) Value {
	baseUsage, elementUsage, dataSlabs, metaDataSlabs := common.NewArrayMemoryUsages(v.array.Count(), v.elementSize)
	common.UseMemory(interpreter, baseUsage)
	common.UseMemory(interpreter, elementUsage)
	common.UseMemory(interpreter, dataSlabs)
	common.UseMemory(interpreter, metaDataSlabs)

	config := interpreter.SharedState.Config

	if config.InvalidatedResourceValidationEnabled {
		v.checkInvalidatedResourceUse(interpreter, locationRange)
	}

	interpreter.ReportComputation(common.ComputationKindTransferArrayValue, uint(v.Count()))

	if config.TracingEnabled {
		startTime := time.Now()

		typeInfo := v.Type.String()
		count := v.Count()

		defer func() {
			interpreter.reportArrayValueTransferTrace(
				typeInfo,
				count,
				time.Since(startTime),
			)
		}()
	}

	currentStorageID := v.StorageID()
	currentAddress := currentStorageID.Address

	array := v.array

	needsStoreTo := address != currentAddress
	isResourceKinded := v.IsResourceKinded(interpreter)

	if needsStoreTo || !isResourceKinded {

		iterator, err := v.array.Iterator()
		if err != nil {
			panic(errors.NewExternalError(err))
		}

		array, err = atree.NewArrayFromBatchData(
			config.Storage,
			address,
			v.array.Type(),
			func() (atree.Value, error) {
				value, err := iterator.Next()
				if err != nil {
					return nil, err
				}
				if value == nil {
					return nil, nil
				}

				element := MustConvertStoredValue(interpreter, value).
					Transfer(interpreter, locationRange, address, remove, nil)

				return element, nil
			},
		)
		if err != nil {
			panic(errors.NewExternalError(err))
		}

		if remove {
			err = v.array.PopIterate(func(storable atree.Storable) {
				interpreter.RemoveReferencedSlab(storable)
			})
			if err != nil {
				panic(errors.NewExternalError(err))
			}
			interpreter.maybeValidateAtreeValue(v.array)

			interpreter.RemoveReferencedSlab(storable)
		}
	}

	var res *ArrayValue

	if isResourceKinded {
		// Update the resource in-place,
		// and also update all values that are referencing the same value
		// (but currently point to an outdated Go instance of the value)

		// If checking of transfers of invalidated resource is enabled,
		// then mark the resource array as invalidated, by unsetting the backing array.
		// This allows raising an error when the resource array is attempted
		// to be transferred/moved again (see beginning of this function)

		if config.InvalidatedResourceValidationEnabled {
			v.array = nil
		} else {
			v.array = array
			res = v
		}

		newStorageID := array.StorageID()

		interpreter.updateReferencedResource(
			currentStorageID,
			newStorageID,
			func(value ReferenceTrackedResourceKindedValue) {
				arrayValue, ok := value.(*ArrayValue)
				if !ok {
					panic(errors.NewUnreachableError())
				}
				arrayValue.array = array
			},
		)
	}

	if res == nil {
		res = newArrayValueFromAtreeValue(array, v.Type)
		res.elementSize = v.elementSize
		res.semaType = v.semaType
		res.isResourceKinded = v.isResourceKinded
		res.isDestroyed = v.isDestroyed
	}

	return res
}

func (v *ArrayValue) Clone(interpreter *Interpreter) Value {
	config := interpreter.SharedState.Config

	iterator, err := v.array.Iterator()
	if err != nil {
		panic(errors.NewExternalError(err))
	}

	baseUsage, elementUsage, dataSlabs, metaDataSlabs := common.NewArrayMemoryUsages(v.array.Count(), v.elementSize)
	common.UseMemory(interpreter, baseUsage)
	common.UseMemory(interpreter, elementUsage)
	common.UseMemory(interpreter, dataSlabs)
	common.UseMemory(interpreter, metaDataSlabs)

	array, err := atree.NewArrayFromBatchData(
		config.Storage,
		v.StorageID().Address,
		v.array.Type(),
		func() (atree.Value, error) {
			value, err := iterator.Next()
			if err != nil {
				return nil, err
			}
			if value == nil {
				return nil, nil
			}

			element := MustConvertStoredValue(interpreter, value).
				Clone(interpreter)

			return element, nil
		},
	)
	if err != nil {
		panic(errors.NewExternalError(err))
	}
	return &ArrayValue{
		Type:             v.Type,
		semaType:         v.semaType,
		isResourceKinded: v.isResourceKinded,
		array:            array,
		isDestroyed:      v.isDestroyed,
	}
}

func (v *ArrayValue) DeepRemove(interpreter *Interpreter) {
	config := interpreter.SharedState.Config

	if config.TracingEnabled {
		startTime := time.Now()

		typeInfo := v.Type.String()
		count := v.Count()

		defer func() {
			interpreter.reportArrayValueDeepRemoveTrace(
				typeInfo,
				count,
				time.Since(startTime),
			)
		}()
	}

	// Remove nested values and storables

	storage := v.array.Storage

	err := v.array.PopIterate(func(storable atree.Storable) {
		value := StoredValue(interpreter, storable, storage)
		value.DeepRemove(interpreter)
		interpreter.RemoveReferencedSlab(storable)
	})
	if err != nil {
		panic(errors.NewExternalError(err))
	}
	interpreter.maybeValidateAtreeValue(v.array)
}

func (v *ArrayValue) StorageID() atree.StorageID {
	return v.array.StorageID()
}

func (v *ArrayValue) GetOwner() common.Address {
	return common.Address(v.StorageID().Address)
}

func (v *ArrayValue) SemaType(interpreter *Interpreter) sema.ArrayType {
	if v.semaType == nil {
		// this function will panic already if this conversion fails
		v.semaType, _ = interpreter.MustConvertStaticToSemaType(v.Type).(sema.ArrayType)
	}
	return v.semaType
}

func (v *ArrayValue) NeedsStoreTo(address atree.Address) bool {
	return address != v.StorageID().Address
}

func (v *ArrayValue) IsResourceKinded(interpreter *Interpreter) bool {
	if v.isResourceKinded == nil {
		isResourceKinded := v.SemaType(interpreter).IsResourceType()
		v.isResourceKinded = &isResourceKinded
	}
	return *v.isResourceKinded
}

func (v *ArrayValue) Slice(
	interpreter *Interpreter,
	from IntValue,
	to IntValue,
	locationRange LocationRange,
) Value {
	fromIndex := from.ToInt()
	toIndex := to.ToInt()

	// We only need to check the lower bound before converting from `int` (signed) to `uint64` (unsigned).
	// atree's Array.RangeIterator function will check the upper bound and report an atree.SliceOutOfBoundsError

	if fromIndex < 0 || toIndex < 0 {
		panic(ArraySliceIndicesError{
			FromIndex:     fromIndex,
			UpToIndex:     toIndex,
			Size:          v.Count(),
			LocationRange: locationRange,
		})
	}

	iterator, err := v.array.RangeIterator(uint64(fromIndex), uint64(toIndex))
	if err != nil {

		switch err.(type) {
		case *atree.SliceOutOfBoundsError:
			panic(ArraySliceIndicesError{
				FromIndex:     fromIndex,
				UpToIndex:     toIndex,
				Size:          v.Count(),
				LocationRange: locationRange,
			})

		case *atree.InvalidSliceIndexError:
			panic(InvalidSliceIndexError{
				FromIndex:     fromIndex,
				UpToIndex:     toIndex,
				LocationRange: locationRange,
			})
		}

		panic(errors.NewExternalError(err))
	}

	return NewArrayValueWithIterator(
		interpreter,
		NewVariableSizedStaticType(interpreter, v.Type.ElementType()),
		common.Address{},
		uint64(toIndex-fromIndex),
		func() Value {

			var value Value

			atreeValue, err := iterator.Next()
			if err != nil {
				panic(errors.NewExternalError(err))
			}

			if atreeValue != nil {
				value = MustConvertStoredValue(interpreter, atreeValue)
			}

			if value == nil {
				return nil
			}

			return value.Transfer(
				interpreter,
				locationRange,
				atree.Address{},
				false,
				nil,
			)
		},
	)
}

// NumberValue
type NumberValue interface {
	EquatableValue
	ToInt() int
	Negate(*Interpreter) NumberValue
	Plus(interpreter *Interpreter, other NumberValue) NumberValue
	SaturatingPlus(interpreter *Interpreter, other NumberValue) NumberValue
	Minus(interpreter *Interpreter, other NumberValue) NumberValue
	SaturatingMinus(interpreter *Interpreter, other NumberValue) NumberValue
	Mod(interpreter *Interpreter, other NumberValue) NumberValue
	Mul(interpreter *Interpreter, other NumberValue) NumberValue
	SaturatingMul(interpreter *Interpreter, other NumberValue) NumberValue
	Div(interpreter *Interpreter, other NumberValue) NumberValue
	SaturatingDiv(interpreter *Interpreter, other NumberValue) NumberValue
	Less(interpreter *Interpreter, other NumberValue) BoolValue
	LessEqual(interpreter *Interpreter, other NumberValue) BoolValue
	Greater(interpreter *Interpreter, other NumberValue) BoolValue
	GreaterEqual(interpreter *Interpreter, other NumberValue) BoolValue
	ToBigEndianBytes() []byte
}

func getNumberValueMember(interpreter *Interpreter, v NumberValue, name string, typ sema.Type) Value {
	switch name {

	case sema.ToStringFunctionName:
		return NewHostFunctionValue(
			interpreter,
			func(invocation Invocation) Value {
				interpreter := invocation.Interpreter
				memoryUsage := common.NewStringMemoryUsage(
					OverEstimateNumberStringLength(interpreter, v),
				)
				return NewStringValue(
					interpreter,
					memoryUsage,
					func() string {
						return v.String()
					},
				)
			},
			sema.ToStringFunctionType,
		)

	case sema.ToBigEndianBytesFunctionName:
		return NewHostFunctionValue(
			interpreter,
			func(invocation Invocation) Value {
				return ByteSliceToByteArrayValue(
					invocation.Interpreter,
					v.ToBigEndianBytes(),
				)
			},
			&sema.FunctionType{
				ReturnTypeAnnotation: sema.NewTypeAnnotation(
					sema.ByteArrayType,
				),
			},
		)

	case sema.NumericTypeSaturatingAddFunctionName:
		return NewHostFunctionValue(
			interpreter,
			func(invocation Invocation) Value {
				other, ok := invocation.Arguments[0].(NumberValue)
				if !ok {
					panic(errors.NewUnreachableError())
				}
				return v.SaturatingPlus(
					invocation.Interpreter,
					other,
				)
			},
			&sema.FunctionType{
				ReturnTypeAnnotation: sema.NewTypeAnnotation(
					typ,
				),
			},
		)

	case sema.NumericTypeSaturatingSubtractFunctionName:
		return NewHostFunctionValue(
			interpreter,
			func(invocation Invocation) Value {
				other, ok := invocation.Arguments[0].(NumberValue)
				if !ok {
					panic(errors.NewUnreachableError())
				}
				return v.SaturatingMinus(
					invocation.Interpreter,
					other,
				)
			},
			&sema.FunctionType{
				ReturnTypeAnnotation: sema.NewTypeAnnotation(
					typ,
				),
			},
		)

	case sema.NumericTypeSaturatingMultiplyFunctionName:
		return NewHostFunctionValue(
			interpreter,
			func(invocation Invocation) Value {
				other, ok := invocation.Arguments[0].(NumberValue)
				if !ok {
					panic(errors.NewUnreachableError())
				}
				return v.SaturatingMul(
					invocation.Interpreter,
					other,
				)
			},
			&sema.FunctionType{
				ReturnTypeAnnotation: sema.NewTypeAnnotation(
					typ,
				),
			},
		)

	case sema.NumericTypeSaturatingDivideFunctionName:
		return NewHostFunctionValue(
			interpreter,
			func(invocation Invocation) Value {
				other, ok := invocation.Arguments[0].(NumberValue)
				if !ok {
					panic(errors.NewUnreachableError())
				}
				return v.SaturatingDiv(
					invocation.Interpreter,
					other,
				)
			},
			&sema.FunctionType{
				ReturnTypeAnnotation: sema.NewTypeAnnotation(
					typ,
				),
			},
		)
	}

	return nil
}

type IntegerValue interface {
	NumberValue
	BitwiseOr(interpreter *Interpreter, other IntegerValue) IntegerValue
	BitwiseXor(interpreter *Interpreter, other IntegerValue) IntegerValue
	BitwiseAnd(interpreter *Interpreter, other IntegerValue) IntegerValue
	BitwiseLeftShift(interpreter *Interpreter, other IntegerValue) IntegerValue
	BitwiseRightShift(interpreter *Interpreter, other IntegerValue) IntegerValue
}

// BigNumberValue is a number value with an integer value outside the range of int64
type BigNumberValue interface {
	NumberValue
	ByteLength() int
	ToBigInt(memoryGauge common.MemoryGauge) *big.Int
}

// Int

type IntValue struct {
	BigInt *big.Int
}

const int64Size = int(unsafe.Sizeof(int64(0)))

var int64BigIntMemoryUsage = common.NewBigIntMemoryUsage(int64Size)

func NewIntValueFromInt64(memoryGauge common.MemoryGauge, value int64) IntValue {
	return NewIntValueFromBigInt(
		memoryGauge,
		int64BigIntMemoryUsage,
		func() *big.Int {
			return big.NewInt(value)
		},
	)
}

func NewUnmeteredIntValueFromInt64(value int64) IntValue {
	return NewUnmeteredIntValueFromBigInt(big.NewInt(value))
}

func NewIntValueFromBigInt(
	memoryGauge common.MemoryGauge,
	memoryUsage common.MemoryUsage,
	bigIntConstructor func() *big.Int,
) IntValue {
	common.UseMemory(memoryGauge, memoryUsage)
	value := bigIntConstructor()
	return NewUnmeteredIntValueFromBigInt(value)
}

func NewUnmeteredIntValueFromBigInt(value *big.Int) IntValue {
	return IntValue{
		BigInt: value,
	}
}

func ConvertInt(memoryGauge common.MemoryGauge, value Value) IntValue {
	switch value := value.(type) {
	case BigNumberValue:
		return NewUnmeteredIntValueFromBigInt(
			value.ToBigInt(memoryGauge),
		)

	case NumberValue:
		return NewIntValueFromInt64(
			memoryGauge,
			int64(value.ToInt()),
		)

	default:
		panic(errors.NewUnreachableError())
	}
}

var _ Value = IntValue{}
var _ atree.Storable = IntValue{}
var _ NumberValue = IntValue{}
var _ IntegerValue = IntValue{}
var _ EquatableValue = IntValue{}
var _ HashableValue = IntValue{}
var _ MemberAccessibleValue = IntValue{}

func (IntValue) IsValue() {}

func (v IntValue) Accept(interpreter *Interpreter, visitor Visitor) {
	visitor.VisitIntValue(interpreter, v)
}

func (IntValue) Walk(_ *Interpreter, _ func(Value)) {
	// NO-OP
}

func (IntValue) StaticType(interpreter *Interpreter) StaticType {
	return NewPrimitiveStaticType(interpreter, PrimitiveStaticTypeInt)
}

func (IntValue) IsImportable(_ *Interpreter) bool {
	return true
}

func (v IntValue) ToInt() int {
	if !v.BigInt.IsInt64() {
		panic(OverflowError{})
	}
	return int(v.BigInt.Int64())
}

func (v IntValue) ByteLength() int {
	return common.BigIntByteLength(v.BigInt)
}

func (v IntValue) ToBigInt(memoryGauge common.MemoryGauge) *big.Int {
	common.UseMemory(memoryGauge, common.NewBigIntMemoryUsage(v.ByteLength()))
	return new(big.Int).Set(v.BigInt)
}

func (v IntValue) String() string {
	return format.BigInt(v.BigInt)
}

func (v IntValue) RecursiveString(_ SeenReferences) string {
	return v.String()
}

func (v IntValue) MeteredString(memoryGauge common.MemoryGauge, _ SeenReferences) string {
	common.UseMemory(
		memoryGauge,
		common.NewRawStringMemoryUsage(
			OverEstimateNumberStringLength(memoryGauge, v),
		),
	)
	return v.String()
}

func (v IntValue) Negate(interpreter *Interpreter) NumberValue {
	return NewIntValueFromBigInt(
		interpreter,
		common.NewNegateBigIntMemoryUsage(v.BigInt),
		func() *big.Int {
			return new(big.Int).Neg(v.BigInt)
		},
	)
}

func (v IntValue) Plus(interpreter *Interpreter, other NumberValue) NumberValue {
	o, ok := other.(IntValue)
	if !ok {
		panic(InvalidOperandsError{
			Operation: ast.OperationPlus,
			LeftType:  v.StaticType(interpreter),
			RightType: other.StaticType(interpreter),
		})
	}

	return NewIntValueFromBigInt(
		interpreter,
		common.NewPlusBigIntMemoryUsage(v.BigInt, o.BigInt),
		func() *big.Int {
			res := new(big.Int)
			return res.Add(v.BigInt, o.BigInt)
		},
	)
}

func (v IntValue) SaturatingPlus(interpreter *Interpreter, other NumberValue) NumberValue {
	defer func() {
		r := recover()
		if _, ok := r.(InvalidOperandsError); ok {
			panic(InvalidOperandsError{
				FunctionName: sema.NumericTypeSaturatingAddFunctionName,
				LeftType:     v.StaticType(interpreter),
				RightType:    other.StaticType(interpreter),
			})
		}
	}()

	return v.Plus(interpreter, other)
}

func (v IntValue) Minus(interpreter *Interpreter, other NumberValue) NumberValue {
	o, ok := other.(IntValue)
	if !ok {
		panic(InvalidOperandsError{
			Operation: ast.OperationMinus,
			LeftType:  v.StaticType(interpreter),
			RightType: other.StaticType(interpreter),
		})
	}

	return NewIntValueFromBigInt(
		interpreter,
		common.NewMinusBigIntMemoryUsage(v.BigInt, o.BigInt),
		func() *big.Int {
			res := new(big.Int)
			return res.Sub(v.BigInt, o.BigInt)
		},
	)
}

func (v IntValue) SaturatingMinus(interpreter *Interpreter, other NumberValue) NumberValue {
	defer func() {
		r := recover()
		if _, ok := r.(InvalidOperandsError); ok {
			panic(InvalidOperandsError{
				FunctionName: sema.NumericTypeSaturatingSubtractFunctionName,
				LeftType:     v.StaticType(interpreter),
				RightType:    other.StaticType(interpreter),
			})
		}
	}()

	return v.Minus(interpreter, other)
}

func (v IntValue) Mod(interpreter *Interpreter, other NumberValue) NumberValue {
	o, ok := other.(IntValue)
	if !ok {
		panic(InvalidOperandsError{
			Operation: ast.OperationMod,
			LeftType:  v.StaticType(interpreter),
			RightType: other.StaticType(interpreter),
		})
	}

	return NewIntValueFromBigInt(
		interpreter,
		common.NewModBigIntMemoryUsage(v.BigInt, o.BigInt),
		func() *big.Int {
			res := new(big.Int)
			// INT33-C
			if o.BigInt.Cmp(res) == 0 {
				panic(DivisionByZeroError{})
			}
			return res.Rem(v.BigInt, o.BigInt)
		},
	)
}

func (v IntValue) Mul(interpreter *Interpreter, other NumberValue) NumberValue {
	o, ok := other.(IntValue)
	if !ok {
		panic(InvalidOperandsError{
			Operation: ast.OperationMul,
			LeftType:  v.StaticType(interpreter),
			RightType: other.StaticType(interpreter),
		})
	}

	return NewIntValueFromBigInt(
		interpreter,
		common.NewMulBigIntMemoryUsage(v.BigInt, o.BigInt),
		func() *big.Int {
			res := new(big.Int)
			return res.Mul(v.BigInt, o.BigInt)
		},
	)
}

func (v IntValue) SaturatingMul(interpreter *Interpreter, other NumberValue) NumberValue {
	defer func() {
		r := recover()
		if _, ok := r.(InvalidOperandsError); ok {
			panic(InvalidOperandsError{
				FunctionName: sema.NumericTypeSaturatingMultiplyFunctionName,
				LeftType:     v.StaticType(interpreter),
				RightType:    other.StaticType(interpreter),
			})
		}
	}()

	return v.Mul(interpreter, other)
}

func (v IntValue) Div(interpreter *Interpreter, other NumberValue) NumberValue {
	o, ok := other.(IntValue)
	if !ok {
		panic(InvalidOperandsError{
			Operation: ast.OperationDiv,
			LeftType:  v.StaticType(interpreter),
			RightType: other.StaticType(interpreter),
		})
	}

	return NewIntValueFromBigInt(
		interpreter,
		common.NewDivBigIntMemoryUsage(v.BigInt, o.BigInt),
		func() *big.Int {
			res := new(big.Int)
			// INT33-C
			if o.BigInt.Cmp(res) == 0 {
				panic(DivisionByZeroError{})
			}
			return res.Div(v.BigInt, o.BigInt)
		},
	)
}

func (v IntValue) SaturatingDiv(interpreter *Interpreter, other NumberValue) NumberValue {
	defer func() {
		r := recover()
		if _, ok := r.(InvalidOperandsError); ok {
			panic(InvalidOperandsError{
				FunctionName: sema.NumericTypeSaturatingDivideFunctionName,
				LeftType:     v.StaticType(interpreter),
				RightType:    other.StaticType(interpreter),
			})
		}
	}()

	return v.Div(interpreter, other)
}

func (v IntValue) Less(interpreter *Interpreter, other NumberValue) BoolValue {
	o, ok := other.(IntValue)
	if !ok {
		panic(InvalidOperandsError{
			Operation: ast.OperationLess,
			LeftType:  v.StaticType(interpreter),
			RightType: other.StaticType(interpreter),
		})
	}

	cmp := v.BigInt.Cmp(o.BigInt)
	return AsBoolValue(cmp == -1)
}

func (v IntValue) LessEqual(interpreter *Interpreter, other NumberValue) BoolValue {
	o, ok := other.(IntValue)
	if !ok {
		panic(InvalidOperandsError{
			Operation: ast.OperationLessEqual,
			LeftType:  v.StaticType(interpreter),
			RightType: other.StaticType(interpreter),
		})
	}

	cmp := v.BigInt.Cmp(o.BigInt)
	return AsBoolValue(cmp <= 0)
}

func (v IntValue) Greater(interpreter *Interpreter, other NumberValue) BoolValue {
	o, ok := other.(IntValue)
	if !ok {
		panic(InvalidOperandsError{
			Operation: ast.OperationGreater,
			LeftType:  v.StaticType(interpreter),
			RightType: other.StaticType(interpreter),
		})
	}

	cmp := v.BigInt.Cmp(o.BigInt)
	return AsBoolValue(cmp == 1)

}

func (v IntValue) GreaterEqual(interpreter *Interpreter, other NumberValue) BoolValue {
	o, ok := other.(IntValue)
	if !ok {
		panic(InvalidOperandsError{
			Operation: ast.OperationGreaterEqual,
			LeftType:  v.StaticType(interpreter),
			RightType: other.StaticType(interpreter),
		})
	}

	cmp := v.BigInt.Cmp(o.BigInt)
	return AsBoolValue(cmp >= 0)
}

func (v IntValue) Equal(_ *Interpreter, _ LocationRange, other Value) bool {
	otherInt, ok := other.(IntValue)
	if !ok {
		return false
	}
	cmp := v.BigInt.Cmp(otherInt.BigInt)
	return cmp == 0
}

// HashInput returns a byte slice containing:
// - HashInputTypeInt (1 byte)
// - big int encoded in big-endian (n bytes)
func (v IntValue) HashInput(_ *Interpreter, _ LocationRange, scratch []byte) []byte {
	b := SignedBigIntToBigEndianBytes(v.BigInt)

	length := 1 + len(b)
	var buffer []byte
	if length <= len(scratch) {
		buffer = scratch[:length]
	} else {
		buffer = make([]byte, length)
	}

	buffer[0] = byte(HashInputTypeInt)
	copy(buffer[1:], b)
	return buffer
}

func (v IntValue) BitwiseOr(interpreter *Interpreter, other IntegerValue) IntegerValue {
	o, ok := other.(IntValue)
	if !ok {
		panic(InvalidOperandsError{
			Operation: ast.OperationBitwiseOr,
			LeftType:  v.StaticType(interpreter),
			RightType: other.StaticType(interpreter),
		})
	}

	return NewIntValueFromBigInt(
		interpreter,
		common.NewBitwiseOrBigIntMemoryUsage(v.BigInt, o.BigInt),
		func() *big.Int {
			res := new(big.Int)
			return res.Or(v.BigInt, o.BigInt)
		},
	)
}

func (v IntValue) BitwiseXor(interpreter *Interpreter, other IntegerValue) IntegerValue {
	o, ok := other.(IntValue)
	if !ok {
		panic(InvalidOperandsError{
			Operation: ast.OperationBitwiseXor,
			LeftType:  v.StaticType(interpreter),
			RightType: other.StaticType(interpreter),
		})
	}

	return NewIntValueFromBigInt(
		interpreter,
		common.NewBitwiseXorBigIntMemoryUsage(v.BigInt, o.BigInt),
		func() *big.Int {
			res := new(big.Int)
			return res.Xor(v.BigInt, o.BigInt)
		},
	)
}

func (v IntValue) BitwiseAnd(interpreter *Interpreter, other IntegerValue) IntegerValue {
	o, ok := other.(IntValue)
	if !ok {
		panic(InvalidOperandsError{
			Operation: ast.OperationBitwiseAnd,
			LeftType:  v.StaticType(interpreter),
			RightType: other.StaticType(interpreter),
		})
	}

	return NewIntValueFromBigInt(
		interpreter,
		common.NewBitwiseAndBigIntMemoryUsage(v.BigInt, o.BigInt),
		func() *big.Int {
			res := new(big.Int)
			return res.And(v.BigInt, o.BigInt)
		},
	)
}

func (v IntValue) BitwiseLeftShift(interpreter *Interpreter, other IntegerValue) IntegerValue {
	o, ok := other.(IntValue)
	if !ok {
		panic(InvalidOperandsError{
			Operation: ast.OperationBitwiseLeftShift,
			LeftType:  v.StaticType(interpreter),
			RightType: other.StaticType(interpreter),
		})
	}

	if o.BigInt.Sign() < 0 {
		panic(UnderflowError{})
	}

	if !o.BigInt.IsUint64() {
		panic(OverflowError{})
	}

	return NewIntValueFromBigInt(
		interpreter,
		common.NewBitwiseLeftShiftBigIntMemoryUsage(v.BigInt, o.BigInt),
		func() *big.Int {
			res := new(big.Int)
			return res.Lsh(v.BigInt, uint(o.BigInt.Uint64()))
		},
	)
}

func (v IntValue) BitwiseRightShift(interpreter *Interpreter, other IntegerValue) IntegerValue {
	o, ok := other.(IntValue)
	if !ok {
		panic(InvalidOperandsError{
			Operation: ast.OperationBitwiseRightShift,
			LeftType:  v.StaticType(interpreter),
			RightType: other.StaticType(interpreter),
		})
	}

	if o.BigInt.Sign() < 0 {
		panic(UnderflowError{})
	}

	if !o.BigInt.IsUint64() {
		panic(OverflowError{})
	}

	return NewIntValueFromBigInt(
		interpreter,
		common.NewBitwiseRightShiftBigIntMemoryUsage(v.BigInt, o.BigInt),
		func() *big.Int {
			res := new(big.Int)
			return res.Rsh(v.BigInt, uint(o.BigInt.Uint64()))
		},
	)
}

func (v IntValue) GetMember(interpreter *Interpreter, _ LocationRange, name string) Value {
	return getNumberValueMember(interpreter, v, name, sema.IntType)
}

func (IntValue) RemoveMember(_ *Interpreter, _ LocationRange, _ string) Value {
	// Numbers have no removable members (fields / functions)
	panic(errors.NewUnreachableError())
}

func (IntValue) SetMember(_ *Interpreter, _ LocationRange, _ string, _ Value) {
	// Numbers have no settable members (fields / functions)
	panic(errors.NewUnreachableError())
}

func (v IntValue) ToBigEndianBytes() []byte {
	return SignedBigIntToBigEndianBytes(v.BigInt)
}

func (v IntValue) ConformsToStaticType(
	_ *Interpreter,
	_ LocationRange,
	_ TypeConformanceResults,
) bool {
	return true
}

func (v IntValue) Storable(storage atree.SlabStorage, address atree.Address, maxInlineSize uint64) (atree.Storable, error) {
	return maybeLargeImmutableStorable(v, storage, address, maxInlineSize)
}

func (IntValue) NeedsStoreTo(_ atree.Address) bool {
	return false
}

func (IntValue) IsResourceKinded(_ *Interpreter) bool {
	return false
}

func (v IntValue) Transfer(
	interpreter *Interpreter,
	_ LocationRange,
	_ atree.Address,
	remove bool,
	storable atree.Storable,
) Value {
	if remove {
		interpreter.RemoveReferencedSlab(storable)
	}
	return v
}

func (v IntValue) Clone(_ *Interpreter) Value {
	return NewUnmeteredIntValueFromBigInt(v.BigInt)
}

func (IntValue) DeepRemove(_ *Interpreter) {
	// NO-OP
}

func (v IntValue) ByteSize() uint32 {
	return cborTagSize + getBigIntCBORSize(v.BigInt)
}

func (v IntValue) StoredValue(_ atree.SlabStorage) (atree.Value, error) {
	return v, nil
}

func (IntValue) ChildStorables() []atree.Storable {
	return nil
}

// Int8Value

type Int8Value int8

const int8Size = int(unsafe.Sizeof(Int8Value(0)))

var Int8MemoryUsage = common.NewNumberMemoryUsage(int8Size)

func NewInt8Value(gauge common.MemoryGauge, valueGetter func() int8) Int8Value {
	common.UseMemory(gauge, Int8MemoryUsage)

	return NewUnmeteredInt8Value(valueGetter())
}

func NewUnmeteredInt8Value(value int8) Int8Value {
	return Int8Value(value)
}

var _ Value = Int8Value(0)
var _ atree.Storable = Int8Value(0)
var _ NumberValue = Int8Value(0)
var _ IntegerValue = Int8Value(0)
var _ EquatableValue = Int8Value(0)
var _ HashableValue = Int8Value(0)

func (Int8Value) IsValue() {}

func (v Int8Value) Accept(interpreter *Interpreter, visitor Visitor) {
	visitor.VisitInt8Value(interpreter, v)
}

func (Int8Value) Walk(_ *Interpreter, _ func(Value)) {
	// NO-OP
}

func (Int8Value) StaticType(interpreter *Interpreter) StaticType {
	return NewPrimitiveStaticType(interpreter, PrimitiveStaticTypeInt8)
}

func (Int8Value) IsImportable(_ *Interpreter) bool {
	return true
}

func (v Int8Value) String() string {
	return format.Int(int64(v))
}

func (v Int8Value) RecursiveString(_ SeenReferences) string {
	return v.String()
}

func (v Int8Value) MeteredString(memoryGauge common.MemoryGauge, _ SeenReferences) string {
	common.UseMemory(
		memoryGauge,
		common.NewRawStringMemoryUsage(
			OverEstimateNumberStringLength(memoryGauge, v),
		),
	)
	return v.String()
}

func (v Int8Value) ToInt() int {
	return int(v)
}

func (v Int8Value) Negate(interpreter *Interpreter) NumberValue {
	// INT32-C
	if v == math.MinInt8 {
		panic(OverflowError{})
	}

	valueGetter := func() int8 {
		return int8(-v)
	}

	return NewInt8Value(interpreter, valueGetter)
}

func (v Int8Value) Plus(interpreter *Interpreter, other NumberValue) NumberValue {
	o, ok := other.(Int8Value)
	if !ok {
		panic(InvalidOperandsError{
			Operation: ast.OperationPlus,
			LeftType:  v.StaticType(interpreter),
			RightType: other.StaticType(interpreter),
		})
	}

	// INT32-C
	if (o > 0) && (v > (math.MaxInt8 - o)) {
		panic(OverflowError{})
	} else if (o < 0) && (v < (math.MinInt8 - o)) {
		panic(UnderflowError{})
	}

	valueGetter := func() int8 {
		return int8(v + o)
	}

	return NewInt8Value(interpreter, valueGetter)
}

func (v Int8Value) SaturatingPlus(interpreter *Interpreter, other NumberValue) NumberValue {
	o, ok := other.(Int8Value)
	if !ok {
		panic(InvalidOperandsError{
			FunctionName: sema.NumericTypeSaturatingAddFunctionName,
			LeftType:     v.StaticType(interpreter),
			RightType:    other.StaticType(interpreter),
		})
	}

	valueGetter := func() int8 {
		// INT32-C
		if (o > 0) && (v > (math.MaxInt8 - o)) {
			return math.MaxInt8
		} else if (o < 0) && (v < (math.MinInt8 - o)) {
			return math.MinInt8
		}
		return int8(v + o)
	}

	return NewInt8Value(interpreter, valueGetter)
}

func (v Int8Value) Minus(interpreter *Interpreter, other NumberValue) NumberValue {
	o, ok := other.(Int8Value)
	if !ok {
		panic(InvalidOperandsError{
			Operation: ast.OperationMinus,
			LeftType:  v.StaticType(interpreter),
			RightType: other.StaticType(interpreter),
		})
	}

	// INT32-C
	if (o > 0) && (v < (math.MinInt8 + o)) {
		panic(OverflowError{})
	} else if (o < 0) && (v > (math.MaxInt8 + o)) {
		panic(UnderflowError{})
	}

	valueGetter := func() int8 {
		return int8(v - o)
	}

	return NewInt8Value(interpreter, valueGetter)
}

func (v Int8Value) SaturatingMinus(interpreter *Interpreter, other NumberValue) NumberValue {
	o, ok := other.(Int8Value)
	if !ok {
		panic(InvalidOperandsError{
			FunctionName: sema.NumericTypeSaturatingSubtractFunctionName,
			LeftType:     v.StaticType(interpreter),
			RightType:    other.StaticType(interpreter),
		})
	}

	valueGetter := func() int8 {
		// INT32-C
		if (o > 0) && (v < (math.MinInt8 + o)) {
			return math.MinInt8
		} else if (o < 0) && (v > (math.MaxInt8 + o)) {
			return math.MaxInt8
		}
		return int8(v - o)
	}

	return NewInt8Value(interpreter, valueGetter)
}

func (v Int8Value) Mod(interpreter *Interpreter, other NumberValue) NumberValue {
	o, ok := other.(Int8Value)
	if !ok {
		panic(InvalidOperandsError{
			Operation: ast.OperationMod,
			LeftType:  v.StaticType(interpreter),
			RightType: other.StaticType(interpreter),
		})
	}

	// INT33-C
	if o == 0 {
		panic(DivisionByZeroError{})
	}

	valueGetter := func() int8 {
		return int8(v % o)
	}

	return NewInt8Value(interpreter, valueGetter)
}

func (v Int8Value) Mul(interpreter *Interpreter, other NumberValue) NumberValue {
	o, ok := other.(Int8Value)
	if !ok {
		panic(InvalidOperandsError{
			Operation: ast.OperationMul,
			LeftType:  v.StaticType(interpreter),
			RightType: other.StaticType(interpreter),
		})
	}

	// INT32-C
	if v > 0 {
		if o > 0 {
			// positive * positive = positive. overflow?
			if v > (math.MaxInt8 / o) {
				panic(OverflowError{})
			}
		} else {
			// positive * negative = negative. underflow?
			if o < (math.MinInt8 / v) {
				panic(UnderflowError{})
			}
		}
	} else {
		if o > 0 {
			// negative * positive = negative. underflow?
			if v < (math.MinInt8 / o) {
				panic(UnderflowError{})
			}
		} else {
			// negative * negative = positive. overflow?
			if (v != 0) && (o < (math.MaxInt8 / v)) {
				panic(OverflowError{})
			}
		}
	}

	valueGetter := func() int8 {
		return int8(v * o)
	}

	return NewInt8Value(interpreter, valueGetter)
}

func (v Int8Value) SaturatingMul(interpreter *Interpreter, other NumberValue) NumberValue {
	o, ok := other.(Int8Value)
	if !ok {
		panic(InvalidOperandsError{
			FunctionName: sema.NumericTypeSaturatingMultiplyFunctionName,
			LeftType:     v.StaticType(interpreter),
			RightType:    other.StaticType(interpreter),
		})
	}

	valueGetter := func() int8 {
		// INT32-C
		if v > 0 {
			if o > 0 {
				// positive * positive = positive. overflow?
				if v > (math.MaxInt8 / o) {
					return math.MaxInt8
				}
			} else {
				// positive * negative = negative. underflow?
				if o < (math.MinInt8 / v) {
					return math.MinInt8
				}
			}
		} else {
			if o > 0 {
				// negative * positive = negative. underflow?
				if v < (math.MinInt8 / o) {
					return math.MinInt8
				}
			} else {
				// negative * negative = positive. overflow?
				if (v != 0) && (o < (math.MaxInt8 / v)) {
					return math.MaxInt8
				}
			}
		}

		return int8(v * o)
	}

	return NewInt8Value(interpreter, valueGetter)
}

func (v Int8Value) Div(interpreter *Interpreter, other NumberValue) NumberValue {
	o, ok := other.(Int8Value)
	if !ok {
		panic(InvalidOperandsError{
			Operation: ast.OperationDiv,
			LeftType:  v.StaticType(interpreter),
			RightType: other.StaticType(interpreter),
		})
	}

	// INT33-C
	// https://golang.org/ref/spec#Integer_operators
	if o == 0 {
		panic(DivisionByZeroError{})
	} else if (v == math.MinInt8) && (o == -1) {
		panic(OverflowError{})
	}

	valueGetter := func() int8 {
		return int8(v / o)
	}

	return NewInt8Value(interpreter, valueGetter)
}

func (v Int8Value) SaturatingDiv(interpreter *Interpreter, other NumberValue) NumberValue {
	o, ok := other.(Int8Value)
	if !ok {
		panic(InvalidOperandsError{
			FunctionName: sema.NumericTypeSaturatingDivideFunctionName,
			LeftType:     v.StaticType(interpreter),
			RightType:    other.StaticType(interpreter),
		})
	}

	valueGetter := func() int8 {
		// INT33-C
		// https://golang.org/ref/spec#Integer_operators
		if o == 0 {
			panic(DivisionByZeroError{})
		} else if (v == math.MinInt8) && (o == -1) {
			return math.MaxInt8
		}
		return int8(v / o)
	}

	return NewInt8Value(interpreter, valueGetter)
}

func (v Int8Value) Less(interpreter *Interpreter, other NumberValue) BoolValue {
	o, ok := other.(Int8Value)
	if !ok {
		panic(InvalidOperandsError{
			Operation: ast.OperationLess,
			LeftType:  v.StaticType(interpreter),
			RightType: other.StaticType(interpreter),
		})
	}

	return AsBoolValue(v < o)
}

func (v Int8Value) LessEqual(interpreter *Interpreter, other NumberValue) BoolValue {
	o, ok := other.(Int8Value)
	if !ok {
		panic(InvalidOperandsError{
			Operation: ast.OperationLessEqual,
			LeftType:  v.StaticType(interpreter),
			RightType: other.StaticType(interpreter),
		})
	}

	return AsBoolValue(v <= o)
}

func (v Int8Value) Greater(interpreter *Interpreter, other NumberValue) BoolValue {
	o, ok := other.(Int8Value)
	if !ok {
		panic(InvalidOperandsError{
			Operation: ast.OperationGreater,
			LeftType:  v.StaticType(interpreter),
			RightType: other.StaticType(interpreter),
		})
	}

	return AsBoolValue(v > o)
}

func (v Int8Value) GreaterEqual(interpreter *Interpreter, other NumberValue) BoolValue {
	o, ok := other.(Int8Value)
	if !ok {
		panic(InvalidOperandsError{
			Operation: ast.OperationGreaterEqual,
			LeftType:  v.StaticType(interpreter),
			RightType: other.StaticType(interpreter),
		})
	}

	return AsBoolValue(v >= o)
}

func (v Int8Value) Equal(_ *Interpreter, _ LocationRange, other Value) bool {
	otherInt8, ok := other.(Int8Value)
	if !ok {
		return false
	}
	return v == otherInt8
}

// HashInput returns a byte slice containing:
// - HashInputTypeInt8 (1 byte)
// - int8 value (1 byte)
func (v Int8Value) HashInput(_ *Interpreter, _ LocationRange, scratch []byte) []byte {
	scratch[0] = byte(HashInputTypeInt8)
	scratch[1] = byte(v)
	return scratch[:2]
}

func ConvertInt8(memoryGauge common.MemoryGauge, value Value) Int8Value {
	converter := func() int8 {

		switch value := value.(type) {
		case BigNumberValue:
			v := value.ToBigInt(memoryGauge)
			if v.Cmp(sema.Int8TypeMaxInt) > 0 {
				panic(OverflowError{})
			} else if v.Cmp(sema.Int8TypeMinInt) < 0 {
				panic(UnderflowError{})
			}
			return int8(v.Int64())

		case NumberValue:
			v := value.ToInt()
			if v > math.MaxInt8 {
				panic(OverflowError{})
			} else if v < math.MinInt8 {
				panic(UnderflowError{})
			}
			return int8(v)

		default:
			panic(errors.NewUnreachableError())
		}
	}

	return NewInt8Value(memoryGauge, converter)
}

func (v Int8Value) BitwiseOr(interpreter *Interpreter, other IntegerValue) IntegerValue {
	o, ok := other.(Int8Value)
	if !ok {
		panic(InvalidOperandsError{
			Operation: ast.OperationBitwiseOr,
			LeftType:  v.StaticType(interpreter),
			RightType: other.StaticType(interpreter),
		})
	}

	valueGetter := func() int8 {
		return int8(v | o)
	}

	return NewInt8Value(interpreter, valueGetter)
}

func (v Int8Value) BitwiseXor(interpreter *Interpreter, other IntegerValue) IntegerValue {
	o, ok := other.(Int8Value)
	if !ok {
		panic(InvalidOperandsError{
			Operation: ast.OperationBitwiseXor,
			LeftType:  v.StaticType(interpreter),
			RightType: other.StaticType(interpreter),
		})
	}

	valueGetter := func() int8 {
		return int8(v ^ o)
	}

	return NewInt8Value(interpreter, valueGetter)
}

func (v Int8Value) BitwiseAnd(interpreter *Interpreter, other IntegerValue) IntegerValue {
	o, ok := other.(Int8Value)
	if !ok {
		panic(InvalidOperandsError{
			Operation: ast.OperationBitwiseAnd,
			LeftType:  v.StaticType(interpreter),
			RightType: other.StaticType(interpreter),
		})
	}

	valueGetter := func() int8 {
		return int8(v & o)
	}

	return NewInt8Value(interpreter, valueGetter)
}

func (v Int8Value) BitwiseLeftShift(interpreter *Interpreter, other IntegerValue) IntegerValue {
	o, ok := other.(Int8Value)
	if !ok {
		panic(InvalidOperandsError{
			Operation: ast.OperationBitwiseLeftShift,
			LeftType:  v.StaticType(interpreter),
			RightType: other.StaticType(interpreter),
		})
	}

	valueGetter := func() int8 {
		return int8(v << o)
	}

	return NewInt8Value(interpreter, valueGetter)
}

func (v Int8Value) BitwiseRightShift(interpreter *Interpreter, other IntegerValue) IntegerValue {
	o, ok := other.(Int8Value)
	if !ok {
		panic(InvalidOperandsError{
			Operation: ast.OperationBitwiseRightShift,
			LeftType:  v.StaticType(interpreter),
			RightType: other.StaticType(interpreter),
		})
	}

	valueGetter := func() int8 {
		return int8(v >> o)
	}

	return NewInt8Value(interpreter, valueGetter)
}

func (v Int8Value) GetMember(interpreter *Interpreter, _ LocationRange, name string) Value {
	return getNumberValueMember(interpreter, v, name, sema.Int8Type)
}

func (Int8Value) RemoveMember(_ *Interpreter, _ LocationRange, _ string) Value {
	// Numbers have no removable members (fields / functions)
	panic(errors.NewUnreachableError())
}

func (Int8Value) SetMember(_ *Interpreter, _ LocationRange, _ string, _ Value) {
	// Numbers have no settable members (fields / functions)
	panic(errors.NewUnreachableError())
}

func (v Int8Value) ToBigEndianBytes() []byte {
	return []byte{byte(v)}
}

func (v Int8Value) ConformsToStaticType(
	_ *Interpreter,
	_ LocationRange,
	_ TypeConformanceResults,
) bool {
	return true
}

func (v Int8Value) Storable(_ atree.SlabStorage, _ atree.Address, _ uint64) (atree.Storable, error) {
	return v, nil
}

func (Int8Value) NeedsStoreTo(_ atree.Address) bool {
	return false
}

func (Int8Value) IsResourceKinded(_ *Interpreter) bool {
	return false
}

func (v Int8Value) Transfer(
	interpreter *Interpreter,
	_ LocationRange,
	_ atree.Address,
	remove bool,
	storable atree.Storable,
) Value {
	if remove {
		interpreter.RemoveReferencedSlab(storable)
	}
	return v
}

func (v Int8Value) Clone(_ *Interpreter) Value {
	return v
}

func (Int8Value) DeepRemove(_ *Interpreter) {
	// NO-OP
}

func (v Int8Value) ByteSize() uint32 {
	return cborTagSize + getIntCBORSize(int64(v))
}

func (v Int8Value) StoredValue(_ atree.SlabStorage) (atree.Value, error) {
	return v, nil
}

func (Int8Value) ChildStorables() []atree.Storable {
	return nil
}

// Int16Value

type Int16Value int16

const int16Size = int(unsafe.Sizeof(Int16Value(0)))

var Int16MemoryUsage = common.NewNumberMemoryUsage(int16Size)

func NewInt16Value(gauge common.MemoryGauge, valueGetter func() int16) Int16Value {
	common.UseMemory(gauge, Int16MemoryUsage)

	return NewUnmeteredInt16Value(valueGetter())
}

func NewUnmeteredInt16Value(value int16) Int16Value {
	return Int16Value(value)
}

var _ Value = Int16Value(0)
var _ atree.Storable = Int16Value(0)
var _ NumberValue = Int16Value(0)
var _ IntegerValue = Int16Value(0)
var _ EquatableValue = Int16Value(0)
var _ HashableValue = Int16Value(0)
var _ MemberAccessibleValue = Int16Value(0)

func (Int16Value) IsValue() {}

func (v Int16Value) Accept(interpreter *Interpreter, visitor Visitor) {
	visitor.VisitInt16Value(interpreter, v)
}

func (Int16Value) Walk(_ *Interpreter, _ func(Value)) {
	// NO-OP
}

func (Int16Value) StaticType(interpreter *Interpreter) StaticType {
	return NewPrimitiveStaticType(interpreter, PrimitiveStaticTypeInt16)
}

func (Int16Value) IsImportable(_ *Interpreter) bool {
	return true
}

func (v Int16Value) String() string {
	return format.Int(int64(v))
}

func (v Int16Value) RecursiveString(_ SeenReferences) string {
	return v.String()
}

func (v Int16Value) MeteredString(memoryGauge common.MemoryGauge, _ SeenReferences) string {
	common.UseMemory(
		memoryGauge,
		common.NewRawStringMemoryUsage(
			OverEstimateNumberStringLength(memoryGauge, v),
		),
	)
	return v.String()
}

func (v Int16Value) ToInt() int {
	return int(v)
}

func (v Int16Value) Negate(interpreter *Interpreter) NumberValue {
	// INT32-C
	if v == math.MinInt16 {
		panic(OverflowError{})
	}

	valueGetter := func() int16 {
		return int16(-v)
	}

	return NewInt16Value(interpreter, valueGetter)
}

func (v Int16Value) Plus(interpreter *Interpreter, other NumberValue) NumberValue {
	o, ok := other.(Int16Value)
	if !ok {
		panic(InvalidOperandsError{
			Operation: ast.OperationPlus,
			LeftType:  v.StaticType(interpreter),
			RightType: other.StaticType(interpreter),
		})
	}

	// INT32-C
	if (o > 0) && (v > (math.MaxInt16 - o)) {
		panic(OverflowError{})
	} else if (o < 0) && (v < (math.MinInt16 - o)) {
		panic(UnderflowError{})
	}

	valueGetter := func() int16 {
		return int16(v + o)
	}

	return NewInt16Value(interpreter, valueGetter)
}

func (v Int16Value) SaturatingPlus(interpreter *Interpreter, other NumberValue) NumberValue {
	o, ok := other.(Int16Value)
	if !ok {
		panic(InvalidOperandsError{
			FunctionName: sema.NumericTypeSaturatingAddFunctionName,
			LeftType:     v.StaticType(interpreter),
			RightType:    other.StaticType(interpreter),
		})
	}

	valueGetter := func() int16 {
		// INT32-C
		if (o > 0) && (v > (math.MaxInt16 - o)) {
			return math.MaxInt16
		} else if (o < 0) && (v < (math.MinInt16 - o)) {
			return math.MinInt16
		}
		return int16(v + o)
	}

	return NewInt16Value(interpreter, valueGetter)
}

func (v Int16Value) Minus(interpreter *Interpreter, other NumberValue) NumberValue {
	o, ok := other.(Int16Value)
	if !ok {
		panic(InvalidOperandsError{
			Operation: ast.OperationMinus,
			LeftType:  v.StaticType(interpreter),
			RightType: other.StaticType(interpreter),
		})
	}

	// INT32-C
	if (o > 0) && (v < (math.MinInt16 + o)) {
		panic(OverflowError{})
	} else if (o < 0) && (v > (math.MaxInt16 + o)) {
		panic(UnderflowError{})
	}

	valueGetter := func() int16 {
		return int16(v - o)
	}

	return NewInt16Value(interpreter, valueGetter)
}

func (v Int16Value) SaturatingMinus(interpreter *Interpreter, other NumberValue) NumberValue {
	o, ok := other.(Int16Value)
	if !ok {
		panic(InvalidOperandsError{
			FunctionName: sema.NumericTypeSaturatingSubtractFunctionName,
			LeftType:     v.StaticType(interpreter),
			RightType:    other.StaticType(interpreter),
		})
	}

	valueGetter := func() int16 {
		// INT32-C
		if (o > 0) && (v < (math.MinInt16 + o)) {
			return math.MinInt16
		} else if (o < 0) && (v > (math.MaxInt16 + o)) {
			return math.MaxInt16
		}
		return int16(v - o)
	}

	return NewInt16Value(interpreter, valueGetter)
}

func (v Int16Value) Mod(interpreter *Interpreter, other NumberValue) NumberValue {
	o, ok := other.(Int16Value)
	if !ok {
		panic(InvalidOperandsError{
			Operation: ast.OperationMod,
			LeftType:  v.StaticType(interpreter),
			RightType: other.StaticType(interpreter),
		})
	}

	// INT33-C
	if o == 0 {
		panic(DivisionByZeroError{})
	}

	valueGetter := func() int16 {
		return int16(v % o)
	}

	return NewInt16Value(interpreter, valueGetter)
}

func (v Int16Value) Mul(interpreter *Interpreter, other NumberValue) NumberValue {
	o, ok := other.(Int16Value)
	if !ok {
		panic(InvalidOperandsError{
			Operation: ast.OperationMul,
			LeftType:  v.StaticType(interpreter),
			RightType: other.StaticType(interpreter),
		})
	}

	// INT32-C
	if v > 0 {
		if o > 0 {
			// positive * positive = positive. overflow?
			if v > (math.MaxInt16 / o) {
				panic(OverflowError{})
			}
		} else {
			// positive * negative = negative. underflow?
			if o < (math.MinInt16 / v) {
				panic(UnderflowError{})
			}
		}
	} else {
		if o > 0 {
			// negative * positive = negative. underflow?
			if v < (math.MinInt16 / o) {
				panic(UnderflowError{})
			}
		} else {
			// negative * negative = positive. overflow?
			if (v != 0) && (o < (math.MaxInt16 / v)) {
				panic(OverflowError{})
			}
		}
	}

	valueGetter := func() int16 {
		return int16(v * o)
	}

	return NewInt16Value(interpreter, valueGetter)
}

func (v Int16Value) SaturatingMul(interpreter *Interpreter, other NumberValue) NumberValue {
	o, ok := other.(Int16Value)
	if !ok {
		panic(InvalidOperandsError{
			FunctionName: sema.NumericTypeSaturatingMultiplyFunctionName,
			LeftType:     v.StaticType(interpreter),
			RightType:    other.StaticType(interpreter),
		})
	}

	valueGetter := func() int16 {
		// INT32-C
		if v > 0 {
			if o > 0 {
				// positive * positive = positive. overflow?
				if v > (math.MaxInt16 / o) {
					return math.MaxInt16
				}
			} else {
				// positive * negative = negative. underflow?
				if o < (math.MinInt16 / v) {
					return math.MinInt16
				}
			}
		} else {
			if o > 0 {
				// negative * positive = negative. underflow?
				if v < (math.MinInt16 / o) {
					return math.MinInt16
				}
			} else {
				// negative * negative = positive. overflow?
				if (v != 0) && (o < (math.MaxInt16 / v)) {
					return math.MaxInt16
				}
			}
		}
		return int16(v * o)
	}

	return NewInt16Value(interpreter, valueGetter)
}

func (v Int16Value) Div(interpreter *Interpreter, other NumberValue) NumberValue {
	o, ok := other.(Int16Value)
	if !ok {
		panic(InvalidOperandsError{
			Operation: ast.OperationDiv,
			LeftType:  v.StaticType(interpreter),
			RightType: other.StaticType(interpreter),
		})
	}

	// INT33-C
	// https://golang.org/ref/spec#Integer_operators
	if o == 0 {
		panic(DivisionByZeroError{})
	} else if (v == math.MinInt16) && (o == -1) {
		panic(OverflowError{})
	}

	valueGetter := func() int16 {
		return int16(v / o)
	}

	return NewInt16Value(interpreter, valueGetter)
}

func (v Int16Value) SaturatingDiv(interpreter *Interpreter, other NumberValue) NumberValue {
	o, ok := other.(Int16Value)
	if !ok {
		panic(InvalidOperandsError{
			FunctionName: sema.NumericTypeSaturatingDivideFunctionName,
			LeftType:     v.StaticType(interpreter),
			RightType:    other.StaticType(interpreter),
		})
	}

	valueGetter := func() int16 {
		// INT33-C
		// https://golang.org/ref/spec#Integer_operators
		if o == 0 {
			panic(DivisionByZeroError{})
		} else if (v == math.MinInt16) && (o == -1) {
			return math.MaxInt16
		}
		return int16(v / o)
	}

	return NewInt16Value(interpreter, valueGetter)
}

func (v Int16Value) Less(interpreter *Interpreter, other NumberValue) BoolValue {
	o, ok := other.(Int16Value)
	if !ok {
		panic(InvalidOperandsError{
			Operation: ast.OperationLess,
			LeftType:  v.StaticType(interpreter),
			RightType: other.StaticType(interpreter),
		})
	}

	return AsBoolValue(v < o)
}

func (v Int16Value) LessEqual(interpreter *Interpreter, other NumberValue) BoolValue {
	o, ok := other.(Int16Value)
	if !ok {
		panic(InvalidOperandsError{
			Operation: ast.OperationLessEqual,
			LeftType:  v.StaticType(interpreter),
			RightType: other.StaticType(interpreter),
		})
	}

	return AsBoolValue(v <= o)
}

func (v Int16Value) Greater(interpreter *Interpreter, other NumberValue) BoolValue {
	o, ok := other.(Int16Value)
	if !ok {
		panic(InvalidOperandsError{
			Operation: ast.OperationGreater,
			LeftType:  v.StaticType(interpreter),
			RightType: other.StaticType(interpreter),
		})
	}

	return AsBoolValue(v > o)
}

func (v Int16Value) GreaterEqual(interpreter *Interpreter, other NumberValue) BoolValue {
	o, ok := other.(Int16Value)
	if !ok {
		panic(InvalidOperandsError{
			Operation: ast.OperationGreaterEqual,
			LeftType:  v.StaticType(interpreter),
			RightType: other.StaticType(interpreter),
		})
	}

	return AsBoolValue(v >= o)
}

func (v Int16Value) Equal(_ *Interpreter, _ LocationRange, other Value) bool {
	otherInt16, ok := other.(Int16Value)
	if !ok {
		return false
	}
	return v == otherInt16
}

// HashInput returns a byte slice containing:
// - HashInputTypeInt16 (1 byte)
// - int16 value encoded in big-endian (2 bytes)
func (v Int16Value) HashInput(_ *Interpreter, _ LocationRange, scratch []byte) []byte {
	scratch[0] = byte(HashInputTypeInt16)
	binary.BigEndian.PutUint16(scratch[1:], uint16(v))
	return scratch[:3]
}

func ConvertInt16(memoryGauge common.MemoryGauge, value Value) Int16Value {
	converter := func() int16 {

		switch value := value.(type) {
		case BigNumberValue:
			v := value.ToBigInt(memoryGauge)
			if v.Cmp(sema.Int16TypeMaxInt) > 0 {
				panic(OverflowError{})
			} else if v.Cmp(sema.Int16TypeMinInt) < 0 {
				panic(UnderflowError{})
			}
			return int16(v.Int64())

		case NumberValue:
			v := value.ToInt()
			if v > math.MaxInt16 {
				panic(OverflowError{})
			} else if v < math.MinInt16 {
				panic(UnderflowError{})
			}
			return int16(v)

		default:
			panic(errors.NewUnreachableError())
		}
	}

	return NewInt16Value(memoryGauge, converter)
}

func (v Int16Value) BitwiseOr(interpreter *Interpreter, other IntegerValue) IntegerValue {
	o, ok := other.(Int16Value)
	if !ok {
		panic(InvalidOperandsError{
			Operation: ast.OperationBitwiseOr,
			LeftType:  v.StaticType(interpreter),
			RightType: other.StaticType(interpreter),
		})
	}

	valueGetter := func() int16 {
		return int16(v | o)
	}

	return NewInt16Value(interpreter, valueGetter)
}

func (v Int16Value) BitwiseXor(interpreter *Interpreter, other IntegerValue) IntegerValue {
	o, ok := other.(Int16Value)
	if !ok {
		panic(InvalidOperandsError{
			Operation: ast.OperationBitwiseXor,
			LeftType:  v.StaticType(interpreter),
			RightType: other.StaticType(interpreter),
		})
	}

	valueGetter := func() int16 {
		return int16(v ^ o)
	}

	return NewInt16Value(interpreter, valueGetter)
}

func (v Int16Value) BitwiseAnd(interpreter *Interpreter, other IntegerValue) IntegerValue {
	o, ok := other.(Int16Value)
	if !ok {
		panic(InvalidOperandsError{
			Operation: ast.OperationBitwiseAnd,
			LeftType:  v.StaticType(interpreter),
			RightType: other.StaticType(interpreter),
		})
	}

	valueGetter := func() int16 {
		return int16(v & o)
	}

	return NewInt16Value(interpreter, valueGetter)
}

func (v Int16Value) BitwiseLeftShift(interpreter *Interpreter, other IntegerValue) IntegerValue {
	o, ok := other.(Int16Value)
	if !ok {
		panic(InvalidOperandsError{
			Operation: ast.OperationBitwiseLeftShift,
			LeftType:  v.StaticType(interpreter),
			RightType: other.StaticType(interpreter),
		})
	}

	valueGetter := func() int16 {
		return int16(v << o)
	}

	return NewInt16Value(interpreter, valueGetter)
}

func (v Int16Value) BitwiseRightShift(interpreter *Interpreter, other IntegerValue) IntegerValue {
	o, ok := other.(Int16Value)
	if !ok {
		panic(InvalidOperandsError{
			Operation: ast.OperationBitwiseRightShift,
			LeftType:  v.StaticType(interpreter),
			RightType: other.StaticType(interpreter),
		})
	}

	valueGetter := func() int16 {
		return int16(v >> o)
	}

	return NewInt16Value(interpreter, valueGetter)
}

func (v Int16Value) GetMember(interpreter *Interpreter, _ LocationRange, name string) Value {
	return getNumberValueMember(interpreter, v, name, sema.Int16Type)
}

func (Int16Value) RemoveMember(_ *Interpreter, _ LocationRange, _ string) Value {
	// Numbers have no removable members (fields / functions)
	panic(errors.NewUnreachableError())
}

func (Int16Value) SetMember(_ *Interpreter, _ LocationRange, _ string, _ Value) {
	// Numbers have no settable members (fields / functions)
	panic(errors.NewUnreachableError())
}

func (v Int16Value) ToBigEndianBytes() []byte {
	b := make([]byte, 2)
	binary.BigEndian.PutUint16(b, uint16(v))
	return b
}

func (v Int16Value) ConformsToStaticType(
	_ *Interpreter,
	_ LocationRange,
	_ TypeConformanceResults,
) bool {
	return true
}

func (v Int16Value) Storable(_ atree.SlabStorage, _ atree.Address, _ uint64) (atree.Storable, error) {
	return v, nil
}

func (Int16Value) NeedsStoreTo(_ atree.Address) bool {
	return false
}

func (Int16Value) IsResourceKinded(_ *Interpreter) bool {
	return false
}

func (v Int16Value) Transfer(
	interpreter *Interpreter,
	_ LocationRange,
	_ atree.Address,
	remove bool,
	storable atree.Storable,
) Value {
	if remove {
		interpreter.RemoveReferencedSlab(storable)
	}
	return v
}

func (v Int16Value) Clone(_ *Interpreter) Value {
	return v
}

func (Int16Value) DeepRemove(_ *Interpreter) {
	// NO-OP
}

func (v Int16Value) ByteSize() uint32 {
	return cborTagSize + getIntCBORSize(int64(v))
}

func (v Int16Value) StoredValue(_ atree.SlabStorage) (atree.Value, error) {
	return v, nil
}

func (Int16Value) ChildStorables() []atree.Storable {
	return nil
}

// Int32Value

type Int32Value int32

const int32Size = int(unsafe.Sizeof(Int32Value(0)))

var Int32MemoryUsage = common.NewNumberMemoryUsage(int32Size)

func NewInt32Value(gauge common.MemoryGauge, valueGetter func() int32) Int32Value {
	common.UseMemory(gauge, Int32MemoryUsage)

	return NewUnmeteredInt32Value(valueGetter())
}

func NewUnmeteredInt32Value(value int32) Int32Value {
	return Int32Value(value)
}

var _ Value = Int32Value(0)
var _ atree.Storable = Int32Value(0)
var _ NumberValue = Int32Value(0)
var _ IntegerValue = Int32Value(0)
var _ EquatableValue = Int32Value(0)
var _ HashableValue = Int32Value(0)
var _ MemberAccessibleValue = Int32Value(0)

func (Int32Value) IsValue() {}

func (v Int32Value) Accept(interpreter *Interpreter, visitor Visitor) {
	visitor.VisitInt32Value(interpreter, v)
}

func (Int32Value) Walk(_ *Interpreter, _ func(Value)) {
	// NO-OP
}

func (Int32Value) StaticType(interpreter *Interpreter) StaticType {
	return NewPrimitiveStaticType(interpreter, PrimitiveStaticTypeInt32)
}

func (Int32Value) IsImportable(_ *Interpreter) bool {
	return true
}

func (v Int32Value) String() string {
	return format.Int(int64(v))
}

func (v Int32Value) RecursiveString(_ SeenReferences) string {
	return v.String()
}

func (v Int32Value) MeteredString(memoryGauge common.MemoryGauge, _ SeenReferences) string {
	common.UseMemory(
		memoryGauge,
		common.NewRawStringMemoryUsage(
			OverEstimateNumberStringLength(memoryGauge, v),
		),
	)
	return v.String()
}

func (v Int32Value) ToInt() int {
	return int(v)
}

func (v Int32Value) Negate(interpreter *Interpreter) NumberValue {
	// INT32-C
	if v == math.MinInt32 {
		panic(OverflowError{})
	}

	valueGetter := func() int32 {
		return int32(-v)
	}

	return NewInt32Value(interpreter, valueGetter)
}

func (v Int32Value) Plus(interpreter *Interpreter, other NumberValue) NumberValue {
	o, ok := other.(Int32Value)
	if !ok {
		panic(InvalidOperandsError{
			Operation: ast.OperationPlus,
			LeftType:  v.StaticType(interpreter),
			RightType: other.StaticType(interpreter),
		})
	}

	// INT32-C
	if (o > 0) && (v > (math.MaxInt32 - o)) {
		panic(OverflowError{})
	} else if (o < 0) && (v < (math.MinInt32 - o)) {
		panic(UnderflowError{})
	}

	valueGetter := func() int32 {
		return int32(v + o)
	}

	return NewInt32Value(interpreter, valueGetter)
}

func (v Int32Value) SaturatingPlus(interpreter *Interpreter, other NumberValue) NumberValue {
	o, ok := other.(Int32Value)
	if !ok {
		panic(InvalidOperandsError{
			FunctionName: sema.NumericTypeSaturatingAddFunctionName,
			LeftType:     v.StaticType(interpreter),
			RightType:    other.StaticType(interpreter),
		})
	}

	valueGetter := func() int32 {
		// INT32-C
		if (o > 0) && (v > (math.MaxInt32 - o)) {
			return math.MaxInt32
		} else if (o < 0) && (v < (math.MinInt32 - o)) {
			return math.MinInt32
		}
		return int32(v + o)
	}

	return NewInt32Value(interpreter, valueGetter)
}

func (v Int32Value) Minus(interpreter *Interpreter, other NumberValue) NumberValue {
	o, ok := other.(Int32Value)
	if !ok {
		panic(InvalidOperandsError{
			Operation: ast.OperationMinus,
			LeftType:  v.StaticType(interpreter),
			RightType: other.StaticType(interpreter),
		})
	}

	// INT32-C
	if (o > 0) && (v < (math.MinInt32 + o)) {
		panic(OverflowError{})
	} else if (o < 0) && (v > (math.MaxInt32 + o)) {
		panic(UnderflowError{})
	}

	valueGetter := func() int32 {
		return int32(v - o)
	}

	return NewInt32Value(interpreter, valueGetter)
}

func (v Int32Value) SaturatingMinus(interpreter *Interpreter, other NumberValue) NumberValue {
	o, ok := other.(Int32Value)
	if !ok {
		panic(InvalidOperandsError{
			FunctionName: sema.NumericTypeSaturatingSubtractFunctionName,
			LeftType:     v.StaticType(interpreter),
			RightType:    other.StaticType(interpreter),
		})
	}

	valueGetter := func() int32 {
		// INT32-C
		if (o > 0) && (v < (math.MinInt32 + o)) {
			return math.MinInt32
		} else if (o < 0) && (v > (math.MaxInt32 + o)) {
			return math.MaxInt32
		}
		return int32(v - o)
	}

	return NewInt32Value(interpreter, valueGetter)
}

func (v Int32Value) Mod(interpreter *Interpreter, other NumberValue) NumberValue {
	o, ok := other.(Int32Value)
	if !ok {
		panic(InvalidOperandsError{
			Operation: ast.OperationMod,
			LeftType:  v.StaticType(interpreter),
			RightType: other.StaticType(interpreter),
		})
	}

	// INT33-C
	if o == 0 {
		panic(DivisionByZeroError{})
	}

	valueGetter := func() int32 {
		return int32(v % o)
	}

	return NewInt32Value(interpreter, valueGetter)
}

func (v Int32Value) Mul(interpreter *Interpreter, other NumberValue) NumberValue {
	o, ok := other.(Int32Value)
	if !ok {
		panic(InvalidOperandsError{
			Operation: ast.OperationMul,
			LeftType:  v.StaticType(interpreter),
			RightType: other.StaticType(interpreter),
		})
	}

	// INT32-C
	if v > 0 {
		if o > 0 {
			// positive * positive = positive. overflow?
			if v > (math.MaxInt32 / o) {
				panic(OverflowError{})
			}
		} else {
			// positive * negative = negative. underflow?
			if o < (math.MinInt32 / v) {
				panic(UnderflowError{})
			}
		}
	} else {
		if o > 0 {
			// negative * positive = negative. underflow?
			if v < (math.MinInt32 / o) {
				panic(UnderflowError{})
			}
		} else {
			// negative * negative = positive. overflow?
			if (v != 0) && (o < (math.MaxInt32 / v)) {
				panic(OverflowError{})
			}
		}
	}

	valueGetter := func() int32 {
		return int32(v * o)
	}

	return NewInt32Value(interpreter, valueGetter)
}

func (v Int32Value) SaturatingMul(interpreter *Interpreter, other NumberValue) NumberValue {
	o, ok := other.(Int32Value)
	if !ok {
		panic(InvalidOperandsError{
			FunctionName: sema.NumericTypeSaturatingMultiplyFunctionName,
			LeftType:     v.StaticType(interpreter),
			RightType:    other.StaticType(interpreter),
		})
	}

	valueGetter := func() int32 {
		// INT32-C
		if v > 0 {
			if o > 0 {
				// positive * positive = positive. overflow?
				if v > (math.MaxInt32 / o) {
					return math.MaxInt32
				}
			} else {
				// positive * negative = negative. underflow?
				if o < (math.MinInt32 / v) {
					return math.MinInt32
				}
			}
		} else {
			if o > 0 {
				// negative * positive = negative. underflow?
				if v < (math.MinInt32 / o) {
					return math.MinInt32
				}
			} else {
				// negative * negative = positive. overflow?
				if (v != 0) && (o < (math.MaxInt32 / v)) {
					return math.MaxInt32
				}
			}
		}
		return int32(v * o)
	}

	return NewInt32Value(interpreter, valueGetter)
}

func (v Int32Value) Div(interpreter *Interpreter, other NumberValue) NumberValue {
	o, ok := other.(Int32Value)
	if !ok {
		panic(InvalidOperandsError{
			Operation: ast.OperationDiv,
			LeftType:  v.StaticType(interpreter),
			RightType: other.StaticType(interpreter),
		})
	}

	// INT33-C
	// https://golang.org/ref/spec#Integer_operators
	if o == 0 {
		panic(DivisionByZeroError{})
	} else if (v == math.MinInt32) && (o == -1) {
		panic(OverflowError{})
	}

	valueGetter := func() int32 {
		return int32(v / o)
	}

	return NewInt32Value(interpreter, valueGetter)
}

func (v Int32Value) SaturatingDiv(interpreter *Interpreter, other NumberValue) NumberValue {
	o, ok := other.(Int32Value)
	if !ok {
		panic(InvalidOperandsError{
			FunctionName: sema.NumericTypeSaturatingDivideFunctionName,
			LeftType:     v.StaticType(interpreter),
			RightType:    other.StaticType(interpreter),
		})
	}

	valueGetter := func() int32 {
		// INT33-C
		// https://golang.org/ref/spec#Integer_operators
		if o == 0 {
			panic(DivisionByZeroError{})
		} else if (v == math.MinInt32) && (o == -1) {
			return math.MaxInt32
		}

		return int32(v / o)
	}

	return NewInt32Value(interpreter, valueGetter)
}

func (v Int32Value) Less(interpreter *Interpreter, other NumberValue) BoolValue {
	o, ok := other.(Int32Value)
	if !ok {
		panic(InvalidOperandsError{
			Operation: ast.OperationLess,
			LeftType:  v.StaticType(interpreter),
			RightType: other.StaticType(interpreter),
		})
	}

	return AsBoolValue(v < o)
}

func (v Int32Value) LessEqual(interpreter *Interpreter, other NumberValue) BoolValue {
	o, ok := other.(Int32Value)
	if !ok {
		panic(InvalidOperandsError{
			Operation: ast.OperationLessEqual,
			LeftType:  v.StaticType(interpreter),
			RightType: other.StaticType(interpreter),
		})
	}

	return AsBoolValue(v <= o)
}

func (v Int32Value) Greater(interpreter *Interpreter, other NumberValue) BoolValue {
	o, ok := other.(Int32Value)
	if !ok {
		panic(InvalidOperandsError{
			Operation: ast.OperationGreater,
			LeftType:  v.StaticType(interpreter),
			RightType: other.StaticType(interpreter),
		})
	}

	return AsBoolValue(v > o)
}

func (v Int32Value) GreaterEqual(interpreter *Interpreter, other NumberValue) BoolValue {
	o, ok := other.(Int32Value)
	if !ok {
		panic(InvalidOperandsError{
			Operation: ast.OperationGreaterEqual,
			LeftType:  v.StaticType(interpreter),
			RightType: other.StaticType(interpreter),
		})
	}

	return AsBoolValue(v >= o)
}

func (v Int32Value) Equal(_ *Interpreter, _ LocationRange, other Value) bool {
	otherInt32, ok := other.(Int32Value)
	if !ok {
		return false
	}
	return v == otherInt32
}

// HashInput returns a byte slice containing:
// - HashInputTypeInt32 (1 byte)
// - int32 value encoded in big-endian (4 bytes)
func (v Int32Value) HashInput(_ *Interpreter, _ LocationRange, scratch []byte) []byte {
	scratch[0] = byte(HashInputTypeInt32)
	binary.BigEndian.PutUint32(scratch[1:], uint32(v))
	return scratch[:5]
}

func ConvertInt32(memoryGauge common.MemoryGauge, value Value) Int32Value {
	converter := func() int32 {
		switch value := value.(type) {
		case BigNumberValue:
			v := value.ToBigInt(memoryGauge)
			if v.Cmp(sema.Int32TypeMaxInt) > 0 {
				panic(OverflowError{})
			} else if v.Cmp(sema.Int32TypeMinInt) < 0 {
				panic(UnderflowError{})
			}
			return int32(v.Int64())

		case NumberValue:
			v := value.ToInt()
			if v > math.MaxInt32 {
				panic(OverflowError{})
			} else if v < math.MinInt32 {
				panic(UnderflowError{})
			}
			return int32(v)

		default:
			panic(errors.NewUnreachableError())
		}
	}

	return NewInt32Value(memoryGauge, converter)
}

func (v Int32Value) BitwiseOr(interpreter *Interpreter, other IntegerValue) IntegerValue {
	o, ok := other.(Int32Value)
	if !ok {
		panic(InvalidOperandsError{
			Operation: ast.OperationBitwiseOr,
			LeftType:  v.StaticType(interpreter),
			RightType: other.StaticType(interpreter),
		})
	}

	valueGetter := func() int32 {
		return int32(v | o)
	}

	return NewInt32Value(interpreter, valueGetter)
}

func (v Int32Value) BitwiseXor(interpreter *Interpreter, other IntegerValue) IntegerValue {
	o, ok := other.(Int32Value)
	if !ok {
		panic(InvalidOperandsError{
			Operation: ast.OperationBitwiseXor,
			LeftType:  v.StaticType(interpreter),
			RightType: other.StaticType(interpreter),
		})
	}

	valueGetter := func() int32 {
		return int32(v ^ o)
	}

	return NewInt32Value(interpreter, valueGetter)
}

func (v Int32Value) BitwiseAnd(interpreter *Interpreter, other IntegerValue) IntegerValue {
	o, ok := other.(Int32Value)
	if !ok {
		panic(InvalidOperandsError{
			Operation: ast.OperationBitwiseAnd,
			LeftType:  v.StaticType(interpreter),
			RightType: other.StaticType(interpreter),
		})
	}

	valueGetter := func() int32 {
		return int32(v & o)
	}

	return NewInt32Value(interpreter, valueGetter)
}

func (v Int32Value) BitwiseLeftShift(interpreter *Interpreter, other IntegerValue) IntegerValue {
	o, ok := other.(Int32Value)
	if !ok {
		panic(InvalidOperandsError{
			Operation: ast.OperationBitwiseLeftShift,
			LeftType:  v.StaticType(interpreter),
			RightType: other.StaticType(interpreter),
		})
	}

	valueGetter := func() int32 {
		return int32(v << o)
	}

	return NewInt32Value(interpreter, valueGetter)
}

func (v Int32Value) BitwiseRightShift(interpreter *Interpreter, other IntegerValue) IntegerValue {
	o, ok := other.(Int32Value)
	if !ok {
		panic(InvalidOperandsError{
			Operation: ast.OperationBitwiseRightShift,
			LeftType:  v.StaticType(interpreter),
			RightType: other.StaticType(interpreter),
		})
	}

	valueGetter := func() int32 {
		return int32(v >> o)
	}

	return NewInt32Value(interpreter, valueGetter)
}

func (v Int32Value) GetMember(interpreter *Interpreter, _ LocationRange, name string) Value {
	return getNumberValueMember(interpreter, v, name, sema.Int32Type)
}

func (Int32Value) RemoveMember(_ *Interpreter, _ LocationRange, _ string) Value {
	// Numbers have no removable members (fields / functions)
	panic(errors.NewUnreachableError())
}

func (Int32Value) SetMember(_ *Interpreter, _ LocationRange, _ string, _ Value) {
	// Numbers have no settable members (fields / functions)
	panic(errors.NewUnreachableError())
}

func (v Int32Value) ToBigEndianBytes() []byte {
	b := make([]byte, 4)
	binary.BigEndian.PutUint32(b, uint32(v))
	return b
}

func (v Int32Value) ConformsToStaticType(
	_ *Interpreter,
	_ LocationRange,
	_ TypeConformanceResults,
) bool {
	return true
}

func (v Int32Value) Storable(_ atree.SlabStorage, _ atree.Address, _ uint64) (atree.Storable, error) {
	return v, nil
}

func (Int32Value) NeedsStoreTo(_ atree.Address) bool {
	return false
}

func (Int32Value) IsResourceKinded(_ *Interpreter) bool {
	return false
}

func (v Int32Value) Transfer(
	interpreter *Interpreter,
	_ LocationRange,
	_ atree.Address,
	remove bool,
	storable atree.Storable,
) Value {
	if remove {
		interpreter.RemoveReferencedSlab(storable)
	}
	return v
}

func (v Int32Value) Clone(_ *Interpreter) Value {
	return v
}

func (Int32Value) DeepRemove(_ *Interpreter) {
	// NO-OP
}

func (v Int32Value) ByteSize() uint32 {
	return cborTagSize + getIntCBORSize(int64(v))
}

func (v Int32Value) StoredValue(_ atree.SlabStorage) (atree.Value, error) {
	return v, nil
}

func (Int32Value) ChildStorables() []atree.Storable {
	return nil
}

// Int64Value

type Int64Value int64

var Int64MemoryUsage = common.NewNumberMemoryUsage(int64Size)

func NewInt64Value(gauge common.MemoryGauge, valueGetter func() int64) Int64Value {
	common.UseMemory(gauge, Int64MemoryUsage)

	return NewUnmeteredInt64Value(valueGetter())
}

func NewUnmeteredInt64Value(value int64) Int64Value {
	return Int64Value(value)
}

var _ Value = Int64Value(0)
var _ atree.Storable = Int64Value(0)
var _ NumberValue = Int64Value(0)
var _ IntegerValue = Int64Value(0)
var _ EquatableValue = Int64Value(0)
var _ HashableValue = Int64Value(0)
var _ MemberAccessibleValue = Int64Value(0)

func (Int64Value) IsValue() {}

func (v Int64Value) Accept(interpreter *Interpreter, visitor Visitor) {
	visitor.VisitInt64Value(interpreter, v)
}

func (Int64Value) Walk(_ *Interpreter, _ func(Value)) {
	// NO-OP
}

func (Int64Value) StaticType(interpreter *Interpreter) StaticType {
	return NewPrimitiveStaticType(interpreter, PrimitiveStaticTypeInt64)
}

func (Int64Value) IsImportable(_ *Interpreter) bool {
	return true
}

func (v Int64Value) String() string {
	return format.Int(int64(v))
}

func (v Int64Value) RecursiveString(_ SeenReferences) string {
	return v.String()
}

func (v Int64Value) MeteredString(memoryGauge common.MemoryGauge, _ SeenReferences) string {
	common.UseMemory(
		memoryGauge,
		common.NewRawStringMemoryUsage(
			OverEstimateNumberStringLength(memoryGauge, v),
		),
	)
	return v.String()
}

func (v Int64Value) ToInt() int {
	return int(v)
}

func (v Int64Value) Negate(interpreter *Interpreter) NumberValue {
	// INT32-C
	if v == math.MinInt64 {
		panic(OverflowError{})
	}

	valueGetter := func() int64 {
		return int64(-v)
	}

	return NewInt64Value(interpreter, valueGetter)
}

func safeAddInt64(a, b int64) int64 {
	// INT32-C
	if (b > 0) && (a > (math.MaxInt64 - b)) {
		panic(OverflowError{})
	} else if (b < 0) && (a < (math.MinInt64 - b)) {
		panic(UnderflowError{})
	}
	return a + b
}

func (v Int64Value) Plus(interpreter *Interpreter, other NumberValue) NumberValue {
	o, ok := other.(Int64Value)
	if !ok {
		panic(InvalidOperandsError{
			Operation: ast.OperationPlus,
			LeftType:  v.StaticType(interpreter),
			RightType: other.StaticType(interpreter),
		})
	}

	valueGetter := func() int64 {
		return safeAddInt64(int64(v), int64(o))
	}

	return NewInt64Value(interpreter, valueGetter)
}

func (v Int64Value) SaturatingPlus(interpreter *Interpreter, other NumberValue) NumberValue {
	o, ok := other.(Int64Value)
	if !ok {
		panic(InvalidOperandsError{
			FunctionName: sema.NumericTypeSaturatingAddFunctionName,
			LeftType:     v.StaticType(interpreter),
			RightType:    other.StaticType(interpreter),
		})
	}

	valueGetter := func() int64 {
		// INT32-C
		if (o > 0) && (v > (math.MaxInt64 - o)) {
			return math.MaxInt64
		} else if (o < 0) && (v < (math.MinInt64 - o)) {
			return math.MinInt64
		}
		return int64(v + o)
	}

	return NewInt64Value(interpreter, valueGetter)
}

func (v Int64Value) Minus(interpreter *Interpreter, other NumberValue) NumberValue {
	o, ok := other.(Int64Value)
	if !ok {
		panic(InvalidOperandsError{
			Operation: ast.OperationMinus,
			LeftType:  v.StaticType(interpreter),
			RightType: other.StaticType(interpreter),
		})
	}

	// INT32-C
	if (o > 0) && (v < (math.MinInt64 + o)) {
		panic(OverflowError{})
	} else if (o < 0) && (v > (math.MaxInt64 + o)) {
		panic(UnderflowError{})
	}

	valueGetter := func() int64 {
		return int64(v - o)
	}

	return NewInt64Value(interpreter, valueGetter)
}

func (v Int64Value) SaturatingMinus(interpreter *Interpreter, other NumberValue) NumberValue {
	o, ok := other.(Int64Value)
	if !ok {
		panic(InvalidOperandsError{
			FunctionName: sema.NumericTypeSaturatingSubtractFunctionName,
			LeftType:     v.StaticType(interpreter),
			RightType:    other.StaticType(interpreter),
		})
	}

	valueGetter := func() int64 {
		// INT32-C
		if (o > 0) && (v < (math.MinInt64 + o)) {
			return math.MinInt64
		} else if (o < 0) && (v > (math.MaxInt64 + o)) {
			return math.MaxInt64
		}
		return int64(v - o)
	}

	return NewInt64Value(interpreter, valueGetter)
}

func (v Int64Value) Mod(interpreter *Interpreter, other NumberValue) NumberValue {
	o, ok := other.(Int64Value)
	if !ok {
		panic(InvalidOperandsError{
			Operation: ast.OperationMod,
			LeftType:  v.StaticType(interpreter),
			RightType: other.StaticType(interpreter),
		})
	}

	// INT33-C
	if o == 0 {
		panic(DivisionByZeroError{})
	}

	valueGetter := func() int64 {
		return int64(v % o)
	}

	return NewInt64Value(interpreter, valueGetter)
}

func (v Int64Value) Mul(interpreter *Interpreter, other NumberValue) NumberValue {
	o, ok := other.(Int64Value)
	if !ok {
		panic(InvalidOperandsError{
			Operation: ast.OperationMul,
			LeftType:  v.StaticType(interpreter),
			RightType: other.StaticType(interpreter),
		})
	}

	// INT32-C
	if v > 0 {
		if o > 0 {
			// positive * positive = positive. overflow?
			if v > (math.MaxInt64 / o) {
				panic(OverflowError{})
			}
		} else {
			// positive * negative = negative. underflow?
			if o < (math.MinInt64 / v) {
				panic(UnderflowError{})
			}
		}
	} else {
		if o > 0 {
			// negative * positive = negative. underflow?
			if v < (math.MinInt64 / o) {
				panic(UnderflowError{})
			}
		} else {
			// negative * negative = positive. overflow?
			if (v != 0) && (o < (math.MaxInt64 / v)) {
				panic(OverflowError{})
			}
		}
	}

	valueGetter := func() int64 {
		return int64(v * o)
	}

	return NewInt64Value(interpreter, valueGetter)
}

func (v Int64Value) SaturatingMul(interpreter *Interpreter, other NumberValue) NumberValue {
	o, ok := other.(Int64Value)
	if !ok {
		panic(InvalidOperandsError{
			FunctionName: sema.NumericTypeSaturatingMultiplyFunctionName,
			LeftType:     v.StaticType(interpreter),
			RightType:    other.StaticType(interpreter),
		})
	}

	valueGetter := func() int64 {
		// INT32-C
		if v > 0 {
			if o > 0 {
				// positive * positive = positive. overflow?
				if v > (math.MaxInt64 / o) {
					return math.MaxInt64
				}
			} else {
				// positive * negative = negative. underflow?
				if o < (math.MinInt64 / v) {
					return math.MinInt64
				}
			}
		} else {
			if o > 0 {
				// negative * positive = negative. underflow?
				if v < (math.MinInt64 / o) {
					return math.MinInt64
				}
			} else {
				// negative * negative = positive. overflow?
				if (v != 0) && (o < (math.MaxInt64 / v)) {
					return math.MaxInt64
				}
			}
		}
		return int64(v * o)
	}

	return NewInt64Value(interpreter, valueGetter)
}

func (v Int64Value) Div(interpreter *Interpreter, other NumberValue) NumberValue {
	o, ok := other.(Int64Value)
	if !ok {
		panic(InvalidOperandsError{
			Operation: ast.OperationDiv,
			LeftType:  v.StaticType(interpreter),
			RightType: other.StaticType(interpreter),
		})
	}

	// INT33-C
	// https://golang.org/ref/spec#Integer_operators
	if o == 0 {
		panic(DivisionByZeroError{})
	} else if (v == math.MinInt64) && (o == -1) {
		panic(OverflowError{})
	}

	valueGetter := func() int64 {
		return int64(v / o)
	}

	return NewInt64Value(interpreter, valueGetter)
}

func (v Int64Value) SaturatingDiv(interpreter *Interpreter, other NumberValue) NumberValue {
	o, ok := other.(Int64Value)
	if !ok {
		panic(InvalidOperandsError{
			FunctionName: sema.NumericTypeSaturatingDivideFunctionName,
			LeftType:     v.StaticType(interpreter),
			RightType:    other.StaticType(interpreter),
		})
	}

	valueGetter := func() int64 {
		// INT33-C
		// https://golang.org/ref/spec#Integer_operators
		if o == 0 {
			panic(DivisionByZeroError{})
		} else if (v == math.MinInt64) && (o == -1) {
			return math.MaxInt64
		}
		return int64(v / o)
	}

	return NewInt64Value(interpreter, valueGetter)
}

func (v Int64Value) Less(interpreter *Interpreter, other NumberValue) BoolValue {
	o, ok := other.(Int64Value)
	if !ok {
		panic(InvalidOperandsError{
			Operation: ast.OperationLess,
			LeftType:  v.StaticType(interpreter),
			RightType: other.StaticType(interpreter),
		})
	}

	return AsBoolValue(v < o)
}

func (v Int64Value) LessEqual(interpreter *Interpreter, other NumberValue) BoolValue {
	o, ok := other.(Int64Value)
	if !ok {
		panic(InvalidOperandsError{
			Operation: ast.OperationLessEqual,
			LeftType:  v.StaticType(interpreter),
			RightType: other.StaticType(interpreter),
		})
	}

	return AsBoolValue(v <= o)
}

func (v Int64Value) Greater(interpreter *Interpreter, other NumberValue) BoolValue {
	o, ok := other.(Int64Value)
	if !ok {
		panic(InvalidOperandsError{
			Operation: ast.OperationGreater,
			LeftType:  v.StaticType(interpreter),
			RightType: other.StaticType(interpreter),
		})
	}

	return AsBoolValue(v > o)

}

func (v Int64Value) GreaterEqual(interpreter *Interpreter, other NumberValue) BoolValue {
	o, ok := other.(Int64Value)
	if !ok {
		panic(InvalidOperandsError{
			Operation: ast.OperationGreaterEqual,
			LeftType:  v.StaticType(interpreter),
			RightType: other.StaticType(interpreter),
		})
	}

	return AsBoolValue(v >= o)
}

func (v Int64Value) Equal(_ *Interpreter, _ LocationRange, other Value) bool {
	otherInt64, ok := other.(Int64Value)
	if !ok {
		return false
	}
	return v == otherInt64
}

// HashInput returns a byte slice containing:
// - HashInputTypeInt64 (1 byte)
// - int64 value encoded in big-endian (8 bytes)
func (v Int64Value) HashInput(_ *Interpreter, _ LocationRange, scratch []byte) []byte {
	scratch[0] = byte(HashInputTypeInt64)
	binary.BigEndian.PutUint64(scratch[1:], uint64(v))
	return scratch[:9]
}

func ConvertInt64(memoryGauge common.MemoryGauge, value Value) Int64Value {
	converter := func() int64 {
		switch value := value.(type) {
		case BigNumberValue:
			v := value.ToBigInt(memoryGauge)
			if v.Cmp(sema.Int64TypeMaxInt) > 0 {
				panic(OverflowError{})
			} else if v.Cmp(sema.Int64TypeMinInt) < 0 {
				panic(UnderflowError{})
			}
			return v.Int64()

		case NumberValue:
			v := value.ToInt()
			return int64(v)

		default:
			panic(errors.NewUnreachableError())
		}
	}

	return NewInt64Value(memoryGauge, converter)
}

func (v Int64Value) BitwiseOr(interpreter *Interpreter, other IntegerValue) IntegerValue {
	o, ok := other.(Int64Value)
	if !ok {
		panic(InvalidOperandsError{
			Operation: ast.OperationBitwiseOr,
			LeftType:  v.StaticType(interpreter),
			RightType: other.StaticType(interpreter),
		})
	}

	valueGetter := func() int64 {
		return int64(v | o)
	}

	return NewInt64Value(interpreter, valueGetter)
}

func (v Int64Value) BitwiseXor(interpreter *Interpreter, other IntegerValue) IntegerValue {
	o, ok := other.(Int64Value)
	if !ok {
		panic(InvalidOperandsError{
			Operation: ast.OperationBitwiseXor,
			LeftType:  v.StaticType(interpreter),
			RightType: other.StaticType(interpreter),
		})
	}

	valueGetter := func() int64 {
		return int64(v ^ o)
	}

	return NewInt64Value(interpreter, valueGetter)
}

func (v Int64Value) BitwiseAnd(interpreter *Interpreter, other IntegerValue) IntegerValue {
	o, ok := other.(Int64Value)
	if !ok {
		panic(InvalidOperandsError{
			Operation: ast.OperationBitwiseAnd,
			LeftType:  v.StaticType(interpreter),
			RightType: other.StaticType(interpreter),
		})
	}

	valueGetter := func() int64 {
		return int64(v & o)
	}

	return NewInt64Value(interpreter, valueGetter)
}

func (v Int64Value) BitwiseLeftShift(interpreter *Interpreter, other IntegerValue) IntegerValue {
	o, ok := other.(Int64Value)
	if !ok {
		panic(InvalidOperandsError{
			Operation: ast.OperationBitwiseLeftShift,
			LeftType:  v.StaticType(interpreter),
			RightType: other.StaticType(interpreter),
		})
	}

	valueGetter := func() int64 {
		return int64(v << o)
	}

	return NewInt64Value(interpreter, valueGetter)
}

func (v Int64Value) BitwiseRightShift(interpreter *Interpreter, other IntegerValue) IntegerValue {
	o, ok := other.(Int64Value)
	if !ok {
		panic(InvalidOperandsError{
			Operation: ast.OperationBitwiseRightShift,
			LeftType:  v.StaticType(interpreter),
			RightType: other.StaticType(interpreter),
		})
	}

	valueGetter := func() int64 {
		return int64(v >> o)
	}

	return NewInt64Value(interpreter, valueGetter)
}

func (v Int64Value) GetMember(interpreter *Interpreter, _ LocationRange, name string) Value {
	return getNumberValueMember(interpreter, v, name, sema.Int64Type)
}

func (Int64Value) RemoveMember(_ *Interpreter, _ LocationRange, _ string) Value {
	// Numbers have no removable members (fields / functions)
	panic(errors.NewUnreachableError())
}

func (Int64Value) SetMember(_ *Interpreter, _ LocationRange, _ string, _ Value) {
	// Numbers have no settable members (fields / functions)
	panic(errors.NewUnreachableError())
}

func (v Int64Value) ToBigEndianBytes() []byte {
	b := make([]byte, 8)
	binary.BigEndian.PutUint64(b, uint64(v))
	return b
}

func (v Int64Value) ConformsToStaticType(
	_ *Interpreter,
	_ LocationRange,
	_ TypeConformanceResults,
) bool {
	return true
}

func (v Int64Value) Storable(_ atree.SlabStorage, _ atree.Address, _ uint64) (atree.Storable, error) {
	return v, nil
}

func (Int64Value) NeedsStoreTo(_ atree.Address) bool {
	return false
}

func (Int64Value) IsResourceKinded(_ *Interpreter) bool {
	return false
}

func (v Int64Value) Transfer(
	interpreter *Interpreter,
	_ LocationRange,
	_ atree.Address,
	remove bool,
	storable atree.Storable,
) Value {
	if remove {
		interpreter.RemoveReferencedSlab(storable)
	}
	return v
}

func (v Int64Value) Clone(_ *Interpreter) Value {
	return v
}

func (Int64Value) DeepRemove(_ *Interpreter) {
	// NO-OP
}

func (v Int64Value) ByteSize() uint32 {
	return cborTagSize + getIntCBORSize(int64(v))
}

func (v Int64Value) StoredValue(_ atree.SlabStorage) (atree.Value, error) {
	return v, nil
}

func (Int64Value) ChildStorables() []atree.Storable {
	return nil
}

// Int128Value

type Int128Value struct {
	BigInt *big.Int
}

func NewInt128ValueFromUint64(memoryGauge common.MemoryGauge, value int64) Int128Value {
	return NewInt128ValueFromBigInt(
		memoryGauge,
		func() *big.Int {
			return new(big.Int).SetInt64(value)
		},
	)
}

var Int128MemoryUsage = common.NewBigIntMemoryUsage(16)

func NewInt128ValueFromBigInt(memoryGauge common.MemoryGauge, bigIntConstructor func() *big.Int) Int128Value {
	common.UseMemory(memoryGauge, Int128MemoryUsage)
	value := bigIntConstructor()
	return NewUnmeteredInt128ValueFromBigInt(value)
}

func NewUnmeteredInt128ValueFromInt64(value int64) Int128Value {
	return NewUnmeteredInt128ValueFromBigInt(big.NewInt(value))
}

func NewUnmeteredInt128ValueFromBigInt(value *big.Int) Int128Value {
	return Int128Value{
		BigInt: value,
	}
}

var _ Value = Int128Value{}
var _ atree.Storable = Int128Value{}
var _ NumberValue = Int128Value{}
var _ IntegerValue = Int128Value{}
var _ EquatableValue = Int128Value{}
var _ HashableValue = Int128Value{}
var _ MemberAccessibleValue = Int128Value{}

func (Int128Value) IsValue() {}

func (v Int128Value) Accept(interpreter *Interpreter, visitor Visitor) {
	visitor.VisitInt128Value(interpreter, v)
}

func (Int128Value) Walk(_ *Interpreter, _ func(Value)) {
	// NO-OP
}

func (Int128Value) StaticType(interpreter *Interpreter) StaticType {
	return NewPrimitiveStaticType(interpreter, PrimitiveStaticTypeInt128)
}

func (Int128Value) IsImportable(_ *Interpreter) bool {
	return true
}

func (v Int128Value) ToInt() int {
	if !v.BigInt.IsInt64() {
		panic(OverflowError{})
	}
	return int(v.BigInt.Int64())
}

func (v Int128Value) ByteLength() int {
	return common.BigIntByteLength(v.BigInt)
}

func (v Int128Value) ToBigInt(memoryGauge common.MemoryGauge) *big.Int {
	common.UseMemory(memoryGauge, common.NewBigIntMemoryUsage(v.ByteLength()))
	return new(big.Int).Set(v.BigInt)
}

func (v Int128Value) String() string {
	return format.BigInt(v.BigInt)
}

func (v Int128Value) RecursiveString(_ SeenReferences) string {
	return v.String()
}

func (v Int128Value) MeteredString(memoryGauge common.MemoryGauge, _ SeenReferences) string {
	common.UseMemory(
		memoryGauge,
		common.NewRawStringMemoryUsage(
			OverEstimateNumberStringLength(memoryGauge, v),
		),
	)
	return v.String()
}

func (v Int128Value) Negate(interpreter *Interpreter) NumberValue {
	// INT32-C
	//   if v == Int128TypeMinIntBig {
	//       ...
	//   }
	if v.BigInt.Cmp(sema.Int128TypeMinIntBig) == 0 {
		panic(OverflowError{})
	}

	valueGetter := func() *big.Int {
		return new(big.Int).Neg(v.BigInt)
	}

	return NewInt128ValueFromBigInt(interpreter, valueGetter)
}

func (v Int128Value) Plus(interpreter *Interpreter, other NumberValue) NumberValue {
	o, ok := other.(Int128Value)
	if !ok {
		panic(InvalidOperandsError{
			Operation: ast.OperationPlus,
			LeftType:  v.StaticType(interpreter),
			RightType: other.StaticType(interpreter),
		})
	}

	valueGetter := func() *big.Int {
		// Given that this value is backed by an arbitrary size integer,
		// we can just add and check the range of the result.
		//
		// If Go gains a native int128 type and we switch this value
		// to be based on it, then we need to follow INT32-C:
		//
		//   if (o > 0) && (v > (Int128TypeMaxIntBig - o)) {
		//       ...
		//   } else if (o < 0) && (v < (Int128TypeMinIntBig - o)) {
		//       ...
		//   }
		//
		res := new(big.Int)
		res.Add(v.BigInt, o.BigInt)
		if res.Cmp(sema.Int128TypeMinIntBig) < 0 {
			panic(UnderflowError{})
		} else if res.Cmp(sema.Int128TypeMaxIntBig) > 0 {
			panic(OverflowError{})
		}

		return res
	}

	return NewInt128ValueFromBigInt(interpreter, valueGetter)
}

func (v Int128Value) SaturatingPlus(interpreter *Interpreter, other NumberValue) NumberValue {
	o, ok := other.(Int128Value)
	if !ok {
		panic(InvalidOperandsError{
			FunctionName: sema.NumericTypeSaturatingAddFunctionName,
			LeftType:     v.StaticType(interpreter),
			RightType:    other.StaticType(interpreter),
		})
	}

	valueGetter := func() *big.Int {
		// Given that this value is backed by an arbitrary size integer,
		// we can just add and check the range of the result.
		//
		// If Go gains a native int128 type and we switch this value
		// to be based on it, then we need to follow INT32-C:
		//
		//   if (o > 0) && (v > (Int128TypeMaxIntBig - o)) {
		//       ...
		//   } else if (o < 0) && (v < (Int128TypeMinIntBig - o)) {
		//       ...
		//   }
		//
		res := new(big.Int)
		res.Add(v.BigInt, o.BigInt)
		if res.Cmp(sema.Int128TypeMinIntBig) < 0 {
			return sema.Int128TypeMinIntBig
		} else if res.Cmp(sema.Int128TypeMaxIntBig) > 0 {
			return sema.Int128TypeMaxIntBig
		}

		return res
	}

	return NewInt128ValueFromBigInt(interpreter, valueGetter)
}

func (v Int128Value) Minus(interpreter *Interpreter, other NumberValue) NumberValue {
	o, ok := other.(Int128Value)
	if !ok {
		panic(InvalidOperandsError{
			Operation: ast.OperationMinus,
			LeftType:  v.StaticType(interpreter),
			RightType: other.StaticType(interpreter),
		})
	}

	valueGetter := func() *big.Int {
		// Given that this value is backed by an arbitrary size integer,
		// we can just subtract and check the range of the result.
		//
		// If Go gains a native int128 type and we switch this value
		// to be based on it, then we need to follow INT32-C:
		//
		//   if (o > 0) && (v < (Int128TypeMinIntBig + o)) {
		// 	     ...
		//   } else if (o < 0) && (v > (Int128TypeMaxIntBig + o)) {
		//       ...
		//   }
		//
		res := new(big.Int)
		res.Sub(v.BigInt, o.BigInt)
		if res.Cmp(sema.Int128TypeMinIntBig) < 0 {
			panic(UnderflowError{})
		} else if res.Cmp(sema.Int128TypeMaxIntBig) > 0 {
			panic(OverflowError{})
		}

		return res
	}

	return NewInt128ValueFromBigInt(interpreter, valueGetter)
}

func (v Int128Value) SaturatingMinus(interpreter *Interpreter, other NumberValue) NumberValue {
	o, ok := other.(Int128Value)
	if !ok {
		panic(InvalidOperandsError{
			FunctionName: sema.NumericTypeSaturatingSubtractFunctionName,
			LeftType:     v.StaticType(interpreter),
			RightType:    other.StaticType(interpreter),
		})
	}

	valueGetter := func() *big.Int {
		// Given that this value is backed by an arbitrary size integer,
		// we can just subtract and check the range of the result.
		//
		// If Go gains a native int128 type and we switch this value
		// to be based on it, then we need to follow INT32-C:
		//
		//   if (o > 0) && (v < (Int128TypeMinIntBig + o)) {
		// 	     ...
		//   } else if (o < 0) && (v > (Int128TypeMaxIntBig + o)) {
		//       ...
		//   }
		//
		res := new(big.Int)
		res.Sub(v.BigInt, o.BigInt)
		if res.Cmp(sema.Int128TypeMinIntBig) < 0 {
			return sema.Int128TypeMinIntBig
		} else if res.Cmp(sema.Int128TypeMaxIntBig) > 0 {
			return sema.Int128TypeMaxIntBig
		}

		return res
	}

	return NewInt128ValueFromBigInt(interpreter, valueGetter)
}

func (v Int128Value) Mod(interpreter *Interpreter, other NumberValue) NumberValue {
	o, ok := other.(Int128Value)
	if !ok {
		panic(InvalidOperandsError{
			Operation: ast.OperationMod,
			LeftType:  v.StaticType(interpreter),
			RightType: other.StaticType(interpreter),
		})
	}

	valueGetter := func() *big.Int {
		res := new(big.Int)
		// INT33-C
		if o.BigInt.Cmp(res) == 0 {
			panic(DivisionByZeroError{})
		}
		res.Rem(v.BigInt, o.BigInt)

		return res
	}

	return NewInt128ValueFromBigInt(interpreter, valueGetter)
}

func (v Int128Value) Mul(interpreter *Interpreter, other NumberValue) NumberValue {
	o, ok := other.(Int128Value)
	if !ok {
		panic(InvalidOperandsError{
			Operation: ast.OperationMul,
			LeftType:  v.StaticType(interpreter),
			RightType: other.StaticType(interpreter),
		})
	}

	valueGetter := func() *big.Int {
		res := new(big.Int)
		res.Mul(v.BigInt, o.BigInt)
		if res.Cmp(sema.Int128TypeMinIntBig) < 0 {
			panic(UnderflowError{})
		} else if res.Cmp(sema.Int128TypeMaxIntBig) > 0 {
			panic(OverflowError{})
		}

		return res
	}

	return NewInt128ValueFromBigInt(interpreter, valueGetter)
}

func (v Int128Value) SaturatingMul(interpreter *Interpreter, other NumberValue) NumberValue {
	o, ok := other.(Int128Value)
	if !ok {
		panic(InvalidOperandsError{
			FunctionName: sema.NumericTypeSaturatingMultiplyFunctionName,
			LeftType:     v.StaticType(interpreter),
			RightType:    other.StaticType(interpreter),
		})
	}

	valueGetter := func() *big.Int {
		res := new(big.Int)
		res.Mul(v.BigInt, o.BigInt)
		if res.Cmp(sema.Int128TypeMinIntBig) < 0 {
			return sema.Int128TypeMinIntBig
		} else if res.Cmp(sema.Int128TypeMaxIntBig) > 0 {
			return sema.Int128TypeMaxIntBig
		}

		return res
	}

	return NewInt128ValueFromBigInt(interpreter, valueGetter)
}

func (v Int128Value) Div(interpreter *Interpreter, other NumberValue) NumberValue {
	o, ok := other.(Int128Value)
	if !ok {
		panic(InvalidOperandsError{
			Operation: ast.OperationDiv,
			LeftType:  v.StaticType(interpreter),
			RightType: other.StaticType(interpreter),
		})
	}

	valueGetter := func() *big.Int {
		res := new(big.Int)
		// INT33-C:
		//   if o == 0 {
		//       ...
		//   } else if (v == Int128TypeMinIntBig) && (o == -1) {
		//       ...
		//   }
		if o.BigInt.Cmp(res) == 0 {
			panic(DivisionByZeroError{})
		}
		res.SetInt64(-1)
		if (v.BigInt.Cmp(sema.Int128TypeMinIntBig) == 0) && (o.BigInt.Cmp(res) == 0) {
			panic(OverflowError{})
		}
		res.Div(v.BigInt, o.BigInt)

		return res
	}

	return NewInt128ValueFromBigInt(interpreter, valueGetter)
}

func (v Int128Value) SaturatingDiv(interpreter *Interpreter, other NumberValue) NumberValue {
	o, ok := other.(Int128Value)
	if !ok {
		panic(InvalidOperandsError{
			FunctionName: sema.NumericTypeSaturatingDivideFunctionName,
			LeftType:     v.StaticType(interpreter),
			RightType:    other.StaticType(interpreter),
		})
	}

	valueGetter := func() *big.Int {
		res := new(big.Int)
		// INT33-C:
		//   if o == 0 {
		//       ...
		//   } else if (v == Int128TypeMinIntBig) && (o == -1) {
		//       ...
		//   }
		if o.BigInt.Cmp(res) == 0 {
			panic(DivisionByZeroError{})
		}
		res.SetInt64(-1)
		if (v.BigInt.Cmp(sema.Int128TypeMinIntBig) == 0) && (o.BigInt.Cmp(res) == 0) {
			return sema.Int128TypeMaxIntBig
		}
		res.Div(v.BigInt, o.BigInt)

		return res
	}

	return NewInt128ValueFromBigInt(interpreter, valueGetter)
}

func (v Int128Value) Less(interpreter *Interpreter, other NumberValue) BoolValue {
	o, ok := other.(Int128Value)
	if !ok {
		panic(InvalidOperandsError{
			Operation: ast.OperationLess,
			LeftType:  v.StaticType(interpreter),
			RightType: other.StaticType(interpreter),
		})
	}

	cmp := v.BigInt.Cmp(o.BigInt)
	return AsBoolValue(cmp == -1)
}

func (v Int128Value) LessEqual(interpreter *Interpreter, other NumberValue) BoolValue {
	o, ok := other.(Int128Value)
	if !ok {
		panic(InvalidOperandsError{
			Operation: ast.OperationLessEqual,
			LeftType:  v.StaticType(interpreter),
			RightType: other.StaticType(interpreter),
		})
	}

	cmp := v.BigInt.Cmp(o.BigInt)
	return AsBoolValue(cmp <= 0)
}

func (v Int128Value) Greater(interpreter *Interpreter, other NumberValue) BoolValue {
	o, ok := other.(Int128Value)
	if !ok {
		panic(InvalidOperandsError{
			Operation: ast.OperationGreater,
			LeftType:  v.StaticType(interpreter),
			RightType: other.StaticType(interpreter),
		})
	}

	cmp := v.BigInt.Cmp(o.BigInt)
	return AsBoolValue(cmp == 1)
}

func (v Int128Value) GreaterEqual(interpreter *Interpreter, other NumberValue) BoolValue {
	o, ok := other.(Int128Value)
	if !ok {
		panic(InvalidOperandsError{
			Operation: ast.OperationGreaterEqual,
			LeftType:  v.StaticType(interpreter),
			RightType: other.StaticType(interpreter),
		})
	}

	cmp := v.BigInt.Cmp(o.BigInt)
	return AsBoolValue(cmp >= 0)
}

func (v Int128Value) Equal(_ *Interpreter, _ LocationRange, other Value) bool {
	otherInt, ok := other.(Int128Value)
	if !ok {
		return false
	}
	cmp := v.BigInt.Cmp(otherInt.BigInt)
	return cmp == 0
}

// HashInput returns a byte slice containing:
// - HashInputTypeInt128 (1 byte)
// - big int value encoded in big-endian (n bytes)
func (v Int128Value) HashInput(_ *Interpreter, _ LocationRange, scratch []byte) []byte {
	b := SignedBigIntToBigEndianBytes(v.BigInt)

	length := 1 + len(b)
	var buffer []byte
	if length <= len(scratch) {
		buffer = scratch[:length]
	} else {
		buffer = make([]byte, length)
	}

	buffer[0] = byte(HashInputTypeInt128)
	copy(buffer[1:], b)
	return buffer
}

func ConvertInt128(memoryGauge common.MemoryGauge, value Value) Int128Value {
	converter := func() *big.Int {
		var v *big.Int

		switch value := value.(type) {
		case BigNumberValue:
			v = value.ToBigInt(memoryGauge)

		case NumberValue:
			v = big.NewInt(int64(value.ToInt()))

		default:
			panic(errors.NewUnreachableError())
		}

		if v.Cmp(sema.Int128TypeMaxIntBig) > 0 {
			panic(OverflowError{})
		} else if v.Cmp(sema.Int128TypeMinIntBig) < 0 {
			panic(UnderflowError{})
		}

		return v
	}

	return NewInt128ValueFromBigInt(memoryGauge, converter)
}

func (v Int128Value) BitwiseOr(interpreter *Interpreter, other IntegerValue) IntegerValue {
	o, ok := other.(Int128Value)
	if !ok {
		panic(InvalidOperandsError{
			Operation: ast.OperationBitwiseOr,
			LeftType:  v.StaticType(interpreter),
			RightType: other.StaticType(interpreter),
		})
	}

	valueGetter := func() *big.Int {
		res := new(big.Int)
		res.Or(v.BigInt, o.BigInt)
		return res
	}

	return NewInt128ValueFromBigInt(interpreter, valueGetter)
}

func (v Int128Value) BitwiseXor(interpreter *Interpreter, other IntegerValue) IntegerValue {
	o, ok := other.(Int128Value)
	if !ok {
		panic(InvalidOperandsError{
			Operation: ast.OperationBitwiseXor,
			LeftType:  v.StaticType(interpreter),
			RightType: other.StaticType(interpreter),
		})
	}

	valueGetter := func() *big.Int {
		res := new(big.Int)
		res.Xor(v.BigInt, o.BigInt)
		return res
	}

	return NewInt128ValueFromBigInt(interpreter, valueGetter)
}

func (v Int128Value) BitwiseAnd(interpreter *Interpreter, other IntegerValue) IntegerValue {
	o, ok := other.(Int128Value)
	if !ok {
		panic(InvalidOperandsError{
			Operation: ast.OperationBitwiseAnd,
			LeftType:  v.StaticType(interpreter),
			RightType: other.StaticType(interpreter),
		})
	}

	valueGetter := func() *big.Int {
		res := new(big.Int)
		res.And(v.BigInt, o.BigInt)
		return res
	}

	return NewInt128ValueFromBigInt(interpreter, valueGetter)
}

func (v Int128Value) BitwiseLeftShift(interpreter *Interpreter, other IntegerValue) IntegerValue {
	o, ok := other.(Int128Value)
	if !ok {
		panic(InvalidOperandsError{
			Operation: ast.OperationBitwiseLeftShift,
			LeftType:  v.StaticType(interpreter),
			RightType: other.StaticType(interpreter),
		})
	}

	if o.BigInt.Sign() < 0 {
		panic(UnderflowError{})
	}
	if !o.BigInt.IsUint64() {
		panic(OverflowError{})
	}

	valueGetter := func() *big.Int {
		res := new(big.Int)
		res.Lsh(v.BigInt, uint(o.BigInt.Uint64()))
		return res
	}

	return NewInt128ValueFromBigInt(interpreter, valueGetter)
}

func (v Int128Value) BitwiseRightShift(interpreter *Interpreter, other IntegerValue) IntegerValue {
	o, ok := other.(Int128Value)
	if !ok {
		panic(InvalidOperandsError{
			Operation: ast.OperationBitwiseRightShift,
			LeftType:  v.StaticType(interpreter),
			RightType: other.StaticType(interpreter),
		})
	}

	if o.BigInt.Sign() < 0 {
		panic(UnderflowError{})
	}
	if !o.BigInt.IsUint64() {
		panic(OverflowError{})
	}

	valueGetter := func() *big.Int {
		res := new(big.Int)
		res.Rsh(v.BigInt, uint(o.BigInt.Uint64()))
		return res
	}

	return NewInt128ValueFromBigInt(interpreter, valueGetter)
}

func (v Int128Value) GetMember(interpreter *Interpreter, _ LocationRange, name string) Value {
	return getNumberValueMember(interpreter, v, name, sema.Int128Type)
}

func (Int128Value) RemoveMember(_ *Interpreter, _ LocationRange, _ string) Value {
	// Numbers have no removable members (fields / functions)
	panic(errors.NewUnreachableError())
}

func (Int128Value) SetMember(_ *Interpreter, _ LocationRange, _ string, _ Value) {
	// Numbers have no settable members (fields / functions)
	panic(errors.NewUnreachableError())
}

func (v Int128Value) ToBigEndianBytes() []byte {
	return SignedBigIntToBigEndianBytes(v.BigInt)
}

func (v Int128Value) ConformsToStaticType(
	_ *Interpreter,
	_ LocationRange,
	_ TypeConformanceResults,
) bool {
	return true
}

func (v Int128Value) Storable(_ atree.SlabStorage, _ atree.Address, _ uint64) (atree.Storable, error) {
	return v, nil
}

func (Int128Value) NeedsStoreTo(_ atree.Address) bool {
	return false
}

func (Int128Value) IsResourceKinded(_ *Interpreter) bool {
	return false
}

func (v Int128Value) Transfer(
	interpreter *Interpreter,
	_ LocationRange,
	_ atree.Address,
	remove bool,
	storable atree.Storable,
) Value {
	if remove {
		interpreter.RemoveReferencedSlab(storable)
	}
	return v
}

func (v Int128Value) Clone(_ *Interpreter) Value {
	return NewUnmeteredInt128ValueFromBigInt(v.BigInt)
}

func (Int128Value) DeepRemove(_ *Interpreter) {
	// NO-OP
}

func (v Int128Value) ByteSize() uint32 {
	return cborTagSize + getBigIntCBORSize(v.BigInt)
}

func (v Int128Value) StoredValue(_ atree.SlabStorage) (atree.Value, error) {
	return v, nil
}

func (Int128Value) ChildStorables() []atree.Storable {
	return nil
}

// Int256Value

type Int256Value struct {
	BigInt *big.Int
}

func NewInt256ValueFromUint64(memoryGauge common.MemoryGauge, value int64) Int256Value {
	return NewInt256ValueFromBigInt(
		memoryGauge,
		func() *big.Int {
			return new(big.Int).SetInt64(value)
		},
	)
}

var Int256MemoryUsage = common.NewBigIntMemoryUsage(32)

func NewInt256ValueFromBigInt(memoryGauge common.MemoryGauge, bigIntConstructor func() *big.Int) Int256Value {
	common.UseMemory(memoryGauge, Int256MemoryUsage)
	value := bigIntConstructor()
	return NewUnmeteredInt256ValueFromBigInt(value)
}

func NewUnmeteredInt256ValueFromInt64(value int64) Int256Value {
	return NewUnmeteredInt256ValueFromBigInt(big.NewInt(value))
}

func NewUnmeteredInt256ValueFromBigInt(value *big.Int) Int256Value {
	return Int256Value{
		BigInt: value,
	}
}

var _ Value = Int256Value{}
var _ atree.Storable = Int256Value{}
var _ NumberValue = Int256Value{}
var _ IntegerValue = Int256Value{}
var _ EquatableValue = Int256Value{}
var _ HashableValue = Int256Value{}
var _ MemberAccessibleValue = Int256Value{}

func (Int256Value) IsValue() {}

func (v Int256Value) Accept(interpreter *Interpreter, visitor Visitor) {
	visitor.VisitInt256Value(interpreter, v)
}

func (Int256Value) Walk(_ *Interpreter, _ func(Value)) {
	// NO-OP
}

func (Int256Value) StaticType(interpreter *Interpreter) StaticType {
	return NewPrimitiveStaticType(interpreter, PrimitiveStaticTypeInt256)
}

func (Int256Value) IsImportable(_ *Interpreter) bool {
	return true
}

func (v Int256Value) ToInt() int {
	if !v.BigInt.IsInt64() {
		panic(OverflowError{})
	}
	return int(v.BigInt.Int64())
}

func (v Int256Value) ByteLength() int {
	return common.BigIntByteLength(v.BigInt)
}

func (v Int256Value) ToBigInt(memoryGauge common.MemoryGauge) *big.Int {
	common.UseMemory(memoryGauge, common.NewBigIntMemoryUsage(v.ByteLength()))
	return new(big.Int).Set(v.BigInt)
}

func (v Int256Value) String() string {
	return format.BigInt(v.BigInt)
}

func (v Int256Value) RecursiveString(_ SeenReferences) string {
	return v.String()
}

func (v Int256Value) MeteredString(memoryGauge common.MemoryGauge, _ SeenReferences) string {
	common.UseMemory(
		memoryGauge,
		common.NewRawStringMemoryUsage(
			OverEstimateNumberStringLength(memoryGauge, v),
		),
	)
	return v.String()
}

func (v Int256Value) Negate(interpreter *Interpreter) NumberValue {
	// INT32-C
	//   if v == Int256TypeMinIntBig {
	//       ...
	//   }
	if v.BigInt.Cmp(sema.Int256TypeMinIntBig) == 0 {
		panic(OverflowError{})
	}

	valueGetter := func() *big.Int {
		return new(big.Int).Neg(v.BigInt)
	}

	return NewInt256ValueFromBigInt(interpreter, valueGetter)
}

func (v Int256Value) Plus(interpreter *Interpreter, other NumberValue) NumberValue {
	o, ok := other.(Int256Value)
	if !ok {
		panic(InvalidOperandsError{
			Operation: ast.OperationPlus,
			LeftType:  v.StaticType(interpreter),
			RightType: other.StaticType(interpreter),
		})
	}

	valueGetter := func() *big.Int {
		// Given that this value is backed by an arbitrary size integer,
		// we can just add and check the range of the result.
		//
		// If Go gains a native int256 type and we switch this value
		// to be based on it, then we need to follow INT32-C:
		//
		//   if (o > 0) && (v > (Int256TypeMaxIntBig - o)) {
		//       ...
		//   } else if (o < 0) && (v < (Int256TypeMinIntBig - o)) {
		//       ...
		//   }
		//
		res := new(big.Int)
		res.Add(v.BigInt, o.BigInt)
		if res.Cmp(sema.Int256TypeMinIntBig) < 0 {
			panic(UnderflowError{})
		} else if res.Cmp(sema.Int256TypeMaxIntBig) > 0 {
			panic(OverflowError{})
		}

		return res
	}

	return NewInt256ValueFromBigInt(interpreter, valueGetter)
}

func (v Int256Value) SaturatingPlus(interpreter *Interpreter, other NumberValue) NumberValue {
	o, ok := other.(Int256Value)
	if !ok {
		panic(InvalidOperandsError{
			FunctionName: sema.NumericTypeSaturatingAddFunctionName,
			LeftType:     v.StaticType(interpreter),
			RightType:    other.StaticType(interpreter),
		})
	}

	valueGetter := func() *big.Int {
		// Given that this value is backed by an arbitrary size integer,
		// we can just add and check the range of the result.
		//
		// If Go gains a native int256 type and we switch this value
		// to be based on it, then we need to follow INT32-C:
		//
		//   if (o > 0) && (v > (Int256TypeMaxIntBig - o)) {
		//       ...
		//   } else if (o < 0) && (v < (Int256TypeMinIntBig - o)) {
		//       ...
		//   }
		//
		res := new(big.Int)
		res.Add(v.BigInt, o.BigInt)
		if res.Cmp(sema.Int256TypeMinIntBig) < 0 {
			return sema.Int256TypeMinIntBig
		} else if res.Cmp(sema.Int256TypeMaxIntBig) > 0 {
			return sema.Int256TypeMaxIntBig
		}

		return res
	}

	return NewInt256ValueFromBigInt(interpreter, valueGetter)
}

func (v Int256Value) Minus(interpreter *Interpreter, other NumberValue) NumberValue {
	o, ok := other.(Int256Value)
	if !ok {
		panic(InvalidOperandsError{
			Operation: ast.OperationMinus,
			LeftType:  v.StaticType(interpreter),
			RightType: other.StaticType(interpreter),
		})
	}

	valueGetter := func() *big.Int {
		// Given that this value is backed by an arbitrary size integer,
		// we can just subtract and check the range of the result.
		//
		// If Go gains a native int256 type and we switch this value
		// to be based on it, then we need to follow INT32-C:
		//
		//   if (o > 0) && (v < (Int256TypeMinIntBig + o)) {
		// 	     ...
		//   } else if (o < 0) && (v > (Int256TypeMaxIntBig + o)) {
		//       ...
		//   }
		//
		res := new(big.Int)
		res.Sub(v.BigInt, o.BigInt)
		if res.Cmp(sema.Int256TypeMinIntBig) < 0 {
			panic(UnderflowError{})
		} else if res.Cmp(sema.Int256TypeMaxIntBig) > 0 {
			panic(OverflowError{})
		}

		return res
	}

	return NewInt256ValueFromBigInt(interpreter, valueGetter)
}

func (v Int256Value) SaturatingMinus(interpreter *Interpreter, other NumberValue) NumberValue {
	o, ok := other.(Int256Value)
	if !ok {
		panic(InvalidOperandsError{
			FunctionName: sema.NumericTypeSaturatingSubtractFunctionName,
			LeftType:     v.StaticType(interpreter),
			RightType:    other.StaticType(interpreter),
		})
	}

	valueGetter := func() *big.Int {
		// Given that this value is backed by an arbitrary size integer,
		// we can just subtract and check the range of the result.
		//
		// If Go gains a native int256 type and we switch this value
		// to be based on it, then we need to follow INT32-C:
		//
		//   if (o > 0) && (v < (Int256TypeMinIntBig + o)) {
		// 	     ...
		//   } else if (o < 0) && (v > (Int256TypeMaxIntBig + o)) {
		//       ...
		//   }
		//
		res := new(big.Int)
		res.Sub(v.BigInt, o.BigInt)
		if res.Cmp(sema.Int256TypeMinIntBig) < 0 {
			return sema.Int256TypeMinIntBig
		} else if res.Cmp(sema.Int256TypeMaxIntBig) > 0 {
			return sema.Int256TypeMaxIntBig
		}

		return res
	}

	return NewInt256ValueFromBigInt(interpreter, valueGetter)
}

func (v Int256Value) Mod(interpreter *Interpreter, other NumberValue) NumberValue {
	o, ok := other.(Int256Value)
	if !ok {
		panic(InvalidOperandsError{
			Operation: ast.OperationMod,
			LeftType:  v.StaticType(interpreter),
			RightType: other.StaticType(interpreter),
		})
	}

	valueGetter := func() *big.Int {
		res := new(big.Int)
		// INT33-C
		if o.BigInt.Cmp(res) == 0 {
			panic(DivisionByZeroError{})
		}
		res.Rem(v.BigInt, o.BigInt)

		return res
	}

	return NewInt256ValueFromBigInt(interpreter, valueGetter)
}

func (v Int256Value) Mul(interpreter *Interpreter, other NumberValue) NumberValue {
	o, ok := other.(Int256Value)
	if !ok {
		panic(InvalidOperandsError{
			Operation: ast.OperationMul,
			LeftType:  v.StaticType(interpreter),
			RightType: other.StaticType(interpreter),
		})
	}

	valueGetter := func() *big.Int {
		res := new(big.Int)
		res.Mul(v.BigInt, o.BigInt)
		if res.Cmp(sema.Int256TypeMinIntBig) < 0 {
			panic(UnderflowError{})
		} else if res.Cmp(sema.Int256TypeMaxIntBig) > 0 {
			panic(OverflowError{})
		}

		return res
	}

	return NewInt256ValueFromBigInt(interpreter, valueGetter)
}

func (v Int256Value) SaturatingMul(interpreter *Interpreter, other NumberValue) NumberValue {
	o, ok := other.(Int256Value)
	if !ok {
		panic(InvalidOperandsError{
			FunctionName: sema.NumericTypeSaturatingMultiplyFunctionName,
			LeftType:     v.StaticType(interpreter),
			RightType:    other.StaticType(interpreter),
		})
	}

	valueGetter := func() *big.Int {
		res := new(big.Int)
		res.Mul(v.BigInt, o.BigInt)
		if res.Cmp(sema.Int256TypeMinIntBig) < 0 {
			return sema.Int256TypeMinIntBig
		} else if res.Cmp(sema.Int256TypeMaxIntBig) > 0 {
			return sema.Int256TypeMaxIntBig
		}

		return res
	}

	return NewInt256ValueFromBigInt(interpreter, valueGetter)
}

func (v Int256Value) Div(interpreter *Interpreter, other NumberValue) NumberValue {
	o, ok := other.(Int256Value)
	if !ok {
		panic(InvalidOperandsError{
			Operation: ast.OperationDiv,
			LeftType:  v.StaticType(interpreter),
			RightType: other.StaticType(interpreter),
		})
	}

	valueGetter := func() *big.Int {
		res := new(big.Int)
		// INT33-C:
		//   if o == 0 {
		//       ...
		//   } else if (v == Int256TypeMinIntBig) && (o == -1) {
		//       ...
		//   }
		if o.BigInt.Cmp(res) == 0 {
			panic(DivisionByZeroError{})
		}
		res.SetInt64(-1)
		if (v.BigInt.Cmp(sema.Int256TypeMinIntBig) == 0) && (o.BigInt.Cmp(res) == 0) {
			panic(OverflowError{})
		}
		res.Div(v.BigInt, o.BigInt)
		return res
	}

	return NewInt256ValueFromBigInt(interpreter, valueGetter)
}

func (v Int256Value) SaturatingDiv(interpreter *Interpreter, other NumberValue) NumberValue {
	o, ok := other.(Int256Value)
	if !ok {
		panic(InvalidOperandsError{
			FunctionName: sema.NumericTypeSaturatingDivideFunctionName,
			LeftType:     v.StaticType(interpreter),
			RightType:    other.StaticType(interpreter),
		})
	}

	valueGetter := func() *big.Int {
		res := new(big.Int)
		// INT33-C:
		//   if o == 0 {
		//       ...
		//   } else if (v == Int256TypeMinIntBig) && (o == -1) {
		//       ...
		//   }
		if o.BigInt.Cmp(res) == 0 {
			panic(DivisionByZeroError{})
		}
		res.SetInt64(-1)
		if (v.BigInt.Cmp(sema.Int256TypeMinIntBig) == 0) && (o.BigInt.Cmp(res) == 0) {
			return sema.Int256TypeMaxIntBig
		}
		res.Div(v.BigInt, o.BigInt)
		return res
	}

	return NewInt256ValueFromBigInt(interpreter, valueGetter)
}

func (v Int256Value) Less(interpreter *Interpreter, other NumberValue) BoolValue {
	o, ok := other.(Int256Value)
	if !ok {
		panic(InvalidOperandsError{
			Operation: ast.OperationLess,
			LeftType:  v.StaticType(interpreter),
			RightType: other.StaticType(interpreter),
		})
	}

	cmp := v.BigInt.Cmp(o.BigInt)
	return AsBoolValue(cmp == -1)
}

func (v Int256Value) LessEqual(interpreter *Interpreter, other NumberValue) BoolValue {
	o, ok := other.(Int256Value)
	if !ok {
		panic(InvalidOperandsError{
			Operation: ast.OperationLessEqual,
			LeftType:  v.StaticType(interpreter),
			RightType: other.StaticType(interpreter),
		})
	}

	cmp := v.BigInt.Cmp(o.BigInt)
	return AsBoolValue(cmp <= 0)
}

func (v Int256Value) Greater(interpreter *Interpreter, other NumberValue) BoolValue {
	o, ok := other.(Int256Value)
	if !ok {
		panic(InvalidOperandsError{
			Operation: ast.OperationGreater,
			LeftType:  v.StaticType(interpreter),
			RightType: other.StaticType(interpreter),
		})
	}

	cmp := v.BigInt.Cmp(o.BigInt)
	return AsBoolValue(cmp == 1)
}

func (v Int256Value) GreaterEqual(interpreter *Interpreter, other NumberValue) BoolValue {
	o, ok := other.(Int256Value)
	if !ok {
		panic(InvalidOperandsError{
			Operation: ast.OperationGreaterEqual,
			LeftType:  v.StaticType(interpreter),
			RightType: other.StaticType(interpreter),
		})
	}

	cmp := v.BigInt.Cmp(o.BigInt)
	return AsBoolValue(cmp >= 0)
}

func (v Int256Value) Equal(_ *Interpreter, _ LocationRange, other Value) bool {
	otherInt, ok := other.(Int256Value)
	if !ok {
		return false
	}
	cmp := v.BigInt.Cmp(otherInt.BigInt)
	return cmp == 0
}

// HashInput returns a byte slice containing:
// - HashInputTypeInt256 (1 byte)
// - big int value encoded in big-endian (n bytes)
func (v Int256Value) HashInput(_ *Interpreter, _ LocationRange, scratch []byte) []byte {
	b := SignedBigIntToBigEndianBytes(v.BigInt)

	length := 1 + len(b)
	var buffer []byte
	if length <= len(scratch) {
		buffer = scratch[:length]
	} else {
		buffer = make([]byte, length)
	}

	buffer[0] = byte(HashInputTypeInt256)
	copy(buffer[1:], b)
	return buffer
}

func ConvertInt256(memoryGauge common.MemoryGauge, value Value) Int256Value {
	converter := func() *big.Int {
		var v *big.Int

		switch value := value.(type) {
		case BigNumberValue:
			v = value.ToBigInt(memoryGauge)

		case NumberValue:
			v = big.NewInt(int64(value.ToInt()))

		default:
			panic(errors.NewUnreachableError())
		}

		if v.Cmp(sema.Int256TypeMaxIntBig) > 0 {
			panic(OverflowError{})
		} else if v.Cmp(sema.Int256TypeMinIntBig) < 0 {
			panic(UnderflowError{})
		}

		return v
	}

	return NewInt256ValueFromBigInt(memoryGauge, converter)
}

func (v Int256Value) BitwiseOr(interpreter *Interpreter, other IntegerValue) IntegerValue {
	o, ok := other.(Int256Value)
	if !ok {
		panic(InvalidOperandsError{
			Operation: ast.OperationBitwiseOr,
			LeftType:  v.StaticType(interpreter),
			RightType: other.StaticType(interpreter),
		})
	}

	valueGetter := func() *big.Int {
		res := new(big.Int)
		res.Or(v.BigInt, o.BigInt)
		return res
	}

	return NewInt256ValueFromBigInt(interpreter, valueGetter)
}

func (v Int256Value) BitwiseXor(interpreter *Interpreter, other IntegerValue) IntegerValue {
	o, ok := other.(Int256Value)
	if !ok {
		panic(InvalidOperandsError{
			Operation: ast.OperationBitwiseXor,
			LeftType:  v.StaticType(interpreter),
			RightType: other.StaticType(interpreter),
		})
	}

	valueGetter := func() *big.Int {
		res := new(big.Int)
		res.Xor(v.BigInt, o.BigInt)
		return res
	}

	return NewInt256ValueFromBigInt(interpreter, valueGetter)
}

func (v Int256Value) BitwiseAnd(interpreter *Interpreter, other IntegerValue) IntegerValue {
	o, ok := other.(Int256Value)
	if !ok {
		panic(InvalidOperandsError{
			Operation: ast.OperationBitwiseAnd,
			LeftType:  v.StaticType(interpreter),
			RightType: other.StaticType(interpreter),
		})
	}

	valueGetter := func() *big.Int {
		res := new(big.Int)
		res.And(v.BigInt, o.BigInt)
		return res
	}

	return NewInt256ValueFromBigInt(interpreter, valueGetter)
}

func (v Int256Value) BitwiseLeftShift(interpreter *Interpreter, other IntegerValue) IntegerValue {
	o, ok := other.(Int256Value)
	if !ok {
		panic(InvalidOperandsError{
			Operation: ast.OperationBitwiseLeftShift,
			LeftType:  v.StaticType(interpreter),
			RightType: other.StaticType(interpreter),
		})
	}

	valueGetter := func() *big.Int {
		res := new(big.Int)
		if o.BigInt.Sign() < 0 {
			panic(UnderflowError{})
		}
		if !o.BigInt.IsUint64() {
			panic(OverflowError{})
		}
		res.Lsh(v.BigInt, uint(o.BigInt.Uint64()))

		return res
	}

	return NewInt256ValueFromBigInt(interpreter, valueGetter)
}

func (v Int256Value) BitwiseRightShift(interpreter *Interpreter, other IntegerValue) IntegerValue {
	o, ok := other.(Int256Value)
	if !ok {
		panic(InvalidOperandsError{
			Operation: ast.OperationBitwiseRightShift,
			LeftType:  v.StaticType(interpreter),
			RightType: other.StaticType(interpreter),
		})
	}

	valueGetter := func() *big.Int {
		res := new(big.Int)
		if o.BigInt.Sign() < 0 {
			panic(UnderflowError{})
		}
		if !o.BigInt.IsUint64() {
			panic(OverflowError{})
		}
		res.Rsh(v.BigInt, uint(o.BigInt.Uint64()))
		return res
	}

	return NewInt256ValueFromBigInt(interpreter, valueGetter)
}

func (v Int256Value) GetMember(interpreter *Interpreter, _ LocationRange, name string) Value {
	return getNumberValueMember(interpreter, v, name, sema.Int256Type)
}

func (Int256Value) RemoveMember(_ *Interpreter, _ LocationRange, _ string) Value {
	// Numbers have no removable members (fields / functions)
	panic(errors.NewUnreachableError())
}

func (Int256Value) SetMember(_ *Interpreter, _ LocationRange, _ string, _ Value) {
	// Numbers have no settable members (fields / functions)
	panic(errors.NewUnreachableError())
}

func (v Int256Value) ToBigEndianBytes() []byte {
	return SignedBigIntToBigEndianBytes(v.BigInt)
}

func (v Int256Value) ConformsToStaticType(
	_ *Interpreter,
	_ LocationRange,
	_ TypeConformanceResults,
) bool {
	return true
}

func (v Int256Value) Storable(_ atree.SlabStorage, _ atree.Address, _ uint64) (atree.Storable, error) {
	return v, nil
}

func (Int256Value) NeedsStoreTo(_ atree.Address) bool {
	return false
}

func (Int256Value) IsResourceKinded(_ *Interpreter) bool {
	return false
}

func (v Int256Value) Transfer(
	interpreter *Interpreter,
	_ LocationRange,
	_ atree.Address,
	remove bool,
	storable atree.Storable,
) Value {
	if remove {
		interpreter.RemoveReferencedSlab(storable)
	}
	return v
}

func (v Int256Value) Clone(_ *Interpreter) Value {
	return NewUnmeteredInt256ValueFromBigInt(v.BigInt)
}

func (Int256Value) DeepRemove(_ *Interpreter) {
	// NO-OP
}

func (v Int256Value) ByteSize() uint32 {
	return cborTagSize + getBigIntCBORSize(v.BigInt)
}

func (v Int256Value) StoredValue(_ atree.SlabStorage) (atree.Value, error) {
	return v, nil
}

func (Int256Value) ChildStorables() []atree.Storable {
	return nil
}

// UIntValue

type UIntValue struct {
	BigInt *big.Int
}

const uint64Size = int(unsafe.Sizeof(uint64(0)))

var uint64BigIntMemoryUsage = common.NewBigIntMemoryUsage(uint64Size)

func NewUIntValueFromUint64(memoryGauge common.MemoryGauge, value uint64) UIntValue {
	return NewUIntValueFromBigInt(
		memoryGauge,
		uint64BigIntMemoryUsage,
		func() *big.Int {
			return new(big.Int).SetUint64(value)
		},
	)
}

func NewUnmeteredUIntValueFromUint64(value uint64) UIntValue {
	return NewUnmeteredUIntValueFromBigInt(new(big.Int).SetUint64(value))
}

func NewUIntValueFromBigInt(
	memoryGauge common.MemoryGauge,
	memoryUsage common.MemoryUsage,
	bigIntConstructor func() *big.Int,
) UIntValue {
	common.UseMemory(memoryGauge, memoryUsage)
	value := bigIntConstructor()
	return NewUnmeteredUIntValueFromBigInt(value)
}

func NewUnmeteredUIntValueFromBigInt(value *big.Int) UIntValue {
	return UIntValue{
		BigInt: value,
	}
}

func ConvertUInt(memoryGauge common.MemoryGauge, value Value) UIntValue {
	switch value := value.(type) {
	case BigNumberValue:
		return NewUIntValueFromBigInt(
			memoryGauge,
			common.NewBigIntMemoryUsage(value.ByteLength()),
			func() *big.Int {
				v := value.ToBigInt(memoryGauge)
				if v.Sign() < 0 {
					panic(UnderflowError{})
				}
				return v
			},
		)

	case NumberValue:
		v := value.ToInt()
		if v < 0 {
			panic(UnderflowError{})
		}
		return NewUIntValueFromUint64(
			memoryGauge,
			uint64(v),
		)

	default:
		panic(errors.NewUnreachableError())
	}
}

var _ Value = UIntValue{}
var _ atree.Storable = UIntValue{}
var _ NumberValue = UIntValue{}
var _ IntegerValue = UIntValue{}
var _ EquatableValue = UIntValue{}
var _ HashableValue = UIntValue{}
var _ MemberAccessibleValue = UIntValue{}

func (UIntValue) IsValue() {}

func (v UIntValue) Accept(interpreter *Interpreter, visitor Visitor) {
	visitor.VisitUIntValue(interpreter, v)
}

func (UIntValue) Walk(_ *Interpreter, _ func(Value)) {
	// NO-OP
}

func (UIntValue) StaticType(interpreter *Interpreter) StaticType {
	return NewPrimitiveStaticType(interpreter, PrimitiveStaticTypeUInt)
}

func (v UIntValue) IsImportable(_ *Interpreter) bool {
	return true
}

func (v UIntValue) ToInt() int {
	if !v.BigInt.IsInt64() {
		panic(OverflowError{})
	}
	return int(v.BigInt.Int64())
}

func (v UIntValue) ByteLength() int {
	return common.BigIntByteLength(v.BigInt)
}

func (v UIntValue) ToBigInt(memoryGauge common.MemoryGauge) *big.Int {
	common.UseMemory(memoryGauge, common.NewBigIntMemoryUsage(v.ByteLength()))
	return new(big.Int).Set(v.BigInt)
}

func (v UIntValue) String() string {
	return format.BigInt(v.BigInt)
}

func (v UIntValue) RecursiveString(_ SeenReferences) string {
	return v.String()
}

func (v UIntValue) MeteredString(memoryGauge common.MemoryGauge, _ SeenReferences) string {
	common.UseMemory(
		memoryGauge,
		common.NewRawStringMemoryUsage(
			OverEstimateNumberStringLength(memoryGauge, v),
		),
	)
	return v.String()
}

func (v UIntValue) Negate(*Interpreter) NumberValue {
	panic(errors.NewUnreachableError())
}

func (v UIntValue) Plus(interpreter *Interpreter, other NumberValue) NumberValue {
	o, ok := other.(UIntValue)
	if !ok {
		panic(InvalidOperandsError{
			Operation: ast.OperationPlus,
			LeftType:  v.StaticType(interpreter),
			RightType: other.StaticType(interpreter),
		})
	}

	return NewUIntValueFromBigInt(
		interpreter,
		common.NewPlusBigIntMemoryUsage(v.BigInt, o.BigInt),
		func() *big.Int {
			res := new(big.Int)
			return res.Add(v.BigInt, o.BigInt)
		},
	)
}

func (v UIntValue) SaturatingPlus(interpreter *Interpreter, other NumberValue) NumberValue {
	defer func() {
		r := recover()
		if _, ok := r.(InvalidOperandsError); ok {
			panic(InvalidOperandsError{
				FunctionName: sema.NumericTypeSaturatingAddFunctionName,
				LeftType:     v.StaticType(interpreter),
				RightType:    other.StaticType(interpreter),
			})
		}
	}()

	return v.Plus(interpreter, other)
}

func (v UIntValue) Minus(interpreter *Interpreter, other NumberValue) NumberValue {
	o, ok := other.(UIntValue)
	if !ok {
		panic(InvalidOperandsError{
			Operation: ast.OperationMinus,
			LeftType:  v.StaticType(interpreter),
			RightType: other.StaticType(interpreter),
		})
	}

	return NewUIntValueFromBigInt(
		interpreter,
		common.NewMinusBigIntMemoryUsage(v.BigInt, o.BigInt),
		func() *big.Int {
			res := new(big.Int)
			res.Sub(v.BigInt, o.BigInt)
			// INT30-C
			if res.Sign() < 0 {
				panic(UnderflowError{})
			}
			return res
		},
	)
}

func (v UIntValue) SaturatingMinus(interpreter *Interpreter, other NumberValue) NumberValue {
	o, ok := other.(UIntValue)
	if !ok {
		panic(InvalidOperandsError{
			FunctionName: sema.NumericTypeSaturatingSubtractFunctionName,
			LeftType:     v.StaticType(interpreter),
			RightType:    other.StaticType(interpreter),
		})
	}

	return NewUIntValueFromBigInt(
		interpreter,
		common.NewMinusBigIntMemoryUsage(v.BigInt, o.BigInt),
		func() *big.Int {
			res := new(big.Int)
			res.Sub(v.BigInt, o.BigInt)
			// INT30-C
			if res.Sign() < 0 {
				return sema.UIntTypeMin
			}
			return res
		},
	)
}

func (v UIntValue) Mod(interpreter *Interpreter, other NumberValue) NumberValue {
	o, ok := other.(UIntValue)
	if !ok {
		panic(InvalidOperandsError{
			Operation: ast.OperationMod,
			LeftType:  v.StaticType(interpreter),
			RightType: other.StaticType(interpreter),
		})
	}

	return NewUIntValueFromBigInt(
		interpreter,
		common.NewModBigIntMemoryUsage(v.BigInt, o.BigInt),
		func() *big.Int {
			res := new(big.Int)
			// INT33-C
			if o.BigInt.Cmp(res) == 0 {
				panic(DivisionByZeroError{})
			}
			res.Rem(v.BigInt, o.BigInt)
			return res
		},
	)
}

func (v UIntValue) Mul(interpreter *Interpreter, other NumberValue) NumberValue {
	o, ok := other.(UIntValue)
	if !ok {
		panic(InvalidOperandsError{
			Operation: ast.OperationMul,
			LeftType:  v.StaticType(interpreter),
			RightType: other.StaticType(interpreter),
		})
	}

	return NewUIntValueFromBigInt(
		interpreter,
		common.NewMulBigIntMemoryUsage(v.BigInt, o.BigInt),
		func() *big.Int {
			res := new(big.Int)
			return res.Mul(v.BigInt, o.BigInt)
		},
	)
}

func (v UIntValue) SaturatingMul(interpreter *Interpreter, other NumberValue) NumberValue {
	defer func() {
		r := recover()
		if _, ok := r.(InvalidOperandsError); ok {
			panic(InvalidOperandsError{
				FunctionName: sema.NumericTypeSaturatingMultiplyFunctionName,
				LeftType:     v.StaticType(interpreter),
				RightType:    other.StaticType(interpreter),
			})
		}
	}()

	return v.Mul(interpreter, other)
}

func (v UIntValue) Div(interpreter *Interpreter, other NumberValue) NumberValue {
	o, ok := other.(UIntValue)
	if !ok {
		panic(InvalidOperandsError{
			FunctionName: sema.NumericTypeSaturatingMultiplyFunctionName,
			LeftType:     v.StaticType(interpreter),
			RightType:    other.StaticType(interpreter),
		})
	}

	return NewUIntValueFromBigInt(
		interpreter,
		common.NewDivBigIntMemoryUsage(v.BigInt, o.BigInt),
		func() *big.Int {
			res := new(big.Int)
			// INT33-C
			if o.BigInt.Cmp(res) == 0 {
				panic(DivisionByZeroError{})
			}
			return res.Div(v.BigInt, o.BigInt)
		},
	)
}

func (v UIntValue) SaturatingDiv(interpreter *Interpreter, other NumberValue) NumberValue {
	defer func() {
		r := recover()
		if _, ok := r.(InvalidOperandsError); ok {
			panic(InvalidOperandsError{
				FunctionName: sema.NumericTypeSaturatingDivideFunctionName,
				LeftType:     v.StaticType(interpreter),
				RightType:    other.StaticType(interpreter),
			})
		}
	}()

	return v.Div(interpreter, other)
}

func (v UIntValue) Less(interpreter *Interpreter, other NumberValue) BoolValue {
	o, ok := other.(UIntValue)
	if !ok {
		panic(InvalidOperandsError{
			Operation: ast.OperationLess,
			LeftType:  v.StaticType(interpreter),
			RightType: other.StaticType(interpreter),
		})
	}

	cmp := v.BigInt.Cmp(o.BigInt)
	return AsBoolValue(cmp == -1)
}

func (v UIntValue) LessEqual(interpreter *Interpreter, other NumberValue) BoolValue {
	o, ok := other.(UIntValue)
	if !ok {
		panic(InvalidOperandsError{
			Operation: ast.OperationLessEqual,
			LeftType:  v.StaticType(interpreter),
			RightType: other.StaticType(interpreter),
		})
	}

	cmp := v.BigInt.Cmp(o.BigInt)
	return AsBoolValue(cmp <= 0)
}

func (v UIntValue) Greater(interpreter *Interpreter, other NumberValue) BoolValue {
	o, ok := other.(UIntValue)
	if !ok {
		panic(InvalidOperandsError{
			Operation: ast.OperationGreater,
			LeftType:  v.StaticType(interpreter),
			RightType: other.StaticType(interpreter),
		})
	}

	cmp := v.BigInt.Cmp(o.BigInt)
	return AsBoolValue(cmp == 1)
}

func (v UIntValue) GreaterEqual(interpreter *Interpreter, other NumberValue) BoolValue {
	o, ok := other.(UIntValue)
	if !ok {
		panic(InvalidOperandsError{
			Operation: ast.OperationGreaterEqual,
			LeftType:  v.StaticType(interpreter),
			RightType: other.StaticType(interpreter),
		})
	}

	cmp := v.BigInt.Cmp(o.BigInt)
	return AsBoolValue(cmp >= 0)
}

func (v UIntValue) Equal(_ *Interpreter, _ LocationRange, other Value) bool {
	otherUInt, ok := other.(UIntValue)
	if !ok {
		return false
	}
	cmp := v.BigInt.Cmp(otherUInt.BigInt)
	return cmp == 0
}

// HashInput returns a byte slice containing:
// - HashInputTypeUInt (1 byte)
// - big int value encoded in big-endian (n bytes)
func (v UIntValue) HashInput(_ *Interpreter, _ LocationRange, scratch []byte) []byte {
	b := UnsignedBigIntToBigEndianBytes(v.BigInt)

	length := 1 + len(b)
	var buffer []byte
	if length <= len(scratch) {
		buffer = scratch[:length]
	} else {
		buffer = make([]byte, length)
	}

	buffer[0] = byte(HashInputTypeUInt)
	copy(buffer[1:], b)
	return buffer
}

func (v UIntValue) BitwiseOr(interpreter *Interpreter, other IntegerValue) IntegerValue {
	o, ok := other.(UIntValue)
	if !ok {
		panic(InvalidOperandsError{
			Operation: ast.OperationBitwiseOr,
			LeftType:  v.StaticType(interpreter),
			RightType: other.StaticType(interpreter),
		})
	}

	return NewUIntValueFromBigInt(
		interpreter,
		common.NewBitwiseOrBigIntMemoryUsage(v.BigInt, o.BigInt),
		func() *big.Int {
			res := new(big.Int)
			return res.Or(v.BigInt, o.BigInt)
		},
	)
}

func (v UIntValue) BitwiseXor(interpreter *Interpreter, other IntegerValue) IntegerValue {
	o, ok := other.(UIntValue)
	if !ok {
		panic(InvalidOperandsError{
			Operation: ast.OperationBitwiseXor,
			LeftType:  v.StaticType(interpreter),
			RightType: other.StaticType(interpreter),
		})
	}

	return NewUIntValueFromBigInt(
		interpreter,
		common.NewBitwiseXorBigIntMemoryUsage(v.BigInt, o.BigInt),
		func() *big.Int {
			res := new(big.Int)
			return res.Xor(v.BigInt, o.BigInt)
		},
	)
}

func (v UIntValue) BitwiseAnd(interpreter *Interpreter, other IntegerValue) IntegerValue {
	o, ok := other.(UIntValue)
	if !ok {
		panic(InvalidOperandsError{
			Operation: ast.OperationBitwiseAnd,
			LeftType:  v.StaticType(interpreter),
			RightType: other.StaticType(interpreter),
		})
	}

	return NewUIntValueFromBigInt(
		interpreter,
		common.NewBitwiseAndBigIntMemoryUsage(v.BigInt, o.BigInt),
		func() *big.Int {
			res := new(big.Int)
			return res.And(v.BigInt, o.BigInt)
		},
	)
}

func (v UIntValue) BitwiseLeftShift(interpreter *Interpreter, other IntegerValue) IntegerValue {
	o, ok := other.(UIntValue)
	if !ok {
		panic(InvalidOperandsError{
			Operation: ast.OperationBitwiseLeftShift,
			LeftType:  v.StaticType(interpreter),
			RightType: other.StaticType(interpreter),
		})
	}

	if o.BigInt.Sign() < 0 {
		panic(UnderflowError{})
	}

	if !o.BigInt.IsUint64() {
		panic(OverflowError{})
	}

	return NewUIntValueFromBigInt(
		interpreter,
		common.NewBitwiseLeftShiftBigIntMemoryUsage(v.BigInt, o.BigInt),
		func() *big.Int {
			res := new(big.Int)
			return res.Lsh(v.BigInt, uint(o.BigInt.Uint64()))

		},
	)
}

func (v UIntValue) BitwiseRightShift(interpreter *Interpreter, other IntegerValue) IntegerValue {
	o, ok := other.(UIntValue)
	if !ok {
		panic(InvalidOperandsError{
			Operation: ast.OperationBitwiseRightShift,
			LeftType:  v.StaticType(interpreter),
			RightType: other.StaticType(interpreter),
		})
	}

	if o.BigInt.Sign() < 0 {
		panic(UnderflowError{})
	}
	if !o.BigInt.IsUint64() {
		panic(OverflowError{})
	}

	return NewUIntValueFromBigInt(
		interpreter,
		common.NewBitwiseRightShiftBigIntMemoryUsage(v.BigInt, o.BigInt),
		func() *big.Int {
			res := new(big.Int)
			return res.Rsh(v.BigInt, uint(o.BigInt.Uint64()))
		},
	)
}

func (v UIntValue) GetMember(interpreter *Interpreter, _ LocationRange, name string) Value {
	return getNumberValueMember(interpreter, v, name, sema.UIntType)
}

func (UIntValue) RemoveMember(_ *Interpreter, _ LocationRange, _ string) Value {
	// Numbers have no removable members (fields / functions)
	panic(errors.NewUnreachableError())
}

func (UIntValue) SetMember(_ *Interpreter, _ LocationRange, _ string, _ Value) {
	// Numbers have no settable members (fields / functions)
	panic(errors.NewUnreachableError())
}

func (v UIntValue) ToBigEndianBytes() []byte {
	return UnsignedBigIntToBigEndianBytes(v.BigInt)
}

func (v UIntValue) ConformsToStaticType(
	_ *Interpreter,
	_ LocationRange,
	_ TypeConformanceResults,
) bool {
	return true
}

func (v UIntValue) Storable(storage atree.SlabStorage, address atree.Address, maxInlineSize uint64) (atree.Storable, error) {
	return maybeLargeImmutableStorable(v, storage, address, maxInlineSize)
}

func (UIntValue) NeedsStoreTo(_ atree.Address) bool {
	return false
}

func (UIntValue) IsResourceKinded(_ *Interpreter) bool {
	return false
}

func (v UIntValue) Transfer(
	interpreter *Interpreter,
	_ LocationRange,
	_ atree.Address,
	remove bool,
	storable atree.Storable,
) Value {
	if remove {
		interpreter.RemoveReferencedSlab(storable)
	}
	return v
}

func (v UIntValue) Clone(_ *Interpreter) Value {
	return NewUnmeteredUIntValueFromBigInt(v.BigInt)
}

func (UIntValue) DeepRemove(_ *Interpreter) {
	// NO-OP
}

func (v UIntValue) ByteSize() uint32 {
	return cborTagSize + getBigIntCBORSize(v.BigInt)
}

func (v UIntValue) StoredValue(_ atree.SlabStorage) (atree.Value, error) {
	return v, nil
}

func (UIntValue) ChildStorables() []atree.Storable {
	return nil
}

// UInt8Value

type UInt8Value uint8

var _ Value = UInt8Value(0)
var _ atree.Storable = UInt8Value(0)
var _ NumberValue = UInt8Value(0)
var _ IntegerValue = UInt8Value(0)
var _ EquatableValue = UInt8Value(0)
var _ HashableValue = UInt8Value(0)
var _ MemberAccessibleValue = UInt8Value(0)

var UInt8MemoryUsage = common.NewNumberMemoryUsage(int(unsafe.Sizeof(UInt8Value(0))))

func NewUInt8Value(gauge common.MemoryGauge, uint8Constructor func() uint8) UInt8Value {
	common.UseMemory(gauge, UInt8MemoryUsage)

	return NewUnmeteredUInt8Value(uint8Constructor())
}

func NewUnmeteredUInt8Value(value uint8) UInt8Value {
	return UInt8Value(value)
}

func (UInt8Value) IsValue() {}

func (v UInt8Value) Accept(interpreter *Interpreter, visitor Visitor) {
	visitor.VisitUInt8Value(interpreter, v)
}

func (UInt8Value) Walk(_ *Interpreter, _ func(Value)) {
	// NO-OP
}

func (UInt8Value) StaticType(interpreter *Interpreter) StaticType {
	return NewPrimitiveStaticType(interpreter, PrimitiveStaticTypeUInt8)
}

func (UInt8Value) IsImportable(_ *Interpreter) bool {
	return true
}

func (v UInt8Value) String() string {
	return format.Uint(uint64(v))
}

func (v UInt8Value) RecursiveString(_ SeenReferences) string {
	return v.String()
}

func (v UInt8Value) MeteredString(memoryGauge common.MemoryGauge, _ SeenReferences) string {
	common.UseMemory(
		memoryGauge,
		common.NewRawStringMemoryUsage(
			OverEstimateNumberStringLength(memoryGauge, v),
		),
	)
	return v.String()
}

func (v UInt8Value) ToInt() int {
	return int(v)
}

func (v UInt8Value) Negate(*Interpreter) NumberValue {
	panic(errors.NewUnreachableError())
}

func (v UInt8Value) Plus(interpreter *Interpreter, other NumberValue) NumberValue {
	o, ok := other.(UInt8Value)
	if !ok {
		panic(InvalidOperandsError{
			Operation: ast.OperationPlus,
			LeftType:  v.StaticType(interpreter),
			RightType: other.StaticType(interpreter),
		})
	}

	return NewUInt8Value(interpreter, func() uint8 {
		sum := v + o
		// INT30-C
		if sum < v {
			panic(OverflowError{})
		}
		return uint8(sum)
	})
}

func (v UInt8Value) SaturatingPlus(interpreter *Interpreter, other NumberValue) NumberValue {
	o, ok := other.(UInt8Value)
	if !ok {
		panic(InvalidOperandsError{
			FunctionName: sema.NumericTypeSaturatingAddFunctionName,
			LeftType:     v.StaticType(interpreter),
			RightType:    other.StaticType(interpreter),
		})
	}

	return NewUInt8Value(interpreter, func() uint8 {
		sum := v + o
		// INT30-C
		if sum < v {
			return math.MaxUint8
		}
		return uint8(sum)
	})
}

func (v UInt8Value) Minus(interpreter *Interpreter, other NumberValue) NumberValue {
	o, ok := other.(UInt8Value)
	if !ok {
		panic(InvalidOperandsError{
			Operation: ast.OperationMinus,
			LeftType:  v.StaticType(interpreter),
			RightType: other.StaticType(interpreter),
		})
	}

	return NewUInt8Value(
		interpreter,
		func() uint8 {
			diff := v - o
			// INT30-C
			if diff > v {
				panic(UnderflowError{})
			}
			return uint8(diff)
		},
	)
}

func (v UInt8Value) SaturatingMinus(interpreter *Interpreter, other NumberValue) NumberValue {
	o, ok := other.(UInt8Value)
	if !ok {
		panic(InvalidOperandsError{
			FunctionName: sema.NumericTypeSaturatingSubtractFunctionName,
			LeftType:     v.StaticType(interpreter),
			RightType:    other.StaticType(interpreter),
		})
	}

	return NewUInt8Value(
		interpreter,
		func() uint8 {
			diff := v - o
			// INT30-C
			if diff > v {
				return 0
			}
			return uint8(diff)
		},
	)
}

func (v UInt8Value) Mod(interpreter *Interpreter, other NumberValue) NumberValue {
	o, ok := other.(UInt8Value)
	if !ok {
		panic(InvalidOperandsError{
			Operation: ast.OperationMod,
			LeftType:  v.StaticType(interpreter),
			RightType: other.StaticType(interpreter),
		})
	}

	return NewUInt8Value(
		interpreter,
		func() uint8 {
			if o == 0 {
				panic(DivisionByZeroError{})
			}
			return uint8(v % o)
		},
	)
}

func (v UInt8Value) Mul(interpreter *Interpreter, other NumberValue) NumberValue {
	o, ok := other.(UInt8Value)
	if !ok {
		panic(InvalidOperandsError{
			Operation: ast.OperationMul,
			LeftType:  v.StaticType(interpreter),
			RightType: other.StaticType(interpreter),
		})
	}

	return NewUInt8Value(
		interpreter,
		func() uint8 {
			// INT30-C
			if (v > 0) && (o > 0) && (v > (math.MaxUint8 / o)) {
				panic(OverflowError{})
			}
			return uint8(v * o)
		},
	)
}

func (v UInt8Value) SaturatingMul(interpreter *Interpreter, other NumberValue) NumberValue {
	o, ok := other.(UInt8Value)
	if !ok {
		panic(InvalidOperandsError{
			FunctionName: sema.NumericTypeSaturatingMultiplyFunctionName,
			LeftType:     v.StaticType(interpreter),
			RightType:    other.StaticType(interpreter),
		})
	}

	return NewUInt8Value(
		interpreter,
		func() uint8 {
			// INT30-C
			if (v > 0) && (o > 0) && (v > (math.MaxUint8 / o)) {
				return math.MaxUint8
			}
			return uint8(v * o)
		},
	)
}

func (v UInt8Value) Div(interpreter *Interpreter, other NumberValue) NumberValue {
	o, ok := other.(UInt8Value)
	if !ok {
		panic(InvalidOperandsError{
			Operation: ast.OperationDiv,
			LeftType:  v.StaticType(interpreter),
			RightType: other.StaticType(interpreter),
		})
	}

	return NewUInt8Value(
		interpreter,
		func() uint8 {
			if o == 0 {
				panic(DivisionByZeroError{})
			}
			return uint8(v / o)
		},
	)
}

func (v UInt8Value) SaturatingDiv(interpreter *Interpreter, other NumberValue) NumberValue {
	defer func() {
		r := recover()
		if _, ok := r.(InvalidOperandsError); ok {
			panic(InvalidOperandsError{
				FunctionName: sema.NumericTypeSaturatingDivideFunctionName,
				LeftType:     v.StaticType(interpreter),
				RightType:    other.StaticType(interpreter),
			})
		}
	}()

	return v.Div(interpreter, other)
}

func (v UInt8Value) Less(interpreter *Interpreter, other NumberValue) BoolValue {
	o, ok := other.(UInt8Value)
	if !ok {
		panic(InvalidOperandsError{
			Operation: ast.OperationLess,
			LeftType:  v.StaticType(interpreter),
			RightType: other.StaticType(interpreter),
		})
	}

	return AsBoolValue(v < o)
}

func (v UInt8Value) LessEqual(interpreter *Interpreter, other NumberValue) BoolValue {
	o, ok := other.(UInt8Value)
	if !ok {
		panic(InvalidOperandsError{
			Operation: ast.OperationLessEqual,
			LeftType:  v.StaticType(interpreter),
			RightType: other.StaticType(interpreter),
		})
	}

	return AsBoolValue(v <= o)
}

func (v UInt8Value) Greater(interpreter *Interpreter, other NumberValue) BoolValue {
	o, ok := other.(UInt8Value)
	if !ok {
		panic(InvalidOperandsError{
			Operation: ast.OperationGreater,
			LeftType:  v.StaticType(interpreter),
			RightType: other.StaticType(interpreter),
		})
	}

	return AsBoolValue(v > o)
}

func (v UInt8Value) GreaterEqual(interpreter *Interpreter, other NumberValue) BoolValue {
	o, ok := other.(UInt8Value)
	if !ok {
		panic(InvalidOperandsError{
			Operation: ast.OperationGreaterEqual,
			LeftType:  v.StaticType(interpreter),
			RightType: other.StaticType(interpreter),
		})
	}

	return AsBoolValue(v >= o)
}

func (v UInt8Value) Equal(_ *Interpreter, _ LocationRange, other Value) bool {
	otherUInt8, ok := other.(UInt8Value)
	if !ok {
		return false
	}
	return v == otherUInt8
}

// HashInput returns a byte slice containing:
// - HashInputTypeUInt8 (1 byte)
// - uint8 value (1 byte)
func (v UInt8Value) HashInput(_ *Interpreter, _ LocationRange, scratch []byte) []byte {
	scratch[0] = byte(HashInputTypeUInt8)
	scratch[1] = byte(v)
	return scratch[:2]
}

func ConvertUnsigned[T Unsigned](
	memoryGauge common.MemoryGauge,
	value Value,
	maxBigNumber *big.Int,
	maxNumber int,
) T {
	switch value := value.(type) {
	case BigNumberValue:
		v := value.ToBigInt(memoryGauge)
		if v.Cmp(maxBigNumber) > 0 {
			panic(OverflowError{})
		} else if v.Sign() < 0 {
			panic(UnderflowError{})
		}
		return T(v.Int64())

	case NumberValue:
		v := value.ToInt()
		if maxNumber > 0 && v > maxNumber {
			panic(OverflowError{})
		} else if v < 0 {
			panic(UnderflowError{})
		}
		return T(v)

	default:
		panic(errors.NewUnreachableError())
	}
}

func ConvertWord[T Unsigned](
	memoryGauge common.MemoryGauge,
	value Value,
) T {
	switch value := value.(type) {
	case BigNumberValue:
		return T(value.ToBigInt(memoryGauge).Int64())

	case NumberValue:
		return T(value.ToInt())

	default:
		panic(errors.NewUnreachableError())
	}
}

func ConvertUInt8(memoryGauge common.MemoryGauge, value Value) UInt8Value {
	return NewUInt8Value(
		memoryGauge,
		func() uint8 {
			return ConvertUnsigned[uint8](
				memoryGauge,
				value,
				sema.UInt8TypeMaxInt,
				math.MaxUint8,
			)
		},
	)
}

func (v UInt8Value) BitwiseOr(interpreter *Interpreter, other IntegerValue) IntegerValue {
	o, ok := other.(UInt8Value)
	if !ok {
		panic(InvalidOperandsError{
			Operation: ast.OperationBitwiseOr,
			LeftType:  v.StaticType(interpreter),
			RightType: other.StaticType(interpreter),
		})
	}

	return NewUInt8Value(
		interpreter,
		func() uint8 {
			return uint8(v | o)
		},
	)
}

func (v UInt8Value) BitwiseXor(interpreter *Interpreter, other IntegerValue) IntegerValue {
	o, ok := other.(UInt8Value)
	if !ok {
		panic(InvalidOperandsError{
			Operation: ast.OperationBitwiseXor,
			LeftType:  v.StaticType(interpreter),
			RightType: other.StaticType(interpreter),
		})
	}

	return NewUInt8Value(
		interpreter,
		func() uint8 {
			return uint8(v ^ o)
		},
	)
}

func (v UInt8Value) BitwiseAnd(interpreter *Interpreter, other IntegerValue) IntegerValue {
	o, ok := other.(UInt8Value)
	if !ok {
		panic(InvalidOperandsError{
			Operation: ast.OperationBitwiseAnd,
			LeftType:  v.StaticType(interpreter),
			RightType: other.StaticType(interpreter),
		})
	}

	return NewUInt8Value(
		interpreter,
		func() uint8 {
			return uint8(v & o)
		},
	)
}

func (v UInt8Value) BitwiseLeftShift(interpreter *Interpreter, other IntegerValue) IntegerValue {
	o, ok := other.(UInt8Value)
	if !ok {
		panic(InvalidOperandsError{
			Operation: ast.OperationBitwiseLeftShift,
			LeftType:  v.StaticType(interpreter),
			RightType: other.StaticType(interpreter),
		})
	}

	return NewUInt8Value(
		interpreter,
		func() uint8 {
			return uint8(v << o)
		},
	)
}

func (v UInt8Value) BitwiseRightShift(interpreter *Interpreter, other IntegerValue) IntegerValue {
	o, ok := other.(UInt8Value)
	if !ok {
		panic(InvalidOperandsError{
			Operation: ast.OperationBitwiseRightShift,
			LeftType:  v.StaticType(interpreter),
			RightType: other.StaticType(interpreter),
		})
	}

	return NewUInt8Value(
		interpreter,
		func() uint8 {
			return uint8(v >> o)
		},
	)
}

func (v UInt8Value) GetMember(interpreter *Interpreter, _ LocationRange, name string) Value {
	return getNumberValueMember(interpreter, v, name, sema.UInt8Type)
}

func (UInt8Value) RemoveMember(_ *Interpreter, _ LocationRange, _ string) Value {
	// Numbers have no removable members (fields / functions)
	panic(errors.NewUnreachableError())
}

func (UInt8Value) SetMember(_ *Interpreter, _ LocationRange, _ string, _ Value) {
	// Numbers have no settable members (fields / functions)
	panic(errors.NewUnreachableError())
}

func (v UInt8Value) ToBigEndianBytes() []byte {
	return []byte{byte(v)}
}

func (v UInt8Value) ConformsToStaticType(
	_ *Interpreter,
	_ LocationRange,
	_ TypeConformanceResults,
) bool {
	return true
}

func (v UInt8Value) Storable(_ atree.SlabStorage, _ atree.Address, _ uint64) (atree.Storable, error) {
	return v, nil
}

func (UInt8Value) NeedsStoreTo(_ atree.Address) bool {
	return false
}

func (UInt8Value) IsResourceKinded(_ *Interpreter) bool {
	return false
}

func (v UInt8Value) Transfer(
	interpreter *Interpreter,
	_ LocationRange,
	_ atree.Address,
	remove bool,
	storable atree.Storable,
) Value {
	if remove {
		interpreter.RemoveReferencedSlab(storable)
	}
	return v
}

func (v UInt8Value) Clone(_ *Interpreter) Value {
	return v
}

func (UInt8Value) DeepRemove(_ *Interpreter) {
	// NO-OP
}

func (v UInt8Value) ByteSize() uint32 {
	return cborTagSize + getUintCBORSize(uint64(v))
}

func (v UInt8Value) StoredValue(_ atree.SlabStorage) (atree.Value, error) {
	return v, nil
}

func (UInt8Value) ChildStorables() []atree.Storable {
	return nil
}

// UInt16Value

type UInt16Value uint16

var _ Value = UInt16Value(0)
var _ atree.Storable = UInt16Value(0)
var _ NumberValue = UInt16Value(0)
var _ IntegerValue = UInt16Value(0)
var _ EquatableValue = UInt16Value(0)
var _ HashableValue = UInt16Value(0)
var _ MemberAccessibleValue = UInt16Value(0)

var UInt16MemoryUsage = common.NewNumberMemoryUsage(int(unsafe.Sizeof(UInt16Value(0))))

func NewUInt16Value(gauge common.MemoryGauge, uint16Constructor func() uint16) UInt16Value {
	common.UseMemory(gauge, UInt16MemoryUsage)

	return NewUnmeteredUInt16Value(uint16Constructor())
}

func NewUnmeteredUInt16Value(value uint16) UInt16Value {
	return UInt16Value(value)
}

func (UInt16Value) IsValue() {}

func (v UInt16Value) Accept(interpreter *Interpreter, visitor Visitor) {
	visitor.VisitUInt16Value(interpreter, v)
}

func (UInt16Value) Walk(_ *Interpreter, _ func(Value)) {
	// NO-OP
}

func (UInt16Value) StaticType(interpreter *Interpreter) StaticType {
	return NewPrimitiveStaticType(interpreter, PrimitiveStaticTypeUInt16)
}

func (UInt16Value) IsImportable(_ *Interpreter) bool {
	return true
}

func (v UInt16Value) String() string {
	return format.Uint(uint64(v))
}

func (v UInt16Value) RecursiveString(_ SeenReferences) string {
	return v.String()
}

func (v UInt16Value) MeteredString(memoryGauge common.MemoryGauge, _ SeenReferences) string {
	common.UseMemory(
		memoryGauge,
		common.NewRawStringMemoryUsage(
			OverEstimateNumberStringLength(memoryGauge, v),
		),
	)
	return v.String()
}

func (v UInt16Value) ToInt() int {
	return int(v)
}
func (v UInt16Value) Negate(*Interpreter) NumberValue {
	panic(errors.NewUnreachableError())
}

func (v UInt16Value) Plus(interpreter *Interpreter, other NumberValue) NumberValue {
	o, ok := other.(UInt16Value)
	if !ok {
		panic(InvalidOperandsError{
			Operation: ast.OperationPlus,
			LeftType:  v.StaticType(interpreter),
			RightType: other.StaticType(interpreter),
		})
	}

	return NewUInt16Value(
		interpreter,
		func() uint16 {
			sum := v + o
			// INT30-C
			if sum < v {
				panic(OverflowError{})
			}
			return uint16(sum)
		},
	)
}

func (v UInt16Value) SaturatingPlus(interpreter *Interpreter, other NumberValue) NumberValue {
	o, ok := other.(UInt16Value)
	if !ok {
		panic(InvalidOperandsError{
			FunctionName: sema.NumericTypeSaturatingAddFunctionName,
			LeftType:     v.StaticType(interpreter),
			RightType:    other.StaticType(interpreter),
		})
	}

	return NewUInt16Value(
		interpreter,
		func() uint16 {
			sum := v + o
			// INT30-C
			if sum < v {
				return math.MaxUint16
			}
			return uint16(sum)
		},
	)
}

func (v UInt16Value) Minus(interpreter *Interpreter, other NumberValue) NumberValue {
	o, ok := other.(UInt16Value)
	if !ok {
		panic(InvalidOperandsError{
			Operation: ast.OperationMinus,
			LeftType:  v.StaticType(interpreter),
			RightType: other.StaticType(interpreter),
		})
	}

	return NewUInt16Value(
		interpreter,
		func() uint16 {
			diff := v - o
			// INT30-C
			if diff > v {
				panic(UnderflowError{})
			}
			return uint16(diff)
		},
	)
}

func (v UInt16Value) SaturatingMinus(interpreter *Interpreter, other NumberValue) NumberValue {
	o, ok := other.(UInt16Value)
	if !ok {
		panic(InvalidOperandsError{
			FunctionName: sema.NumericTypeSaturatingSubtractFunctionName,
			LeftType:     v.StaticType(interpreter),
			RightType:    other.StaticType(interpreter),
		})
	}

	return NewUInt16Value(
		interpreter,
		func() uint16 {
			diff := v - o
			// INT30-C
			if diff > v {
				return 0
			}
			return uint16(diff)
		},
	)
}

func (v UInt16Value) Mod(interpreter *Interpreter, other NumberValue) NumberValue {
	o, ok := other.(UInt16Value)
	if !ok {
		panic(InvalidOperandsError{
			Operation: ast.OperationMod,
			LeftType:  v.StaticType(interpreter),
			RightType: other.StaticType(interpreter),
		})
	}

	return NewUInt16Value(
		interpreter,
		func() uint16 {
			if o == 0 {
				panic(DivisionByZeroError{})
			}
			return uint16(v % o)
		},
	)
}

func (v UInt16Value) Mul(interpreter *Interpreter, other NumberValue) NumberValue {
	o, ok := other.(UInt16Value)
	if !ok {
		panic(InvalidOperandsError{
			Operation: ast.OperationMul,
			LeftType:  v.StaticType(interpreter),
			RightType: other.StaticType(interpreter),
		})
	}

	return NewUInt16Value(
		interpreter,
		func() uint16 {
			// INT30-C
			if (v > 0) && (o > 0) && (v > (math.MaxUint16 / o)) {
				panic(OverflowError{})
			}
			return uint16(v * o)
		},
	)
}

func (v UInt16Value) SaturatingMul(interpreter *Interpreter, other NumberValue) NumberValue {
	o, ok := other.(UInt16Value)
	if !ok {
		panic(InvalidOperandsError{
			FunctionName: sema.NumericTypeSaturatingMultiplyFunctionName,
			LeftType:     v.StaticType(interpreter),
			RightType:    other.StaticType(interpreter),
		})
	}

	return NewUInt16Value(
		interpreter,
		func() uint16 {
			// INT30-C
			if (v > 0) && (o > 0) && (v > (math.MaxUint16 / o)) {
				return math.MaxUint16
			}
			return uint16(v * o)
		},
	)
}

func (v UInt16Value) Div(interpreter *Interpreter, other NumberValue) NumberValue {
	o, ok := other.(UInt16Value)
	if !ok {
		panic(InvalidOperandsError{
			Operation: ast.OperationDiv,
			LeftType:  v.StaticType(interpreter),
			RightType: other.StaticType(interpreter),
		})
	}

	return NewUInt16Value(
		interpreter,
		func() uint16 {
			if o == 0 {
				panic(DivisionByZeroError{})
			}
			return uint16(v / o)
		},
	)
}

func (v UInt16Value) SaturatingDiv(interpreter *Interpreter, other NumberValue) NumberValue {
	defer func() {
		r := recover()
		if _, ok := r.(InvalidOperandsError); ok {
			panic(InvalidOperandsError{
				FunctionName: sema.NumericTypeSaturatingDivideFunctionName,
				LeftType:     v.StaticType(interpreter),
				RightType:    other.StaticType(interpreter),
			})
		}
	}()

	return v.Div(interpreter, other)
}

func (v UInt16Value) Less(interpreter *Interpreter, other NumberValue) BoolValue {
	o, ok := other.(UInt16Value)
	if !ok {
		panic(InvalidOperandsError{
			Operation: ast.OperationLess,
			LeftType:  v.StaticType(interpreter),
			RightType: other.StaticType(interpreter),
		})
	}

	return AsBoolValue(v < o)
}

func (v UInt16Value) LessEqual(interpreter *Interpreter, other NumberValue) BoolValue {
	o, ok := other.(UInt16Value)
	if !ok {
		panic(InvalidOperandsError{
			Operation: ast.OperationLessEqual,
			LeftType:  v.StaticType(interpreter),
			RightType: other.StaticType(interpreter),
		})
	}

	return AsBoolValue(v <= o)
}

func (v UInt16Value) Greater(interpreter *Interpreter, other NumberValue) BoolValue {
	o, ok := other.(UInt16Value)
	if !ok {
		panic(InvalidOperandsError{
			Operation: ast.OperationGreater,
			LeftType:  v.StaticType(interpreter),
			RightType: other.StaticType(interpreter),
		})
	}

	return AsBoolValue(v > o)
}

func (v UInt16Value) GreaterEqual(interpreter *Interpreter, other NumberValue) BoolValue {
	o, ok := other.(UInt16Value)
	if !ok {
		panic(InvalidOperandsError{
			Operation: ast.OperationGreaterEqual,
			LeftType:  v.StaticType(interpreter),
			RightType: other.StaticType(interpreter),
		})
	}

	return AsBoolValue(v >= o)
}

func (v UInt16Value) Equal(_ *Interpreter, _ LocationRange, other Value) bool {
	otherUInt16, ok := other.(UInt16Value)
	if !ok {
		return false
	}
	return v == otherUInt16
}

// HashInput returns a byte slice containing:
// - HashInputTypeUInt16 (1 byte)
// - uint16 value encoded in big-endian (2 bytes)
func (v UInt16Value) HashInput(_ *Interpreter, _ LocationRange, scratch []byte) []byte {
	scratch[0] = byte(HashInputTypeUInt16)
	binary.BigEndian.PutUint16(scratch[1:], uint16(v))
	return scratch[:3]
}

func ConvertUInt16(memoryGauge common.MemoryGauge, value Value) UInt16Value {
	return NewUInt16Value(
		memoryGauge,
		func() uint16 {
			return ConvertUnsigned[uint16](
				memoryGauge,
				value,
				sema.UInt16TypeMaxInt,
				math.MaxUint16,
			)
		},
	)
}

func (v UInt16Value) BitwiseOr(interpreter *Interpreter, other IntegerValue) IntegerValue {
	o, ok := other.(UInt16Value)
	if !ok {
		panic(InvalidOperandsError{
			Operation: ast.OperationBitwiseOr,
			LeftType:  v.StaticType(interpreter),
			RightType: other.StaticType(interpreter),
		})
	}

	return NewUInt16Value(
		interpreter,
		func() uint16 {
			return uint16(v | o)
		},
	)
}

func (v UInt16Value) BitwiseXor(interpreter *Interpreter, other IntegerValue) IntegerValue {
	o, ok := other.(UInt16Value)
	if !ok {
		panic(InvalidOperandsError{
			Operation: ast.OperationBitwiseXor,
			LeftType:  v.StaticType(interpreter),
			RightType: other.StaticType(interpreter),
		})
	}

	return NewUInt16Value(
		interpreter,
		func() uint16 {
			return uint16(v ^ o)
		},
	)
}

func (v UInt16Value) BitwiseAnd(interpreter *Interpreter, other IntegerValue) IntegerValue {
	o, ok := other.(UInt16Value)
	if !ok {
		panic(InvalidOperandsError{
			Operation: ast.OperationBitwiseAnd,
			LeftType:  v.StaticType(interpreter),
			RightType: other.StaticType(interpreter),
		})
	}

	return NewUInt16Value(
		interpreter,
		func() uint16 {
			return uint16(v & o)
		},
	)
}

func (v UInt16Value) BitwiseLeftShift(interpreter *Interpreter, other IntegerValue) IntegerValue {
	o, ok := other.(UInt16Value)
	if !ok {
		panic(InvalidOperandsError{
			Operation: ast.OperationBitwiseLeftShift,
			LeftType:  v.StaticType(interpreter),
			RightType: other.StaticType(interpreter),
		})
	}

	return NewUInt16Value(
		interpreter,
		func() uint16 {
			return uint16(v << o)
		},
	)
}

func (v UInt16Value) BitwiseRightShift(interpreter *Interpreter, other IntegerValue) IntegerValue {
	o, ok := other.(UInt16Value)
	if !ok {
		panic(InvalidOperandsError{
			Operation: ast.OperationBitwiseRightShift,
			LeftType:  v.StaticType(interpreter),
			RightType: other.StaticType(interpreter),
		})
	}

	return NewUInt16Value(
		interpreter,
		func() uint16 {
			return uint16(v >> o)
		},
	)
}

func (v UInt16Value) GetMember(interpreter *Interpreter, _ LocationRange, name string) Value {
	return getNumberValueMember(interpreter, v, name, sema.UInt16Type)
}

func (UInt16Value) RemoveMember(_ *Interpreter, _ LocationRange, _ string) Value {
	// Numbers have no removable members (fields / functions)
	panic(errors.NewUnreachableError())
}

func (UInt16Value) SetMember(_ *Interpreter, _ LocationRange, _ string, _ Value) {
	// Numbers have no settable members (fields / functions)
	panic(errors.NewUnreachableError())
}

func (v UInt16Value) ToBigEndianBytes() []byte {
	b := make([]byte, 2)
	binary.BigEndian.PutUint16(b, uint16(v))
	return b
}

func (v UInt16Value) ConformsToStaticType(
	_ *Interpreter,
	_ LocationRange,
	_ TypeConformanceResults,
) bool {
	return true
}

func (UInt16Value) IsStorable() bool {
	return true
}

func (v UInt16Value) Storable(_ atree.SlabStorage, _ atree.Address, _ uint64) (atree.Storable, error) {
	return v, nil
}

func (UInt16Value) NeedsStoreTo(_ atree.Address) bool {
	return false
}

func (UInt16Value) IsResourceKinded(_ *Interpreter) bool {
	return false
}

func (v UInt16Value) Transfer(
	interpreter *Interpreter,
	_ LocationRange,
	_ atree.Address,
	remove bool,
	storable atree.Storable,
) Value {
	if remove {
		interpreter.RemoveReferencedSlab(storable)
	}
	return v
}

func (v UInt16Value) Clone(_ *Interpreter) Value {
	return v
}

func (UInt16Value) DeepRemove(_ *Interpreter) {
	// NO-OP
}

func (v UInt16Value) ByteSize() uint32 {
	return cborTagSize + getUintCBORSize(uint64(v))
}

func (v UInt16Value) StoredValue(_ atree.SlabStorage) (atree.Value, error) {
	return v, nil
}

func (UInt16Value) ChildStorables() []atree.Storable {
	return nil
}

// UInt32Value

type UInt32Value uint32

var UInt32MemoryUsage = common.NewNumberMemoryUsage(int(unsafe.Sizeof(UInt32Value(0))))

func NewUInt32Value(gauge common.MemoryGauge, uint32Constructor func() uint32) UInt32Value {
	common.UseMemory(gauge, UInt32MemoryUsage)

	return NewUnmeteredUInt32Value(uint32Constructor())
}

func NewUnmeteredUInt32Value(value uint32) UInt32Value {
	return UInt32Value(value)
}

var _ Value = UInt32Value(0)
var _ atree.Storable = UInt32Value(0)
var _ NumberValue = UInt32Value(0)
var _ IntegerValue = UInt32Value(0)
var _ EquatableValue = UInt32Value(0)
var _ HashableValue = UInt32Value(0)
var _ MemberAccessibleValue = UInt32Value(0)

func (UInt32Value) IsValue() {}

func (v UInt32Value) Accept(interpreter *Interpreter, visitor Visitor) {
	visitor.VisitUInt32Value(interpreter, v)
}

func (UInt32Value) Walk(_ *Interpreter, _ func(Value)) {
	// NO-OP
}

func (UInt32Value) StaticType(interpreter *Interpreter) StaticType {
	return NewPrimitiveStaticType(interpreter, PrimitiveStaticTypeUInt32)
}

func (UInt32Value) IsImportable(_ *Interpreter) bool {
	return true
}

func (v UInt32Value) String() string {
	return format.Uint(uint64(v))
}

func (v UInt32Value) RecursiveString(_ SeenReferences) string {
	return v.String()
}

func (v UInt32Value) MeteredString(memoryGauge common.MemoryGauge, _ SeenReferences) string {
	common.UseMemory(
		memoryGauge,
		common.NewRawStringMemoryUsage(
			OverEstimateNumberStringLength(memoryGauge, v),
		),
	)
	return v.String()
}

func (v UInt32Value) ToInt() int {
	return int(v)
}

func (v UInt32Value) Negate(*Interpreter) NumberValue {
	panic(errors.NewUnreachableError())
}

func (v UInt32Value) Plus(interpreter *Interpreter, other NumberValue) NumberValue {
	o, ok := other.(UInt32Value)
	if !ok {
		panic(InvalidOperandsError{
			Operation: ast.OperationPlus,
			LeftType:  v.StaticType(interpreter),
			RightType: other.StaticType(interpreter),
		})
	}

	return NewUInt32Value(
		interpreter,
		func() uint32 {
			sum := v + o
			// INT30-C
			if sum < v {
				panic(OverflowError{})
			}
			return uint32(sum)
		},
	)
}

func (v UInt32Value) SaturatingPlus(interpreter *Interpreter, other NumberValue) NumberValue {
	o, ok := other.(UInt32Value)
	if !ok {
		panic(InvalidOperandsError{
			FunctionName: sema.NumericTypeSaturatingAddFunctionName,
			LeftType:     v.StaticType(interpreter),
			RightType:    other.StaticType(interpreter),
		})
	}

	return NewUInt32Value(
		interpreter,
		func() uint32 {
			sum := v + o
			// INT30-C
			if sum < v {
				return math.MaxUint32
			}
			return uint32(sum)
		},
	)
}

func (v UInt32Value) Minus(interpreter *Interpreter, other NumberValue) NumberValue {
	o, ok := other.(UInt32Value)
	if !ok {
		panic(InvalidOperandsError{
			Operation: ast.OperationMinus,
			LeftType:  v.StaticType(interpreter),
			RightType: other.StaticType(interpreter),
		})
	}

	return NewUInt32Value(
		interpreter,
		func() uint32 {
			diff := v - o
			// INT30-C
			if diff > v {
				panic(UnderflowError{})
			}
			return uint32(diff)
		},
	)
}

func (v UInt32Value) SaturatingMinus(interpreter *Interpreter, other NumberValue) NumberValue {
	o, ok := other.(UInt32Value)
	if !ok {
		panic(InvalidOperandsError{
			FunctionName: sema.NumericTypeSaturatingSubtractFunctionName,
			LeftType:     v.StaticType(interpreter),
			RightType:    other.StaticType(interpreter),
		})
	}

	return NewUInt32Value(
		interpreter,
		func() uint32 {
			diff := v - o
			// INT30-C
			if diff > v {
				return 0
			}
			return uint32(diff)
		},
	)
}

func (v UInt32Value) Mod(interpreter *Interpreter, other NumberValue) NumberValue {
	o, ok := other.(UInt32Value)
	if !ok {
		panic(InvalidOperandsError{
			Operation: ast.OperationMod,
			LeftType:  v.StaticType(interpreter),
			RightType: other.StaticType(interpreter),
		})
	}

	return NewUInt32Value(
		interpreter,
		func() uint32 {
			if o == 0 {
				panic(DivisionByZeroError{})
			}
			return uint32(v % o)
		},
	)
}

func (v UInt32Value) Mul(interpreter *Interpreter, other NumberValue) NumberValue {
	o, ok := other.(UInt32Value)
	if !ok {
		panic(InvalidOperandsError{
			Operation: ast.OperationMul,
			LeftType:  v.StaticType(interpreter),
			RightType: other.StaticType(interpreter),
		})
	}

	return NewUInt32Value(
		interpreter,
		func() uint32 {
			if (v > 0) && (o > 0) && (v > (math.MaxUint32 / o)) {
				panic(OverflowError{})
			}
			return uint32(v * o)
		},
	)
}

func (v UInt32Value) SaturatingMul(interpreter *Interpreter, other NumberValue) NumberValue {
	o, ok := other.(UInt32Value)
	if !ok {
		panic(InvalidOperandsError{
			FunctionName: sema.NumericTypeSaturatingMultiplyFunctionName,
			LeftType:     v.StaticType(interpreter),
			RightType:    other.StaticType(interpreter),
		})
	}

	return NewUInt32Value(
		interpreter,
		func() uint32 {

			// INT30-C
			if (v > 0) && (o > 0) && (v > (math.MaxUint32 / o)) {
				return math.MaxUint32
			}
			return uint32(v * o)
		},
	)
}

func (v UInt32Value) Div(interpreter *Interpreter, other NumberValue) NumberValue {
	o, ok := other.(UInt32Value)
	if !ok {
		panic(InvalidOperandsError{
			Operation: ast.OperationDiv,
			LeftType:  v.StaticType(interpreter),
			RightType: other.StaticType(interpreter),
		})
	}

	return NewUInt32Value(
		interpreter,
		func() uint32 {
			if o == 0 {
				panic(DivisionByZeroError{})
			}
			return uint32(v / o)
		},
	)
}

func (v UInt32Value) SaturatingDiv(interpreter *Interpreter, other NumberValue) NumberValue {
	defer func() {
		r := recover()
		if _, ok := r.(InvalidOperandsError); ok {
			panic(InvalidOperandsError{
				FunctionName: sema.NumericTypeSaturatingDivideFunctionName,
				LeftType:     v.StaticType(interpreter),
				RightType:    other.StaticType(interpreter),
			})
		}
	}()

	return v.Div(interpreter, other)
}

func (v UInt32Value) Less(interpreter *Interpreter, other NumberValue) BoolValue {
	o, ok := other.(UInt32Value)
	if !ok {
		panic(InvalidOperandsError{
			Operation: ast.OperationLess,
			LeftType:  v.StaticType(interpreter),
			RightType: other.StaticType(interpreter),
		})
	}

	return AsBoolValue(v < o)
}

func (v UInt32Value) LessEqual(interpreter *Interpreter, other NumberValue) BoolValue {
	o, ok := other.(UInt32Value)
	if !ok {
		panic(InvalidOperandsError{
			Operation: ast.OperationLessEqual,
			LeftType:  v.StaticType(interpreter),
			RightType: other.StaticType(interpreter),
		})
	}

	return AsBoolValue(v <= o)
}

func (v UInt32Value) Greater(interpreter *Interpreter, other NumberValue) BoolValue {
	o, ok := other.(UInt32Value)
	if !ok {
		panic(InvalidOperandsError{
			Operation: ast.OperationGreater,
			LeftType:  v.StaticType(interpreter),
			RightType: other.StaticType(interpreter),
		})
	}

	return AsBoolValue(v > o)
}

func (v UInt32Value) GreaterEqual(interpreter *Interpreter, other NumberValue) BoolValue {
	o, ok := other.(UInt32Value)
	if !ok {
		panic(InvalidOperandsError{
			Operation: ast.OperationGreaterEqual,
			LeftType:  v.StaticType(interpreter),
			RightType: other.StaticType(interpreter),
		})
	}

	return AsBoolValue(v >= o)
}

func (v UInt32Value) Equal(_ *Interpreter, _ LocationRange, other Value) bool {
	otherUInt32, ok := other.(UInt32Value)
	if !ok {
		return false
	}
	return v == otherUInt32
}

// HashInput returns a byte slice containing:
// - HashInputTypeUInt32 (1 byte)
// - uint32 value encoded in big-endian (4 bytes)
func (v UInt32Value) HashInput(_ *Interpreter, _ LocationRange, scratch []byte) []byte {
	scratch[0] = byte(HashInputTypeUInt32)
	binary.BigEndian.PutUint32(scratch[1:], uint32(v))
	return scratch[:5]
}

func ConvertUInt32(memoryGauge common.MemoryGauge, value Value) UInt32Value {
	return NewUInt32Value(
		memoryGauge,
		func() uint32 {
			return ConvertUnsigned[uint32](
				memoryGauge,
				value,
				sema.UInt32TypeMaxInt,
				math.MaxUint32,
			)
		},
	)
}

func (v UInt32Value) BitwiseOr(interpreter *Interpreter, other IntegerValue) IntegerValue {
	o, ok := other.(UInt32Value)
	if !ok {
		panic(InvalidOperandsError{
			Operation: ast.OperationBitwiseOr,
			LeftType:  v.StaticType(interpreter),
			RightType: other.StaticType(interpreter),
		})
	}

	return NewUInt32Value(
		interpreter,
		func() uint32 {
			return uint32(v | o)
		},
	)
}

func (v UInt32Value) BitwiseXor(interpreter *Interpreter, other IntegerValue) IntegerValue {
	o, ok := other.(UInt32Value)
	if !ok {
		panic(InvalidOperandsError{
			Operation: ast.OperationBitwiseXor,
			LeftType:  v.StaticType(interpreter),
			RightType: other.StaticType(interpreter),
		})
	}

	return NewUInt32Value(
		interpreter,
		func() uint32 {
			return uint32(v ^ o)
		},
	)
}

func (v UInt32Value) BitwiseAnd(interpreter *Interpreter, other IntegerValue) IntegerValue {
	o, ok := other.(UInt32Value)
	if !ok {
		panic(InvalidOperandsError{
			Operation: ast.OperationBitwiseAnd,
			LeftType:  v.StaticType(interpreter),
			RightType: other.StaticType(interpreter),
		})
	}

	return NewUInt32Value(
		interpreter,
		func() uint32 {
			return uint32(v & o)
		},
	)
}

func (v UInt32Value) BitwiseLeftShift(interpreter *Interpreter, other IntegerValue) IntegerValue {
	o, ok := other.(UInt32Value)
	if !ok {
		panic(InvalidOperandsError{
			Operation: ast.OperationBitwiseLeftShift,
			LeftType:  v.StaticType(interpreter),
			RightType: other.StaticType(interpreter),
		})
	}

	return NewUInt32Value(
		interpreter,
		func() uint32 {
			return uint32(v << o)
		},
	)
}

func (v UInt32Value) BitwiseRightShift(interpreter *Interpreter, other IntegerValue) IntegerValue {
	o, ok := other.(UInt32Value)
	if !ok {
		panic(InvalidOperandsError{
			Operation: ast.OperationBitwiseRightShift,
			LeftType:  v.StaticType(interpreter),
			RightType: other.StaticType(interpreter),
		})
	}

	return NewUInt32Value(
		interpreter,
		func() uint32 {
			return uint32(v >> o)
		},
	)
}

func (v UInt32Value) GetMember(interpreter *Interpreter, _ LocationRange, name string) Value {
	return getNumberValueMember(interpreter, v, name, sema.UInt32Type)
}

func (UInt32Value) RemoveMember(_ *Interpreter, _ LocationRange, _ string) Value {
	// Numbers have no removable members (fields / functions)
	panic(errors.NewUnreachableError())
}

func (UInt32Value) SetMember(_ *Interpreter, _ LocationRange, _ string, _ Value) {
	// Numbers have no settable members (fields / functions)
	panic(errors.NewUnreachableError())
}

func (v UInt32Value) ToBigEndianBytes() []byte {
	b := make([]byte, 4)
	binary.BigEndian.PutUint32(b, uint32(v))
	return b
}

func (v UInt32Value) ConformsToStaticType(
	_ *Interpreter,
	_ LocationRange,
	_ TypeConformanceResults,
) bool {
	return true
}

func (UInt32Value) IsStorable() bool {
	return true
}

func (v UInt32Value) Storable(_ atree.SlabStorage, _ atree.Address, _ uint64) (atree.Storable, error) {
	return v, nil
}

func (UInt32Value) NeedsStoreTo(_ atree.Address) bool {
	return false
}

func (UInt32Value) IsResourceKinded(_ *Interpreter) bool {
	return false
}

func (v UInt32Value) Transfer(
	interpreter *Interpreter,
	_ LocationRange,
	_ atree.Address,
	remove bool,
	storable atree.Storable,
) Value {
	if remove {
		interpreter.RemoveReferencedSlab(storable)
	}
	return v
}

func (v UInt32Value) Clone(_ *Interpreter) Value {
	return v
}

func (UInt32Value) DeepRemove(_ *Interpreter) {
	// NO-OP
}

func (v UInt32Value) ByteSize() uint32 {
	return cborTagSize + getUintCBORSize(uint64(v))
}

func (v UInt32Value) StoredValue(_ atree.SlabStorage) (atree.Value, error) {
	return v, nil
}

func (UInt32Value) ChildStorables() []atree.Storable {
	return nil
}

// UInt64Value

type UInt64Value uint64

var _ Value = UInt64Value(0)
var _ atree.Storable = UInt64Value(0)
var _ NumberValue = UInt64Value(0)
var _ IntegerValue = UInt64Value(0)
var _ EquatableValue = UInt64Value(0)
var _ HashableValue = UInt64Value(0)
var _ MemberAccessibleValue = UInt64Value(0)

// NOTE: important, do *NOT* remove:
// UInt64 values > math.MaxInt64 overflow int.
// Implementing BigNumberValue ensures conversion functions
// call ToBigInt instead of ToInt.
var _ BigNumberValue = UInt64Value(0)

var UInt64MemoryUsage = common.NewNumberMemoryUsage(int(unsafe.Sizeof(UInt64Value(0))))

func NewUInt64Value(gauge common.MemoryGauge, uint64Constructor func() uint64) UInt64Value {
	common.UseMemory(gauge, UInt64MemoryUsage)

	return NewUnmeteredUInt64Value(uint64Constructor())
}

func NewUnmeteredUInt64Value(value uint64) UInt64Value {
	return UInt64Value(value)
}

func (UInt64Value) IsValue() {}

func (v UInt64Value) Accept(interpreter *Interpreter, visitor Visitor) {
	visitor.VisitUInt64Value(interpreter, v)
}

func (UInt64Value) Walk(_ *Interpreter, _ func(Value)) {
	// NO-OP
}

func (UInt64Value) StaticType(interpreter *Interpreter) StaticType {
	return NewPrimitiveStaticType(interpreter, PrimitiveStaticTypeUInt64)
}

func (UInt64Value) IsImportable(_ *Interpreter) bool {
	return true
}

func (v UInt64Value) String() string {
	return format.Uint(uint64(v))
}

func (v UInt64Value) RecursiveString(_ SeenReferences) string {
	return v.String()
}

func (v UInt64Value) MeteredString(memoryGauge common.MemoryGauge, _ SeenReferences) string {
	common.UseMemory(
		memoryGauge,
		common.NewRawStringMemoryUsage(
			OverEstimateNumberStringLength(memoryGauge, v),
		),
	)
	return v.String()
}

func (v UInt64Value) ToInt() int {
	if v > math.MaxInt64 {
		panic(OverflowError{})
	}
	return int(v)
}

func (v UInt64Value) ByteLength() int {
	return 8
}

// ToBigInt
//
// NOTE: important, do *NOT* remove:
// UInt64 values > math.MaxInt64 overflow int.
// Implementing BigNumberValue ensures conversion functions
// call ToBigInt instead of ToInt.
func (v UInt64Value) ToBigInt(memoryGauge common.MemoryGauge) *big.Int {
	common.UseMemory(memoryGauge, common.NewBigIntMemoryUsage(v.ByteLength()))
	return new(big.Int).SetUint64(uint64(v))
}

func (v UInt64Value) Negate(*Interpreter) NumberValue {
	panic(errors.NewUnreachableError())
}

func safeAddUint64(a, b uint64) uint64 {
	sum := a + b
	// INT30-C
	if sum < a {
		panic(OverflowError{})
	}
	return sum
}

func (v UInt64Value) Plus(interpreter *Interpreter, other NumberValue) NumberValue {
	o, ok := other.(UInt64Value)
	if !ok {
		panic(InvalidOperandsError{
			Operation: ast.OperationPlus,
			LeftType:  v.StaticType(interpreter),
			RightType: other.StaticType(interpreter),
		})
	}

	return NewUInt64Value(
		interpreter,
		func() uint64 {
			return safeAddUint64(uint64(v), uint64(o))
		},
	)
}

func (v UInt64Value) SaturatingPlus(interpreter *Interpreter, other NumberValue) NumberValue {
	o, ok := other.(UInt64Value)
	if !ok {
		panic(InvalidOperandsError{
			FunctionName: sema.NumericTypeSaturatingAddFunctionName,
			LeftType:     v.StaticType(interpreter),
			RightType:    other.StaticType(interpreter),
		})
	}

	return NewUInt64Value(
		interpreter,
		func() uint64 {
			sum := v + o
			// INT30-C
			if sum < v {
				return math.MaxUint64
			}
			return uint64(sum)
		},
	)
}

func (v UInt64Value) Minus(interpreter *Interpreter, other NumberValue) NumberValue {
	o, ok := other.(UInt64Value)
	if !ok {
		panic(InvalidOperandsError{
			Operation: ast.OperationMinus,
			LeftType:  v.StaticType(interpreter),
			RightType: other.StaticType(interpreter),
		})
	}

	return NewUInt64Value(
		interpreter,
		func() uint64 {
			diff := v - o
			// INT30-C
			if diff > v {
				panic(UnderflowError{})
			}
			return uint64(diff)
		},
	)
}

func (v UInt64Value) SaturatingMinus(interpreter *Interpreter, other NumberValue) NumberValue {
	o, ok := other.(UInt64Value)
	if !ok {
		panic(InvalidOperandsError{
			FunctionName: sema.NumericTypeSaturatingSubtractFunctionName,
			LeftType:     v.StaticType(interpreter),
			RightType:    other.StaticType(interpreter),
		})
	}

	return NewUInt64Value(
		interpreter,
		func() uint64 {
			diff := v - o
			// INT30-C
			if diff > v {
				return 0
			}
			return uint64(diff)
		},
	)
}

func (v UInt64Value) Mod(interpreter *Interpreter, other NumberValue) NumberValue {
	o, ok := other.(UInt64Value)
	if !ok {
		panic(InvalidOperandsError{
			Operation: ast.OperationMod,
			LeftType:  v.StaticType(interpreter),
			RightType: other.StaticType(interpreter),
		})
	}

	return NewUInt64Value(
		interpreter,
		func() uint64 {
			if o == 0 {
				panic(DivisionByZeroError{})
			}
			return uint64(v % o)
		},
	)
}

func (v UInt64Value) Mul(interpreter *Interpreter, other NumberValue) NumberValue {
	o, ok := other.(UInt64Value)
	if !ok {
		panic(InvalidOperandsError{
			Operation: ast.OperationMul,
			LeftType:  v.StaticType(interpreter),
			RightType: other.StaticType(interpreter),
		})
	}

	return NewUInt64Value(
		interpreter,
		func() uint64 {
			if (v > 0) && (o > 0) && (v > (math.MaxUint64 / o)) {
				panic(OverflowError{})
			}
			return uint64(v * o)
		},
	)
}

func (v UInt64Value) SaturatingMul(interpreter *Interpreter, other NumberValue) NumberValue {
	o, ok := other.(UInt64Value)
	if !ok {
		panic(InvalidOperandsError{
			FunctionName: sema.NumericTypeSaturatingMultiplyFunctionName,
			LeftType:     v.StaticType(interpreter),
			RightType:    other.StaticType(interpreter),
		})
	}

	return NewUInt64Value(
		interpreter,
		func() uint64 {
			// INT30-C
			if (v > 0) && (o > 0) && (v > (math.MaxUint64 / o)) {
				return math.MaxUint64
			}
			return uint64(v * o)
		},
	)
}

func (v UInt64Value) Div(interpreter *Interpreter, other NumberValue) NumberValue {
	o, ok := other.(UInt64Value)
	if !ok {
		panic(InvalidOperandsError{
			Operation: ast.OperationDiv,
			LeftType:  v.StaticType(interpreter),
			RightType: other.StaticType(interpreter),
		})
	}

	return NewUInt64Value(
		interpreter,
		func() uint64 {
			if o == 0 {
				panic(DivisionByZeroError{})
			}
			return uint64(v / o)
		},
	)
}

func (v UInt64Value) SaturatingDiv(interpreter *Interpreter, other NumberValue) NumberValue {
	defer func() {
		r := recover()
		if _, ok := r.(InvalidOperandsError); ok {
			panic(InvalidOperandsError{
				FunctionName: sema.NumericTypeSaturatingDivideFunctionName,
				LeftType:     v.StaticType(interpreter),
				RightType:    other.StaticType(interpreter),
			})
		}
	}()

	return v.Div(interpreter, other)
}

func (v UInt64Value) Less(interpreter *Interpreter, other NumberValue) BoolValue {
	o, ok := other.(UInt64Value)
	if !ok {
		panic(InvalidOperandsError{
			Operation: ast.OperationLess,
			LeftType:  v.StaticType(interpreter),
			RightType: other.StaticType(interpreter),
		})
	}

	return AsBoolValue(v < o)
}

func (v UInt64Value) LessEqual(interpreter *Interpreter, other NumberValue) BoolValue {
	o, ok := other.(UInt64Value)
	if !ok {
		panic(InvalidOperandsError{
			Operation: ast.OperationLessEqual,
			LeftType:  v.StaticType(interpreter),
			RightType: other.StaticType(interpreter),
		})
	}

	return AsBoolValue(v <= o)
}

func (v UInt64Value) Greater(interpreter *Interpreter, other NumberValue) BoolValue {
	o, ok := other.(UInt64Value)
	if !ok {
		panic(InvalidOperandsError{
			Operation: ast.OperationGreater,
			LeftType:  v.StaticType(interpreter),
			RightType: other.StaticType(interpreter),
		})
	}

	return AsBoolValue(v > o)
}

func (v UInt64Value) GreaterEqual(interpreter *Interpreter, other NumberValue) BoolValue {
	o, ok := other.(UInt64Value)
	if !ok {
		panic(InvalidOperandsError{
			Operation: ast.OperationGreaterEqual,
			LeftType:  v.StaticType(interpreter),
			RightType: other.StaticType(interpreter),
		})
	}

	return AsBoolValue(v >= o)
}

func (v UInt64Value) Equal(_ *Interpreter, _ LocationRange, other Value) bool {
	otherUInt64, ok := other.(UInt64Value)
	if !ok {
		return false
	}
	return v == otherUInt64
}

// HashInput returns a byte slice containing:
// - HashInputTypeUInt64 (1 byte)
// - uint64 value encoded in big-endian (8 bytes)
func (v UInt64Value) HashInput(_ *Interpreter, _ LocationRange, scratch []byte) []byte {
	scratch[0] = byte(HashInputTypeUInt64)
	binary.BigEndian.PutUint64(scratch[1:], uint64(v))
	return scratch[:9]
}

func ConvertUInt64(memoryGauge common.MemoryGauge, value Value) UInt64Value {
	return NewUInt64Value(
		memoryGauge,
		func() uint64 {
			return ConvertUnsigned[uint64](
				memoryGauge,
				value,
				sema.UInt64TypeMaxInt,
				-1,
			)
		},
	)
}

func (v UInt64Value) BitwiseOr(interpreter *Interpreter, other IntegerValue) IntegerValue {
	o, ok := other.(UInt64Value)
	if !ok {
		panic(InvalidOperandsError{
			Operation: ast.OperationBitwiseOr,
			LeftType:  v.StaticType(interpreter),
			RightType: other.StaticType(interpreter),
		})
	}

	return NewUInt64Value(
		interpreter,
		func() uint64 {
			return uint64(v | o)
		},
	)
}

func (v UInt64Value) BitwiseXor(interpreter *Interpreter, other IntegerValue) IntegerValue {
	o, ok := other.(UInt64Value)
	if !ok {
		panic(InvalidOperandsError{
			Operation: ast.OperationBitwiseXor,
			LeftType:  v.StaticType(interpreter),
			RightType: other.StaticType(interpreter),
		})
	}

	return NewUInt64Value(
		interpreter,
		func() uint64 {
			return uint64(v ^ o)
		},
	)
}

func (v UInt64Value) BitwiseAnd(interpreter *Interpreter, other IntegerValue) IntegerValue {
	o, ok := other.(UInt64Value)
	if !ok {
		panic(InvalidOperandsError{
			Operation: ast.OperationBitwiseAnd,
			LeftType:  v.StaticType(interpreter),
			RightType: other.StaticType(interpreter),
		})
	}

	return NewUInt64Value(
		interpreter,
		func() uint64 {
			return uint64(v & o)
		},
	)
}

func (v UInt64Value) BitwiseLeftShift(interpreter *Interpreter, other IntegerValue) IntegerValue {
	o, ok := other.(UInt64Value)
	if !ok {
		panic(InvalidOperandsError{
			Operation: ast.OperationBitwiseLeftShift,
			LeftType:  v.StaticType(interpreter),
			RightType: other.StaticType(interpreter),
		})
	}

	return NewUInt64Value(
		interpreter,
		func() uint64 {
			return uint64(v << o)
		},
	)
}

func (v UInt64Value) BitwiseRightShift(interpreter *Interpreter, other IntegerValue) IntegerValue {
	o, ok := other.(UInt64Value)
	if !ok {
		panic(InvalidOperandsError{
			Operation: ast.OperationBitwiseRightShift,
			LeftType:  v.StaticType(interpreter),
			RightType: other.StaticType(interpreter),
		})
	}

	return NewUInt64Value(
		interpreter,
		func() uint64 {
			return uint64(v >> o)
		},
	)
}

func (v UInt64Value) GetMember(interpreter *Interpreter, _ LocationRange, name string) Value {
	return getNumberValueMember(interpreter, v, name, sema.UInt64Type)
}

func (UInt64Value) RemoveMember(_ *Interpreter, _ LocationRange, _ string) Value {
	// Numbers have no removable members (fields / functions)
	panic(errors.NewUnreachableError())
}

func (UInt64Value) SetMember(_ *Interpreter, _ LocationRange, _ string, _ Value) {
	// Numbers have no settable members (fields / functions)
	panic(errors.NewUnreachableError())
}

func (v UInt64Value) ToBigEndianBytes() []byte {
	b := make([]byte, 8)
	binary.BigEndian.PutUint64(b, uint64(v))
	return b
}

func (v UInt64Value) ConformsToStaticType(
	_ *Interpreter,
	_ LocationRange,
	_ TypeConformanceResults,
) bool {
	return true
}

func (UInt64Value) IsStorable() bool {
	return true
}

func (v UInt64Value) Storable(_ atree.SlabStorage, _ atree.Address, _ uint64) (atree.Storable, error) {
	return v, nil
}

func (UInt64Value) NeedsStoreTo(_ atree.Address) bool {
	return false
}

func (UInt64Value) IsResourceKinded(_ *Interpreter) bool {
	return false
}

func (v UInt64Value) Transfer(
	interpreter *Interpreter,
	_ LocationRange,
	_ atree.Address,
	remove bool,
	storable atree.Storable,
) Value {
	if remove {
		interpreter.RemoveReferencedSlab(storable)
	}
	return v
}

func (v UInt64Value) Clone(_ *Interpreter) Value {
	return v
}

func (UInt64Value) DeepRemove(_ *Interpreter) {
	// NO-OP
}

func (v UInt64Value) ByteSize() uint32 {
	return cborTagSize + getUintCBORSize(uint64(v))
}

func (v UInt64Value) StoredValue(_ atree.SlabStorage) (atree.Value, error) {
	return v, nil
}

func (UInt64Value) ChildStorables() []atree.Storable {
	return nil
}

// UInt128Value

type UInt128Value struct {
	BigInt *big.Int
}

func NewUInt128ValueFromUint64(interpreter *Interpreter, value uint64) UInt128Value {
	return NewUInt128ValueFromBigInt(
		interpreter,
		func() *big.Int {
			return new(big.Int).SetUint64(value)
		},
	)
}

func NewUnmeteredUInt128ValueFromUint64(value uint64) UInt128Value {
	return NewUnmeteredUInt128ValueFromBigInt(new(big.Int).SetUint64(value))
}

var Uint128MemoryUsage = common.NewBigIntMemoryUsage(16)

func NewUInt128ValueFromBigInt(memoryGauge common.MemoryGauge, bigIntConstructor func() *big.Int) UInt128Value {
	common.UseMemory(memoryGauge, Uint128MemoryUsage)
	value := bigIntConstructor()
	return NewUnmeteredUInt128ValueFromBigInt(value)
}

func NewUnmeteredUInt128ValueFromBigInt(value *big.Int) UInt128Value {
	return UInt128Value{
		BigInt: value,
	}
}

var _ Value = UInt128Value{}
var _ atree.Storable = UInt128Value{}
var _ NumberValue = UInt128Value{}
var _ IntegerValue = UInt128Value{}
var _ EquatableValue = UInt128Value{}
var _ HashableValue = UInt128Value{}
var _ MemberAccessibleValue = UInt128Value{}

func (UInt128Value) IsValue() {}

func (v UInt128Value) Accept(interpreter *Interpreter, visitor Visitor) {
	visitor.VisitUInt128Value(interpreter, v)
}

func (UInt128Value) Walk(_ *Interpreter, _ func(Value)) {
	// NO-OP
}

func (UInt128Value) StaticType(interpreter *Interpreter) StaticType {
	return NewPrimitiveStaticType(interpreter, PrimitiveStaticTypeUInt128)
}

func (UInt128Value) IsImportable(_ *Interpreter) bool {
	return true
}

func (v UInt128Value) ToInt() int {
	if !v.BigInt.IsInt64() {
		panic(OverflowError{})
	}
	return int(v.BigInt.Int64())
}

func (v UInt128Value) ByteLength() int {
	return common.BigIntByteLength(v.BigInt)
}

func (v UInt128Value) ToBigInt(memoryGauge common.MemoryGauge) *big.Int {
	common.UseMemory(memoryGauge, common.NewBigIntMemoryUsage(v.ByteLength()))
	return new(big.Int).Set(v.BigInt)
}

func (v UInt128Value) String() string {
	return format.BigInt(v.BigInt)
}

func (v UInt128Value) RecursiveString(_ SeenReferences) string {
	return v.String()
}

func (v UInt128Value) MeteredString(memoryGauge common.MemoryGauge, _ SeenReferences) string {
	common.UseMemory(
		memoryGauge,
		common.NewRawStringMemoryUsage(
			OverEstimateNumberStringLength(memoryGauge, v),
		),
	)
	return v.String()
}

func (v UInt128Value) Negate(*Interpreter) NumberValue {
	panic(errors.NewUnreachableError())
}

func (v UInt128Value) Plus(interpreter *Interpreter, other NumberValue) NumberValue {
	o, ok := other.(UInt128Value)
	if !ok {
		panic(InvalidOperandsError{
			Operation: ast.OperationPlus,
			LeftType:  v.StaticType(interpreter),
			RightType: other.StaticType(interpreter),
		})
	}

	return NewUInt128ValueFromBigInt(
		interpreter,
		func() *big.Int {
			sum := new(big.Int)
			sum.Add(v.BigInt, o.BigInt)
			// Given that this value is backed by an arbitrary size integer,
			// we can just add and check the range of the result.
			//
			// If Go gains a native uint128 type and we switch this value
			// to be based on it, then we need to follow INT30-C:
			//
			//  if sum < v {
			//      ...
			//  }
			//
			if sum.Cmp(sema.UInt128TypeMaxIntBig) > 0 {
				panic(OverflowError{})
			}
			return sum
		},
	)
}

func (v UInt128Value) SaturatingPlus(interpreter *Interpreter, other NumberValue) NumberValue {
	o, ok := other.(UInt128Value)
	if !ok {
		panic(InvalidOperandsError{
			FunctionName: sema.NumericTypeSaturatingAddFunctionName,
			LeftType:     v.StaticType(interpreter),
			RightType:    other.StaticType(interpreter),
		})
	}

	return NewUInt128ValueFromBigInt(
		interpreter,
		func() *big.Int {
			sum := new(big.Int)
			sum.Add(v.BigInt, o.BigInt)
			// Given that this value is backed by an arbitrary size integer,
			// we can just add and check the range of the result.
			//
			// If Go gains a native uint128 type and we switch this value
			// to be based on it, then we need to follow INT30-C:
			//
			//  if sum < v {
			//      ...
			//  }
			//
			if sum.Cmp(sema.UInt128TypeMaxIntBig) > 0 {
				return sema.UInt128TypeMaxIntBig
			}
			return sum
		},
	)
}

func (v UInt128Value) Minus(interpreter *Interpreter, other NumberValue) NumberValue {
	o, ok := other.(UInt128Value)
	if !ok {
		panic(InvalidOperandsError{
			Operation: ast.OperationMinus,
			LeftType:  v.StaticType(interpreter),
			RightType: other.StaticType(interpreter),
		})
	}

	return NewUInt128ValueFromBigInt(
		interpreter,
		func() *big.Int {
			diff := new(big.Int)
			diff.Sub(v.BigInt, o.BigInt)
			// Given that this value is backed by an arbitrary size integer,
			// we can just subtract and check the range of the result.
			//
			// If Go gains a native uint128 type and we switch this value
			// to be based on it, then we need to follow INT30-C:
			//
			//   if diff > v {
			// 	     ...
			//   }
			//
			if diff.Cmp(sema.UInt128TypeMinIntBig) < 0 {
				panic(UnderflowError{})
			}
			return diff
		},
	)
}

func (v UInt128Value) SaturatingMinus(interpreter *Interpreter, other NumberValue) NumberValue {
	o, ok := other.(UInt128Value)
	if !ok {
		panic(InvalidOperandsError{
			FunctionName: sema.NumericTypeSaturatingSubtractFunctionName,
			LeftType:     v.StaticType(interpreter),
			RightType:    other.StaticType(interpreter),
		})
	}

	return NewUInt128ValueFromBigInt(
		interpreter,
		func() *big.Int {
			diff := new(big.Int)
			diff.Sub(v.BigInt, o.BigInt)
			// Given that this value is backed by an arbitrary size integer,
			// we can just subtract and check the range of the result.
			//
			// If Go gains a native uint128 type and we switch this value
			// to be based on it, then we need to follow INT30-C:
			//
			//   if diff > v {
			// 	     ...
			//   }
			//
			if diff.Cmp(sema.UInt128TypeMinIntBig) < 0 {
				return sema.UInt128TypeMinIntBig
			}
			return diff
		},
	)
}

func (v UInt128Value) Mod(interpreter *Interpreter, other NumberValue) NumberValue {
	o, ok := other.(UInt128Value)
	if !ok {
		panic(InvalidOperandsError{
			Operation: ast.OperationMod,
			LeftType:  v.StaticType(interpreter),
			RightType: other.StaticType(interpreter),
		})
	}

	return NewUInt128ValueFromBigInt(
		interpreter,
		func() *big.Int {
			res := new(big.Int)
			if o.BigInt.Cmp(res) == 0 {
				panic(DivisionByZeroError{})
			}
			return res.Rem(v.BigInt, o.BigInt)
		},
	)
}

func (v UInt128Value) Mul(interpreter *Interpreter, other NumberValue) NumberValue {
	o, ok := other.(UInt128Value)
	if !ok {
		panic(InvalidOperandsError{
			Operation: ast.OperationMul,
			LeftType:  v.StaticType(interpreter),
			RightType: other.StaticType(interpreter),
		})
	}

	return NewUInt128ValueFromBigInt(
		interpreter,
		func() *big.Int {
			res := new(big.Int)
			res.Mul(v.BigInt, o.BigInt)
			if res.Cmp(sema.UInt128TypeMaxIntBig) > 0 {
				panic(OverflowError{})
			}
			return res
		},
	)
}

func (v UInt128Value) SaturatingMul(interpreter *Interpreter, other NumberValue) NumberValue {
	o, ok := other.(UInt128Value)
	if !ok {
		panic(InvalidOperandsError{
			FunctionName: sema.NumericTypeSaturatingMultiplyFunctionName,
			LeftType:     v.StaticType(interpreter),
			RightType:    other.StaticType(interpreter),
		})
	}

	return NewUInt128ValueFromBigInt(
		interpreter,
		func() *big.Int {
			res := new(big.Int)
			res.Mul(v.BigInt, o.BigInt)
			if res.Cmp(sema.UInt128TypeMaxIntBig) > 0 {
				return sema.UInt128TypeMaxIntBig
			}
			return res
		},
	)
}

func (v UInt128Value) Div(interpreter *Interpreter, other NumberValue) NumberValue {
	o, ok := other.(UInt128Value)
	if !ok {
		panic(InvalidOperandsError{
			Operation: ast.OperationDiv,
			LeftType:  v.StaticType(interpreter),
			RightType: other.StaticType(interpreter),
		})
	}

	return NewUInt128ValueFromBigInt(
		interpreter,
		func() *big.Int {
			res := new(big.Int)
			if o.BigInt.Cmp(res) == 0 {
				panic(DivisionByZeroError{})
			}
			return res.Div(v.BigInt, o.BigInt)
		},
	)

}

func (v UInt128Value) SaturatingDiv(interpreter *Interpreter, other NumberValue) NumberValue {
	defer func() {
		r := recover()
		if _, ok := r.(InvalidOperandsError); ok {
			panic(InvalidOperandsError{
				FunctionName: sema.NumericTypeSaturatingDivideFunctionName,
				LeftType:     v.StaticType(interpreter),
				RightType:    other.StaticType(interpreter),
			})
		}
	}()

	return v.Div(interpreter, other)
}

func (v UInt128Value) Less(interpreter *Interpreter, other NumberValue) BoolValue {
	o, ok := other.(UInt128Value)
	if !ok {
		panic(InvalidOperandsError{
			Operation: ast.OperationLess,
			LeftType:  v.StaticType(interpreter),
			RightType: other.StaticType(interpreter),
		})
	}

	cmp := v.BigInt.Cmp(o.BigInt)
	return AsBoolValue(cmp == -1)
}

func (v UInt128Value) LessEqual(interpreter *Interpreter, other NumberValue) BoolValue {
	o, ok := other.(UInt128Value)
	if !ok {
		panic(InvalidOperandsError{
			Operation: ast.OperationLessEqual,
			LeftType:  v.StaticType(interpreter),
			RightType: other.StaticType(interpreter),
		})
	}

	cmp := v.BigInt.Cmp(o.BigInt)
	return AsBoolValue(cmp <= 0)
}

func (v UInt128Value) Greater(interpreter *Interpreter, other NumberValue) BoolValue {
	o, ok := other.(UInt128Value)
	if !ok {
		panic(InvalidOperandsError{
			Operation: ast.OperationGreater,
			LeftType:  v.StaticType(interpreter),
			RightType: other.StaticType(interpreter),
		})
	}

	cmp := v.BigInt.Cmp(o.BigInt)
	return AsBoolValue(cmp == 1)
}

func (v UInt128Value) GreaterEqual(interpreter *Interpreter, other NumberValue) BoolValue {
	o, ok := other.(UInt128Value)
	if !ok {
		panic(InvalidOperandsError{
			Operation: ast.OperationGreaterEqual,
			LeftType:  v.StaticType(interpreter),
			RightType: other.StaticType(interpreter),
		})
	}

	cmp := v.BigInt.Cmp(o.BigInt)
	return AsBoolValue(cmp >= 0)
}

func (v UInt128Value) Equal(_ *Interpreter, _ LocationRange, other Value) bool {
	otherInt, ok := other.(UInt128Value)
	if !ok {
		return false
	}
	cmp := v.BigInt.Cmp(otherInt.BigInt)
	return cmp == 0
}

// HashInput returns a byte slice containing:
// - HashInputTypeUInt128 (1 byte)
// - big int encoded in big endian (n bytes)
func (v UInt128Value) HashInput(_ *Interpreter, _ LocationRange, scratch []byte) []byte {
	b := UnsignedBigIntToBigEndianBytes(v.BigInt)

	length := 1 + len(b)
	var buffer []byte
	if length <= len(scratch) {
		buffer = scratch[:length]
	} else {
		buffer = make([]byte, length)
	}

	buffer[0] = byte(HashInputTypeUInt128)
	copy(buffer[1:], b)
	return buffer
}

func ConvertUInt128(memoryGauge common.MemoryGauge, value Value) Value {
	return NewUInt128ValueFromBigInt(
		memoryGauge,
		func() *big.Int {

			var v *big.Int

			switch value := value.(type) {
			case BigNumberValue:
				v = value.ToBigInt(memoryGauge)

			case NumberValue:
				v = big.NewInt(int64(value.ToInt()))

			default:
				panic(errors.NewUnreachableError())
			}

			if v.Cmp(sema.UInt128TypeMaxIntBig) > 0 {
				panic(OverflowError{})
			} else if v.Sign() < 0 {
				panic(UnderflowError{})
			}

			return v
		},
	)
}

func (v UInt128Value) BitwiseOr(interpreter *Interpreter, other IntegerValue) IntegerValue {
	o, ok := other.(UInt128Value)
	if !ok {
		panic(InvalidOperandsError{
			Operation: ast.OperationBitwiseOr,
			LeftType:  v.StaticType(interpreter),
			RightType: other.StaticType(interpreter),
		})
	}

	return NewUInt128ValueFromBigInt(
		interpreter,
		func() *big.Int {
			res := new(big.Int)
			return res.Or(v.BigInt, o.BigInt)
		},
	)
}

func (v UInt128Value) BitwiseXor(interpreter *Interpreter, other IntegerValue) IntegerValue {
	o, ok := other.(UInt128Value)
	if !ok {
		panic(InvalidOperandsError{
			Operation: ast.OperationBitwiseXor,
			LeftType:  v.StaticType(interpreter),
			RightType: other.StaticType(interpreter),
		})
	}

	return NewUInt128ValueFromBigInt(
		interpreter,
		func() *big.Int {
			res := new(big.Int)
			return res.Xor(v.BigInt, o.BigInt)
		},
	)
}

func (v UInt128Value) BitwiseAnd(interpreter *Interpreter, other IntegerValue) IntegerValue {
	o, ok := other.(UInt128Value)
	if !ok {
		panic(InvalidOperandsError{
			Operation: ast.OperationBitwiseAnd,
			LeftType:  v.StaticType(interpreter),
			RightType: other.StaticType(interpreter),
		})
	}

	return NewUInt128ValueFromBigInt(
		interpreter,
		func() *big.Int {
			res := new(big.Int)
			return res.And(v.BigInt, o.BigInt)
		},
	)

}

func (v UInt128Value) BitwiseLeftShift(interpreter *Interpreter, other IntegerValue) IntegerValue {
	o, ok := other.(UInt128Value)
	if !ok {
		panic(InvalidOperandsError{
			Operation: ast.OperationBitwiseLeftShift,
			LeftType:  v.StaticType(interpreter),
			RightType: other.StaticType(interpreter),
		})
	}

	return NewUInt128ValueFromBigInt(
		interpreter,
		func() *big.Int {
			res := new(big.Int)
			if o.BigInt.Sign() < 0 {
				panic(UnderflowError{})
			}
			if !o.BigInt.IsUint64() {
				panic(OverflowError{})
			}
			return res.Lsh(v.BigInt, uint(o.BigInt.Uint64()))
		},
	)
}

func (v UInt128Value) BitwiseRightShift(interpreter *Interpreter, other IntegerValue) IntegerValue {
	o, ok := other.(UInt128Value)
	if !ok {
		panic(InvalidOperandsError{
			Operation: ast.OperationBitwiseRightShift,
			LeftType:  v.StaticType(interpreter),
			RightType: other.StaticType(interpreter),
		})
	}

	return NewUInt128ValueFromBigInt(
		interpreter,
		func() *big.Int {
			res := new(big.Int)
			if o.BigInt.Sign() < 0 {
				panic(UnderflowError{})
			}
			if !o.BigInt.IsUint64() {
				panic(OverflowError{})
			}
			return res.Rsh(v.BigInt, uint(o.BigInt.Uint64()))
		},
	)
}

func (v UInt128Value) GetMember(interpreter *Interpreter, _ LocationRange, name string) Value {
	return getNumberValueMember(interpreter, v, name, sema.UInt128Type)
}

func (UInt128Value) RemoveMember(_ *Interpreter, _ LocationRange, _ string) Value {
	// Numbers have no removable members (fields / functions)
	panic(errors.NewUnreachableError())
}

func (UInt128Value) SetMember(_ *Interpreter, _ LocationRange, _ string, _ Value) {
	// Numbers have no settable members (fields / functions)
	panic(errors.NewUnreachableError())
}

func (v UInt128Value) ToBigEndianBytes() []byte {
	return UnsignedBigIntToBigEndianBytes(v.BigInt)
}

func (v UInt128Value) ConformsToStaticType(
	_ *Interpreter,
	_ LocationRange,
	_ TypeConformanceResults,
) bool {
	return true
}

func (UInt128Value) IsStorable() bool {
	return true
}

func (v UInt128Value) Storable(_ atree.SlabStorage, _ atree.Address, _ uint64) (atree.Storable, error) {
	return v, nil
}

func (UInt128Value) NeedsStoreTo(_ atree.Address) bool {
	return false
}

func (UInt128Value) IsResourceKinded(_ *Interpreter) bool {
	return false
}

func (v UInt128Value) Transfer(
	interpreter *Interpreter,
	_ LocationRange,
	_ atree.Address,
	remove bool,
	storable atree.Storable,
) Value {
	if remove {
		interpreter.RemoveReferencedSlab(storable)
	}
	return v
}

func (v UInt128Value) Clone(_ *Interpreter) Value {
	return NewUnmeteredUInt128ValueFromBigInt(v.BigInt)
}

func (UInt128Value) DeepRemove(_ *Interpreter) {
	// NO-OP
}

func (v UInt128Value) ByteSize() uint32 {
	return cborTagSize + getBigIntCBORSize(v.BigInt)
}

func (v UInt128Value) StoredValue(_ atree.SlabStorage) (atree.Value, error) {
	return v, nil
}

func (UInt128Value) ChildStorables() []atree.Storable {
	return nil
}

// UInt256Value

type UInt256Value struct {
	BigInt *big.Int
}

func NewUInt256ValueFromUint64(interpreter *Interpreter, value uint64) UInt256Value {
	return NewUInt256ValueFromBigInt(
		interpreter,
		func() *big.Int {
			return new(big.Int).SetUint64(value)
		},
	)
}

func NewUnmeteredUInt256ValueFromUint64(value uint64) UInt256Value {
	return NewUnmeteredUInt256ValueFromBigInt(new(big.Int).SetUint64(value))
}

var Uint256MemoryUsage = common.NewBigIntMemoryUsage(32)

func NewUInt256ValueFromBigInt(memoryGauge common.MemoryGauge, bigIntConstructor func() *big.Int) UInt256Value {
	common.UseMemory(memoryGauge, Uint256MemoryUsage)
	value := bigIntConstructor()
	return NewUnmeteredUInt256ValueFromBigInt(value)
}

func NewUnmeteredUInt256ValueFromBigInt(value *big.Int) UInt256Value {
	return UInt256Value{
		BigInt: value,
	}
}

var _ Value = UInt256Value{}
var _ atree.Storable = UInt256Value{}
var _ NumberValue = UInt256Value{}
var _ IntegerValue = UInt256Value{}
var _ EquatableValue = UInt256Value{}
var _ HashableValue = UInt256Value{}
var _ MemberAccessibleValue = UInt256Value{}

func (UInt256Value) IsValue() {}

func (v UInt256Value) Accept(interpreter *Interpreter, visitor Visitor) {
	visitor.VisitUInt256Value(interpreter, v)
}

func (UInt256Value) Walk(_ *Interpreter, _ func(Value)) {
	// NO-OP
}

func (UInt256Value) StaticType(interpreter *Interpreter) StaticType {
	return NewPrimitiveStaticType(interpreter, PrimitiveStaticTypeUInt256)
}

func (UInt256Value) IsImportable(_ *Interpreter) bool {
	return true
}

func (v UInt256Value) ToInt() int {
	if !v.BigInt.IsInt64() {
		panic(OverflowError{})
	}

	return int(v.BigInt.Int64())
}

func (v UInt256Value) ByteLength() int {
	return common.BigIntByteLength(v.BigInt)
}

func (v UInt256Value) ToBigInt(memoryGauge common.MemoryGauge) *big.Int {
	common.UseMemory(memoryGauge, common.NewBigIntMemoryUsage(v.ByteLength()))
	return new(big.Int).Set(v.BigInt)
}

func (v UInt256Value) String() string {
	return format.BigInt(v.BigInt)
}

func (v UInt256Value) RecursiveString(_ SeenReferences) string {
	return v.String()
}

func (v UInt256Value) MeteredString(memoryGauge common.MemoryGauge, _ SeenReferences) string {
	common.UseMemory(
		memoryGauge,
		common.NewRawStringMemoryUsage(
			OverEstimateNumberStringLength(memoryGauge, v),
		),
	)
	return v.String()
}

func (v UInt256Value) Negate(*Interpreter) NumberValue {
	panic(errors.NewUnreachableError())
}

func (v UInt256Value) Plus(interpreter *Interpreter, other NumberValue) NumberValue {
	o, ok := other.(UInt256Value)
	if !ok {
		panic(InvalidOperandsError{
			Operation: ast.OperationPlus,
			LeftType:  v.StaticType(interpreter),
			RightType: other.StaticType(interpreter),
		})
	}

	return NewUInt256ValueFromBigInt(
		interpreter,
		func() *big.Int {
			sum := new(big.Int)
			sum.Add(v.BigInt, o.BigInt)
			// Given that this value is backed by an arbitrary size integer,
			// we can just add and check the range of the result.
			//
			// If Go gains a native uint256 type and we switch this value
			// to be based on it, then we need to follow INT30-C:
			//
			//  if sum < v {
			//      ...
			//  }
			//
			if sum.Cmp(sema.UInt256TypeMaxIntBig) > 0 {
				panic(OverflowError{})
			}
			return sum
		},
	)

}

func (v UInt256Value) SaturatingPlus(interpreter *Interpreter, other NumberValue) NumberValue {
	o, ok := other.(UInt256Value)
	if !ok {
		panic(InvalidOperandsError{
			FunctionName: sema.NumericTypeSaturatingAddFunctionName,
			LeftType:     v.StaticType(interpreter),
			RightType:    other.StaticType(interpreter),
		})
	}

	return NewUInt256ValueFromBigInt(
		interpreter,
		func() *big.Int {
			sum := new(big.Int)
			sum.Add(v.BigInt, o.BigInt)
			// Given that this value is backed by an arbitrary size integer,
			// we can just add and check the range of the result.
			//
			// If Go gains a native uint256 type and we switch this value
			// to be based on it, then we need to follow INT30-C:
			//
			//  if sum < v {
			//      ...
			//  }
			//
			if sum.Cmp(sema.UInt256TypeMaxIntBig) > 0 {
				return sema.UInt256TypeMaxIntBig
			}
			return sum
		},
	)
}

func (v UInt256Value) Minus(interpreter *Interpreter, other NumberValue) NumberValue {
	o, ok := other.(UInt256Value)
	if !ok {
		panic(InvalidOperandsError{
			Operation: ast.OperationMinus,
			LeftType:  v.StaticType(interpreter),
			RightType: other.StaticType(interpreter),
		})
	}

	return NewUInt256ValueFromBigInt(
		interpreter,
		func() *big.Int {
			diff := new(big.Int)
			diff.Sub(v.BigInt, o.BigInt)
			// Given that this value is backed by an arbitrary size integer,
			// we can just subtract and check the range of the result.
			//
			// If Go gains a native uint256 type and we switch this value
			// to be based on it, then we need to follow INT30-C:
			//
			//   if diff > v {
			// 	     ...
			//   }
			//
			if diff.Cmp(sema.UInt256TypeMinIntBig) < 0 {
				panic(UnderflowError{})
			}
			return diff
		},
	)
}

func (v UInt256Value) SaturatingMinus(interpreter *Interpreter, other NumberValue) NumberValue {
	o, ok := other.(UInt256Value)
	if !ok {
		panic(InvalidOperandsError{
			FunctionName: sema.NumericTypeSaturatingSubtractFunctionName,
			LeftType:     v.StaticType(interpreter),
			RightType:    other.StaticType(interpreter),
		})
	}

	return NewUInt256ValueFromBigInt(
		interpreter,
		func() *big.Int {
			diff := new(big.Int)
			diff.Sub(v.BigInt, o.BigInt)
			// Given that this value is backed by an arbitrary size integer,
			// we can just subtract and check the range of the result.
			//
			// If Go gains a native uint256 type and we switch this value
			// to be based on it, then we need to follow INT30-C:
			//
			//   if diff > v {
			// 	     ...
			//   }
			//
			if diff.Cmp(sema.UInt256TypeMinIntBig) < 0 {
				return sema.UInt256TypeMinIntBig
			}
			return diff
		},
	)

}

func (v UInt256Value) Mod(interpreter *Interpreter, other NumberValue) NumberValue {
	o, ok := other.(UInt256Value)
	if !ok {
		panic(InvalidOperandsError{
			Operation: ast.OperationMod,
			LeftType:  v.StaticType(interpreter),
			RightType: other.StaticType(interpreter),
		})
	}

	return NewUInt256ValueFromBigInt(
		interpreter,
		func() *big.Int {
			res := new(big.Int)
			if o.BigInt.Cmp(res) == 0 {
				panic(DivisionByZeroError{})
			}
			return res.Rem(v.BigInt, o.BigInt)
		},
	)
}

func (v UInt256Value) Mul(interpreter *Interpreter, other NumberValue) NumberValue {
	o, ok := other.(UInt256Value)
	if !ok {
		panic(InvalidOperandsError{
			Operation: ast.OperationMul,
			LeftType:  v.StaticType(interpreter),
			RightType: other.StaticType(interpreter),
		})
	}

	return NewUInt256ValueFromBigInt(
		interpreter,
		func() *big.Int {
			res := new(big.Int)
			res.Mul(v.BigInt, o.BigInt)
			if res.Cmp(sema.UInt256TypeMaxIntBig) > 0 {
				panic(OverflowError{})
			}
			return res
		},
	)
}

func (v UInt256Value) SaturatingMul(interpreter *Interpreter, other NumberValue) NumberValue {
	o, ok := other.(UInt256Value)
	if !ok {
		panic(InvalidOperandsError{
			FunctionName: sema.NumericTypeSaturatingMultiplyFunctionName,
			LeftType:     v.StaticType(interpreter),
			RightType:    other.StaticType(interpreter),
		})
	}

	return NewUInt256ValueFromBigInt(
		interpreter,
		func() *big.Int {
			res := new(big.Int)
			res.Mul(v.BigInt, o.BigInt)
			if res.Cmp(sema.UInt256TypeMaxIntBig) > 0 {
				return sema.UInt256TypeMaxIntBig
			}
			return res
		},
	)
}

func (v UInt256Value) Div(interpreter *Interpreter, other NumberValue) NumberValue {
	o, ok := other.(UInt256Value)
	if !ok {
		panic(InvalidOperandsError{
			Operation: ast.OperationDiv,
			LeftType:  v.StaticType(interpreter),
			RightType: other.StaticType(interpreter),
		})
	}

	return NewUInt256ValueFromBigInt(
		interpreter,
		func() *big.Int {
			res := new(big.Int)
			if o.BigInt.Cmp(res) == 0 {
				panic(DivisionByZeroError{})
			}
			return res.Div(v.BigInt, o.BigInt)
		},
	)
}

func (v UInt256Value) SaturatingDiv(interpreter *Interpreter, other NumberValue) NumberValue {
	defer func() {
		r := recover()
		if _, ok := r.(InvalidOperandsError); ok {
			panic(InvalidOperandsError{
				FunctionName: sema.NumericTypeSaturatingDivideFunctionName,
				LeftType:     v.StaticType(interpreter),
				RightType:    other.StaticType(interpreter),
			})
		}
	}()

	return v.Div(interpreter, other)
}

func (v UInt256Value) Less(interpreter *Interpreter, other NumberValue) BoolValue {
	o, ok := other.(UInt256Value)
	if !ok {
		panic(InvalidOperandsError{
			Operation: ast.OperationLess,
			LeftType:  v.StaticType(interpreter),
			RightType: other.StaticType(interpreter),
		})
	}

	cmp := v.BigInt.Cmp(o.BigInt)
	return AsBoolValue(cmp == -1)
}

func (v UInt256Value) LessEqual(interpreter *Interpreter, other NumberValue) BoolValue {
	o, ok := other.(UInt256Value)
	if !ok {
		panic(InvalidOperandsError{
			Operation: ast.OperationLessEqual,
			LeftType:  v.StaticType(interpreter),
			RightType: other.StaticType(interpreter),
		})
	}

	cmp := v.BigInt.Cmp(o.BigInt)
	return AsBoolValue(cmp <= 0)
}

func (v UInt256Value) Greater(interpreter *Interpreter, other NumberValue) BoolValue {
	o, ok := other.(UInt256Value)
	if !ok {
		panic(InvalidOperandsError{
			Operation: ast.OperationGreater,
			LeftType:  v.StaticType(interpreter),
			RightType: other.StaticType(interpreter),
		})
	}

	cmp := v.BigInt.Cmp(o.BigInt)
	return AsBoolValue(cmp == 1)
}

func (v UInt256Value) GreaterEqual(interpreter *Interpreter, other NumberValue) BoolValue {
	o, ok := other.(UInt256Value)
	if !ok {
		panic(InvalidOperandsError{
			Operation: ast.OperationGreaterEqual,
			LeftType:  v.StaticType(interpreter),
			RightType: other.StaticType(interpreter),
		})
	}

	cmp := v.BigInt.Cmp(o.BigInt)
	return AsBoolValue(cmp >= 0)
}

func (v UInt256Value) Equal(_ *Interpreter, _ LocationRange, other Value) bool {
	otherInt, ok := other.(UInt256Value)
	if !ok {
		return false
	}
	cmp := v.BigInt.Cmp(otherInt.BigInt)
	return cmp == 0
}

// HashInput returns a byte slice containing:
// - HashInputTypeUInt256 (1 byte)
// - big int encoded in big endian (n bytes)
func (v UInt256Value) HashInput(_ *Interpreter, _ LocationRange, scratch []byte) []byte {
	b := UnsignedBigIntToBigEndianBytes(v.BigInt)

	length := 1 + len(b)
	var buffer []byte
	if length <= len(scratch) {
		buffer = scratch[:length]
	} else {
		buffer = make([]byte, length)
	}

	buffer[0] = byte(HashInputTypeUInt256)
	copy(buffer[1:], b)
	return buffer
}

func ConvertUInt256(memoryGauge common.MemoryGauge, value Value) UInt256Value {
	return NewUInt256ValueFromBigInt(
		memoryGauge,
		func() *big.Int {
			var v *big.Int

			switch value := value.(type) {
			case BigNumberValue:
				v = value.ToBigInt(memoryGauge)

			case NumberValue:
				v = big.NewInt(int64(value.ToInt()))

			default:
				panic(errors.NewUnreachableError())
			}

			if v.Cmp(sema.UInt256TypeMaxIntBig) > 0 {
				panic(OverflowError{})
			} else if v.Sign() < 0 {
				panic(UnderflowError{})
			}

			return v
		},
	)
}

func (v UInt256Value) BitwiseOr(interpreter *Interpreter, other IntegerValue) IntegerValue {
	o, ok := other.(UInt256Value)
	if !ok {
		panic(InvalidOperandsError{
			Operation: ast.OperationBitwiseOr,
			LeftType:  v.StaticType(interpreter),
			RightType: other.StaticType(interpreter),
		})
	}

	return NewUInt256ValueFromBigInt(
		interpreter,
		func() *big.Int {
			res := new(big.Int)
			return res.Or(v.BigInt, o.BigInt)
		},
	)
}

func (v UInt256Value) BitwiseXor(interpreter *Interpreter, other IntegerValue) IntegerValue {
	o, ok := other.(UInt256Value)
	if !ok {
		panic(InvalidOperandsError{
			Operation: ast.OperationBitwiseXor,
			LeftType:  v.StaticType(interpreter),
			RightType: other.StaticType(interpreter),
		})
	}

	return NewUInt256ValueFromBigInt(
		interpreter,
		func() *big.Int {
			res := new(big.Int)
			return res.Xor(v.BigInt, o.BigInt)
		},
	)
}

func (v UInt256Value) BitwiseAnd(interpreter *Interpreter, other IntegerValue) IntegerValue {
	o, ok := other.(UInt256Value)
	if !ok {
		panic(InvalidOperandsError{
			Operation: ast.OperationBitwiseAnd,
			LeftType:  v.StaticType(interpreter),
			RightType: other.StaticType(interpreter),
		})
	}

	return NewUInt256ValueFromBigInt(
		interpreter,
		func() *big.Int {
			res := new(big.Int)
			return res.And(v.BigInt, o.BigInt)
		},
	)
}

func (v UInt256Value) BitwiseLeftShift(interpreter *Interpreter, other IntegerValue) IntegerValue {
	o, ok := other.(UInt256Value)
	if !ok {
		panic(InvalidOperandsError{
			Operation: ast.OperationBitwiseLeftShift,
			LeftType:  v.StaticType(interpreter),
			RightType: other.StaticType(interpreter),
		})
	}

	return NewUInt256ValueFromBigInt(
		interpreter,
		func() *big.Int {
			res := new(big.Int)
			if o.BigInt.Sign() < 0 {
				panic(UnderflowError{})
			}
			if !o.BigInt.IsUint64() {
				panic(OverflowError{})
			}
			return res.Lsh(v.BigInt, uint(o.BigInt.Uint64()))
		},
	)
}

func (v UInt256Value) BitwiseRightShift(interpreter *Interpreter, other IntegerValue) IntegerValue {
	o, ok := other.(UInt256Value)
	if !ok {
		panic(InvalidOperandsError{
			Operation: ast.OperationBitwiseRightShift,
			LeftType:  v.StaticType(interpreter),
			RightType: other.StaticType(interpreter),
		})
	}

	return NewUInt256ValueFromBigInt(
		interpreter,
		func() *big.Int {
			res := new(big.Int)
			if o.BigInt.Sign() < 0 {
				panic(UnderflowError{})
			}
			if !o.BigInt.IsUint64() {
				panic(OverflowError{})
			}
			return res.Rsh(v.BigInt, uint(o.BigInt.Uint64()))
		},
	)
}

func (v UInt256Value) GetMember(interpreter *Interpreter, _ LocationRange, name string) Value {
	return getNumberValueMember(interpreter, v, name, sema.UInt256Type)
}

func (UInt256Value) RemoveMember(_ *Interpreter, _ LocationRange, _ string) Value {
	// Numbers have no removable members (fields / functions)
	panic(errors.NewUnreachableError())
}

func (UInt256Value) SetMember(_ *Interpreter, _ LocationRange, _ string, _ Value) {
	// Numbers have no settable members (fields / functions)
	panic(errors.NewUnreachableError())
}

func (v UInt256Value) ToBigEndianBytes() []byte {
	return UnsignedBigIntToBigEndianBytes(v.BigInt)
}

func (v UInt256Value) ConformsToStaticType(
	_ *Interpreter,
	_ LocationRange,
	_ TypeConformanceResults,
) bool {
	return true
}

func (UInt256Value) IsStorable() bool {
	return true
}

func (v UInt256Value) Storable(_ atree.SlabStorage, _ atree.Address, _ uint64) (atree.Storable, error) {
	return v, nil
}

func (UInt256Value) NeedsStoreTo(_ atree.Address) bool {
	return false
}

func (UInt256Value) IsResourceKinded(_ *Interpreter) bool {
	return false
}
func (v UInt256Value) Transfer(
	interpreter *Interpreter,
	_ LocationRange,
	_ atree.Address,
	remove bool,
	storable atree.Storable,
) Value {
	if remove {
		interpreter.RemoveReferencedSlab(storable)
	}
	return v
}

func (v UInt256Value) Clone(_ *Interpreter) Value {
	return NewUnmeteredUInt256ValueFromBigInt(v.BigInt)
}

func (UInt256Value) DeepRemove(_ *Interpreter) {
	// NO-OP
}

func (v UInt256Value) ByteSize() uint32 {
	return cborTagSize + getBigIntCBORSize(v.BigInt)
}

func (v UInt256Value) StoredValue(_ atree.SlabStorage) (atree.Value, error) {
	return v, nil
}

func (UInt256Value) ChildStorables() []atree.Storable {
	return nil
}

// Word8Value

type Word8Value uint8

var _ Value = Word8Value(0)
var _ atree.Storable = Word8Value(0)
var _ NumberValue = Word8Value(0)
var _ IntegerValue = Word8Value(0)
var _ EquatableValue = Word8Value(0)
var _ HashableValue = Word8Value(0)
var _ MemberAccessibleValue = Word8Value(0)

const word8Size = int(unsafe.Sizeof(Word8Value(0)))

var word8MemoryUsage = common.NewNumberMemoryUsage(word8Size)

func NewWord8Value(gauge common.MemoryGauge, valueGetter func() uint8) Word8Value {
	common.UseMemory(gauge, word8MemoryUsage)

	return NewUnmeteredWord8Value(valueGetter())
}

func NewUnmeteredWord8Value(value uint8) Word8Value {
	return Word8Value(value)
}

func (Word8Value) IsValue() {}

func (v Word8Value) Accept(interpreter *Interpreter, visitor Visitor) {
	visitor.VisitWord8Value(interpreter, v)
}

func (Word8Value) Walk(_ *Interpreter, _ func(Value)) {
	// NO-OP
}

func (Word8Value) StaticType(interpreter *Interpreter) StaticType {
	return NewPrimitiveStaticType(interpreter, PrimitiveStaticTypeWord8)
}

func (Word8Value) IsImportable(_ *Interpreter) bool {
	return true
}

func (v Word8Value) String() string {
	return format.Uint(uint64(v))
}

func (v Word8Value) RecursiveString(_ SeenReferences) string {
	return v.String()
}

func (v Word8Value) MeteredString(memoryGauge common.MemoryGauge, _ SeenReferences) string {
	common.UseMemory(
		memoryGauge,
		common.NewRawStringMemoryUsage(
			OverEstimateNumberStringLength(memoryGauge, v),
		),
	)
	return v.String()
}

func (v Word8Value) ToInt() int {
	return int(v)
}

func (v Word8Value) Negate(*Interpreter) NumberValue {
	panic(errors.NewUnreachableError())
}

func (v Word8Value) Plus(interpreter *Interpreter, other NumberValue) NumberValue {
	o, ok := other.(Word8Value)
	if !ok {
		panic(InvalidOperandsError{
			Operation: ast.OperationPlus,
			LeftType:  v.StaticType(interpreter),
			RightType: other.StaticType(interpreter),
		})
	}

	valueGetter := func() uint8 {
		return uint8(v + o)
	}

	return NewWord8Value(interpreter, valueGetter)
}

func (v Word8Value) SaturatingPlus(*Interpreter, NumberValue) NumberValue {
	panic(errors.NewUnreachableError())
}

func (v Word8Value) Minus(interpreter *Interpreter, other NumberValue) NumberValue {
	o, ok := other.(Word8Value)
	if !ok {
		panic(InvalidOperandsError{
			Operation: ast.OperationMinus,
			LeftType:  v.StaticType(interpreter),
			RightType: other.StaticType(interpreter),
		})
	}

	valueGetter := func() uint8 {
		return uint8(v - o)
	}

	return NewWord8Value(interpreter, valueGetter)
}

func (v Word8Value) SaturatingMinus(*Interpreter, NumberValue) NumberValue {
	panic(errors.NewUnreachableError())
}

func (v Word8Value) Mod(interpreter *Interpreter, other NumberValue) NumberValue {
	o, ok := other.(Word8Value)
	if !ok {
		panic(InvalidOperandsError{
			Operation: ast.OperationMod,
			LeftType:  v.StaticType(interpreter),
			RightType: other.StaticType(interpreter),
		})
	}

	if o == 0 {
		panic(DivisionByZeroError{})
	}

	valueGetter := func() uint8 {
		return uint8(v % o)
	}

	return NewWord8Value(interpreter, valueGetter)
}

func (v Word8Value) Mul(interpreter *Interpreter, other NumberValue) NumberValue {
	o, ok := other.(Word8Value)
	if !ok {
		panic(InvalidOperandsError{
			Operation: ast.OperationMul,
			LeftType:  v.StaticType(interpreter),
			RightType: other.StaticType(interpreter),
		})
	}

	valueGetter := func() uint8 {
		return uint8(v * o)
	}

	return NewWord8Value(interpreter, valueGetter)
}

func (v Word8Value) SaturatingMul(*Interpreter, NumberValue) NumberValue {
	panic(errors.NewUnreachableError())
}

func (v Word8Value) Div(interpreter *Interpreter, other NumberValue) NumberValue {
	o, ok := other.(Word8Value)
	if !ok {
		panic(InvalidOperandsError{
			Operation: ast.OperationDiv,
			LeftType:  v.StaticType(interpreter),
			RightType: other.StaticType(interpreter),
		})
	}

	if o == 0 {
		panic(DivisionByZeroError{})
	}

	valueGetter := func() uint8 {
		return uint8(v / o)
	}

	return NewWord8Value(interpreter, valueGetter)
}

func (v Word8Value) SaturatingDiv(*Interpreter, NumberValue) NumberValue {
	panic(errors.NewUnreachableError())
}

func (v Word8Value) Less(interpreter *Interpreter, other NumberValue) BoolValue {
	o, ok := other.(Word8Value)
	if !ok {
		panic(InvalidOperandsError{
			Operation: ast.OperationLess,
			LeftType:  v.StaticType(interpreter),
			RightType: other.StaticType(interpreter),
		})
	}

	return AsBoolValue(v < o)
}

func (v Word8Value) LessEqual(interpreter *Interpreter, other NumberValue) BoolValue {
	o, ok := other.(Word8Value)
	if !ok {
		panic(InvalidOperandsError{
			Operation: ast.OperationLessEqual,
			LeftType:  v.StaticType(interpreter),
			RightType: other.StaticType(interpreter),
		})
	}

	return AsBoolValue(v <= o)
}

func (v Word8Value) Greater(interpreter *Interpreter, other NumberValue) BoolValue {
	o, ok := other.(Word8Value)
	if !ok {
		panic(InvalidOperandsError{
			Operation: ast.OperationGreater,
			LeftType:  v.StaticType(interpreter),
			RightType: other.StaticType(interpreter),
		})
	}

	return AsBoolValue(v > o)
}

func (v Word8Value) GreaterEqual(interpreter *Interpreter, other NumberValue) BoolValue {
	o, ok := other.(Word8Value)
	if !ok {
		panic(InvalidOperandsError{
			Operation: ast.OperationGreaterEqual,
			LeftType:  v.StaticType(interpreter),
			RightType: other.StaticType(interpreter),
		})
	}

	return AsBoolValue(v >= o)
}

func (v Word8Value) Equal(_ *Interpreter, _ LocationRange, other Value) bool {
	otherWord8, ok := other.(Word8Value)
	if !ok {
		return false
	}
	return v == otherWord8
}

// HashInput returns a byte slice containing:
// - HashInputTypeWord8 (1 byte)
// - uint8 value (1 byte)
func (v Word8Value) HashInput(_ *Interpreter, _ LocationRange, scratch []byte) []byte {
	scratch[0] = byte(HashInputTypeWord8)
	scratch[1] = byte(v)
	return scratch[:2]
}

func ConvertWord8(memoryGauge common.MemoryGauge, value Value) Word8Value {
	return NewWord8Value(
		memoryGauge,
		func() uint8 {
			return ConvertWord[uint8](memoryGauge, value)
		},
	)
}

func (v Word8Value) BitwiseOr(interpreter *Interpreter, other IntegerValue) IntegerValue {
	o, ok := other.(Word8Value)
	if !ok {
		panic(InvalidOperandsError{
			Operation: ast.OperationBitwiseOr,
			LeftType:  v.StaticType(interpreter),
			RightType: other.StaticType(interpreter),
		})
	}

	valueGetter := func() uint8 {
		return uint8(v | o)
	}

	return NewWord8Value(interpreter, valueGetter)
}

func (v Word8Value) BitwiseXor(interpreter *Interpreter, other IntegerValue) IntegerValue {
	o, ok := other.(Word8Value)
	if !ok {
		panic(InvalidOperandsError{
			Operation: ast.OperationBitwiseXor,
			LeftType:  v.StaticType(interpreter),
			RightType: other.StaticType(interpreter),
		})
	}

	valueGetter := func() uint8 {
		return uint8(v ^ o)
	}

	return NewWord8Value(interpreter, valueGetter)
}

func (v Word8Value) BitwiseAnd(interpreter *Interpreter, other IntegerValue) IntegerValue {
	o, ok := other.(Word8Value)
	if !ok {
		panic(InvalidOperandsError{
			Operation: ast.OperationBitwiseAnd,
			LeftType:  v.StaticType(interpreter),
			RightType: other.StaticType(interpreter),
		})
	}

	valueGetter := func() uint8 {
		return uint8(v & o)
	}

	return NewWord8Value(interpreter, valueGetter)
}

func (v Word8Value) BitwiseLeftShift(interpreter *Interpreter, other IntegerValue) IntegerValue {
	o, ok := other.(Word8Value)
	if !ok {
		panic(InvalidOperandsError{
			Operation: ast.OperationBitwiseLeftShift,
			LeftType:  v.StaticType(interpreter),
			RightType: other.StaticType(interpreter),
		})
	}

	valueGetter := func() uint8 {
		return uint8(v << o)
	}

	return NewWord8Value(interpreter, valueGetter)
}

func (v Word8Value) BitwiseRightShift(interpreter *Interpreter, other IntegerValue) IntegerValue {
	o, ok := other.(Word8Value)
	if !ok {
		panic(InvalidOperandsError{
			Operation: ast.OperationBitwiseRightShift,
			LeftType:  v.StaticType(interpreter),
			RightType: other.StaticType(interpreter),
		})
	}

	valueGetter := func() uint8 {
		return uint8(v >> o)
	}

	return NewWord8Value(interpreter, valueGetter)
}

func (v Word8Value) GetMember(interpreter *Interpreter, _ LocationRange, name string) Value {
	return getNumberValueMember(interpreter, v, name, sema.Word8Type)
}

func (Word8Value) RemoveMember(_ *Interpreter, _ LocationRange, _ string) Value {
	// Numbers have no removable members (fields / functions)
	panic(errors.NewUnreachableError())
}

func (Word8Value) SetMember(_ *Interpreter, _ LocationRange, _ string, _ Value) {
	// Numbers have no settable members (fields / functions)
	panic(errors.NewUnreachableError())
}

func (v Word8Value) ToBigEndianBytes() []byte {
	return []byte{byte(v)}
}

func (v Word8Value) ConformsToStaticType(
	_ *Interpreter,
	_ LocationRange,
	_ TypeConformanceResults,
) bool {
	return true
}

func (Word8Value) IsStorable() bool {
	return true
}

func (v Word8Value) Storable(_ atree.SlabStorage, _ atree.Address, _ uint64) (atree.Storable, error) {
	return v, nil
}

func (Word8Value) NeedsStoreTo(_ atree.Address) bool {
	return false
}

func (Word8Value) IsResourceKinded(_ *Interpreter) bool {
	return false
}

func (v Word8Value) Transfer(
	interpreter *Interpreter,
	_ LocationRange,
	_ atree.Address,
	remove bool,
	storable atree.Storable,
) Value {
	if remove {
		interpreter.RemoveReferencedSlab(storable)
	}
	return v
}

func (v Word8Value) Clone(_ *Interpreter) Value {
	return v
}

func (Word8Value) DeepRemove(_ *Interpreter) {
	// NO-OP
}

func (v Word8Value) ByteSize() uint32 {
	return cborTagSize + getUintCBORSize(uint64(v))
}

func (v Word8Value) StoredValue(_ atree.SlabStorage) (atree.Value, error) {
	return v, nil
}

func (Word8Value) ChildStorables() []atree.Storable {
	return nil
}

// Word16Value

type Word16Value uint16

var _ Value = Word16Value(0)
var _ atree.Storable = Word16Value(0)
var _ NumberValue = Word16Value(0)
var _ IntegerValue = Word16Value(0)
var _ EquatableValue = Word16Value(0)
var _ HashableValue = Word16Value(0)
var _ MemberAccessibleValue = Word16Value(0)

const word16Size = int(unsafe.Sizeof(Word16Value(0)))

var word16MemoryUsage = common.NewNumberMemoryUsage(word16Size)

func NewWord16Value(gauge common.MemoryGauge, valueGetter func() uint16) Word16Value {
	common.UseMemory(gauge, word16MemoryUsage)

	return NewUnmeteredWord16Value(valueGetter())
}

func NewUnmeteredWord16Value(value uint16) Word16Value {
	return Word16Value(value)
}

func (Word16Value) IsValue() {}

func (v Word16Value) Accept(interpreter *Interpreter, visitor Visitor) {
	visitor.VisitWord16Value(interpreter, v)
}

func (Word16Value) Walk(_ *Interpreter, _ func(Value)) {
	// NO-OP
}

func (Word16Value) StaticType(interpreter *Interpreter) StaticType {
	return NewPrimitiveStaticType(interpreter, PrimitiveStaticTypeWord16)
}

func (Word16Value) IsImportable(_ *Interpreter) bool {
	return true
}

func (v Word16Value) String() string {
	return format.Uint(uint64(v))
}

func (v Word16Value) RecursiveString(_ SeenReferences) string {
	return v.String()
}

func (v Word16Value) MeteredString(memoryGauge common.MemoryGauge, _ SeenReferences) string {
	common.UseMemory(
		memoryGauge,
		common.NewRawStringMemoryUsage(
			OverEstimateNumberStringLength(memoryGauge, v),
		),
	)
	return v.String()
}

func (v Word16Value) ToInt() int {
	return int(v)
}
func (v Word16Value) Negate(*Interpreter) NumberValue {
	panic(errors.NewUnreachableError())
}

func (v Word16Value) Plus(interpreter *Interpreter, other NumberValue) NumberValue {
	o, ok := other.(Word16Value)
	if !ok {
		panic(InvalidOperandsError{
			Operation: ast.OperationPlus,
			LeftType:  v.StaticType(interpreter),
			RightType: other.StaticType(interpreter),
		})
	}

	valueGetter := func() uint16 {
		return uint16(v + o)
	}

	return NewWord16Value(interpreter, valueGetter)
}

func (v Word16Value) SaturatingPlus(*Interpreter, NumberValue) NumberValue {
	panic(errors.NewUnreachableError())
}

func (v Word16Value) Minus(interpreter *Interpreter, other NumberValue) NumberValue {
	o, ok := other.(Word16Value)
	if !ok {
		panic(InvalidOperandsError{
			Operation: ast.OperationMinus,
			LeftType:  v.StaticType(interpreter),
			RightType: other.StaticType(interpreter),
		})
	}

	valueGetter := func() uint16 {
		return uint16(v - o)
	}

	return NewWord16Value(interpreter, valueGetter)
}

func (v Word16Value) SaturatingMinus(*Interpreter, NumberValue) NumberValue {
	panic(errors.NewUnreachableError())
}

func (v Word16Value) Mod(interpreter *Interpreter, other NumberValue) NumberValue {
	o, ok := other.(Word16Value)
	if !ok {
		panic(InvalidOperandsError{
			Operation: ast.OperationMod,
			LeftType:  v.StaticType(interpreter),
			RightType: other.StaticType(interpreter),
		})
	}

	if o == 0 {
		panic(DivisionByZeroError{})
	}

	valueGetter := func() uint16 {
		return uint16(v % o)
	}

	return NewWord16Value(interpreter, valueGetter)
}

func (v Word16Value) Mul(interpreter *Interpreter, other NumberValue) NumberValue {
	o, ok := other.(Word16Value)
	if !ok {
		panic(InvalidOperandsError{
			Operation: ast.OperationMul,
			LeftType:  v.StaticType(interpreter),
			RightType: other.StaticType(interpreter),
		})
	}

	valueGetter := func() uint16 {
		return uint16(v * o)
	}

	return NewWord16Value(interpreter, valueGetter)
}

func (v Word16Value) SaturatingMul(*Interpreter, NumberValue) NumberValue {
	panic(errors.NewUnreachableError())
}

func (v Word16Value) Div(interpreter *Interpreter, other NumberValue) NumberValue {
	o, ok := other.(Word16Value)
	if !ok {
		panic(InvalidOperandsError{
			Operation: ast.OperationDiv,
			LeftType:  v.StaticType(interpreter),
			RightType: other.StaticType(interpreter),
		})
	}

	if o == 0 {
		panic(DivisionByZeroError{})
	}

	valueGetter := func() uint16 {
		return uint16(v / o)
	}

	return NewWord16Value(interpreter, valueGetter)
}

func (v Word16Value) SaturatingDiv(*Interpreter, NumberValue) NumberValue {
	panic(errors.NewUnreachableError())
}

func (v Word16Value) Less(interpreter *Interpreter, other NumberValue) BoolValue {
	o, ok := other.(Word16Value)
	if !ok {
		panic(InvalidOperandsError{
			Operation: ast.OperationLess,
			LeftType:  v.StaticType(interpreter),
			RightType: other.StaticType(interpreter),
		})
	}

	return AsBoolValue(v < o)
}

func (v Word16Value) LessEqual(interpreter *Interpreter, other NumberValue) BoolValue {
	o, ok := other.(Word16Value)
	if !ok {
		panic(InvalidOperandsError{
			Operation: ast.OperationLessEqual,
			LeftType:  v.StaticType(interpreter),
			RightType: other.StaticType(interpreter),
		})
	}

	return AsBoolValue(v <= o)
}

func (v Word16Value) Greater(interpreter *Interpreter, other NumberValue) BoolValue {
	o, ok := other.(Word16Value)
	if !ok {
		panic(InvalidOperandsError{
			Operation: ast.OperationGreater,
			LeftType:  v.StaticType(interpreter),
			RightType: other.StaticType(interpreter),
		})
	}

	return AsBoolValue(v > o)
}

func (v Word16Value) GreaterEqual(interpreter *Interpreter, other NumberValue) BoolValue {
	o, ok := other.(Word16Value)
	if !ok {
		panic(InvalidOperandsError{
			Operation: ast.OperationGreaterEqual,
			LeftType:  v.StaticType(interpreter),
			RightType: other.StaticType(interpreter),
		})
	}

	return AsBoolValue(v >= o)
}

func (v Word16Value) Equal(_ *Interpreter, _ LocationRange, other Value) bool {
	otherWord16, ok := other.(Word16Value)
	if !ok {
		return false
	}
	return v == otherWord16
}

// HashInput returns a byte slice containing:
// - HashInputTypeWord16 (1 byte)
// - uint16 value encoded in big-endian (2 bytes)
func (v Word16Value) HashInput(_ *Interpreter, _ LocationRange, scratch []byte) []byte {
	scratch[0] = byte(HashInputTypeWord16)
	binary.BigEndian.PutUint16(scratch[1:], uint16(v))
	return scratch[:3]
}

func ConvertWord16(memoryGauge common.MemoryGauge, value Value) Word16Value {
	return NewWord16Value(
		memoryGauge,
		func() uint16 {
			return ConvertWord[uint16](memoryGauge, value)
		},
	)
}

func (v Word16Value) BitwiseOr(interpreter *Interpreter, other IntegerValue) IntegerValue {
	o, ok := other.(Word16Value)
	if !ok {
		panic(InvalidOperandsError{
			Operation: ast.OperationBitwiseOr,
			LeftType:  v.StaticType(interpreter),
			RightType: other.StaticType(interpreter),
		})
	}

	valueGetter := func() uint16 {
		return uint16(v | o)
	}

	return NewWord16Value(interpreter, valueGetter)
}

func (v Word16Value) BitwiseXor(interpreter *Interpreter, other IntegerValue) IntegerValue {
	o, ok := other.(Word16Value)
	if !ok {
		panic(InvalidOperandsError{
			Operation: ast.OperationBitwiseXor,
			LeftType:  v.StaticType(interpreter),
			RightType: other.StaticType(interpreter),
		})
	}

	valueGetter := func() uint16 {
		return uint16(v ^ o)
	}

	return NewWord16Value(interpreter, valueGetter)
}

func (v Word16Value) BitwiseAnd(interpreter *Interpreter, other IntegerValue) IntegerValue {
	o, ok := other.(Word16Value)
	if !ok {
		panic(InvalidOperandsError{
			Operation: ast.OperationBitwiseAnd,
			LeftType:  v.StaticType(interpreter),
			RightType: other.StaticType(interpreter),
		})
	}

	valueGetter := func() uint16 {
		return uint16(v & o)
	}

	return NewWord16Value(interpreter, valueGetter)
}

func (v Word16Value) BitwiseLeftShift(interpreter *Interpreter, other IntegerValue) IntegerValue {
	o, ok := other.(Word16Value)
	if !ok {
		panic(InvalidOperandsError{
			Operation: ast.OperationBitwiseLeftShift,
			LeftType:  v.StaticType(interpreter),
			RightType: other.StaticType(interpreter),
		})
	}

	valueGetter := func() uint16 {
		return uint16(v << o)
	}

	return NewWord16Value(interpreter, valueGetter)
}

func (v Word16Value) BitwiseRightShift(interpreter *Interpreter, other IntegerValue) IntegerValue {
	o, ok := other.(Word16Value)
	if !ok {
		panic(InvalidOperandsError{
			Operation: ast.OperationBitwiseRightShift,
			LeftType:  v.StaticType(interpreter),
			RightType: other.StaticType(interpreter),
		})
	}

	valueGetter := func() uint16 {
		return uint16(v >> o)
	}

	return NewWord16Value(interpreter, valueGetter)
}

func (v Word16Value) GetMember(interpreter *Interpreter, _ LocationRange, name string) Value {
	return getNumberValueMember(interpreter, v, name, sema.Word16Type)
}

func (Word16Value) RemoveMember(_ *Interpreter, _ LocationRange, _ string) Value {
	// Numbers have no removable members (fields / functions)
	panic(errors.NewUnreachableError())
}

func (Word16Value) SetMember(_ *Interpreter, _ LocationRange, _ string, _ Value) {
	// Numbers have no settable members (fields / functions)
	panic(errors.NewUnreachableError())
}

func (v Word16Value) ToBigEndianBytes() []byte {
	b := make([]byte, 2)
	binary.BigEndian.PutUint16(b, uint16(v))
	return b
}

func (v Word16Value) ConformsToStaticType(
	_ *Interpreter,
	_ LocationRange,
	_ TypeConformanceResults,
) bool {
	return true
}

func (Word16Value) IsStorable() bool {
	return true
}

func (v Word16Value) Storable(_ atree.SlabStorage, _ atree.Address, _ uint64) (atree.Storable, error) {
	return v, nil
}

func (Word16Value) NeedsStoreTo(_ atree.Address) bool {
	return false
}

func (Word16Value) IsResourceKinded(_ *Interpreter) bool {
	return false
}

func (v Word16Value) Transfer(
	interpreter *Interpreter,
	_ LocationRange,
	_ atree.Address,
	remove bool,
	storable atree.Storable,
) Value {
	if remove {
		interpreter.RemoveReferencedSlab(storable)
	}
	return v
}

func (v Word16Value) Clone(_ *Interpreter) Value {
	return v
}

func (Word16Value) DeepRemove(_ *Interpreter) {
	// NO-OP
}

func (v Word16Value) ByteSize() uint32 {
	return cborTagSize + getUintCBORSize(uint64(v))
}

func (v Word16Value) StoredValue(_ atree.SlabStorage) (atree.Value, error) {
	return v, nil
}

func (Word16Value) ChildStorables() []atree.Storable {
	return nil
}

// Word32Value

type Word32Value uint32

var _ Value = Word32Value(0)
var _ atree.Storable = Word32Value(0)
var _ NumberValue = Word32Value(0)
var _ IntegerValue = Word32Value(0)
var _ EquatableValue = Word32Value(0)
var _ HashableValue = Word32Value(0)
var _ MemberAccessibleValue = Word32Value(0)

const word32Size = int(unsafe.Sizeof(Word32Value(0)))

var word32MemoryUsage = common.NewNumberMemoryUsage(word32Size)

func NewWord32Value(gauge common.MemoryGauge, valueGetter func() uint32) Word32Value {
	common.UseMemory(gauge, word32MemoryUsage)

	return NewUnmeteredWord32Value(valueGetter())
}

func NewUnmeteredWord32Value(value uint32) Word32Value {
	return Word32Value(value)
}

func (Word32Value) IsValue() {}

func (v Word32Value) Accept(interpreter *Interpreter, visitor Visitor) {
	visitor.VisitWord32Value(interpreter, v)
}

func (Word32Value) Walk(_ *Interpreter, _ func(Value)) {
	// NO-OP
}

func (Word32Value) StaticType(interpreter *Interpreter) StaticType {
	return NewPrimitiveStaticType(interpreter, PrimitiveStaticTypeWord32)
}

func (Word32Value) IsImportable(_ *Interpreter) bool {
	return true
}

func (v Word32Value) String() string {
	return format.Uint(uint64(v))
}

func (v Word32Value) RecursiveString(_ SeenReferences) string {
	return v.String()
}

func (v Word32Value) MeteredString(memoryGauge common.MemoryGauge, _ SeenReferences) string {
	common.UseMemory(
		memoryGauge,
		common.NewRawStringMemoryUsage(
			OverEstimateNumberStringLength(memoryGauge, v),
		),
	)
	return v.String()
}

func (v Word32Value) ToInt() int {
	return int(v)
}

func (v Word32Value) Negate(*Interpreter) NumberValue {
	panic(errors.NewUnreachableError())
}

func (v Word32Value) Plus(interpreter *Interpreter, other NumberValue) NumberValue {
	o, ok := other.(Word32Value)
	if !ok {
		panic(InvalidOperandsError{
			Operation: ast.OperationPlus,
			LeftType:  v.StaticType(interpreter),
			RightType: other.StaticType(interpreter),
		})
	}

	valueGetter := func() uint32 {
		return uint32(v + o)
	}

	return NewWord32Value(interpreter, valueGetter)
}

func (v Word32Value) SaturatingPlus(*Interpreter, NumberValue) NumberValue {
	panic(errors.NewUnreachableError())
}

func (v Word32Value) Minus(interpreter *Interpreter, other NumberValue) NumberValue {
	o, ok := other.(Word32Value)
	if !ok {
		panic(InvalidOperandsError{
			Operation: ast.OperationMinus,
			LeftType:  v.StaticType(interpreter),
			RightType: other.StaticType(interpreter),
		})
	}

	valueGetter := func() uint32 {
		return uint32(v - o)
	}

	return NewWord32Value(interpreter, valueGetter)
}

func (v Word32Value) SaturatingMinus(*Interpreter, NumberValue) NumberValue {
	panic(errors.NewUnreachableError())
}

func (v Word32Value) Mod(interpreter *Interpreter, other NumberValue) NumberValue {
	o, ok := other.(Word32Value)
	if !ok {
		panic(InvalidOperandsError{
			Operation: ast.OperationMod,
			LeftType:  v.StaticType(interpreter),
			RightType: other.StaticType(interpreter),
		})
	}

	if o == 0 {
		panic(DivisionByZeroError{})
	}

	valueGetter := func() uint32 {
		return uint32(v % o)
	}

	return NewWord32Value(interpreter, valueGetter)
}

func (v Word32Value) Mul(interpreter *Interpreter, other NumberValue) NumberValue {
	o, ok := other.(Word32Value)
	if !ok {
		panic(InvalidOperandsError{
			Operation: ast.OperationMul,
			LeftType:  v.StaticType(interpreter),
			RightType: other.StaticType(interpreter),
		})
	}

	valueGetter := func() uint32 {
		return uint32(v * o)
	}

	return NewWord32Value(interpreter, valueGetter)
}

func (v Word32Value) SaturatingMul(*Interpreter, NumberValue) NumberValue {
	panic(errors.NewUnreachableError())
}

func (v Word32Value) Div(interpreter *Interpreter, other NumberValue) NumberValue {
	o, ok := other.(Word32Value)
	if !ok {
		panic(InvalidOperandsError{
			Operation: ast.OperationDiv,
			LeftType:  v.StaticType(interpreter),
			RightType: other.StaticType(interpreter),
		})
	}

	if o == 0 {
		panic(DivisionByZeroError{})
	}

	valueGetter := func() uint32 {
		return uint32(v / o)
	}

	return NewWord32Value(interpreter, valueGetter)
}

func (v Word32Value) SaturatingDiv(*Interpreter, NumberValue) NumberValue {
	panic(errors.NewUnreachableError())
}

func (v Word32Value) Less(interpreter *Interpreter, other NumberValue) BoolValue {
	o, ok := other.(Word32Value)
	if !ok {
		panic(InvalidOperandsError{
			Operation: ast.OperationLess,
			LeftType:  v.StaticType(interpreter),
			RightType: other.StaticType(interpreter),
		})
	}

	return AsBoolValue(v < o)
}

func (v Word32Value) LessEqual(interpreter *Interpreter, other NumberValue) BoolValue {
	o, ok := other.(Word32Value)
	if !ok {
		panic(InvalidOperandsError{
			Operation: ast.OperationLessEqual,
			LeftType:  v.StaticType(interpreter),
			RightType: other.StaticType(interpreter),
		})
	}

	return AsBoolValue(v <= o)
}

func (v Word32Value) Greater(interpreter *Interpreter, other NumberValue) BoolValue {
	o, ok := other.(Word32Value)
	if !ok {
		panic(InvalidOperandsError{
			Operation: ast.OperationGreater,
			LeftType:  v.StaticType(interpreter),
			RightType: other.StaticType(interpreter),
		})
	}

	return AsBoolValue(v > o)
}

func (v Word32Value) GreaterEqual(interpreter *Interpreter, other NumberValue) BoolValue {
	o, ok := other.(Word32Value)
	if !ok {
		panic(InvalidOperandsError{
			Operation: ast.OperationGreaterEqual,
			LeftType:  v.StaticType(interpreter),
			RightType: other.StaticType(interpreter),
		})
	}

	return AsBoolValue(v >= o)
}

func (v Word32Value) Equal(_ *Interpreter, _ LocationRange, other Value) bool {
	otherWord32, ok := other.(Word32Value)
	if !ok {
		return false
	}
	return v == otherWord32
}

// HashInput returns a byte slice containing:
// - HashInputTypeWord32 (1 byte)
// - uint32 value encoded in big-endian (4 bytes)
func (v Word32Value) HashInput(_ *Interpreter, _ LocationRange, scratch []byte) []byte {
	scratch[0] = byte(HashInputTypeWord32)
	binary.BigEndian.PutUint32(scratch[1:], uint32(v))
	return scratch[:5]
}

func ConvertWord32(memoryGauge common.MemoryGauge, value Value) Word32Value {
	return NewWord32Value(
		memoryGauge,
		func() uint32 {
			return ConvertWord[uint32](memoryGauge, value)
		},
	)
}

func (v Word32Value) BitwiseOr(interpreter *Interpreter, other IntegerValue) IntegerValue {
	o, ok := other.(Word32Value)
	if !ok {
		panic(InvalidOperandsError{
			Operation: ast.OperationBitwiseOr,
			LeftType:  v.StaticType(interpreter),
			RightType: other.StaticType(interpreter),
		})
	}

	valueGetter := func() uint32 {
		return uint32(v | o)
	}

	return NewWord32Value(interpreter, valueGetter)
}

func (v Word32Value) BitwiseXor(interpreter *Interpreter, other IntegerValue) IntegerValue {
	o, ok := other.(Word32Value)
	if !ok {
		panic(InvalidOperandsError{
			Operation: ast.OperationBitwiseXor,
			LeftType:  v.StaticType(interpreter),
			RightType: other.StaticType(interpreter),
		})
	}

	valueGetter := func() uint32 {
		return uint32(v ^ o)
	}

	return NewWord32Value(interpreter, valueGetter)
}

func (v Word32Value) BitwiseAnd(interpreter *Interpreter, other IntegerValue) IntegerValue {
	o, ok := other.(Word32Value)
	if !ok {
		panic(InvalidOperandsError{
			Operation: ast.OperationBitwiseAnd,
			LeftType:  v.StaticType(interpreter),
			RightType: other.StaticType(interpreter),
		})
	}

	valueGetter := func() uint32 {
		return uint32(v & o)
	}

	return NewWord32Value(interpreter, valueGetter)
}

func (v Word32Value) BitwiseLeftShift(interpreter *Interpreter, other IntegerValue) IntegerValue {
	o, ok := other.(Word32Value)
	if !ok {
		panic(InvalidOperandsError{
			Operation: ast.OperationBitwiseLeftShift,
			LeftType:  v.StaticType(interpreter),
			RightType: other.StaticType(interpreter),
		})
	}

	valueGetter := func() uint32 {
		return uint32(v << o)
	}

	return NewWord32Value(interpreter, valueGetter)
}

func (v Word32Value) BitwiseRightShift(interpreter *Interpreter, other IntegerValue) IntegerValue {
	o, ok := other.(Word32Value)
	if !ok {
		panic(InvalidOperandsError{
			Operation: ast.OperationBitwiseRightShift,
			LeftType:  v.StaticType(interpreter),
			RightType: other.StaticType(interpreter),
		})
	}

	valueGetter := func() uint32 {
		return uint32(v >> o)
	}

	return NewWord32Value(interpreter, valueGetter)
}

func (v Word32Value) GetMember(interpreter *Interpreter, _ LocationRange, name string) Value {
	return getNumberValueMember(interpreter, v, name, sema.Word32Type)
}

func (Word32Value) RemoveMember(_ *Interpreter, _ LocationRange, _ string) Value {
	// Numbers have no removable members (fields / functions)
	panic(errors.NewUnreachableError())
}

func (Word32Value) SetMember(_ *Interpreter, _ LocationRange, _ string, _ Value) {
	// Numbers have no settable members (fields / functions)
	panic(errors.NewUnreachableError())
}

func (v Word32Value) ToBigEndianBytes() []byte {
	b := make([]byte, 4)
	binary.BigEndian.PutUint32(b, uint32(v))
	return b
}

func (v Word32Value) ConformsToStaticType(
	_ *Interpreter,
	_ LocationRange,
	_ TypeConformanceResults,
) bool {
	return true
}

func (Word32Value) IsStorable() bool {
	return true
}

func (v Word32Value) Storable(_ atree.SlabStorage, _ atree.Address, _ uint64) (atree.Storable, error) {
	return v, nil
}

func (Word32Value) NeedsStoreTo(_ atree.Address) bool {
	return false
}

func (Word32Value) IsResourceKinded(_ *Interpreter) bool {
	return false
}

func (v Word32Value) Transfer(
	interpreter *Interpreter,
	_ LocationRange,
	_ atree.Address,
	remove bool,
	storable atree.Storable,
) Value {
	if remove {
		interpreter.RemoveReferencedSlab(storable)
	}
	return v
}

func (v Word32Value) Clone(_ *Interpreter) Value {
	return v
}

func (Word32Value) DeepRemove(_ *Interpreter) {
	// NO-OP
}

func (v Word32Value) ByteSize() uint32 {
	return cborTagSize + getUintCBORSize(uint64(v))
}

func (v Word32Value) StoredValue(_ atree.SlabStorage) (atree.Value, error) {
	return v, nil
}

func (Word32Value) ChildStorables() []atree.Storable {
	return nil
}

// Word64Value

type Word64Value uint64

var _ Value = Word64Value(0)
var _ atree.Storable = Word64Value(0)
var _ NumberValue = Word64Value(0)
var _ IntegerValue = Word64Value(0)
var _ EquatableValue = Word64Value(0)
var _ HashableValue = Word64Value(0)
var _ MemberAccessibleValue = Word64Value(0)

const word64Size = int(unsafe.Sizeof(Word64Value(0)))

var word64MemoryUsage = common.NewNumberMemoryUsage(word64Size)

func NewWord64Value(gauge common.MemoryGauge, valueGetter func() uint64) Word64Value {
	common.UseMemory(gauge, word64MemoryUsage)

	return NewUnmeteredWord64Value(valueGetter())
}

func NewUnmeteredWord64Value(value uint64) Word64Value {
	return Word64Value(value)
}

// NOTE: important, do *NOT* remove:
// Word64 values > math.MaxInt64 overflow int.
// Implementing BigNumberValue ensures conversion functions
// call ToBigInt instead of ToInt.
var _ BigNumberValue = Word64Value(0)

func (Word64Value) IsValue() {}

func (v Word64Value) Accept(interpreter *Interpreter, visitor Visitor) {
	visitor.VisitWord64Value(interpreter, v)
}

func (Word64Value) Walk(_ *Interpreter, _ func(Value)) {
	// NO-OP
}

func (Word64Value) StaticType(interpreter *Interpreter) StaticType {
	return NewPrimitiveStaticType(interpreter, PrimitiveStaticTypeWord64)
}

func (Word64Value) IsImportable(_ *Interpreter) bool {
	return true
}

func (v Word64Value) String() string {
	return format.Uint(uint64(v))
}

func (v Word64Value) RecursiveString(_ SeenReferences) string {
	return v.String()
}

func (v Word64Value) MeteredString(memoryGauge common.MemoryGauge, _ SeenReferences) string {
	common.UseMemory(
		memoryGauge,
		common.NewRawStringMemoryUsage(
			OverEstimateNumberStringLength(memoryGauge, v),
		),
	)
	return v.String()
}

func (v Word64Value) ToInt() int {
	if v > math.MaxInt64 {
		panic(OverflowError{})
	}
	return int(v)
}

func (v Word64Value) ByteLength() int {
	return 8
}

// ToBigInt
//
// NOTE: important, do *NOT* remove:
// Word64 values > math.MaxInt64 overflow int.
// Implementing BigNumberValue ensures conversion functions
// call ToBigInt instead of ToInt.
func (v Word64Value) ToBigInt(memoryGauge common.MemoryGauge) *big.Int {
	common.UseMemory(memoryGauge, common.NewBigIntMemoryUsage(v.ByteLength()))
	return new(big.Int).SetUint64(uint64(v))
}

func (v Word64Value) Negate(*Interpreter) NumberValue {
	panic(errors.NewUnreachableError())
}

func (v Word64Value) Plus(interpreter *Interpreter, other NumberValue) NumberValue {
	o, ok := other.(Word64Value)
	if !ok {
		panic(InvalidOperandsError{
			Operation: ast.OperationPlus,
			LeftType:  v.StaticType(interpreter),
			RightType: other.StaticType(interpreter),
		})
	}

	valueGetter := func() uint64 {
		return uint64(v + o)
	}

	return NewWord64Value(interpreter, valueGetter)
}

func (v Word64Value) SaturatingPlus(*Interpreter, NumberValue) NumberValue {
	panic(errors.NewUnreachableError())
}

func (v Word64Value) Minus(interpreter *Interpreter, other NumberValue) NumberValue {
	o, ok := other.(Word64Value)
	if !ok {
		panic(InvalidOperandsError{
			Operation: ast.OperationMinus,
			LeftType:  v.StaticType(interpreter),
			RightType: other.StaticType(interpreter),
		})
	}

	valueGetter := func() uint64 {
		return uint64(v - o)
	}

	return NewWord64Value(interpreter, valueGetter)
}

func (v Word64Value) SaturatingMinus(*Interpreter, NumberValue) NumberValue {
	panic(errors.NewUnreachableError())
}

func (v Word64Value) Mod(interpreter *Interpreter, other NumberValue) NumberValue {
	o, ok := other.(Word64Value)
	if !ok {
		panic(InvalidOperandsError{
			Operation: ast.OperationMod,
			LeftType:  v.StaticType(interpreter),
			RightType: other.StaticType(interpreter),
		})
	}

	if o == 0 {
		panic(DivisionByZeroError{})
	}

	valueGetter := func() uint64 {
		return uint64(v % o)
	}

	return NewWord64Value(interpreter, valueGetter)
}

func (v Word64Value) Mul(interpreter *Interpreter, other NumberValue) NumberValue {
	o, ok := other.(Word64Value)
	if !ok {
		panic(InvalidOperandsError{
			Operation: ast.OperationMul,
			LeftType:  v.StaticType(interpreter),
			RightType: other.StaticType(interpreter),
		})
	}

	valueGetter := func() uint64 {
		return uint64(v * o)
	}

	return NewWord64Value(interpreter, valueGetter)
}

func (v Word64Value) SaturatingMul(*Interpreter, NumberValue) NumberValue {
	panic(errors.NewUnreachableError())
}

func (v Word64Value) Div(interpreter *Interpreter, other NumberValue) NumberValue {
	o, ok := other.(Word64Value)
	if !ok {
		panic(InvalidOperandsError{
			Operation: ast.OperationDiv,
			LeftType:  v.StaticType(interpreter),
			RightType: other.StaticType(interpreter),
		})
	}

	if o == 0 {
		panic(DivisionByZeroError{})
	}

	valueGetter := func() uint64 {
		return uint64(v / o)
	}

	return NewWord64Value(interpreter, valueGetter)
}

func (v Word64Value) SaturatingDiv(*Interpreter, NumberValue) NumberValue {
	panic(errors.NewUnreachableError())
}

func (v Word64Value) Less(interpreter *Interpreter, other NumberValue) BoolValue {
	o, ok := other.(Word64Value)
	if !ok {
		panic(InvalidOperandsError{
			Operation: ast.OperationLess,
			LeftType:  v.StaticType(interpreter),
			RightType: other.StaticType(interpreter),
		})
	}

	return AsBoolValue(v < o)
}

func (v Word64Value) LessEqual(interpreter *Interpreter, other NumberValue) BoolValue {
	o, ok := other.(Word64Value)
	if !ok {
		panic(InvalidOperandsError{
			Operation: ast.OperationLessEqual,
			LeftType:  v.StaticType(interpreter),
			RightType: other.StaticType(interpreter),
		})
	}

	return AsBoolValue(v <= o)
}

func (v Word64Value) Greater(interpreter *Interpreter, other NumberValue) BoolValue {
	o, ok := other.(Word64Value)
	if !ok {
		panic(InvalidOperandsError{
			Operation: ast.OperationGreater,
			LeftType:  v.StaticType(interpreter),
			RightType: other.StaticType(interpreter),
		})
	}

	return AsBoolValue(v > o)
}

func (v Word64Value) GreaterEqual(interpreter *Interpreter, other NumberValue) BoolValue {
	o, ok := other.(Word64Value)
	if !ok {
		panic(InvalidOperandsError{
			Operation: ast.OperationGreaterEqual,
			LeftType:  v.StaticType(interpreter),
			RightType: other.StaticType(interpreter),
		})
	}

	return AsBoolValue(v >= o)
}

func (v Word64Value) Equal(_ *Interpreter, _ LocationRange, other Value) bool {
	otherWord64, ok := other.(Word64Value)
	if !ok {
		return false
	}
	return v == otherWord64
}

// HashInput returns a byte slice containing:
// - HashInputTypeWord64 (1 byte)
// - uint64 value encoded in big-endian (8 bytes)
func (v Word64Value) HashInput(_ *Interpreter, _ LocationRange, scratch []byte) []byte {
	scratch[0] = byte(HashInputTypeWord64)
	binary.BigEndian.PutUint64(scratch[1:], uint64(v))
	return scratch[:9]
}

func ConvertWord64(memoryGauge common.MemoryGauge, value Value) Word64Value {
	return NewWord64Value(
		memoryGauge,
		func() uint64 {
			return ConvertWord[uint64](memoryGauge, value)
		},
	)
}

func (v Word64Value) BitwiseOr(interpreter *Interpreter, other IntegerValue) IntegerValue {
	o, ok := other.(Word64Value)
	if !ok {
		panic(InvalidOperandsError{
			Operation: ast.OperationBitwiseOr,
			LeftType:  v.StaticType(interpreter),
			RightType: other.StaticType(interpreter),
		})
	}

	valueGetter := func() uint64 {
		return uint64(v | o)
	}

	return NewWord64Value(interpreter, valueGetter)
}

func (v Word64Value) BitwiseXor(interpreter *Interpreter, other IntegerValue) IntegerValue {
	o, ok := other.(Word64Value)
	if !ok {
		panic(InvalidOperandsError{
			Operation: ast.OperationBitwiseXor,
			LeftType:  v.StaticType(interpreter),
			RightType: other.StaticType(interpreter),
		})
	}

	valueGetter := func() uint64 {
		return uint64(v ^ o)
	}

	return NewWord64Value(interpreter, valueGetter)
}

func (v Word64Value) BitwiseAnd(interpreter *Interpreter, other IntegerValue) IntegerValue {
	o, ok := other.(Word64Value)
	if !ok {
		panic(InvalidOperandsError{
			Operation: ast.OperationBitwiseAnd,
			LeftType:  v.StaticType(interpreter),
			RightType: other.StaticType(interpreter),
		})
	}

	valueGetter := func() uint64 {
		return uint64(v & o)
	}

	return NewWord64Value(interpreter, valueGetter)
}

func (v Word64Value) BitwiseLeftShift(interpreter *Interpreter, other IntegerValue) IntegerValue {
	o, ok := other.(Word64Value)
	if !ok {
		panic(InvalidOperandsError{
			Operation: ast.OperationBitwiseLeftShift,
			LeftType:  v.StaticType(interpreter),
			RightType: other.StaticType(interpreter),
		})
	}

	valueGetter := func() uint64 {
		return uint64(v << o)
	}

	return NewWord64Value(interpreter, valueGetter)
}

func (v Word64Value) BitwiseRightShift(interpreter *Interpreter, other IntegerValue) IntegerValue {
	o, ok := other.(Word64Value)
	if !ok {
		panic(InvalidOperandsError{
			Operation: ast.OperationBitwiseRightShift,
			LeftType:  v.StaticType(interpreter),
			RightType: other.StaticType(interpreter),
		})
	}

	valueGetter := func() uint64 {
		return uint64(v >> o)
	}

	return NewWord64Value(interpreter, valueGetter)
}

func (v Word64Value) GetMember(interpreter *Interpreter, _ LocationRange, name string) Value {
	return getNumberValueMember(interpreter, v, name, sema.Word64Type)
}

func (Word64Value) RemoveMember(_ *Interpreter, _ LocationRange, _ string) Value {
	// Numbers have no removable members (fields / functions)
	panic(errors.NewUnreachableError())
}

func (Word64Value) SetMember(_ *Interpreter, _ LocationRange, _ string, _ Value) {
	// Numbers have no settable members (fields / functions)
	panic(errors.NewUnreachableError())
}

func (v Word64Value) ToBigEndianBytes() []byte {
	b := make([]byte, 8)
	binary.BigEndian.PutUint64(b, uint64(v))
	return b
}

func (v Word64Value) ConformsToStaticType(
	_ *Interpreter,
	_ LocationRange,
	_ TypeConformanceResults,
) bool {
	return true
}

func (Word64Value) IsStorable() bool {
	return true
}

func (v Word64Value) Storable(_ atree.SlabStorage, _ atree.Address, _ uint64) (atree.Storable, error) {
	return v, nil
}

func (Word64Value) NeedsStoreTo(_ atree.Address) bool {
	return false
}

func (Word64Value) IsResourceKinded(_ *Interpreter) bool {
	return false
}

func (v Word64Value) Transfer(
	interpreter *Interpreter,
	_ LocationRange,
	_ atree.Address,
	remove bool,
	storable atree.Storable,
) Value {
	if remove {
		interpreter.RemoveReferencedSlab(storable)
	}
	return v
}

func (v Word64Value) Clone(_ *Interpreter) Value {
	return v
}

func (v Word64Value) ByteSize() uint32 {
	return cborTagSize + getUintCBORSize(uint64(v))
}

func (Word64Value) DeepRemove(_ *Interpreter) {
	// NO-OP
}

func (v Word64Value) StoredValue(_ atree.SlabStorage) (atree.Value, error) {
	return v, nil
}

func (Word64Value) ChildStorables() []atree.Storable {
	return nil
}

// FixedPointValue is a fixed-point number value
type FixedPointValue interface {
	NumberValue
	IntegerPart() NumberValue
	Scale() int
}

// Fix64Value
type Fix64Value int64

const Fix64MaxValue = math.MaxInt64

const fix64Size = int(unsafe.Sizeof(Fix64Value(0)))

var fix64MemoryUsage = common.NewNumberMemoryUsage(fix64Size)

func NewFix64ValueWithInteger(gauge common.MemoryGauge, constructor func() int64) Fix64Value {
	common.UseMemory(gauge, fix64MemoryUsage)
	return NewUnmeteredFix64ValueWithInteger(constructor())
}

func NewUnmeteredFix64ValueWithInteger(integer int64) Fix64Value {

	if integer < sema.Fix64TypeMinInt {
		panic(UnderflowError{})
	}

	if integer > sema.Fix64TypeMaxInt {
		panic(OverflowError{})
	}

	return NewUnmeteredFix64Value(integer * sema.Fix64Factor)
}

func NewFix64Value(gauge common.MemoryGauge, valueGetter func() int64) Fix64Value {
	common.UseMemory(gauge, fix64MemoryUsage)
	return NewUnmeteredFix64Value(valueGetter())
}

func NewUnmeteredFix64Value(integer int64) Fix64Value {
	return Fix64Value(integer)
}

var _ Value = Fix64Value(0)
var _ atree.Storable = Fix64Value(0)
var _ NumberValue = Fix64Value(0)
var _ FixedPointValue = Fix64Value(0)
var _ EquatableValue = Fix64Value(0)
var _ HashableValue = Fix64Value(0)
var _ MemberAccessibleValue = Fix64Value(0)

func (Fix64Value) IsValue() {}

func (v Fix64Value) Accept(interpreter *Interpreter, visitor Visitor) {
	visitor.VisitFix64Value(interpreter, v)
}

func (Fix64Value) Walk(_ *Interpreter, _ func(Value)) {
	// NO-OP
}

func (Fix64Value) StaticType(interpreter *Interpreter) StaticType {
	return NewPrimitiveStaticType(interpreter, PrimitiveStaticTypeFix64)
}

func (Fix64Value) IsImportable(_ *Interpreter) bool {
	return true
}

func (v Fix64Value) String() string {
	return format.Fix64(int64(v))
}

func (v Fix64Value) RecursiveString(_ SeenReferences) string {
	return v.String()
}

func (v Fix64Value) MeteredString(memoryGauge common.MemoryGauge, _ SeenReferences) string {
	common.UseMemory(
		memoryGauge,
		common.NewRawStringMemoryUsage(
			OverEstimateNumberStringLength(memoryGauge, v),
		),
	)
	return v.String()
}

func (v Fix64Value) ToInt() int {
	return int(v / sema.Fix64Factor)
}

func (v Fix64Value) Negate(interpreter *Interpreter) NumberValue {
	// INT32-C
	if v == math.MinInt64 {
		panic(OverflowError{})
	}

	valueGetter := func() int64 {
		return int64(-v)
	}

	return NewFix64Value(interpreter, valueGetter)
}

func (v Fix64Value) Plus(interpreter *Interpreter, other NumberValue) NumberValue {
	o, ok := other.(Fix64Value)
	if !ok {
		panic(InvalidOperandsError{
			Operation: ast.OperationPlus,
			LeftType:  v.StaticType(interpreter),
			RightType: other.StaticType(interpreter),
		})
	}

	valueGetter := func() int64 {
		return safeAddInt64(int64(v), int64(o))
	}

	return NewFix64Value(interpreter, valueGetter)
}

func (v Fix64Value) SaturatingPlus(interpreter *Interpreter, other NumberValue) NumberValue {
	o, ok := other.(Fix64Value)
	if !ok {
		panic(InvalidOperandsError{
			FunctionName: sema.NumericTypeSaturatingAddFunctionName,
			LeftType:     v.StaticType(interpreter),
			RightType:    other.StaticType(interpreter),
		})
	}

	valueGetter := func() int64 {
		// INT32-C
		if (o > 0) && (v > (math.MaxInt64 - o)) {
			return math.MaxInt64
		} else if (o < 0) && (v < (math.MinInt64 - o)) {
			return math.MinInt64
		}
		return int64(v + o)
	}

	return NewFix64Value(interpreter, valueGetter)
}

func (v Fix64Value) Minus(interpreter *Interpreter, other NumberValue) NumberValue {
	o, ok := other.(Fix64Value)
	if !ok {
		panic(InvalidOperandsError{
			Operation: ast.OperationMinus,
			LeftType:  v.StaticType(interpreter),
			RightType: other.StaticType(interpreter),
		})
	}

	valueGetter := func() int64 {
		// INT32-C
		if (o > 0) && (v < (math.MinInt64 + o)) {
			panic(OverflowError{})
		} else if (o < 0) && (v > (math.MaxInt64 + o)) {
			panic(UnderflowError{})
		}

		return int64(v - o)
	}

	return NewFix64Value(interpreter, valueGetter)
}

func (v Fix64Value) SaturatingMinus(interpreter *Interpreter, other NumberValue) NumberValue {
	o, ok := other.(Fix64Value)
	if !ok {
		panic(InvalidOperandsError{
			FunctionName: sema.NumericTypeSaturatingSubtractFunctionName,
			LeftType:     v.StaticType(interpreter),
			RightType:    other.StaticType(interpreter),
		})
	}

	valueGetter := func() int64 {
		// INT32-C
		if (o > 0) && (v < (math.MinInt64 + o)) {
			return math.MinInt64
		} else if (o < 0) && (v > (math.MaxInt64 + o)) {
			return math.MaxInt64
		}
		return int64(v - o)
	}

	return NewFix64Value(interpreter, valueGetter)
}

var minInt64Big = big.NewInt(math.MinInt64)
var maxInt64Big = big.NewInt(math.MaxInt64)

func (v Fix64Value) Mul(interpreter *Interpreter, other NumberValue) NumberValue {
	o, ok := other.(Fix64Value)
	if !ok {
		panic(InvalidOperandsError{
			Operation: ast.OperationMul,
			LeftType:  v.StaticType(interpreter),
			RightType: other.StaticType(interpreter),
		})
	}

	a := new(big.Int).SetInt64(int64(v))
	b := new(big.Int).SetInt64(int64(o))

	valueGetter := func() int64 {
		result := new(big.Int).Mul(a, b)
		result.Div(result, sema.Fix64FactorBig)

		if result.Cmp(minInt64Big) < 0 {
			panic(UnderflowError{})
		} else if result.Cmp(maxInt64Big) > 0 {
			panic(OverflowError{})
		}

		return result.Int64()
	}

	return NewFix64Value(interpreter, valueGetter)
}

func (v Fix64Value) SaturatingMul(interpreter *Interpreter, other NumberValue) NumberValue {
	o, ok := other.(Fix64Value)
	if !ok {
		panic(InvalidOperandsError{
			FunctionName: sema.NumericTypeSaturatingMultiplyFunctionName,
			LeftType:     v.StaticType(interpreter),
			RightType:    other.StaticType(interpreter),
		})
	}

	a := new(big.Int).SetInt64(int64(v))
	b := new(big.Int).SetInt64(int64(o))

	valueGetter := func() int64 {
		result := new(big.Int).Mul(a, b)
		result.Div(result, sema.Fix64FactorBig)

		if result.Cmp(minInt64Big) < 0 {
			return math.MinInt64
		} else if result.Cmp(maxInt64Big) > 0 {
			return math.MaxInt64
		}

		return result.Int64()
	}

	return NewFix64Value(interpreter, valueGetter)
}

func (v Fix64Value) Div(interpreter *Interpreter, other NumberValue) NumberValue {
	o, ok := other.(Fix64Value)
	if !ok {
		panic(InvalidOperandsError{
			Operation: ast.OperationDiv,
			LeftType:  v.StaticType(interpreter),
			RightType: other.StaticType(interpreter),
		})
	}

	a := new(big.Int).SetInt64(int64(v))
	b := new(big.Int).SetInt64(int64(o))

	valueGetter := func() int64 {
		result := new(big.Int).Mul(a, sema.Fix64FactorBig)
		result.Div(result, b)

		if result.Cmp(minInt64Big) < 0 {
			panic(UnderflowError{})
		} else if result.Cmp(maxInt64Big) > 0 {
			panic(OverflowError{})
		}

		return result.Int64()
	}

	return NewFix64Value(interpreter, valueGetter)
}

func (v Fix64Value) SaturatingDiv(interpreter *Interpreter, other NumberValue) NumberValue {
	o, ok := other.(Fix64Value)
	if !ok {
		panic(InvalidOperandsError{
			FunctionName: sema.NumericTypeSaturatingDivideFunctionName,
			LeftType:     v.StaticType(interpreter),
			RightType:    other.StaticType(interpreter),
		})
	}

	a := new(big.Int).SetInt64(int64(v))
	b := new(big.Int).SetInt64(int64(o))

	valueGetter := func() int64 {
		result := new(big.Int).Mul(a, sema.Fix64FactorBig)
		result.Div(result, b)

		if result.Cmp(minInt64Big) < 0 {
			return math.MinInt64
		} else if result.Cmp(maxInt64Big) > 0 {
			return math.MaxInt64
		}

		return result.Int64()
	}

	return NewFix64Value(interpreter, valueGetter)
}

func (v Fix64Value) Mod(interpreter *Interpreter, other NumberValue) NumberValue {
	o, ok := other.(Fix64Value)
	if !ok {
		panic(InvalidOperandsError{
			Operation: ast.OperationMod,
			LeftType:  v.StaticType(interpreter),
			RightType: other.StaticType(interpreter),
		})
	}

	// v - int(v/o) * o
	quotient, ok := v.Div(interpreter, o).(Fix64Value)
	if !ok {
		panic(InvalidOperandsError{
			Operation: ast.OperationMod,
			LeftType:  v.StaticType(interpreter),
			RightType: other.StaticType(interpreter),
		})
	}

	truncatedQuotient := NewFix64Value(
		interpreter,
		func() int64 {
			return (int64(quotient) / sema.Fix64Factor) * sema.Fix64Factor
		},
	)

	return v.Minus(
		interpreter,
		truncatedQuotient.Mul(interpreter, o),
	)
}

func (v Fix64Value) Less(interpreter *Interpreter, other NumberValue) BoolValue {
	o, ok := other.(Fix64Value)
	if !ok {
		panic(InvalidOperandsError{
			Operation: ast.OperationLess,
			LeftType:  v.StaticType(interpreter),
			RightType: other.StaticType(interpreter),
		})
	}

	return AsBoolValue(v < o)
}

func (v Fix64Value) LessEqual(interpreter *Interpreter, other NumberValue) BoolValue {
	o, ok := other.(Fix64Value)
	if !ok {
		panic(InvalidOperandsError{
			Operation: ast.OperationLessEqual,
			LeftType:  v.StaticType(interpreter),
			RightType: other.StaticType(interpreter),
		})
	}

	return AsBoolValue(v <= o)
}

func (v Fix64Value) Greater(interpreter *Interpreter, other NumberValue) BoolValue {
	o, ok := other.(Fix64Value)
	if !ok {
		panic(InvalidOperandsError{
			Operation: ast.OperationGreater,
			LeftType:  v.StaticType(interpreter),
			RightType: other.StaticType(interpreter),
		})
	}

	return AsBoolValue(v > o)
}

func (v Fix64Value) GreaterEqual(interpreter *Interpreter, other NumberValue) BoolValue {
	o, ok := other.(Fix64Value)
	if !ok {
		panic(InvalidOperandsError{
			Operation: ast.OperationGreaterEqual,
			LeftType:  v.StaticType(interpreter),
			RightType: other.StaticType(interpreter),
		})
	}

	return AsBoolValue(v >= o)
}

func (v Fix64Value) Equal(_ *Interpreter, _ LocationRange, other Value) bool {
	otherFix64, ok := other.(Fix64Value)
	if !ok {
		return false
	}
	return v == otherFix64
}

// HashInput returns a byte slice containing:
// - HashInputTypeFix64 (1 byte)
// - int64 value encoded in big-endian (8 bytes)
func (v Fix64Value) HashInput(_ *Interpreter, _ LocationRange, scratch []byte) []byte {
	scratch[0] = byte(HashInputTypeFix64)
	binary.BigEndian.PutUint64(scratch[1:], uint64(v))
	return scratch[:9]
}

func ConvertFix64(memoryGauge common.MemoryGauge, value Value) Fix64Value {
	switch value := value.(type) {
	case Fix64Value:
		return value

	case UFix64Value:
		if value > Fix64MaxValue {
			panic(OverflowError{})
		}
		return NewFix64Value(
			memoryGauge,
			func() int64 {
				return int64(value)
			},
		)

	case BigNumberValue:
		converter := func() int64 {
			v := value.ToBigInt(memoryGauge)

			// First, check if the value is at least in the int64 range.
			// The integer range for Fix64 is smaller, but this test at least
			// allows us to call `v.Int64()` safely.

			if !v.IsInt64() {
				panic(OverflowError{})
			}

			return v.Int64()
		}

		// Now check that the integer value fits the range of Fix64
		return NewFix64ValueWithInteger(memoryGauge, converter)

	case NumberValue:
		// Check that the integer value fits the range of Fix64
		return NewFix64ValueWithInteger(
			memoryGauge,
			func() int64 {
				return int64(value.ToInt())
			},
		)

	default:
		panic(fmt.Sprintf("can't convert Fix64: %s", value))
	}
}

func (v Fix64Value) GetMember(interpreter *Interpreter, _ LocationRange, name string) Value {
	return getNumberValueMember(interpreter, v, name, sema.Fix64Type)
}

func (Fix64Value) RemoveMember(_ *Interpreter, _ LocationRange, _ string) Value {
	// Numbers have no removable members (fields / functions)
	panic(errors.NewUnreachableError())
}

func (Fix64Value) SetMember(_ *Interpreter, _ LocationRange, _ string, _ Value) {
	// Numbers have no settable members (fields / functions)
	panic(errors.NewUnreachableError())
}

func (v Fix64Value) ToBigEndianBytes() []byte {
	b := make([]byte, 8)
	binary.BigEndian.PutUint64(b, uint64(v))
	return b
}

func (v Fix64Value) ConformsToStaticType(
	_ *Interpreter,
	_ LocationRange,
	_ TypeConformanceResults,
) bool {
	return true
}

func (Fix64Value) IsStorable() bool {
	return true
}

func (v Fix64Value) Storable(_ atree.SlabStorage, _ atree.Address, _ uint64) (atree.Storable, error) {
	return v, nil
}

func (Fix64Value) NeedsStoreTo(_ atree.Address) bool {
	return false
}

func (Fix64Value) IsResourceKinded(_ *Interpreter) bool {
	return false
}

func (v Fix64Value) Transfer(
	interpreter *Interpreter,
	_ LocationRange,
	_ atree.Address,
	remove bool,
	storable atree.Storable,
) Value {
	if remove {
		interpreter.RemoveReferencedSlab(storable)
	}
	return v
}

func (v Fix64Value) Clone(_ *Interpreter) Value {
	return v
}

func (Fix64Value) DeepRemove(_ *Interpreter) {
	// NO-OP
}

func (v Fix64Value) ByteSize() uint32 {
	return cborTagSize + getIntCBORSize(int64(v))
}

func (v Fix64Value) StoredValue(_ atree.SlabStorage) (atree.Value, error) {
	return v, nil
}

func (Fix64Value) ChildStorables() []atree.Storable {
	return nil
}

func (v Fix64Value) IntegerPart() NumberValue {
	return UInt64Value(v / sema.Fix64Factor)
}

func (Fix64Value) Scale() int {
	return sema.Fix64Scale
}

// UFix64Value
type UFix64Value uint64

const UFix64MaxValue = math.MaxUint64

const ufix64Size = int(unsafe.Sizeof(UFix64Value(0)))

var ufix64MemoryUsage = common.NewNumberMemoryUsage(ufix64Size)

func NewUFix64ValueWithInteger(gauge common.MemoryGauge, constructor func() uint64) UFix64Value {
	common.UseMemory(gauge, ufix64MemoryUsage)
	return NewUnmeteredUFix64ValueWithInteger(constructor())
}

func NewUnmeteredUFix64ValueWithInteger(integer uint64) UFix64Value {
	if integer > sema.UFix64TypeMaxInt {
		panic(OverflowError{})
	}

	return NewUnmeteredUFix64Value(integer * sema.Fix64Factor)
}

func NewUFix64Value(gauge common.MemoryGauge, constructor func() uint64) UFix64Value {
	common.UseMemory(gauge, ufix64MemoryUsage)
	return NewUnmeteredUFix64Value(constructor())
}

func NewUnmeteredUFix64Value(integer uint64) UFix64Value {
	return UFix64Value(integer)
}

var _ Value = UFix64Value(0)
var _ atree.Storable = UFix64Value(0)
var _ NumberValue = UFix64Value(0)
var _ FixedPointValue = Fix64Value(0)
var _ EquatableValue = UFix64Value(0)
var _ HashableValue = UFix64Value(0)
var _ MemberAccessibleValue = UFix64Value(0)

func (UFix64Value) IsValue() {}

func (v UFix64Value) Accept(interpreter *Interpreter, visitor Visitor) {
	visitor.VisitUFix64Value(interpreter, v)
}

func (UFix64Value) Walk(_ *Interpreter, _ func(Value)) {
	// NO-OP
}

func (UFix64Value) StaticType(interpreter *Interpreter) StaticType {
	return NewPrimitiveStaticType(interpreter, PrimitiveStaticTypeUFix64)
}

func (UFix64Value) IsImportable(_ *Interpreter) bool {
	return true
}

func (v UFix64Value) String() string {
	return format.UFix64(uint64(v))
}

func (v UFix64Value) RecursiveString(_ SeenReferences) string {
	return v.String()
}

func (v UFix64Value) MeteredString(memoryGauge common.MemoryGauge, _ SeenReferences) string {
	common.UseMemory(
		memoryGauge,
		common.NewRawStringMemoryUsage(
			OverEstimateNumberStringLength(memoryGauge, v),
		),
	)
	return v.String()
}

func (v UFix64Value) ToInt() int {
	return int(v / sema.Fix64Factor)
}

func (v UFix64Value) Negate(*Interpreter) NumberValue {
	panic(errors.NewUnreachableError())
}

func (v UFix64Value) Plus(interpreter *Interpreter, other NumberValue) NumberValue {
	o, ok := other.(UFix64Value)
	if !ok {
		panic(InvalidOperandsError{
			Operation: ast.OperationPlus,
			LeftType:  v.StaticType(interpreter),
			RightType: other.StaticType(interpreter),
		})
	}

	valueGetter := func() uint64 {
		return safeAddUint64(uint64(v), uint64(o))
	}

	return NewUFix64Value(interpreter, valueGetter)
}

func (v UFix64Value) SaturatingPlus(interpreter *Interpreter, other NumberValue) NumberValue {
	o, ok := other.(UFix64Value)
	if !ok {
		panic(InvalidOperandsError{
			FunctionName: sema.NumericTypeSaturatingAddFunctionName,
			LeftType:     v.StaticType(interpreter),
			RightType:    other.StaticType(interpreter),
		})
	}

	valueGetter := func() uint64 {
		sum := v + o
		// INT30-C
		if sum < v {
			return math.MaxUint64
		}
		return uint64(sum)
	}

	return NewUFix64Value(interpreter, valueGetter)
}

func (v UFix64Value) Minus(interpreter *Interpreter, other NumberValue) NumberValue {
	o, ok := other.(UFix64Value)
	if !ok {
		panic(InvalidOperandsError{
			Operation: ast.OperationMinus,
			LeftType:  v.StaticType(interpreter),
			RightType: other.StaticType(interpreter),
		})
	}

	valueGetter := func() uint64 {
		diff := v - o

		// INT30-C
		if diff > v {
			panic(UnderflowError{})
		}
		return uint64(diff)
	}

	return NewUFix64Value(interpreter, valueGetter)
}

func (v UFix64Value) SaturatingMinus(interpreter *Interpreter, other NumberValue) NumberValue {
	o, ok := other.(UFix64Value)
	if !ok {
		panic(InvalidOperandsError{
			FunctionName: sema.NumericTypeSaturatingSubtractFunctionName,
			LeftType:     v.StaticType(interpreter),
			RightType:    other.StaticType(interpreter),
		})
	}

	valueGetter := func() uint64 {
		diff := v - o

		// INT30-C
		if diff > v {
			return 0
		}
		return uint64(diff)
	}

	return NewUFix64Value(interpreter, valueGetter)
}

func (v UFix64Value) Mul(interpreter *Interpreter, other NumberValue) NumberValue {
	o, ok := other.(UFix64Value)
	if !ok {
		panic(InvalidOperandsError{
			Operation: ast.OperationMul,
			LeftType:  v.StaticType(interpreter),
			RightType: other.StaticType(interpreter),
		})
	}

	a := new(big.Int).SetUint64(uint64(v))
	b := new(big.Int).SetUint64(uint64(o))

	valueGetter := func() uint64 {
		result := new(big.Int).Mul(a, b)
		result.Div(result, sema.Fix64FactorBig)

		if !result.IsUint64() {
			panic(OverflowError{})
		}

		return result.Uint64()
	}

	return NewUFix64Value(interpreter, valueGetter)
}

func (v UFix64Value) SaturatingMul(interpreter *Interpreter, other NumberValue) NumberValue {
	o, ok := other.(UFix64Value)
	if !ok {
		panic(InvalidOperandsError{
			FunctionName: sema.NumericTypeSaturatingMultiplyFunctionName,
			LeftType:     v.StaticType(interpreter),
			RightType:    other.StaticType(interpreter),
		})
	}

	a := new(big.Int).SetUint64(uint64(v))
	b := new(big.Int).SetUint64(uint64(o))

	valueGetter := func() uint64 {
		result := new(big.Int).Mul(a, b)
		result.Div(result, sema.Fix64FactorBig)

		if !result.IsUint64() {
			return math.MaxUint64
		}

		return result.Uint64()
	}

	return NewUFix64Value(interpreter, valueGetter)
}

func (v UFix64Value) Div(interpreter *Interpreter, other NumberValue) NumberValue {
	o, ok := other.(UFix64Value)
	if !ok {
		panic(InvalidOperandsError{
			Operation: ast.OperationDiv,
			LeftType:  v.StaticType(interpreter),
			RightType: other.StaticType(interpreter),
		})
	}

	a := new(big.Int).SetUint64(uint64(v))
	b := new(big.Int).SetUint64(uint64(o))

	valueGetter := func() uint64 {
		result := new(big.Int).Mul(a, sema.Fix64FactorBig)
		result.Div(result, b)

		return result.Uint64()
	}

	return NewUFix64Value(interpreter, valueGetter)
}

func (v UFix64Value) SaturatingDiv(interpreter *Interpreter, other NumberValue) NumberValue {
	defer func() {
		r := recover()
		if _, ok := r.(InvalidOperandsError); ok {
			panic(InvalidOperandsError{
				FunctionName: sema.NumericTypeSaturatingDivideFunctionName,
				LeftType:     v.StaticType(interpreter),
				RightType:    other.StaticType(interpreter),
			})
		}
	}()

	return v.Div(interpreter, other)
}

func (v UFix64Value) Mod(interpreter *Interpreter, other NumberValue) NumberValue {
	o, ok := other.(UFix64Value)
	if !ok {
		panic(InvalidOperandsError{
			Operation: ast.OperationMod,
			LeftType:  v.StaticType(interpreter),
			RightType: other.StaticType(interpreter),
		})
	}

	// v - int(v/o) * o
	quotient, ok := v.Div(interpreter, o).(UFix64Value)
	if !ok {
		panic(InvalidOperandsError{
			Operation: ast.OperationMod,
			LeftType:  v.StaticType(interpreter),
			RightType: other.StaticType(interpreter),
		})
	}

	truncatedQuotient := NewUFix64Value(
		interpreter,
		func() uint64 {
			return (uint64(quotient) / sema.Fix64Factor) * sema.Fix64Factor
		},
	)

	return v.Minus(
		interpreter,
		truncatedQuotient.Mul(interpreter, o),
	)
}

func (v UFix64Value) Less(interpreter *Interpreter, other NumberValue) BoolValue {
	o, ok := other.(UFix64Value)
	if !ok {
		panic(InvalidOperandsError{
			Operation: ast.OperationLess,
			LeftType:  v.StaticType(interpreter),
			RightType: other.StaticType(interpreter),
		})
	}

	return AsBoolValue(v < o)
}

func (v UFix64Value) LessEqual(interpreter *Interpreter, other NumberValue) BoolValue {
	o, ok := other.(UFix64Value)
	if !ok {
		panic(InvalidOperandsError{
			Operation: ast.OperationLessEqual,
			LeftType:  v.StaticType(interpreter),
			RightType: other.StaticType(interpreter),
		})
	}

	return AsBoolValue(v <= o)
}

func (v UFix64Value) Greater(interpreter *Interpreter, other NumberValue) BoolValue {
	o, ok := other.(UFix64Value)
	if !ok {
		panic(InvalidOperandsError{
			Operation: ast.OperationGreater,
			LeftType:  v.StaticType(interpreter),
			RightType: other.StaticType(interpreter),
		})
	}

	return AsBoolValue(v > o)
}

func (v UFix64Value) GreaterEqual(interpreter *Interpreter, other NumberValue) BoolValue {
	o, ok := other.(UFix64Value)
	if !ok {
		panic(InvalidOperandsError{
			Operation: ast.OperationGreaterEqual,
			LeftType:  v.StaticType(interpreter),
			RightType: other.StaticType(interpreter),
		})
	}

	return AsBoolValue(v >= o)
}

func (v UFix64Value) Equal(_ *Interpreter, _ LocationRange, other Value) bool {
	otherUFix64, ok := other.(UFix64Value)
	if !ok {
		return false
	}
	return v == otherUFix64
}

// HashInput returns a byte slice containing:
// - HashInputTypeUFix64 (1 byte)
// - uint64 value encoded in big-endian (8 bytes)
func (v UFix64Value) HashInput(_ *Interpreter, _ LocationRange, scratch []byte) []byte {
	scratch[0] = byte(HashInputTypeUFix64)
	binary.BigEndian.PutUint64(scratch[1:], uint64(v))
	return scratch[:9]
}

func ConvertUFix64(memoryGauge common.MemoryGauge, value Value) UFix64Value {
	switch value := value.(type) {
	case UFix64Value:
		return value

	case Fix64Value:
		if value < 0 {
			panic(UnderflowError{})
		}
		return NewUFix64Value(
			memoryGauge,
			func() uint64 {
				return uint64(value)
			},
		)

	case BigNumberValue:
		converter := func() uint64 {
			v := value.ToBigInt(memoryGauge)

			if v.Sign() < 0 {
				panic(UnderflowError{})
			}

			// First, check if the value is at least in the uint64 range.
			// The integer range for UFix64 is smaller, but this test at least
			// allows us to call `v.UInt64()` safely.

			if !v.IsUint64() {
				panic(OverflowError{})
			}

			return v.Uint64()
		}

		// Now check that the integer value fits the range of UFix64
		return NewUFix64ValueWithInteger(memoryGauge, converter)

	case NumberValue:
		converter := func() uint64 {
			v := value.ToInt()
			if v < 0 {
				panic(UnderflowError{})
			}

			return uint64(v)
		}

		// Check that the integer value fits the range of UFix64
		return NewUFix64ValueWithInteger(memoryGauge, converter)

	default:
		panic(fmt.Sprintf("can't convert to UFix64: %s", value))
	}
}

func (v UFix64Value) GetMember(interpreter *Interpreter, _ LocationRange, name string) Value {
	return getNumberValueMember(interpreter, v, name, sema.UFix64Type)
}

func (UFix64Value) RemoveMember(_ *Interpreter, _ LocationRange, _ string) Value {
	// Numbers have no removable members (fields / functions)
	panic(errors.NewUnreachableError())
}

func (UFix64Value) SetMember(_ *Interpreter, _ LocationRange, _ string, _ Value) {
	// Numbers have no settable members (fields / functions)
	panic(errors.NewUnreachableError())
}

func (v UFix64Value) ToBigEndianBytes() []byte {
	b := make([]byte, 8)
	binary.BigEndian.PutUint64(b, uint64(v))
	return b
}

func (v UFix64Value) ConformsToStaticType(
	_ *Interpreter,
	_ LocationRange,
	_ TypeConformanceResults,
) bool {
	return true
}

func (UFix64Value) IsStorable() bool {
	return true
}

func (v UFix64Value) Storable(_ atree.SlabStorage, _ atree.Address, _ uint64) (atree.Storable, error) {
	return v, nil
}

func (UFix64Value) NeedsStoreTo(_ atree.Address) bool {
	return false
}

func (UFix64Value) IsResourceKinded(_ *Interpreter) bool {
	return false
}

func (v UFix64Value) Transfer(
	interpreter *Interpreter,
	_ LocationRange,
	_ atree.Address,
	remove bool,
	storable atree.Storable,
) Value {
	if remove {
		interpreter.RemoveReferencedSlab(storable)
	}
	return v
}

func (v UFix64Value) Clone(_ *Interpreter) Value {
	return v
}

func (UFix64Value) DeepRemove(_ *Interpreter) {
	// NO-OP
}

func (v UFix64Value) ByteSize() uint32 {
	return cborTagSize + getUintCBORSize(uint64(v))
}

func (v UFix64Value) StoredValue(_ atree.SlabStorage) (atree.Value, error) {
	return v, nil
}

func (UFix64Value) ChildStorables() []atree.Storable {
	return nil
}

func (v UFix64Value) IntegerPart() NumberValue {
	return UInt64Value(v / sema.Fix64Factor)
}

func (UFix64Value) Scale() int {
	return sema.Fix64Scale
}

// CompositeValue

type CompositeValue struct {
	dictionary          *atree.OrderedMap
	Location            common.Location
	QualifiedIdentifier string
	Kind                common.CompositeKind
	InjectedFields      map[string]Value
	ComputedFields      map[string]ComputedField
	NestedVariables     map[string]*Variable
	Functions           map[string]FunctionValue
	Destructor          FunctionValue
	Stringer            func(gauge common.MemoryGauge, value *CompositeValue, seenReferences SeenReferences) string
	isDestroyed         bool
	typeID              common.TypeID
	staticType          StaticType
}

type ComputedField func(*Interpreter, LocationRange) Value

type CompositeField struct {
	Name  string
	Value Value
}

const attachmentNamePrefix = "$"
const attachmentBaseName = "$base"

func NewCompositeField(memoryGauge common.MemoryGauge, name string, value Value) CompositeField {
	common.UseMemory(memoryGauge, common.CompositeFieldMemoryUsage)
	return NewUnmeteredCompositeField(name, value)
}

func NewUnmeteredCompositeField(name string, value Value) CompositeField {
	return CompositeField{
		Name:  name,
		Value: value,
	}
}

func NewCompositeValue(
	interpreter *Interpreter,
	locationRange LocationRange,
	location common.Location,
	qualifiedIdentifier string,
	kind common.CompositeKind,
	fields []CompositeField,
	address common.Address,
) *CompositeValue {

	interpreter.ReportComputation(common.ComputationKindCreateCompositeValue, 1)

	config := interpreter.SharedState.Config

	var v *CompositeValue

	if config.TracingEnabled {
		startTime := time.Now()

		defer func() {
			// NOTE: in defer, as v is only initialized at the end of the function
			// if there was no error during construction
			if v == nil {
				return
			}

			owner := v.GetOwner().String()
			typeID := string(v.TypeID())
			kind := v.Kind.String()

			interpreter.reportCompositeValueConstructTrace(
				owner,
				typeID,
				kind,
				time.Since(startTime),
			)
		}()
	}

	constructor := func() *atree.OrderedMap {
		dictionary, err := atree.NewMap(
			config.Storage,
			atree.Address(address),
			atree.NewDefaultDigesterBuilder(),
			NewCompositeTypeInfo(
				interpreter,
				location,
				qualifiedIdentifier,
				kind,
			),
		)
		if err != nil {
			panic(errors.NewExternalError(err))
		}
		return dictionary
	}

	typeInfo := NewCompositeTypeInfo(
		interpreter,
		location,
		qualifiedIdentifier,
		kind,
	)

	v = newCompositeValueFromConstructor(interpreter, uint64(len(fields)), typeInfo, constructor)

	for _, field := range fields {
		v.SetMember(
			interpreter,
			locationRange,
			field.Name,
			field.Value,
		)
	}

	return v
}

func NewAttachmentValue(
	interpreter *Interpreter,
	locationRange LocationRange,
	location common.Location,
	qualifiedIdentifier string,
	fields []CompositeField,
	address common.Address,
	base *CompositeValue,
) (attachment *CompositeValue) {
	attachment = NewCompositeValue(
		interpreter,
		locationRange,
		location,
		qualifiedIdentifier,
		common.CompositeKindAttachment,
		fields,
		address,
	)
	attachment.SetMember(interpreter, locationRange, attachmentBaseName, base)
	return
}

func newCompositeValueFromOrderedMap(
	dict *atree.OrderedMap,
	typeInfo compositeTypeInfo,
) *CompositeValue {
	return &CompositeValue{
		dictionary:          dict,
		Location:            typeInfo.location,
		QualifiedIdentifier: typeInfo.qualifiedIdentifier,
		Kind:                typeInfo.kind,
	}
}

func newCompositeValueFromConstructor(
	gauge common.MemoryGauge,
	count uint64,
	typeInfo compositeTypeInfo,
	constructor func() *atree.OrderedMap,
) *CompositeValue {
	baseUse, elementOverhead, dataUse, metaDataUse := common.NewCompositeMemoryUsages(count, 0)
	common.UseMemory(gauge, baseUse)
	common.UseMemory(gauge, elementOverhead)
	common.UseMemory(gauge, dataUse)
	common.UseMemory(gauge, metaDataUse)
	return newCompositeValueFromOrderedMap(constructor(), typeInfo)
}

var _ Value = &CompositeValue{}
var _ EquatableValue = &CompositeValue{}
var _ HashableValue = &CompositeValue{}
var _ MemberAccessibleValue = &CompositeValue{}
var _ ReferenceTrackedResourceKindedValue = &CompositeValue{}
var _ ContractValue = &CompositeValue{}

func (*CompositeValue) IsValue() {}

func (v *CompositeValue) Accept(interpreter *Interpreter, visitor Visitor) {
	descend := visitor.VisitCompositeValue(interpreter, v)
	if !descend {
		return
	}

	v.ForEachField(interpreter, func(_ string, value Value) {
		value.Accept(interpreter, visitor)
	})
}

// Walk iterates over all field values of the composite value.
// It does NOT walk the computed field or functions!
func (v *CompositeValue) Walk(interpreter *Interpreter, walkChild func(Value)) {
	v.ForEachField(interpreter, func(_ string, value Value) {
		walkChild(value)
	})
}

func (v *CompositeValue) StaticType(interpreter *Interpreter) StaticType {
	if v.staticType == nil {
		// NOTE: Instead of using NewCompositeStaticType, which always generates the type ID,
		// use the TypeID accessor, which may return an already computed type ID
		v.staticType = NewCompositeStaticType(
			interpreter,
			v.Location,
			v.QualifiedIdentifier,
			v.TypeID(), // TODO TypeID metering
		)
	}
	return v.staticType
}

func (v *CompositeValue) IsImportable(inter *Interpreter) bool {
	staticType := v.StaticType(inter)
	semaType := inter.MustConvertStaticToSemaType(staticType)
	return semaType.IsImportable(map[*sema.Member]bool{})
}

func (v *CompositeValue) IsDestroyed() bool {
	return v.isDestroyed
}

func (v *CompositeValue) Destroy(interpreter *Interpreter, locationRange LocationRange) {

	interpreter.ReportComputation(common.ComputationKindDestroyCompositeValue, 1)

	config := interpreter.SharedState.Config

	if config.InvalidatedResourceValidationEnabled {
		v.checkInvalidatedResourceUse(locationRange)
	}

	storageID := v.StorageID()

	if config.TracingEnabled {
		startTime := time.Now()

		owner := v.GetOwner().String()
		typeID := string(v.TypeID())
		kind := v.Kind.String()

		defer func() {

			interpreter.reportCompositeValueDestroyTrace(
				owner,
				typeID,
				kind,
				time.Since(startTime),
			)
		}()
	}

	// if this type has attachments, destroy all of them before invoking the destructor
	v.forEachAttachment(interpreter, locationRange, func(v *CompositeValue) {
		v.Destroy(interpreter, locationRange)
	})

	interpreter = v.getInterpreter(interpreter)

	// if composite was deserialized, dynamically link in the destructor
	if v.Destructor == nil {
		v.Destructor = interpreter.SharedState.typeCodes.CompositeCodes[v.TypeID()].DestructorFunction
	}

	destructor := v.Destructor

	var super *EphemeralReferenceValue
	var self MemberAccessibleValue = v
	if v.Kind == common.CompositeKindAttachment {
		super = v.AccessBase(interpreter, locationRange)
		self = NewEphemeralReferenceValue(interpreter, false, v, interpreter.MustConvertStaticToSemaType(v.staticType))
	}

	if destructor != nil {
		var self MemberAccessibleValue = v
		invocation := NewInvocation(
			interpreter,
<<<<<<< HEAD
			self,
			super,
=======
			&self,
>>>>>>> 7d56096f
			nil,
			nil,
			nil,
			locationRange,
		)

		destructor.invoke(invocation)
	}

	v.isDestroyed = true

	if config.InvalidatedResourceValidationEnabled {
		v.dictionary = nil
	}

	interpreter.updateReferencedResource(
		storageID,
		storageID,
		func(value ReferenceTrackedResourceKindedValue) {
			compositeValue, ok := value.(*CompositeValue)
			if !ok {
				panic(errors.NewUnreachableError())
			}

			compositeValue.isDestroyed = true

			if config.InvalidatedResourceValidationEnabled {
				compositeValue.dictionary = nil
			}
		},
	)
}

func (v *CompositeValue) GetMember(interpreter *Interpreter, locationRange LocationRange, name string) Value {
	config := interpreter.SharedState.Config

	if config.InvalidatedResourceValidationEnabled {
		v.checkInvalidatedResourceUse(locationRange)
	}

	if config.TracingEnabled {
		startTime := time.Now()

		owner := v.GetOwner().String()
		typeID := string(v.TypeID())
		kind := v.Kind.String()

		defer func() {
			interpreter.reportCompositeValueGetMemberTrace(
				owner,
				typeID,
				kind,
				name,
				time.Since(startTime),
			)
		}()
	}

	if v.Kind == common.CompositeKindResource &&
		name == sema.ResourceOwnerFieldName {

		return v.OwnerValue(interpreter, locationRange)
	}

	storable, err := v.dictionary.Get(
		StringAtreeComparator,
		StringAtreeHashInput,
		StringAtreeValue(name),
	)
	if err != nil {
		if _, ok := err.(*atree.KeyNotFoundError); !ok {
			panic(errors.NewExternalError(err))
		}
	}
	if storable != nil {
		return StoredValue(interpreter, storable, config.Storage)
	}

	if v.NestedVariables != nil {
		variable, ok := v.NestedVariables[name]
		if ok {
			return variable.GetValue()
		}
	}

	interpreter = v.getInterpreter(interpreter)

	if v.ComputedFields != nil {
		if computedField, ok := v.ComputedFields[name]; ok {
			return computedField(interpreter, locationRange)
		}
	}

	// If the composite value was deserialized, dynamically link in the functions
	// and get injected fields

	v.InitializeFunctions(interpreter)

	injectedCompositeFieldsHandler := config.InjectedCompositeFieldsHandler
	if v.InjectedFields == nil && injectedCompositeFieldsHandler != nil {
		v.InjectedFields = injectedCompositeFieldsHandler(
			interpreter,
			v.Location,
			v.QualifiedIdentifier,
			v.Kind,
		)
	}

	if v.InjectedFields != nil {
		value, ok := v.InjectedFields[name]
		if ok {
			return value
		}
	}

	function, ok := v.Functions[name]
	if ok {
<<<<<<< HEAD
		var super *EphemeralReferenceValue
		var self MemberAccessibleValue = v
		if v.Kind == common.CompositeKindAttachment {
			super = v.AccessBase(interpreter, locationRange)
			// in attachment functions, self is a reference value
			self = NewEphemeralReferenceValue(interpreter, false, v, interpreter.MustConvertStaticToSemaType(v.staticType))
		}
		return NewBoundFunctionValue(interpreter, function, self, super)
=======
		var self MemberAccessibleValue = v
		return NewBoundFunctionValue(interpreter, function, &self)
>>>>>>> 7d56096f
	}

	return nil
}

func (v *CompositeValue) checkInvalidatedResourceUse(locationRange LocationRange) {
	if v.isDestroyed || (v.dictionary == nil && v.Kind == common.CompositeKindResource) {
		panic(InvalidatedResourceError{
			LocationRange: locationRange,
		})
	}
}

func (v *CompositeValue) getInterpreter(interpreter *Interpreter) *Interpreter {

	// Get the correct interpreter. The program code might need to be loaded.
	// NOTE: standard library values have no location

	location := v.Location

	if location == nil || interpreter.Location == location {
		return interpreter
	}

	return interpreter.EnsureLoaded(v.Location)
}

func (v *CompositeValue) InitializeFunctions(interpreter *Interpreter) {
	if v.Functions != nil {
		return
	}

	v.Functions = interpreter.SharedState.typeCodes.CompositeCodes[v.TypeID()].CompositeFunctions
}

func (v *CompositeValue) OwnerValue(interpreter *Interpreter, locationRange LocationRange) OptionalValue {
	address := v.StorageID().Address

	if address == (atree.Address{}) {
		return NilOptionalValue
	}

	config := interpreter.SharedState.Config

	ownerAccount := config.PublicAccountHandler(AddressValue(address))

	// Owner must be of `PublicAccount` type.
	interpreter.ExpectType(ownerAccount, sema.PublicAccountType, locationRange)

	return NewSomeValueNonCopying(interpreter, ownerAccount)
}

func (v *CompositeValue) RemoveMember(
	interpreter *Interpreter,
	locationRange LocationRange,
	name string,
) Value {

	config := interpreter.SharedState.Config

	if config.InvalidatedResourceValidationEnabled {
		v.checkInvalidatedResourceUse(locationRange)
	}

	if config.TracingEnabled {
		startTime := time.Now()

		owner := v.GetOwner().String()
		typeID := string(v.TypeID())
		kind := v.Kind.String()

		defer func() {
			interpreter.reportCompositeValueRemoveMemberTrace(
				owner,
				typeID,
				kind,
				name,
				time.Since(startTime),
			)
		}()
	}

	// No need to clean up storable for passed-in key value,
	// as atree never calls Storable()
	existingKeyStorable, existingValueStorable, err := v.dictionary.Remove(
		StringAtreeComparator,
		StringAtreeHashInput,
		StringAtreeValue(name),
	)
	if err != nil {
		if _, ok := err.(*atree.KeyNotFoundError); ok {
			return nil
		}
		panic(errors.NewExternalError(err))
	}
	interpreter.maybeValidateAtreeValue(v.dictionary)

	// Key
	interpreter.RemoveReferencedSlab(existingKeyStorable)

	// Value

	storedValue := StoredValue(
		interpreter,
		existingValueStorable,
		config.Storage,
	)
	return storedValue.
		Transfer(
			interpreter,
			locationRange,
			atree.Address{},
			true,
			existingValueStorable,
		)
}

func (v *CompositeValue) SetMember(
	interpreter *Interpreter,
	locationRange LocationRange,
	name string,
	value Value,
) {
	config := interpreter.SharedState.Config

	if config.InvalidatedResourceValidationEnabled {
		v.checkInvalidatedResourceUse(locationRange)
	}

	if config.TracingEnabled {
		startTime := time.Now()

		owner := v.GetOwner().String()
		typeID := string(v.TypeID())
		kind := v.Kind.String()

		defer func() {
			interpreter.reportCompositeValueSetMemberTrace(
				owner,
				typeID,
				kind,
				name,
				time.Since(startTime),
			)
		}()
	}

	address := v.StorageID().Address

	value = value.Transfer(
		interpreter,
		locationRange,
		address,
		true,
		nil,
	)

	existingStorable, err := v.dictionary.Set(
		StringAtreeComparator,
		StringAtreeHashInput,
		NewStringAtreeValue(interpreter, name),
		value,
	)
	if err != nil {
		panic(errors.NewExternalError(err))
	}
	interpreter.maybeValidateAtreeValue(v.dictionary)

	if existingStorable != nil {
		existingValue := StoredValue(interpreter, existingStorable, config.Storage)

		existingValue.DeepRemove(interpreter)

		interpreter.RemoveReferencedSlab(existingStorable)
	}
}

func (v *CompositeValue) String() string {
	return v.RecursiveString(SeenReferences{})
}

func (v *CompositeValue) RecursiveString(seenReferences SeenReferences) string {
	return v.MeteredString(nil, seenReferences)
}

var emptyCompositeStringLen = len(format.Composite("", nil))

func (v *CompositeValue) MeteredString(memoryGauge common.MemoryGauge, seenReferences SeenReferences) string {

	if v.Stringer != nil {
		return v.Stringer(memoryGauge, v, seenReferences)
	}

	strLen := emptyCompositeStringLen

	var fields []CompositeField
	_ = v.dictionary.Iterate(func(key atree.Value, value atree.Value) (resume bool, err error) {
		field := NewCompositeField(
			memoryGauge,
			string(key.(StringAtreeValue)),
			MustConvertStoredValue(memoryGauge, value),
		)

		fields = append(fields, field)

		strLen += len(field.Name)

		return true, nil
	})

	typeId := string(v.TypeID())

	// bodyLen = len(fieldNames) + len(typeId) + (n times colon+space) + ((n-1) times comma+space)
	//         = len(fieldNames) + len(typeId) + 2n + 2n - 2
	//         = len(fieldNames) + len(typeId) + 4n - 2
	//
	// Since (-2) only occurs if its non-empty, ignore the (-2). i.e: overestimate
	// 		bodyLen = len(fieldNames) + len(typeId) + 4n
	//
	strLen = strLen + len(typeId) + len(fields)*4

	common.UseMemory(memoryGauge, common.NewRawStringMemoryUsage(strLen))

	return formatComposite(memoryGauge, typeId, fields, seenReferences)
}

func formatComposite(memoryGauge common.MemoryGauge, typeId string, fields []CompositeField, seenReferences SeenReferences) string {
	preparedFields := make(
		[]struct {
			Name  string
			Value string
		},
		0,
		len(fields),
	)

	for _, field := range fields {
		preparedFields = append(
			preparedFields,
			struct {
				Name  string
				Value string
			}{
				Name:  field.Name,
				Value: field.Value.MeteredString(memoryGauge, seenReferences),
			},
		)
	}

	return format.Composite(typeId, preparedFields)
}

func (v *CompositeValue) GetField(interpreter *Interpreter, locationRange LocationRange, name string) Value {
	config := interpreter.SharedState.Config

	if config.InvalidatedResourceValidationEnabled {
		v.checkInvalidatedResourceUse(locationRange)
	}

	storable, err := v.dictionary.Get(
		StringAtreeComparator,
		StringAtreeHashInput,
		StringAtreeValue(name),
	)
	if err != nil {
		if _, ok := err.(*atree.KeyNotFoundError); ok {
			return nil
		}
		panic(errors.NewExternalError(err))
	}

	return StoredValue(interpreter, storable, v.dictionary.Storage)
}

func (v *CompositeValue) Equal(interpreter *Interpreter, locationRange LocationRange, other Value) bool {
	otherComposite, ok := other.(*CompositeValue)
	if !ok {
		return false
	}

	if !v.StaticType(interpreter).Equal(otherComposite.StaticType(interpreter)) ||
		v.Kind != otherComposite.Kind ||
		v.dictionary.Count() != otherComposite.dictionary.Count() {

		return false
	}

	iterator, err := v.dictionary.Iterator()
	if err != nil {
		panic(errors.NewExternalError(err))
	}

	for {
		key, value, err := iterator.Next()
		if err != nil {
			panic(errors.NewExternalError(err))
		}
		if key == nil {
			return true
		}

		fieldName := string(key.(StringAtreeValue))

		// NOTE: Do NOT use an iterator, iteration order of fields may be different
		// (if stored in different account, as storage ID is used as hash seed)
		otherValue := otherComposite.GetField(interpreter, locationRange, fieldName)

		equatableValue, ok := MustConvertStoredValue(interpreter, value).(EquatableValue)
		if !ok || !equatableValue.Equal(interpreter, locationRange, otherValue) {
			return false
		}
	}
}

// HashInput returns a byte slice containing:
// - HashInputTypeEnum (1 byte)
// - type id (n bytes)
// - hash input of raw value field name (n bytes)
func (v *CompositeValue) HashInput(interpreter *Interpreter, locationRange LocationRange, scratch []byte) []byte {
	if v.Kind == common.CompositeKindEnum {
		typeID := v.TypeID()

		rawValue := v.GetField(interpreter, locationRange, sema.EnumRawValueFieldName)
		rawValueHashInput := rawValue.(HashableValue).
			HashInput(interpreter, locationRange, scratch)

		length := 1 + len(typeID) + len(rawValueHashInput)
		if length <= len(scratch) {
			// Copy rawValueHashInput first because
			// rawValueHashInput and scratch can point to the same underlying scratch buffer
			copy(scratch[1+len(typeID):], rawValueHashInput)

			scratch[0] = byte(HashInputTypeEnum)
			copy(scratch[1:], typeID)
			return scratch[:length]
		}

		buffer := make([]byte, length)
		buffer[0] = byte(HashInputTypeEnum)
		copy(buffer[1:], typeID)
		copy(buffer[1+len(typeID):], rawValueHashInput)
		return buffer
	}

	panic(errors.NewUnreachableError())
}

func (v *CompositeValue) TypeID() common.TypeID {
	if v.typeID == "" {
		location := v.Location
		qualifiedIdentifier := v.QualifiedIdentifier
		if location == nil {
			return common.TypeID(qualifiedIdentifier)
		}
		v.typeID = location.TypeID(nil, qualifiedIdentifier)
	}
	return v.typeID
}

func (v *CompositeValue) ConformsToStaticType(
	interpreter *Interpreter,
	locationRange LocationRange,
	results TypeConformanceResults,
) bool {
	config := interpreter.SharedState.Config

	if config.TracingEnabled {
		startTime := time.Now()

		owner := v.GetOwner().String()
		typeID := string(v.TypeID())
		kind := v.Kind.String()

		defer func() {
			interpreter.reportCompositeValueConformsToStaticTypeTrace(
				owner,
				typeID,
				kind,
				time.Since(startTime),
			)
		}()
	}

	staticType := v.StaticType(interpreter).(CompositeStaticType)

	semaType := interpreter.MustConvertStaticToSemaType(staticType)

	compositeType, ok := semaType.(*sema.CompositeType)
	if !ok ||
		v.Kind != compositeType.Kind ||
		v.TypeID() != compositeType.ID() {

		return false
	}

	if compositeType.Kind == common.CompositeKindAttachment {
		base := v.getBaseValue(interpreter, locationRange)
		if base == nil || !base.ConformsToStaticType(interpreter, locationRange, results) {
			return false
		}
	}

	fieldsLen := int(v.dictionary.Count())
	if v.ComputedFields != nil {
		fieldsLen += len(v.ComputedFields)
	}

	if fieldsLen != len(compositeType.Fields) {
		return false
	}

	for _, fieldName := range compositeType.Fields {
		value := v.GetField(interpreter, locationRange, fieldName)
		if value == nil {
			if v.ComputedFields == nil {
				return false
			}

			fieldGetter, ok := v.ComputedFields[fieldName]
			if !ok {
				return false
			}

			value = fieldGetter(interpreter, locationRange)
		}

		member, ok := compositeType.Members.Get(fieldName)
		if !ok {
			return false
		}

		fieldStaticType := value.StaticType(interpreter)

		if !interpreter.IsSubTypeOfSemaType(fieldStaticType, member.TypeAnnotation.Type) {
			return false
		}

		if !value.ConformsToStaticType(
			interpreter,
			locationRange,
			results,
		) {
			return false
		}
	}

	return true
}

func (v *CompositeValue) IsStorable() bool {

	// Only structures, resources, enums, and contracts can be stored.
	// Contracts are not directly storable by programs,
	// but they are still stored in storage by the interpreter

	switch v.Kind {
	case common.CompositeKindStructure,
		common.CompositeKindResource,
		common.CompositeKindEnum,
		common.CompositeKindAttachment,
		common.CompositeKindContract:
		break
	default:
		return false
	}

	// Composite value's of native/built-in types are not storable for now
	return v.Location != nil
}

func (v *CompositeValue) Storable(_ atree.SlabStorage, _ atree.Address, _ uint64) (atree.Storable, error) {
	if !v.IsStorable() {
		return NonStorable{Value: v}, nil
	}

	return atree.StorageIDStorable(v.StorageID()), nil
}

func (v *CompositeValue) NeedsStoreTo(address atree.Address) bool {
	return address != v.StorageID().Address
}

func (v *CompositeValue) IsResourceKinded(interpreter *Interpreter) bool {
	if v.Kind == common.CompositeKindAttachment {
		base := v.getBaseValue(interpreter, EmptyLocationRange)
		return base != nil && base.IsResourceKinded(interpreter)
	}
	return v.Kind == common.CompositeKindResource
}

func (v *CompositeValue) IsReferenceTrackedResourceKindedValue() {}

func (v *CompositeValue) Transfer(
	interpreter *Interpreter,
	locationRange LocationRange,
	address atree.Address,
	remove bool,
	storable atree.Storable,
) Value {

	baseUse, elementOverhead, dataUse, metaDataUse := common.NewCompositeMemoryUsages(v.dictionary.Count(), 0)
	common.UseMemory(interpreter, baseUse)
	common.UseMemory(interpreter, elementOverhead)
	common.UseMemory(interpreter, dataUse)
	common.UseMemory(interpreter, metaDataUse)

	interpreter.ReportComputation(common.ComputationKindTransferCompositeValue, 1)

	config := interpreter.SharedState.Config

	if config.InvalidatedResourceValidationEnabled {
		v.checkInvalidatedResourceUse(locationRange)
	}

	if config.TracingEnabled {
		startTime := time.Now()

		owner := v.GetOwner().String()
		typeID := string(v.TypeID())
		kind := v.Kind.String()

		defer func() {
			interpreter.reportCompositeValueTransferTrace(
				owner,
				typeID,
				kind,
				time.Since(startTime),
			)
		}()
	}

	currentStorageID := v.StorageID()
	currentAddress := currentStorageID.Address

	dictionary := v.dictionary

	needsStoreTo := address != currentAddress
	isResourceKinded := v.IsResourceKinded(interpreter)

	if needsStoreTo && v.Kind == common.CompositeKindContract {
		panic(NonTransferableValueError{
			Value: v,
		})
	}

	if needsStoreTo || !isResourceKinded {
		iterator, err := v.dictionary.Iterator()
		if err != nil {
			panic(errors.NewExternalError(err))
		}

		elementMemoryUse := common.NewAtreeMapPreAllocatedElementsMemoryUsage(v.dictionary.Count(), 0)
		common.UseMemory(config.MemoryGauge, elementMemoryUse)

		dictionary, err = atree.NewMapFromBatchData(
			config.Storage,
			address,
			atree.NewDefaultDigesterBuilder(),
			v.dictionary.Type(),
			StringAtreeComparator,
			StringAtreeHashInput,
			v.dictionary.Seed(),
			func() (atree.Value, atree.Value, error) {

				atreeKey, atreeValue, err := iterator.Next()
				if err != nil {
					return nil, nil, err
				}
				if atreeKey == nil || atreeValue == nil {
					return nil, nil, nil
				}

				// NOTE: key is stringAtreeValue
				// and does not need to be converted or copied

				value := MustConvertStoredValue(interpreter, atreeValue).
					Transfer(interpreter, locationRange, address, remove, nil)

				return atreeKey, value, nil
			},
		)
		if err != nil {
			panic(errors.NewExternalError(err))
		}

		if remove {
			err = v.dictionary.PopIterate(func(nameStorable atree.Storable, valueStorable atree.Storable) {
				interpreter.RemoveReferencedSlab(nameStorable)
				interpreter.RemoveReferencedSlab(valueStorable)
			})
			if err != nil {
				panic(errors.NewExternalError(err))
			}
			interpreter.maybeValidateAtreeValue(v.dictionary)

			interpreter.RemoveReferencedSlab(storable)
		}
	}

	var res *CompositeValue

	if isResourceKinded {
		// Update the resource in-place,
		// and also update all values that are referencing the same value
		// (but currently point to an outdated Go instance of the value)

		// If checking of transfers of invalidated resource is enabled,
		// then mark the resource as invalidated, by unsetting the backing dictionary.
		// This allows raising an error when the resource is attempted
		// to be transferred/moved again (see beginning of this function)

		if config.InvalidatedResourceValidationEnabled {
			v.dictionary = nil
		} else {
			v.dictionary = dictionary
			res = v
		}

		newStorageID := dictionary.StorageID()

		interpreter.updateReferencedResource(
			currentStorageID,
			newStorageID,
			func(value ReferenceTrackedResourceKindedValue) {
				compositeValue, ok := value.(*CompositeValue)
				if !ok {
					panic(errors.NewUnreachableError())
				}
				compositeValue.dictionary = dictionary
			},
		)
	}

	if res == nil {
		info := NewCompositeTypeInfo(
			interpreter,
			v.Location,
			v.QualifiedIdentifier,
			v.Kind,
		)
		res = newCompositeValueFromOrderedMap(dictionary, info)
		res.InjectedFields = v.InjectedFields
		res.ComputedFields = v.ComputedFields
		res.NestedVariables = v.NestedVariables
		res.Functions = v.Functions
		res.Destructor = v.Destructor
		res.Stringer = v.Stringer
		res.isDestroyed = v.isDestroyed
		res.typeID = v.typeID
		res.staticType = v.staticType
	}

	onResourceOwnerChange := config.OnResourceOwnerChange

	if needsStoreTo &&
		res.Kind == common.CompositeKindResource &&
		onResourceOwnerChange != nil {

		onResourceOwnerChange(
			interpreter,
			res,
			common.Address(currentAddress),
			common.Address(address),
		)
	}

	return res
}

func (v *CompositeValue) ResourceUUID(interpreter *Interpreter, locationRange LocationRange) *UInt64Value {
	fieldValue := v.GetField(interpreter, locationRange, sema.ResourceUUIDFieldName)
	uuid, ok := fieldValue.(UInt64Value)
	if !ok {
		return nil
	}
	return &uuid
}

func (v *CompositeValue) Clone(interpreter *Interpreter) Value {

	iterator, err := v.dictionary.Iterator()
	if err != nil {
		panic(errors.NewExternalError(err))
	}

	config := interpreter.SharedState.Config

	elementMemoryUse := common.NewAtreeMapPreAllocatedElementsMemoryUsage(v.dictionary.Count(), 0)
	common.UseMemory(config.MemoryGauge, elementMemoryUse)

	dictionary, err := atree.NewMapFromBatchData(
		config.Storage,
		v.StorageID().Address,
		atree.NewDefaultDigesterBuilder(),
		v.dictionary.Type(),
		StringAtreeComparator,
		StringAtreeHashInput,
		v.dictionary.Seed(),
		func() (atree.Value, atree.Value, error) {

			atreeKey, atreeValue, err := iterator.Next()
			if err != nil {
				return nil, nil, err
			}
			if atreeKey == nil || atreeValue == nil {
				return nil, nil, nil
			}

			key := MustConvertStoredValue(interpreter, atreeKey).Clone(interpreter)
			value := MustConvertStoredValue(interpreter, atreeValue).Clone(interpreter)

			return key, value, nil
		},
	)
	if err != nil {
		panic(errors.NewExternalError(err))
	}

	return &CompositeValue{
		dictionary:          dictionary,
		Location:            v.Location,
		QualifiedIdentifier: v.QualifiedIdentifier,
		Kind:                v.Kind,
		InjectedFields:      v.InjectedFields,
		ComputedFields:      v.ComputedFields,
		NestedVariables:     v.NestedVariables,
		Functions:           v.Functions,
		Destructor:          v.Destructor,
		Stringer:            v.Stringer,
		isDestroyed:         v.isDestroyed,
		typeID:              v.typeID,
		staticType:          v.staticType,
	}
}

func (v *CompositeValue) DeepRemove(interpreter *Interpreter) {
	config := interpreter.SharedState.Config

	if config.TracingEnabled {
		startTime := time.Now()

		owner := v.GetOwner().String()
		typeID := string(v.TypeID())
		kind := v.Kind.String()

		defer func() {
			interpreter.reportCompositeValueDeepRemoveTrace(
				owner,
				typeID,
				kind,
				time.Since(startTime),
			)
		}()
	}

	// Remove nested values and storables

	storage := v.dictionary.Storage

	err := v.dictionary.PopIterate(func(nameStorable atree.Storable, valueStorable atree.Storable) {
		// NOTE: key / field name is stringAtreeValue,
		// and not a Value, so no need to deep remove
		interpreter.RemoveReferencedSlab(nameStorable)

		value := StoredValue(interpreter, valueStorable, storage)
		value.DeepRemove(interpreter)
		interpreter.RemoveReferencedSlab(valueStorable)
	})
	if err != nil {
		panic(errors.NewExternalError(err))
	}
	interpreter.maybeValidateAtreeValue(v.dictionary)
}

func (v *CompositeValue) GetOwner() common.Address {
	return common.Address(v.StorageID().Address)
}

// ForEachField iterates over all field-name field-value pairs of the composite value.
// It does NOT iterate over computed fields and functions!
func (v *CompositeValue) ForEachField(gauge common.MemoryGauge, f func(fieldName string, fieldValue Value)) {

	err := v.dictionary.Iterate(func(key atree.Value, value atree.Value) (resume bool, err error) {
		f(
			string(key.(StringAtreeValue)),
			MustConvertStoredValue(gauge, value),
		)
		return true, nil
	})
	if err != nil {
		panic(errors.NewExternalError(err))
	}
}

func (v *CompositeValue) StorageID() atree.StorageID {
	return v.dictionary.StorageID()
}

func (v *CompositeValue) RemoveField(
	interpreter *Interpreter,
	_ LocationRange,
	name string,
) {

	existingKeyStorable, existingValueStorable, err := v.dictionary.Remove(
		StringAtreeComparator,
		StringAtreeHashInput,
		StringAtreeValue(name),
	)
	if err != nil {
		if _, ok := err.(*atree.KeyNotFoundError); ok {
			return
		}
		panic(errors.NewExternalError(err))
	}
	interpreter.maybeValidateAtreeValue(v.dictionary)

	// Key

	// NOTE: key / field name is stringAtreeValue,
	// and not a Value, so no need to deep remove
	interpreter.RemoveReferencedSlab(existingKeyStorable)

	// Value
	config := interpreter.SharedState.Config
	existingValue := StoredValue(interpreter, existingValueStorable, config.Storage)
	existingValue.DeepRemove(interpreter)
	interpreter.RemoveReferencedSlab(existingValueStorable)
}

func (v *CompositeValue) SetNestedVariables(variables map[string]*Variable) {
	v.NestedVariables = variables
}

func NewEnumCaseValue(
	interpreter *Interpreter,
	locationRange LocationRange,
	enumType *sema.CompositeType,
	rawValue NumberValue,
	functions map[string]FunctionValue,
) *CompositeValue {

	fields := []CompositeField{
		{
			Name:  sema.EnumRawValueFieldName,
			Value: rawValue,
		},
	}

	v := NewCompositeValue(
		interpreter,
		locationRange,
		enumType.Location,
		enumType.QualifiedIdentifier(),
		enumType.Kind,
		fields,
		common.Address{},
	)

	v.Functions = functions

	return v
}

func (v *CompositeValue) getBaseValue(interpreter *Interpreter, locationRange LocationRange) Value {
	return v.GetMember(interpreter, locationRange, attachmentBaseName)
}

func (v *CompositeValue) getAttachmentValue(interpreter *Interpreter, locationRange LocationRange, ty sema.Type) Value {
	return v.GetMember(interpreter, locationRange, attachmentNamePrefix+ty.QualifiedString())
}

func (v *CompositeValue) forEachAttachment(interpreter *Interpreter, locationRange LocationRange, f func(*CompositeValue)) {
	iterator, err := v.dictionary.Iterator()
	if err != nil {
		panic(errors.NewExternalError(err))
	}
	for {
		key, value, err := iterator.Next()
		if err != nil {
			panic(errors.NewExternalError(err))
		}
		if key == nil {
			break
		}
		if strings.HasPrefix(string(key.(StringAtreeValue)), attachmentNamePrefix) {
			attachment, ok := MustConvertStoredValue(interpreter, value).(*CompositeValue)
			if !ok {
				panic(errors.NewExternalError(err))
			}
			f(attachment)
		}
	}
}

func (v *CompositeValue) AccessBase(interpreter *Interpreter, locationRange LocationRange) *EphemeralReferenceValue {
	base := v.getBaseValue(interpreter, locationRange)

	attachmentType, ok := interpreter.MustConvertStaticToSemaType(v.staticType).(*sema.CompositeType)
	if !ok {
		panic(errors.NewUnreachableError())
	}

	// the super reference can only be borrowed with the declared type of the attachment's base
	return NewEphemeralReferenceValue(interpreter, false, base, attachmentType.GetBaseType())
}

func (v *CompositeValue) AccessAttachment(interpreter *Interpreter, locationRange LocationRange, ty sema.Type) Value {
	attachment := v.getAttachmentValue(interpreter, locationRange, ty)
	if attachment == nil {
		return NilValue{}
	}
	return NewSomeValueNonCopying(interpreter, NewEphemeralReferenceValue(interpreter, false, v, ty))
}

func (v *CompositeValue) AttachAttachment(interpreter *Interpreter, locationRange LocationRange, attachment *CompositeValue) {

	attachmentType, ok := interpreter.MustConvertStaticToSemaType(attachment.staticType).(*sema.CompositeType)
	if !ok {
		panic(errors.NewUnreachableError())
	}

	v.SetMember(interpreter, locationRange, attachmentNamePrefix+attachmentType.QualifiedString(), attachment)
}

func (v *CompositeValue) RemoveAttachment(interpreter *Interpreter, locationRange LocationRange, attachmentType *sema.CompositeType) {
	v.RemoveMember(interpreter, locationRange, attachmentNamePrefix+attachmentType.QualifiedString())
}

// DictionaryValue

type DictionaryValue struct {
	Type             DictionaryStaticType
	semaType         *sema.DictionaryType
	isResourceKinded *bool
	dictionary       *atree.OrderedMap
	isDestroyed      bool
	elementSize      uint
}

func NewDictionaryValue(
	interpreter *Interpreter,
	locationRange LocationRange,
	dictionaryType DictionaryStaticType,
	keysAndValues ...Value,
) *DictionaryValue {
	return NewDictionaryValueWithAddress(
		interpreter,
		locationRange,
		dictionaryType,
		common.Address{},
		keysAndValues...,
	)
}

func NewDictionaryValueWithAddress(
	interpreter *Interpreter,
	locationRange LocationRange,
	dictionaryType DictionaryStaticType,
	address common.Address,
	keysAndValues ...Value,
) *DictionaryValue {

	interpreter.ReportComputation(common.ComputationKindCreateDictionaryValue, 1)

	var v *DictionaryValue

	config := interpreter.SharedState.Config

	if config.TracingEnabled {
		startTime := time.Now()

		defer func() {
			// NOTE: in defer, as v is only initialized at the end of the function
			// if there was no error during construction
			if v == nil {
				return
			}

			typeInfo := v.Type.String()
			count := v.Count()

			interpreter.reportDictionaryValueConstructTrace(
				typeInfo,
				count,
				time.Since(startTime),
			)
		}()
	}

	keysAndValuesCount := len(keysAndValues)
	if keysAndValuesCount%2 != 0 {
		panic("uneven number of keys and values")
	}

	constructor := func() *atree.OrderedMap {
		dictionary, err := atree.NewMap(
			config.Storage,
			atree.Address(address),
			atree.NewDefaultDigesterBuilder(),
			dictionaryType,
		)
		if err != nil {
			panic(errors.NewExternalError(err))
		}
		return dictionary
	}

	// values are added to the dictionary after creation, not here
	v = newDictionaryValueFromConstructor(interpreter, dictionaryType, 0, constructor)

	// NOTE: lazily initialized when needed for performance reasons
	var lazyIsResourceTyped *bool

	for i := 0; i < keysAndValuesCount; i += 2 {
		key := keysAndValues[i]
		value := keysAndValues[i+1]
		existingValue := v.Insert(interpreter, locationRange, key, value)
		// If the dictionary already contained a value for the key,
		// and the dictionary is resource-typed,
		// then we need to prevent a resource loss
		if _, ok := existingValue.(*SomeValue); ok {
			// Lazily determine if the dictionary is resource-typed, once
			if lazyIsResourceTyped == nil {
				isResourceTyped := v.SemaType(interpreter).IsResourceType()
				lazyIsResourceTyped = &isResourceTyped
			}
			if *lazyIsResourceTyped {
				panic(DuplicateKeyInResourceDictionaryError{
					LocationRange: locationRange,
				})
			}
		}
	}

	return v
}

func newDictionaryValueFromOrderedMap(
	dict *atree.OrderedMap,
	staticType DictionaryStaticType,
) *DictionaryValue {
	return &DictionaryValue{
		Type:       staticType,
		dictionary: dict,
	}
}

func newDictionaryValueFromConstructor(
	gauge common.MemoryGauge,
	staticType DictionaryStaticType,
	count uint64,
	constructor func() *atree.OrderedMap,
) (dict *DictionaryValue) {

	keySize := staticType.KeyType.elementSize()
	valueSize := staticType.ValueType.elementSize()
	var elementSize uint
	if keySize != 0 && valueSize != 0 {
		elementSize = keySize + valueSize
	}
	baseUsage, overheadUsage, dataSlabs, metaDataSlabs := common.NewDictionaryMemoryUsages(count, elementSize)
	common.UseMemory(gauge, baseUsage)
	common.UseMemory(gauge, overheadUsage)
	common.UseMemory(gauge, dataSlabs)
	common.UseMemory(gauge, metaDataSlabs)

	dict = newDictionaryValueFromOrderedMap(constructor(), staticType)
	dict.elementSize = elementSize
	return
}

var _ Value = &DictionaryValue{}
var _ atree.Value = &DictionaryValue{}
var _ EquatableValue = &DictionaryValue{}
var _ ValueIndexableValue = &DictionaryValue{}
var _ MemberAccessibleValue = &DictionaryValue{}
var _ ReferenceTrackedResourceKindedValue = &DictionaryValue{}

func (*DictionaryValue) IsValue() {}

func (v *DictionaryValue) Accept(interpreter *Interpreter, visitor Visitor) {
	descend := visitor.VisitDictionaryValue(interpreter, v)
	if !descend {
		return
	}

	v.Walk(interpreter, func(value Value) {
		value.Accept(interpreter, visitor)
	})
}

func (v *DictionaryValue) Iterate(gauge common.MemoryGauge, f func(key, value Value) (resume bool)) {
	err := v.dictionary.Iterate(func(key, value atree.Value) (resume bool, err error) {
		// atree.OrderedMap iteration provides low-level atree.Value,
		// convert to high-level interpreter.Value

		resume = f(
			MustConvertStoredValue(gauge, key),
			MustConvertStoredValue(gauge, value),
		)

		return resume, nil
	})
	if err != nil {
		panic(errors.NewExternalError(err))
	}
}

func (v *DictionaryValue) Walk(interpreter *Interpreter, walkChild func(Value)) {
	v.Iterate(interpreter, func(key, value Value) (resume bool) {
		walkChild(key)
		walkChild(value)
		return true
	})
}

func (v *DictionaryValue) StaticType(_ *Interpreter) StaticType {
	// TODO meter
	return v.Type
}

func (v *DictionaryValue) IsImportable(inter *Interpreter) bool {
	importable := true
	v.Iterate(inter, func(key, value Value) (resume bool) {
		if !key.IsImportable(inter) || !value.IsImportable(inter) {
			importable = false
			// stop iteration
			return false
		}

		// continue iteration
		return true
	})

	return importable
}

func (v *DictionaryValue) IsDestroyed() bool {
	return v.isDestroyed
}

func (v *DictionaryValue) checkInvalidatedResourceUse(interpreter *Interpreter, locationRange LocationRange) {
	if v.isDestroyed || (v.dictionary == nil && v.IsResourceKinded(interpreter)) {
		panic(InvalidatedResourceError{
			LocationRange: locationRange,
		})
	}
}

func (v *DictionaryValue) Destroy(interpreter *Interpreter, locationRange LocationRange) {

	interpreter.ReportComputation(common.ComputationKindDestroyDictionaryValue, 1)

	config := interpreter.SharedState.Config

	if config.InvalidatedResourceValidationEnabled {
		v.checkInvalidatedResourceUse(interpreter, locationRange)
	}

	storageID := v.StorageID()

	if config.TracingEnabled {
		startTime := time.Now()

		typeInfo := v.Type.String()
		count := v.Count()

		defer func() {
			interpreter.reportDictionaryValueDestroyTrace(
				typeInfo,
				count,
				time.Since(startTime),
			)
		}()
	}

	v.Iterate(interpreter, func(key, value Value) (resume bool) {
		// Resources cannot be keys at the moment, so should theoretically not be needed
		maybeDestroy(interpreter, locationRange, key)
		maybeDestroy(interpreter, locationRange, value)
		return true
	})

	v.isDestroyed = true

	if config.InvalidatedResourceValidationEnabled {
		v.dictionary = nil
	}

	interpreter.updateReferencedResource(
		storageID,
		storageID,
		func(value ReferenceTrackedResourceKindedValue) {
			dictionaryValue, ok := value.(*DictionaryValue)
			if !ok {
				panic(errors.NewUnreachableError())
			}

			dictionaryValue.isDestroyed = true

			if config.InvalidatedResourceValidationEnabled {
				dictionaryValue.dictionary = nil
			}
		},
	)
}

func (v *DictionaryValue) ForEachKey(
	interpreter *Interpreter,
	locationRange LocationRange,
	procedure FunctionValue,
) {
	keyType := v.SemaType(interpreter).KeyType

	iterationInvocation := func(key Value) Invocation {
		var self MemberAccessibleValue = v
		return NewInvocation(
			interpreter,
<<<<<<< HEAD
			v,
			nil,
=======
			&self,
>>>>>>> 7d56096f
			[]Value{key},
			[]sema.Type{keyType},
			nil,
			locationRange,
		)
	}

	err := v.dictionary.IterateKeys(
		func(item atree.Value) (bool, error) {
			key := MustConvertStoredValue(interpreter, item)

			shouldContinue, ok := procedure.invoke(iterationInvocation(key)).(BoolValue)
			if !ok {
				panic(errors.NewUnreachableError())
			}

			return bool(shouldContinue), nil
		},
	)

	if err != nil {
		panic(errors.NewExternalError(err))
	}
}

func (v *DictionaryValue) ContainsKey(
	interpreter *Interpreter,
	locationRange LocationRange,
	keyValue Value,
) BoolValue {

	valueComparator := newValueComparator(interpreter, locationRange)
	hashInputProvider := newHashInputProvider(interpreter, locationRange)

	_, err := v.dictionary.Get(
		valueComparator,
		hashInputProvider,
		keyValue,
	)
	if err != nil {
		if _, ok := err.(*atree.KeyNotFoundError); ok {
			return FalseValue
		}
		panic(errors.NewExternalError(err))
	}

	return TrueValue
}

func (v *DictionaryValue) Get(
	interpreter *Interpreter,
	locationRange LocationRange,
	keyValue Value,
) (Value, bool) {

	valueComparator := newValueComparator(interpreter, locationRange)
	hashInputProvider := newHashInputProvider(interpreter, locationRange)

	storable, err := v.dictionary.Get(
		valueComparator,
		hashInputProvider,
		keyValue,
	)
	if err != nil {
		if _, ok := err.(*atree.KeyNotFoundError); ok {
			return nil, false
		}
		panic(errors.NewExternalError(err))
	}

	storage := v.dictionary.Storage
	value := StoredValue(interpreter, storable, storage)
	return value, true
}

func (v *DictionaryValue) GetKey(interpreter *Interpreter, locationRange LocationRange, keyValue Value) Value {
	config := interpreter.SharedState.Config

	if config.InvalidatedResourceValidationEnabled {
		v.checkInvalidatedResourceUse(interpreter, locationRange)
	}

	value, ok := v.Get(interpreter, locationRange, keyValue)
	if ok {
		return NewSomeValueNonCopying(interpreter, value)
	}

	return Nil
}

func (v *DictionaryValue) SetKey(
	interpreter *Interpreter,
	locationRange LocationRange,
	keyValue Value,
	value Value,
) {
	config := interpreter.SharedState.Config

	if config.InvalidatedResourceValidationEnabled {
		v.checkInvalidatedResourceUse(interpreter, locationRange)
	}

	interpreter.checkContainerMutation(v.Type.KeyType, keyValue, locationRange)
	interpreter.checkContainerMutation(
		OptionalStaticType{ // intentionally unmetered
			Type: v.Type.ValueType,
		},
		value,
		locationRange,
	)

	switch value := value.(type) {
	case *SomeValue:
		innerValue := value.InnerValue(interpreter, locationRange)
		_ = v.Insert(interpreter, locationRange, keyValue, innerValue)

	case NilValue:
		_ = v.Remove(interpreter, locationRange, keyValue)

	default:
		panic(errors.NewUnreachableError())
	}
}

func (v *DictionaryValue) String() string {
	return v.RecursiveString(SeenReferences{})
}

func (v *DictionaryValue) RecursiveString(seenReferences SeenReferences) string {
	return v.MeteredString(nil, seenReferences)
}

func (v *DictionaryValue) MeteredString(memoryGauge common.MemoryGauge, seenReferences SeenReferences) string {

	pairs := make([]struct {
		Key   string
		Value string
	}, v.Count())

	index := 0
	_ = v.dictionary.Iterate(func(key, value atree.Value) (resume bool, err error) {
		// atree.OrderedMap iteration provides low-level atree.Value,
		// convert to high-level interpreter.Value

		pairs[index] = struct {
			Key   string
			Value string
		}{
			MustConvertStoredValue(memoryGauge, key).MeteredString(memoryGauge, seenReferences),
			MustConvertStoredValue(memoryGauge, value).MeteredString(memoryGauge, seenReferences),
		}
		index++
		return true, nil
	})

	// len = len(open-brace) + len(close-brace) + (n times colon+space) + ((n-1) times comma+space)
	//     = 2 + 2n + 2n - 2
	//     = 4n + 2 - 2
	//
	// Since (-2) only occurs if its non-empty (i.e: n>0), ignore the (-2). i.e: overestimate
	//    len = 4n + 2
	//
	// String of each key and value are metered separately.
	strLen := len(pairs)*4 + 2

	common.UseMemory(memoryGauge, common.NewRawStringMemoryUsage(strLen))

	return format.Dictionary(pairs)
}

func (v *DictionaryValue) GetMember(
	interpreter *Interpreter,
	locationRange LocationRange,
	name string,
) Value {
	config := interpreter.SharedState.Config

	if config.InvalidatedResourceValidationEnabled {
		v.checkInvalidatedResourceUse(interpreter, locationRange)
	}

	if config.TracingEnabled {
		startTime := time.Now()

		typeInfo := v.Type.String()
		count := v.Count()

		defer func() {
			interpreter.reportDictionaryValueGetMemberTrace(
				typeInfo,
				count,
				name,
				time.Since(startTime),
			)
		}()
	}

	switch name {
	case "length":
		return NewIntValueFromInt64(interpreter, int64(v.Count()))

	case "keys":

		iterator, err := v.dictionary.Iterator()
		if err != nil {
			panic(errors.NewExternalError(err))
		}

		return NewArrayValueWithIterator(
			interpreter,
			NewVariableSizedStaticType(interpreter, v.Type.KeyType),
			common.Address{},
			v.dictionary.Count(),
			func() Value {

				key, err := iterator.NextKey()
				if err != nil {
					panic(errors.NewExternalError(err))
				}
				if key == nil {
					return nil
				}

				return MustConvertStoredValue(interpreter, key).
					Transfer(interpreter, locationRange, atree.Address{}, false, nil)
			},
		)

	case "values":

		iterator, err := v.dictionary.Iterator()
		if err != nil {
			panic(errors.NewExternalError(err))
		}

		return NewArrayValueWithIterator(
			interpreter,
			NewVariableSizedStaticType(interpreter, v.Type.ValueType),
			common.Address{},
			v.dictionary.Count(),
			func() Value {

				value, err := iterator.NextValue()
				if err != nil {
					panic(errors.NewExternalError(err))
				}
				if value == nil {
					return nil
				}

				return MustConvertStoredValue(interpreter, value).
					Transfer(interpreter, locationRange, atree.Address{}, false, nil)
			})

	case "remove":
		return NewHostFunctionValue(
			interpreter,
			func(invocation Invocation) Value {
				keyValue := invocation.Arguments[0]

				return v.Remove(
					invocation.Interpreter,
					invocation.LocationRange,
					keyValue,
				)
			},
			sema.DictionaryRemoveFunctionType(
				v.SemaType(interpreter),
			),
		)

	case "insert":
		return NewHostFunctionValue(
			interpreter,
			func(invocation Invocation) Value {
				keyValue := invocation.Arguments[0]
				newValue := invocation.Arguments[1]

				return v.Insert(
					invocation.Interpreter,
					invocation.LocationRange,
					keyValue,
					newValue,
				)
			},
			sema.DictionaryInsertFunctionType(
				v.SemaType(interpreter),
			),
		)

	case "containsKey":
		return NewHostFunctionValue(
			interpreter,
			func(invocation Invocation) Value {
				return v.ContainsKey(
					invocation.Interpreter,
					invocation.LocationRange,
					invocation.Arguments[0],
				)
			},
			sema.DictionaryContainsKeyFunctionType(
				v.SemaType(interpreter),
			),
		)
	case "forEachKey":
		return NewHostFunctionValue(
			interpreter,
			func(invocation Invocation) Value {
				funcArgument, ok := invocation.Arguments[0].(FunctionValue)
				if !ok {
					panic(errors.NewUnreachableError())
				}

				v.ForEachKey(
					invocation.Interpreter,
					invocation.LocationRange,
					funcArgument,
				)

				return Void
			},
			sema.DictionaryForEachKeyFunctionType(
				v.SemaType(interpreter),
			),
		)
	}

	return nil
}

func (v *DictionaryValue) RemoveMember(interpreter *Interpreter, locationRange LocationRange, _ string) Value {
	config := interpreter.SharedState.Config

	if config.InvalidatedResourceValidationEnabled {
		v.checkInvalidatedResourceUse(interpreter, locationRange)
	}

	// Dictionaries have no removable members (fields / functions)
	panic(errors.NewUnreachableError())
}

func (v *DictionaryValue) SetMember(interpreter *Interpreter, locationRange LocationRange, _ string, _ Value) {
	config := interpreter.SharedState.Config

	if config.InvalidatedResourceValidationEnabled {
		v.checkInvalidatedResourceUse(interpreter, locationRange)
	}

	// Dictionaries have no settable members (fields / functions)
	panic(errors.NewUnreachableError())
}

func (v *DictionaryValue) Count() int {
	return int(v.dictionary.Count())
}

func (v *DictionaryValue) RemoveKey(
	interpreter *Interpreter,
	locationRange LocationRange,
	key Value,
) Value {
	config := interpreter.SharedState.Config

	if config.InvalidatedResourceValidationEnabled {
		v.checkInvalidatedResourceUse(interpreter, locationRange)
	}

	return v.Remove(interpreter, locationRange, key)
}

func (v *DictionaryValue) Remove(
	interpreter *Interpreter,
	locationRange LocationRange,
	keyValue Value,
) OptionalValue {

	valueComparator := newValueComparator(interpreter, locationRange)
	hashInputProvider := newHashInputProvider(interpreter, locationRange)

	// No need to clean up storable for passed-in key value,
	// as atree never calls Storable()
	existingKeyStorable, existingValueStorable, err := v.dictionary.Remove(
		valueComparator,
		hashInputProvider,
		keyValue,
	)
	if err != nil {
		if _, ok := err.(*atree.KeyNotFoundError); ok {
			return NilOptionalValue
		}
		panic(errors.NewExternalError(err))
	}
	interpreter.maybeValidateAtreeValue(v.dictionary)

	config := interpreter.SharedState.Config
	storage := config.Storage

	// Key

	existingKeyValue := StoredValue(interpreter, existingKeyStorable, storage)
	existingKeyValue.DeepRemove(interpreter)
	interpreter.RemoveReferencedSlab(existingKeyStorable)

	// Value

	existingValue := StoredValue(interpreter, existingValueStorable, storage).
		Transfer(
			interpreter,
			locationRange,
			atree.Address{},
			true,
			existingValueStorable,
		)

	return NewSomeValueNonCopying(interpreter, existingValue)
}

func (v *DictionaryValue) InsertKey(
	interpreter *Interpreter,
	locationRange LocationRange,
	key, value Value,
) {
	v.SetKey(interpreter, locationRange, key, value)
}

func (v *DictionaryValue) Insert(
	interpreter *Interpreter,
	locationRange LocationRange,
	keyValue, value Value,
) OptionalValue {

	// length increases by 1
	dataSlabs, metaDataSlabs := common.AdditionalAtreeMemoryUsage(v.dictionary.Count(), v.elementSize, false)
	common.UseMemory(interpreter, common.AtreeMapElementOverhead)
	common.UseMemory(interpreter, dataSlabs)
	common.UseMemory(interpreter, metaDataSlabs)

	interpreter.checkContainerMutation(v.Type.KeyType, keyValue, locationRange)
	interpreter.checkContainerMutation(v.Type.ValueType, value, locationRange)

	address := v.dictionary.Address()

	keyValue = keyValue.Transfer(
		interpreter,
		locationRange,
		address,
		true,
		nil,
	)

	value = value.Transfer(
		interpreter,
		locationRange,
		address,
		true,
		nil,
	)

	valueComparator := newValueComparator(interpreter, locationRange)
	hashInputProvider := newHashInputProvider(interpreter, locationRange)

	// atree only calls Storable() on keyValue if needed,
	// i.e., if the key is a new key
	existingValueStorable, err := v.dictionary.Set(
		valueComparator,
		hashInputProvider,
		keyValue,
		value,
	)
	if err != nil {
		panic(errors.NewExternalError(err))
	}
	interpreter.maybeValidateAtreeValue(v.dictionary)

	if existingValueStorable == nil {
		return NilOptionalValue
	}

	config := interpreter.SharedState.Config
	storage := config.Storage

	existingValue := StoredValue(
		interpreter,
		existingValueStorable,
		storage,
	).Transfer(
		interpreter,
		locationRange,
		atree.Address{},
		true,
		existingValueStorable,
	)

	return NewSomeValueNonCopying(interpreter, existingValue)
}

type DictionaryEntryValues struct {
	Key   Value
	Value Value
}

func (v *DictionaryValue) ConformsToStaticType(
	interpreter *Interpreter,
	locationRange LocationRange,
	results TypeConformanceResults,
) bool {

	count := v.Count()

	config := interpreter.SharedState.Config

	if config.TracingEnabled {
		startTime := time.Now()

		typeInfo := v.Type.String()

		defer func() {
			interpreter.reportDictionaryValueConformsToStaticTypeTrace(
				typeInfo,
				count,
				time.Since(startTime),
			)
		}()
	}

	staticType, ok := v.StaticType(interpreter).(DictionaryStaticType)
	if !ok {
		return false
	}

	keyType := staticType.KeyType
	valueType := staticType.ValueType

	iterator, err := v.dictionary.Iterator()
	if err != nil {
		panic(errors.NewExternalError(err))
	}

	for {
		key, value, err := iterator.Next()
		if err != nil {
			panic(errors.NewExternalError(err))
		}
		if key == nil {
			return true
		}

		// Check the key

		// atree.OrderedMap iteration provides low-level atree.Value,
		// convert to high-level interpreter.Value
		entryKey := MustConvertStoredValue(interpreter, key)

		if !interpreter.IsSubType(entryKey.StaticType(interpreter), keyType) {
			return false
		}

		if !entryKey.ConformsToStaticType(
			interpreter,
			locationRange,
			results,
		) {
			return false
		}

		// Check the value

		// atree.OrderedMap iteration provides low-level atree.Value,
		// convert to high-level interpreter.Value
		entryValue := MustConvertStoredValue(interpreter, value)

		if !interpreter.IsSubType(entryValue.StaticType(interpreter), valueType) {
			return false
		}

		if !entryValue.ConformsToStaticType(
			interpreter,
			locationRange,
			results,
		) {
			return false
		}
	}
}

func (v *DictionaryValue) Equal(interpreter *Interpreter, locationRange LocationRange, other Value) bool {

	otherDictionary, ok := other.(*DictionaryValue)
	if !ok {
		return false
	}

	if v.Count() != otherDictionary.Count() {
		return false
	}

	if !v.Type.Equal(otherDictionary.Type) {
		return false
	}

	iterator, err := v.dictionary.Iterator()
	if err != nil {
		panic(errors.NewExternalError(err))
	}

	for {
		key, value, err := iterator.Next()
		if err != nil {
			panic(errors.NewExternalError(err))
		}
		if key == nil {
			return true
		}

		// Do NOT use an iterator, as other value may be stored in another account,
		// leading to a different iteration order, as the storage ID is used in the seed
		otherValue, otherValueExists :=
			otherDictionary.Get(
				interpreter,
				locationRange,
				MustConvertStoredValue(interpreter, key),
			)

		if !otherValueExists {
			return false
		}

		equatableValue, ok := MustConvertStoredValue(interpreter, value).(EquatableValue)
		if !ok || !equatableValue.Equal(interpreter, locationRange, otherValue) {
			return false
		}
	}
}

func (v *DictionaryValue) Storable(_ atree.SlabStorage, _ atree.Address, _ uint64) (atree.Storable, error) {
	return atree.StorageIDStorable(v.StorageID()), nil
}

func (v *DictionaryValue) IsReferenceTrackedResourceKindedValue() {}

func (v *DictionaryValue) Transfer(
	interpreter *Interpreter,
	locationRange LocationRange,
	address atree.Address,
	remove bool,
	storable atree.Storable,
) Value {
	baseUse, elementOverhead, dataUse, metaDataUse := common.NewDictionaryMemoryUsages(
		v.dictionary.Count(),
		v.elementSize,
	)
	common.UseMemory(interpreter, baseUse)
	common.UseMemory(interpreter, elementOverhead)
	common.UseMemory(interpreter, dataUse)
	common.UseMemory(interpreter, metaDataUse)

	interpreter.ReportComputation(common.ComputationKindTransferDictionaryValue, uint(v.Count()))

	config := interpreter.SharedState.Config

	if config.InvalidatedResourceValidationEnabled {
		v.checkInvalidatedResourceUse(interpreter, locationRange)
	}

	if config.TracingEnabled {
		startTime := time.Now()

		typeInfo := v.Type.String()
		count := v.Count()

		defer func() {
			interpreter.reportDictionaryValueTransferTrace(
				typeInfo,
				count,
				time.Since(startTime),
			)
		}()
	}

	currentStorageID := v.StorageID()
	currentAddress := currentStorageID.Address

	dictionary := v.dictionary

	needsStoreTo := address != currentAddress
	isResourceKinded := v.IsResourceKinded(interpreter)

	if needsStoreTo || !isResourceKinded {

		valueComparator := newValueComparator(interpreter, locationRange)
		hashInputProvider := newHashInputProvider(interpreter, locationRange)

		iterator, err := v.dictionary.Iterator()
		if err != nil {
			panic(errors.NewExternalError(err))
		}

		elementMemoryUse := common.NewAtreeMapPreAllocatedElementsMemoryUsage(v.dictionary.Count(), v.elementSize)
		common.UseMemory(config.MemoryGauge, elementMemoryUse)

		dictionary, err = atree.NewMapFromBatchData(
			config.Storage,
			address,
			atree.NewDefaultDigesterBuilder(),
			v.dictionary.Type(),
			valueComparator,
			hashInputProvider,
			v.dictionary.Seed(),
			func() (atree.Value, atree.Value, error) {

				atreeKey, atreeValue, err := iterator.Next()
				if err != nil {
					return nil, nil, err
				}
				if atreeKey == nil || atreeValue == nil {
					return nil, nil, nil
				}

				key := MustConvertStoredValue(interpreter, atreeKey).
					Transfer(interpreter, locationRange, address, remove, nil)

				value := MustConvertStoredValue(interpreter, atreeValue).
					Transfer(interpreter, locationRange, address, remove, nil)

				return key, value, nil
			},
		)
		if err != nil {
			panic(errors.NewExternalError(err))
		}

		if remove {
			err = v.dictionary.PopIterate(func(keyStorable atree.Storable, valueStorable atree.Storable) {
				interpreter.RemoveReferencedSlab(keyStorable)
				interpreter.RemoveReferencedSlab(valueStorable)
			})
			if err != nil {
				panic(errors.NewExternalError(err))
			}
			interpreter.maybeValidateAtreeValue(v.dictionary)

			interpreter.RemoveReferencedSlab(storable)
		}
	}

	var res *DictionaryValue

	if isResourceKinded {
		// Update the resource in-place,
		// and also update all values that are referencing the same value
		// (but currently point to an outdated Go instance of the value)

		// If checking of transfers of invalidated resource is enabled,
		// then mark the resource array as invalidated, by unsetting the backing array.
		// This allows raising an error when the resource array is attempted
		// to be transferred/moved again (see beginning of this function)

		if config.InvalidatedResourceValidationEnabled {
			v.dictionary = nil
		} else {
			v.dictionary = dictionary
			res = v
		}

		newStorageID := dictionary.StorageID()

		interpreter.updateReferencedResource(
			currentStorageID,
			newStorageID,
			func(value ReferenceTrackedResourceKindedValue) {
				dictionaryValue, ok := value.(*DictionaryValue)
				if !ok {
					panic(errors.NewUnreachableError())
				}
				dictionaryValue.dictionary = dictionary
			},
		)
	}

	if res == nil {
		res = newDictionaryValueFromOrderedMap(dictionary, v.Type)
		res.elementSize = v.elementSize
		res.semaType = v.semaType
		res.isResourceKinded = v.isResourceKinded
		res.isDestroyed = v.isDestroyed
	}

	return res
}

func (v *DictionaryValue) Clone(interpreter *Interpreter) Value {
	config := interpreter.SharedState.Config

	valueComparator := newValueComparator(interpreter, EmptyLocationRange)
	hashInputProvider := newHashInputProvider(interpreter, EmptyLocationRange)

	iterator, err := v.dictionary.Iterator()
	if err != nil {
		panic(errors.NewExternalError(err))
	}

	elementMemoryUse := common.NewAtreeMapPreAllocatedElementsMemoryUsage(v.dictionary.Count(), v.elementSize)
	common.UseMemory(config.MemoryGauge, elementMemoryUse)

	dictionary, err := atree.NewMapFromBatchData(
		config.Storage,
		v.StorageID().Address,
		atree.NewDefaultDigesterBuilder(),
		v.dictionary.Type(),
		valueComparator,
		hashInputProvider,
		v.dictionary.Seed(),
		func() (atree.Value, atree.Value, error) {

			atreeKey, atreeValue, err := iterator.Next()
			if err != nil {
				return nil, nil, err
			}
			if atreeKey == nil || atreeValue == nil {
				return nil, nil, nil
			}

			key := MustConvertStoredValue(interpreter, atreeKey).
				Clone(interpreter)

			value := MustConvertStoredValue(interpreter, atreeValue).
				Clone(interpreter)

			return key, value, nil
		},
	)
	if err != nil {
		panic(errors.NewExternalError(err))
	}

	return &DictionaryValue{
		Type:             v.Type,
		semaType:         v.semaType,
		isResourceKinded: v.isResourceKinded,
		dictionary:       dictionary,
		isDestroyed:      v.isDestroyed,
	}
}

func (v *DictionaryValue) DeepRemove(interpreter *Interpreter) {
	config := interpreter.SharedState.Config

	if config.TracingEnabled {
		startTime := time.Now()

		typeInfo := v.Type.String()
		count := v.Count()

		defer func() {
			interpreter.reportDictionaryValueDeepRemoveTrace(
				typeInfo,
				count,
				time.Since(startTime),
			)
		}()
	}

	// Remove nested values and storables

	storage := v.dictionary.Storage

	err := v.dictionary.PopIterate(func(keyStorable atree.Storable, valueStorable atree.Storable) {

		key := StoredValue(interpreter, keyStorable, storage)
		key.DeepRemove(interpreter)
		interpreter.RemoveReferencedSlab(keyStorable)

		value := StoredValue(interpreter, valueStorable, storage)
		value.DeepRemove(interpreter)
		interpreter.RemoveReferencedSlab(valueStorable)
	})
	if err != nil {
		panic(errors.NewExternalError(err))
	}
	interpreter.maybeValidateAtreeValue(v.dictionary)
}

func (v *DictionaryValue) GetOwner() common.Address {
	return common.Address(v.StorageID().Address)
}

func (v *DictionaryValue) StorageID() atree.StorageID {
	return v.dictionary.StorageID()
}

func (v *DictionaryValue) SemaType(interpreter *Interpreter) *sema.DictionaryType {
	if v.semaType == nil {
		// this function will panic already if this conversion fails
		v.semaType, _ = interpreter.MustConvertStaticToSemaType(v.Type).(*sema.DictionaryType)
	}
	return v.semaType
}

func (v *DictionaryValue) NeedsStoreTo(address atree.Address) bool {
	return address != v.StorageID().Address
}

func (v *DictionaryValue) IsResourceKinded(interpreter *Interpreter) bool {
	if v.isResourceKinded == nil {
		isResourceKinded := v.SemaType(interpreter).IsResourceType()
		v.isResourceKinded = &isResourceKinded
	}
	return *v.isResourceKinded
}

// OptionalValue

type OptionalValue interface {
	Value
	isOptionalValue()
	forEach(f func(Value))
	fmap(inter *Interpreter, f func(Value) Value) OptionalValue
}

// NilValue

type NilValue struct{}

var Nil Value = NilValue{}
var NilOptionalValue OptionalValue = NilValue{}

var _ Value = NilValue{}
var _ atree.Storable = NilValue{}
var _ EquatableValue = NilValue{}
var _ MemberAccessibleValue = NilValue{}
var _ OptionalValue = NilValue{}

func (NilValue) IsValue() {}

func (v NilValue) Accept(interpreter *Interpreter, visitor Visitor) {
	visitor.VisitNilValue(interpreter, v)
}

func (NilValue) Walk(_ *Interpreter, _ func(Value)) {
	// NO-OP
}

func (NilValue) StaticType(interpreter *Interpreter) StaticType {
	return NewOptionalStaticType(
		interpreter,
		NewPrimitiveStaticType(interpreter, PrimitiveStaticTypeNever),
	)
}

func (NilValue) IsImportable(_ *Interpreter) bool {
	return true
}

func (NilValue) isOptionalValue() {}

func (NilValue) forEach(_ func(Value)) {}

func (n NilValue) fmap(inter *Interpreter, f func(Value) Value) OptionalValue {
	return n
}

func (NilValue) IsDestroyed() bool {
	return false
}

func (v NilValue) Destroy(_ *Interpreter, _ LocationRange) {
	// NO-OP
}

func (NilValue) String() string {
	return format.Nil
}

func (v NilValue) RecursiveString(_ SeenReferences) string {
	return v.String()
}

func (v NilValue) MeteredString(memoryGauge common.MemoryGauge, _ SeenReferences) string {
	common.UseMemory(memoryGauge, common.NilValueStringMemoryUsage)
	return v.String()
}

// nilValueMapFunction is created only once per interpreter.
// Hence, no need to meter, as it's a constant.
var nilValueMapFunction = NewUnmeteredHostFunctionValue(
	func(invocation Invocation) Value {
		return Nil
	},
	&sema.FunctionType{
		ReturnTypeAnnotation: sema.NewTypeAnnotation(
			sema.NeverType,
		),
	},
)

func (v NilValue) GetMember(_ *Interpreter, _ LocationRange, name string) Value {
	switch name {
	case "map":
		return nilValueMapFunction
	}

	return nil
}

func (NilValue) RemoveMember(_ *Interpreter, _ LocationRange, _ string) Value {
	// Nil has no removable members (fields / functions)
	panic(errors.NewUnreachableError())
}

func (NilValue) SetMember(_ *Interpreter, _ LocationRange, _ string, _ Value) {
	// Nil has no settable members (fields / functions)
	panic(errors.NewUnreachableError())
}

func (v NilValue) ConformsToStaticType(
	_ *Interpreter,
	_ LocationRange,
	_ TypeConformanceResults,
) bool {
	return true
}

func (v NilValue) Equal(_ *Interpreter, _ LocationRange, other Value) bool {
	_, ok := other.(NilValue)
	return ok
}

func (NilValue) IsStorable() bool {
	return true
}

func (v NilValue) Storable(_ atree.SlabStorage, _ atree.Address, _ uint64) (atree.Storable, error) {
	return v, nil
}

func (NilValue) NeedsStoreTo(_ atree.Address) bool {
	return false
}

func (NilValue) IsResourceKinded(_ *Interpreter) bool {
	return false
}

func (v NilValue) Transfer(
	interpreter *Interpreter,
	_ LocationRange,
	_ atree.Address,
	remove bool,
	storable atree.Storable,
) Value {
	if remove {
		interpreter.RemoveReferencedSlab(storable)
	}
	return v
}

func (v NilValue) Clone(_ *Interpreter) Value {
	return v
}

func (NilValue) DeepRemove(_ *Interpreter) {
	// NO-OP
}

func (v NilValue) ByteSize() uint32 {
	return 1
}

func (v NilValue) StoredValue(_ atree.SlabStorage) (atree.Value, error) {
	return v, nil
}

func (NilValue) ChildStorables() []atree.Storable {
	return nil
}

// SomeValue

type SomeValue struct {
	value         Value
	valueStorable atree.Storable
	// TODO: Store isDestroyed in SomeStorable?
	isDestroyed bool
}

func NewSomeValueNonCopying(interpreter *Interpreter, value Value) *SomeValue {
	common.UseMemory(interpreter, common.OptionalValueMemoryUsage)

	return NewUnmeteredSomeValueNonCopying(value)
}

func NewUnmeteredSomeValueNonCopying(value Value) *SomeValue {
	return &SomeValue{
		value: value,
	}
}

var _ Value = &SomeValue{}
var _ EquatableValue = &SomeValue{}
var _ MemberAccessibleValue = &SomeValue{}
var _ OptionalValue = &SomeValue{}

func (*SomeValue) IsValue() {}

func (v *SomeValue) Accept(interpreter *Interpreter, visitor Visitor) {
	descend := visitor.VisitSomeValue(interpreter, v)
	if !descend {
		return
	}
	v.value.Accept(interpreter, visitor)
}

func (v *SomeValue) Walk(_ *Interpreter, walkChild func(Value)) {
	walkChild(v.value)
}

func (v *SomeValue) StaticType(inter *Interpreter) StaticType {
	innerType := v.value.StaticType(inter)
	if innerType == nil {
		return nil
	}
	return NewOptionalStaticType(
		inter,
		innerType,
	)
}

func (v *SomeValue) IsImportable(inter *Interpreter) bool {
	return v.value.IsImportable(inter)
}

func (*SomeValue) isOptionalValue() {}

func (v *SomeValue) forEach(f func(Value)) {
	f(v.value)
}

func (v *SomeValue) fmap(inter *Interpreter, f func(Value) Value) OptionalValue {
	newValue := f(v.value)
	return NewSomeValueNonCopying(inter, newValue)
}

func (v *SomeValue) IsDestroyed() bool {
	return v.isDestroyed
}

func (v *SomeValue) Destroy(interpreter *Interpreter, locationRange LocationRange) {
	config := interpreter.SharedState.Config

	if config.InvalidatedResourceValidationEnabled {
		v.checkInvalidatedResourceUse(locationRange)
	}

	innerValue := v.InnerValue(interpreter, locationRange)

	maybeDestroy(interpreter, locationRange, innerValue)
	v.isDestroyed = true

	if config.InvalidatedResourceValidationEnabled {
		v.value = nil
	}
}

func (v *SomeValue) String() string {
	return v.RecursiveString(SeenReferences{})
}

func (v *SomeValue) RecursiveString(seenReferences SeenReferences) string {
	return v.value.RecursiveString(seenReferences)
}

func (v SomeValue) MeteredString(memoryGauge common.MemoryGauge, seenReferences SeenReferences) string {
	return v.value.MeteredString(memoryGauge, seenReferences)
}

func (v *SomeValue) GetMember(interpreter *Interpreter, locationRange LocationRange, name string) Value {
	config := interpreter.SharedState.Config

	if config.InvalidatedResourceValidationEnabled {
		v.checkInvalidatedResourceUse(locationRange)
	}
	switch name {
	case "map":
		return NewHostFunctionValue(
			interpreter,
			func(invocation Invocation) Value {

				transformFunction, ok := invocation.Arguments[0].(FunctionValue)
				if !ok {
					panic(errors.NewUnreachableError())
				}

				transformFunctionType, ok := invocation.ArgumentTypes[0].(*sema.FunctionType)
				if !ok {
					panic(errors.NewUnreachableError())
				}

				valueType := transformFunctionType.Parameters[0].TypeAnnotation.Type

				f := func(v Value) Value {
					transformInvocation := NewInvocation(
						invocation.Interpreter,
						nil,
						nil,
						[]Value{v},
						[]sema.Type{valueType},
						nil,
						invocation.LocationRange,
					)
					return transformFunction.invoke(transformInvocation)
				}

				return v.fmap(invocation.Interpreter, f)
			},
			sema.OptionalTypeMapFunctionType(
				interpreter.MustConvertStaticToSemaType(
					v.value.StaticType(interpreter),
				),
			),
		)
	}

	return nil
}

func (v *SomeValue) RemoveMember(interpreter *Interpreter, locationRange LocationRange, _ string) Value {
	config := interpreter.SharedState.Config

	if config.InvalidatedResourceValidationEnabled {
		v.checkInvalidatedResourceUse(locationRange)
	}

	panic(errors.NewUnreachableError())
}

func (v *SomeValue) SetMember(interpreter *Interpreter, locationRange LocationRange, _ string, _ Value) {
	config := interpreter.SharedState.Config

	if config.InvalidatedResourceValidationEnabled {
		v.checkInvalidatedResourceUse(locationRange)
	}

	panic(errors.NewUnreachableError())
}

func (v *SomeValue) ConformsToStaticType(
	interpreter *Interpreter,
	locationRange LocationRange,
	results TypeConformanceResults,
) bool {

	// NOTE: value does not have static type information on its own,
	// SomeValue.StaticType builds type from inner value (if available),
	// so no need to check it

	innerValue := v.InnerValue(interpreter, locationRange)

	return innerValue.ConformsToStaticType(
		interpreter,
		locationRange,
		results,
	)
}

func (v *SomeValue) Equal(interpreter *Interpreter, locationRange LocationRange, other Value) bool {
	otherSome, ok := other.(*SomeValue)
	if !ok {
		return false
	}

	innerValue := v.InnerValue(interpreter, locationRange)

	equatableValue, ok := innerValue.(EquatableValue)
	if !ok {
		return false
	}

	return equatableValue.Equal(interpreter, locationRange, otherSome.value)
}

func (v *SomeValue) Storable(
	storage atree.SlabStorage,
	address atree.Address,
	maxInlineSize uint64,
) (atree.Storable, error) {

	if v.valueStorable == nil {
		var err error
		v.valueStorable, err = v.value.Storable(
			storage,
			address,
			maxInlineSize,
		)
		if err != nil {
			return nil, err
		}
	}

	return maybeLargeImmutableStorable(
		SomeStorable{
			Storable: v.valueStorable,
		},
		storage,
		address,
		maxInlineSize,
	)
}

func (v *SomeValue) NeedsStoreTo(address atree.Address) bool {
	return v.value.NeedsStoreTo(address)
}

func (v *SomeValue) IsResourceKinded(interpreter *Interpreter) bool {
	return v.value.IsResourceKinded(interpreter)
}

func (v *SomeValue) checkInvalidatedResourceUse(locationRange LocationRange) {
	if v.isDestroyed || v.value == nil {
		panic(InvalidatedResourceError{
			LocationRange: locationRange,
		})
	}
}

func (v *SomeValue) Transfer(
	interpreter *Interpreter,
	locationRange LocationRange,
	address atree.Address,
	remove bool,
	storable atree.Storable,
) Value {
	config := interpreter.SharedState.Config

	if config.InvalidatedResourceValidationEnabled {
		v.checkInvalidatedResourceUse(locationRange)
	}

	innerValue := v.value

	needsStoreTo := v.NeedsStoreTo(address)
	isResourceKinded := v.IsResourceKinded(interpreter)

	if needsStoreTo || !isResourceKinded {

		innerValue = v.value.Transfer(interpreter, locationRange, address, remove, nil)

		if remove {
			interpreter.RemoveReferencedSlab(v.valueStorable)
			interpreter.RemoveReferencedSlab(storable)
		}
	}

	var res *SomeValue

	if isResourceKinded {
		// Update the resource in-place,
		// and also update all values that are referencing the same value
		// (but currently point to an outdated Go instance of the value)

		// If checking of transfers of invalidated resource is enabled,
		// then mark the resource array as invalidated, by unsetting the backing array.
		// This allows raising an error when the resource array is attempted
		// to be transferred/moved again (see beginning of this function)

		if config.InvalidatedResourceValidationEnabled {
			v.value = nil
		} else {
			v.value = innerValue
			v.valueStorable = nil
			res = v
		}

	}

	if res == nil {
		res = NewSomeValueNonCopying(interpreter, innerValue)
		res.valueStorable = nil
		res.isDestroyed = v.isDestroyed
	}

	return res
}

func (v *SomeValue) Clone(interpreter *Interpreter) Value {
	innerValue := v.value.Clone(interpreter)
	return NewUnmeteredSomeValueNonCopying(innerValue)
}

func (v *SomeValue) DeepRemove(interpreter *Interpreter) {
	v.value.DeepRemove(interpreter)
	if v.valueStorable != nil {
		interpreter.RemoveReferencedSlab(v.valueStorable)
	}
}

func (v *SomeValue) InnerValue(interpreter *Interpreter, locationRange LocationRange) Value {
	config := interpreter.SharedState.Config

	if config.InvalidatedResourceValidationEnabled {
		v.checkInvalidatedResourceUse(locationRange)
	}

	return v.value
}

type SomeStorable struct {
	gauge    common.MemoryGauge
	Storable atree.Storable
}

var _ atree.Storable = SomeStorable{}

func (s SomeStorable) ByteSize() uint32 {
	return cborTagSize + s.Storable.ByteSize()
}

func (s SomeStorable) StoredValue(storage atree.SlabStorage) (atree.Value, error) {
	value := StoredValue(s.gauge, s.Storable, storage)

	return &SomeValue{
		value:         value,
		valueStorable: s.Storable,
	}, nil
}

func (s SomeStorable) ChildStorables() []atree.Storable {
	return []atree.Storable{
		s.Storable,
	}
}

// StorageReferenceValue

type StorageReferenceValue struct {
	Authorized           bool
	TargetStorageAddress common.Address
	TargetPath           PathValue
	BorrowedType         sema.Type
}

var _ Value = &StorageReferenceValue{}
var _ EquatableValue = &StorageReferenceValue{}
var _ ValueIndexableValue = &StorageReferenceValue{}
var _ MemberAccessibleValue = &StorageReferenceValue{}

func NewUnmeteredStorageReferenceValue(
	authorized bool,
	targetStorageAddress common.Address,
	targetPath PathValue,
	borrowedType sema.Type,
) *StorageReferenceValue {
	return &StorageReferenceValue{
		Authorized:           authorized,
		TargetStorageAddress: targetStorageAddress,
		TargetPath:           targetPath,
		BorrowedType:         borrowedType,
	}
}

func NewStorageReferenceValue(
	memoryGauge common.MemoryGauge,
	authorized bool,
	targetStorageAddress common.Address,
	targetPath PathValue,
	borrowedType sema.Type,
) *StorageReferenceValue {
	common.UseMemory(memoryGauge, common.StorageReferenceValueMemoryUsage)
	return NewUnmeteredStorageReferenceValue(
		authorized,
		targetStorageAddress,
		targetPath,
		borrowedType,
	)
}

func (*StorageReferenceValue) IsValue() {}

func (v *StorageReferenceValue) Accept(interpreter *Interpreter, visitor Visitor) {
	visitor.VisitStorageReferenceValue(interpreter, v)
}

func (*StorageReferenceValue) Walk(_ *Interpreter, _ func(Value)) {
	// NO-OP
	// NOTE: *not* walking referenced value!
}

func (*StorageReferenceValue) String() string {
	return format.StorageReference
}

func (v *StorageReferenceValue) RecursiveString(_ SeenReferences) string {
	return v.String()
}

func (v *StorageReferenceValue) MeteredString(memoryGauge common.MemoryGauge, _ SeenReferences) string {
	common.UseMemory(memoryGauge, common.StorageReferenceValueStringMemoryUsage)
	return v.String()
}

func (v *StorageReferenceValue) StaticType(inter *Interpreter) StaticType {
	referencedValue, err := v.dereference(inter, EmptyLocationRange)
	if err != nil {
		panic(err)
	}

	return NewReferenceStaticType(
		inter,
		v.Authorized,
		ConvertSemaToStaticType(inter, v.BorrowedType),
		(*referencedValue).StaticType(inter),
	)
}

func (*StorageReferenceValue) IsImportable(_ *Interpreter) bool {
	return false
}

func (v *StorageReferenceValue) dereference(interpreter *Interpreter, locationRange LocationRange) (*Value, error) {
	address := v.TargetStorageAddress
	domain := v.TargetPath.Domain.Identifier()
	identifier := v.TargetPath.Identifier

	referenced := interpreter.ReadStored(address, domain, identifier)
	if referenced == nil {
		return nil, nil
	}

	if v.BorrowedType != nil {
		staticType := referenced.StaticType(interpreter)

		if !interpreter.IsSubTypeOfSemaType(staticType, v.BorrowedType) {
			semaType := interpreter.MustConvertStaticToSemaType(staticType)

			return nil, ForceCastTypeMismatchError{
				ExpectedType:  v.BorrowedType,
				ActualType:    semaType,
				LocationRange: locationRange,
			}
		}
	}

	return &referenced, nil
}

func (v *StorageReferenceValue) ReferencedValue(interpreter *Interpreter) *Value {
	value, err := v.dereference(interpreter, EmptyLocationRange)
	if err != nil {
		return nil
	}
	return value
}

func (v *StorageReferenceValue) GetMember(
	interpreter *Interpreter,
	locationRange LocationRange,
	name string,
) Value {
	referencedValue := v.ReferencedValue(interpreter)
	if referencedValue == nil {
		panic(DereferenceError{
			LocationRange: locationRange,
		})
	}

	self := *referencedValue

	interpreter.checkReferencedResourceNotDestroyed(self, locationRange)

	return interpreter.getMember(self, locationRange, name)
}

func (v *StorageReferenceValue) RemoveMember(
	interpreter *Interpreter,
	locationRange LocationRange,
	name string,
) Value {
	referencedValue := v.ReferencedValue(interpreter)
	if referencedValue == nil {
		panic(DereferenceError{
			LocationRange: locationRange,
		})
	}

	self := *referencedValue

	interpreter.checkReferencedResourceNotDestroyed(self, locationRange)

	return self.(MemberAccessibleValue).RemoveMember(interpreter, locationRange, name)
}

func (v *StorageReferenceValue) SetMember(
	interpreter *Interpreter,
	locationRange LocationRange,
	name string,
	value Value,
) {
	referencedValue := v.ReferencedValue(interpreter)
	if referencedValue == nil {
		panic(DereferenceError{
			LocationRange: locationRange,
		})
	}

	self := *referencedValue

	interpreter.checkReferencedResourceNotDestroyed(self, locationRange)

	interpreter.setMember(self, locationRange, name, value)
}

func (v *StorageReferenceValue) GetKey(
	interpreter *Interpreter,
	locationRange LocationRange,
	key Value,
) Value {
	referencedValue := v.ReferencedValue(interpreter)
	if referencedValue == nil {
		panic(DereferenceError{
			LocationRange: locationRange,
		})
	}

	self := *referencedValue

	interpreter.checkReferencedResourceNotDestroyed(self, locationRange)

	return self.(ValueIndexableValue).
		GetKey(interpreter, locationRange, key)
}

func (v *StorageReferenceValue) SetKey(
	interpreter *Interpreter,
	locationRange LocationRange,
	key Value,
	value Value,
) {
	referencedValue := v.ReferencedValue(interpreter)
	if referencedValue == nil {
		panic(DereferenceError{
			LocationRange: locationRange,
		})
	}

	self := *referencedValue

	interpreter.checkReferencedResourceNotDestroyed(self, locationRange)

	self.(ValueIndexableValue).
		SetKey(interpreter, locationRange, key, value)
}

func (v *StorageReferenceValue) InsertKey(
	interpreter *Interpreter,
	locationRange LocationRange,
	key Value,
	value Value,
) {
	referencedValue := v.ReferencedValue(interpreter)
	if referencedValue == nil {
		panic(DereferenceError{
			LocationRange: locationRange,
		})
	}

	self := *referencedValue

	interpreter.checkReferencedResourceNotDestroyed(self, locationRange)

	self.(ValueIndexableValue).
		InsertKey(interpreter, locationRange, key, value)
}

func (v *StorageReferenceValue) RemoveKey(
	interpreter *Interpreter,
	locationRange LocationRange,
	key Value,
) Value {
	referencedValue := v.ReferencedValue(interpreter)
	if referencedValue == nil {
		panic(DereferenceError{
			LocationRange: locationRange,
		})
	}

	self := *referencedValue

	interpreter.checkReferencedResourceNotDestroyed(self, locationRange)

	return self.(ValueIndexableValue).
		RemoveKey(interpreter, locationRange, key)
}

func (v *StorageReferenceValue) Equal(_ *Interpreter, _ LocationRange, other Value) bool {
	otherReference, ok := other.(*StorageReferenceValue)
	if !ok ||
		v.TargetStorageAddress != otherReference.TargetStorageAddress ||
		v.TargetPath != otherReference.TargetPath ||
		v.Authorized != otherReference.Authorized {

		return false
	}

	if v.BorrowedType == nil {
		return otherReference.BorrowedType == nil
	} else {
		return v.BorrowedType.Equal(otherReference.BorrowedType)
	}
}

func (v *StorageReferenceValue) ConformsToStaticType(
	interpreter *Interpreter,
	locationRange LocationRange,
	results TypeConformanceResults,
) bool {
	referencedValue := v.ReferencedValue(interpreter)
	if referencedValue == nil {
		return false
	}

	staticType := (*referencedValue).StaticType(interpreter)

	if !interpreter.IsSubTypeOfSemaType(staticType, v.BorrowedType) {
		return false
	}

	return (*referencedValue).ConformsToStaticType(
		interpreter,
		locationRange,
		results,
	)
}

func (*StorageReferenceValue) IsStorable() bool {
	return false
}

func (v *StorageReferenceValue) Storable(_ atree.SlabStorage, _ atree.Address, _ uint64) (atree.Storable, error) {
	return NonStorable{Value: v}, nil
}

func (*StorageReferenceValue) NeedsStoreTo(_ atree.Address) bool {
	return false
}

func (*StorageReferenceValue) IsResourceKinded(_ *Interpreter) bool {
	return false
}

func (v *StorageReferenceValue) Transfer(
	interpreter *Interpreter,
	_ LocationRange,
	_ atree.Address,
	remove bool,
	storable atree.Storable,
) Value {
	if remove {
		interpreter.RemoveReferencedSlab(storable)
	}
	return v
}

func (v *StorageReferenceValue) Clone(_ *Interpreter) Value {
	return NewUnmeteredStorageReferenceValue(
		v.Authorized,
		v.TargetStorageAddress,
		v.TargetPath,
		v.BorrowedType,
	)
}

func (*StorageReferenceValue) DeepRemove(_ *Interpreter) {
	// NO-OP
}

// EphemeralReferenceValue

type EphemeralReferenceValue struct {
	Authorized   bool
	Value        Value
	BorrowedType sema.Type
}

var _ Value = &EphemeralReferenceValue{}
var _ EquatableValue = &EphemeralReferenceValue{}
var _ ValueIndexableValue = &EphemeralReferenceValue{}
var _ MemberAccessibleValue = &EphemeralReferenceValue{}

func NewUnmeteredEphemeralReferenceValue(
	authorized bool,
	value Value,
	borrowedType sema.Type,
) *EphemeralReferenceValue {
	return &EphemeralReferenceValue{
		Authorized:   authorized,
		Value:        value,
		BorrowedType: borrowedType,
	}
}

func NewEphemeralReferenceValue(
	interpreter *Interpreter,
	authorized bool,
	value Value,
	borrowedType sema.Type,
) *EphemeralReferenceValue {
	common.UseMemory(interpreter, common.EphemeralReferenceValueMemoryUsage)
	return NewUnmeteredEphemeralReferenceValue(authorized, value, borrowedType)
}

func (*EphemeralReferenceValue) IsValue() {}

func (v *EphemeralReferenceValue) Accept(interpreter *Interpreter, visitor Visitor) {
	visitor.VisitEphemeralReferenceValue(interpreter, v)
}

func (*EphemeralReferenceValue) Walk(_ *Interpreter, _ func(Value)) {
	// NO-OP
	// NOTE: *not* walking referenced value!
}

func (v *EphemeralReferenceValue) String() string {
	return v.RecursiveString(SeenReferences{})
}

func (v *EphemeralReferenceValue) RecursiveString(seenReferences SeenReferences) string {
	return v.MeteredString(nil, seenReferences)
}

func (v *EphemeralReferenceValue) MeteredString(memoryGauge common.MemoryGauge, seenReferences SeenReferences) string {
	if _, ok := seenReferences[v]; ok {
		common.UseMemory(memoryGauge, common.SeenReferenceStringMemoryUsage)
		return "..."
	}

	seenReferences[v] = struct{}{}
	defer delete(seenReferences, v)

	return v.Value.MeteredString(memoryGauge, seenReferences)
}

func (v *EphemeralReferenceValue) StaticType(inter *Interpreter) StaticType {
	referencedValue := v.ReferencedValue(inter, EmptyLocationRange)
	if referencedValue == nil {
		panic(DereferenceError{})
	}

	return NewReferenceStaticType(
		inter,
		v.Authorized,
		ConvertSemaToStaticType(inter, v.BorrowedType),
		(*referencedValue).StaticType(inter),
	)
}

func (*EphemeralReferenceValue) IsImportable(_ *Interpreter) bool {
	return false
}

func (v *EphemeralReferenceValue) ReferencedValue(
	interpreter *Interpreter,
	locationRange LocationRange,
) *Value {
	// Just like for storage references, references to optionals are unwrapped,
	// i.e. a reference to `nil` aborts when dereferenced.

	switch referenced := v.Value.(type) {
	case *SomeValue:
		innerValue := referenced.InnerValue(interpreter, locationRange)
		return &innerValue
	case NilValue:
		return nil
	default:
		return &v.Value
	}
}

func (v *EphemeralReferenceValue) GetMember(
	interpreter *Interpreter,
	locationRange LocationRange,
	name string,
) Value {
	referencedValue := v.ReferencedValue(interpreter, locationRange)
	if referencedValue == nil {
		panic(DereferenceError{
			LocationRange: locationRange,
		})
	}

	self := *referencedValue

	interpreter.checkReferencedResourceNotDestroyed(self, locationRange)

	return interpreter.getMember(self, locationRange, name)
}

func (v *EphemeralReferenceValue) RemoveMember(
	interpreter *Interpreter,
	locationRange LocationRange,
	identifier string,
) Value {
	referencedValue := v.ReferencedValue(interpreter, locationRange)
	if referencedValue == nil {
		panic(DereferenceError{
			LocationRange: locationRange,
		})
	}

	self := *referencedValue

	interpreter.checkReferencedResourceNotDestroyed(self, locationRange)

	if memberAccessibleValue, ok := self.(MemberAccessibleValue); ok {
		return memberAccessibleValue.RemoveMember(interpreter, locationRange, identifier)
	}

	return nil
}

func (v *EphemeralReferenceValue) SetMember(
	interpreter *Interpreter,
	locationRange LocationRange,
	name string,
	value Value,
) {
	referencedValue := v.ReferencedValue(interpreter, locationRange)
	if referencedValue == nil {
		panic(DereferenceError{
			LocationRange: locationRange,
		})
	}

	self := *referencedValue

	interpreter.checkReferencedResourceNotDestroyed(self, locationRange)

	interpreter.setMember(self, locationRange, name, value)
}

func (v *EphemeralReferenceValue) GetKey(
	interpreter *Interpreter,
	locationRange LocationRange,
	key Value,
) Value {
	referencedValue := v.ReferencedValue(interpreter, locationRange)
	if referencedValue == nil {
		panic(DereferenceError{
			LocationRange: locationRange,
		})
	}

	self := *referencedValue

	interpreter.checkReferencedResourceNotDestroyed(self, locationRange)

	return self.(ValueIndexableValue).
		GetKey(interpreter, locationRange, key)
}

func (v *EphemeralReferenceValue) SetKey(
	interpreter *Interpreter,
	locationRange LocationRange,
	key Value,
	value Value,
) {
	referencedValue := v.ReferencedValue(interpreter, locationRange)
	if referencedValue == nil {
		panic(DereferenceError{
			LocationRange: locationRange,
		})
	}

	self := *referencedValue

	interpreter.checkReferencedResourceNotDestroyed(self, locationRange)

	self.(ValueIndexableValue).
		SetKey(interpreter, locationRange, key, value)
}

func (v *EphemeralReferenceValue) InsertKey(
	interpreter *Interpreter,
	locationRange LocationRange,
	key Value,
	value Value,
) {
	referencedValue := v.ReferencedValue(interpreter, locationRange)
	if referencedValue == nil {
		panic(DereferenceError{
			LocationRange: locationRange,
		})
	}

	self := *referencedValue

	interpreter.checkReferencedResourceNotDestroyed(self, locationRange)

	self.(ValueIndexableValue).
		InsertKey(interpreter, locationRange, key, value)
}

func (v *EphemeralReferenceValue) RemoveKey(
	interpreter *Interpreter,
	locationRange LocationRange,
	key Value,
) Value {
	referencedValue := v.ReferencedValue(interpreter, locationRange)
	if referencedValue == nil {
		panic(DereferenceError{
			LocationRange: locationRange,
		})
	}

	self := *referencedValue

	interpreter.checkReferencedResourceNotDestroyed(self, locationRange)

	return self.(ValueIndexableValue).
		RemoveKey(interpreter, locationRange, key)
}

func (v *EphemeralReferenceValue) Equal(_ *Interpreter, _ LocationRange, other Value) bool {
	otherReference, ok := other.(*EphemeralReferenceValue)
	if !ok ||
		v.Value != otherReference.Value ||
		v.Authorized != otherReference.Authorized {

		return false
	}

	if v.BorrowedType == nil {
		return otherReference.BorrowedType == nil
	} else {
		return v.BorrowedType.Equal(otherReference.BorrowedType)
	}
}

func (v *EphemeralReferenceValue) ConformsToStaticType(
	interpreter *Interpreter,
	locationRange LocationRange,
	results TypeConformanceResults,
) bool {
	referencedValue := v.ReferencedValue(interpreter, locationRange)
	if referencedValue == nil {
		return false
	}

	staticType := (*referencedValue).StaticType(interpreter)

	if !interpreter.IsSubTypeOfSemaType(staticType, v.BorrowedType) {
		return false
	}

	entry := typeConformanceResultEntry{
		EphemeralReferenceValue: v,
		EphemeralReferenceType:  staticType,
	}

	if result, contains := results[entry]; contains {
		return result
	}

	// It is safe to set 'true' here even this is not checked yet, because the final result
	// doesn't depend on this. It depends on the rest of values of the object tree.
	results[entry] = true

	result := (*referencedValue).ConformsToStaticType(
		interpreter,
		locationRange,
		results,
	)

	results[entry] = result

	return result
}

func (*EphemeralReferenceValue) IsStorable() bool {
	return false
}

func (v *EphemeralReferenceValue) Storable(_ atree.SlabStorage, _ atree.Address, _ uint64) (atree.Storable, error) {
	return NonStorable{Value: v}, nil
}

func (*EphemeralReferenceValue) NeedsStoreTo(_ atree.Address) bool {
	return false
}

func (*EphemeralReferenceValue) IsResourceKinded(_ *Interpreter) bool {
	return false
}

func (v *EphemeralReferenceValue) Transfer(
	interpreter *Interpreter,
	_ LocationRange,
	_ atree.Address,
	remove bool,
	storable atree.Storable,
) Value {
	if remove {
		interpreter.RemoveReferencedSlab(storable)
	}
	return v
}

func (v *EphemeralReferenceValue) Clone(_ *Interpreter) Value {
	return NewUnmeteredEphemeralReferenceValue(v.Authorized, v.Value, v.BorrowedType)
}

func (*EphemeralReferenceValue) DeepRemove(_ *Interpreter) {
	// NO-OP
}

// AddressValue
type AddressValue common.Address

func NewAddressValueFromBytes(memoryGauge common.MemoryGauge, constructor func() []byte) AddressValue {
	common.UseMemory(memoryGauge, common.AddressValueMemoryUsage)
	return NewUnmeteredAddressValueFromBytes(constructor())
}

func NewUnmeteredAddressValueFromBytes(b []byte) AddressValue {
	result := AddressValue{}
	copy(result[common.AddressLength-len(b):], b)
	return result
}

// NewAddressValue constructs an address-value from a `common.Address`.
//
// NOTE:
// This method must only be used if the `address` value is already constructed,
// and/or already loaded onto memory. This is a convenient method for better performance.
// If the `address` needs to be constructed, the `NewAddressValueFromConstructor` must be used.
func NewAddressValue(
	memoryGauge common.MemoryGauge,
	address common.Address,
) AddressValue {
	common.UseMemory(memoryGauge, common.AddressValueMemoryUsage)
	return NewUnmeteredAddressValueFromBytes(address[:])
}

func NewAddressValueFromConstructor(
	memoryGauge common.MemoryGauge,
	addressConstructor func() common.Address,
) AddressValue {
	common.UseMemory(memoryGauge, common.AddressValueMemoryUsage)
	address := addressConstructor()
	return NewUnmeteredAddressValueFromBytes(address[:])
}

func ConvertAddress(memoryGauge common.MemoryGauge, value Value) AddressValue {
	converter := func() (result common.Address) {
		uint64Value := ConvertUInt64(memoryGauge, value)

		binary.BigEndian.PutUint64(
			result[:common.AddressLength],
			uint64(uint64Value),
		)

		return
	}

	return NewAddressValueFromConstructor(memoryGauge, converter)
}

var _ Value = AddressValue{}
var _ atree.Storable = AddressValue{}
var _ EquatableValue = AddressValue{}
var _ HashableValue = AddressValue{}
var _ MemberAccessibleValue = AddressValue{}

func (AddressValue) IsValue() {}

func (v AddressValue) Accept(interpreter *Interpreter, visitor Visitor) {
	visitor.VisitAddressValue(interpreter, v)
}

func (AddressValue) Walk(_ *Interpreter, _ func(Value)) {
	// NO-OP
}

func (AddressValue) StaticType(interpreter *Interpreter) StaticType {
	return NewPrimitiveStaticType(interpreter, PrimitiveStaticTypeAddress)
}

func (AddressValue) IsImportable(_ *Interpreter) bool {
	return true
}

func (v AddressValue) String() string {
	return format.Address(common.Address(v))
}

func (v AddressValue) RecursiveString(_ SeenReferences) string {
	return v.String()
}

func (v AddressValue) MeteredString(memoryGauge common.MemoryGauge, _ SeenReferences) string {
	common.UseMemory(memoryGauge, common.AddressValueStringMemoryUsage)
	return v.String()
}

func (v AddressValue) Equal(_ *Interpreter, _ LocationRange, other Value) bool {
	otherAddress, ok := other.(AddressValue)
	if !ok {
		return false
	}
	return v == otherAddress
}

// HashInput returns a byte slice containing:
// - HashInputTypeAddress (1 byte)
// - address (8 bytes)
func (v AddressValue) HashInput(_ *Interpreter, _ LocationRange, scratch []byte) []byte {
	length := 1 + len(v)
	var buffer []byte
	if length <= len(scratch) {
		buffer = scratch[:length]
	} else {
		buffer = make([]byte, length)
	}

	buffer[0] = byte(HashInputTypeAddress)
	copy(buffer[1:], v[:])
	return buffer
}

func (v AddressValue) Hex() string {
	return v.ToAddress().Hex()
}

func (v AddressValue) ToAddress() common.Address {
	return common.Address(v)
}

func (v AddressValue) GetMember(interpreter *Interpreter, _ LocationRange, name string) Value {
	switch name {

	case sema.ToStringFunctionName:
		return NewHostFunctionValue(
			interpreter,
			func(invocation Invocation) Value {
				interpreter := invocation.Interpreter
				memoryUsage := common.NewStringMemoryUsage(
					safeMul(common.AddressLength, 2),
				)
				return NewStringValue(
					interpreter,
					memoryUsage,
					func() string {
						return v.String()
					},
				)
			},
			sema.ToStringFunctionType,
		)

	case sema.AddressTypeToBytesFunctionName:
		return NewHostFunctionValue(
			interpreter,
			func(invocation Invocation) Value {
				address := common.Address(v)
				return ByteSliceToByteArrayValue(interpreter, address[:])
			},
			sema.AddressTypeToBytesFunctionType,
		)
	}

	return nil
}

func (AddressValue) RemoveMember(_ *Interpreter, _ LocationRange, _ string) Value {
	// Addresses have no removable members (fields / functions)
	panic(errors.NewUnreachableError())
}

func (AddressValue) SetMember(_ *Interpreter, _ LocationRange, _ string, _ Value) {
	// Addresses have no settable members (fields / functions)
	panic(errors.NewUnreachableError())
}

func (v AddressValue) ConformsToStaticType(
	_ *Interpreter,
	_ LocationRange,
	_ TypeConformanceResults,
) bool {
	return true
}

func (AddressValue) IsStorable() bool {
	return true
}

func (v AddressValue) Storable(_ atree.SlabStorage, _ atree.Address, _ uint64) (atree.Storable, error) {
	return v, nil
}

func (AddressValue) NeedsStoreTo(_ atree.Address) bool {
	return false
}

func (AddressValue) IsResourceKinded(_ *Interpreter) bool {
	return false
}

func (v AddressValue) Transfer(
	interpreter *Interpreter,
	_ LocationRange,
	_ atree.Address,
	remove bool,
	storable atree.Storable,
) Value {
	if remove {
		interpreter.RemoveReferencedSlab(storable)
	}
	return v
}

func (v AddressValue) Clone(_ *Interpreter) Value {
	return v
}

func (AddressValue) DeepRemove(_ *Interpreter) {
	// NO-OP
}

func (v AddressValue) ByteSize() uint32 {
	return cborTagSize + getBytesCBORSize(v.ToAddress().Bytes())
}

func (v AddressValue) StoredValue(_ atree.SlabStorage) (atree.Value, error) {
	return v, nil
}

func (AddressValue) ChildStorables() []atree.Storable {
	return nil
}

func accountGetCapabilityFunction(
	gauge common.MemoryGauge,
	addressValue AddressValue,
	pathType sema.Type,
	funcType *sema.FunctionType,
) *HostFunctionValue {

	return NewHostFunctionValue(
		gauge,
		func(invocation Invocation) Value {

			path, ok := invocation.Arguments[0].(PathValue)
			if !ok {
				panic(errors.NewUnreachableError())
			}

			interpreter := invocation.Interpreter

			pathStaticType := path.StaticType(interpreter)

			if !interpreter.IsSubTypeOfSemaType(pathStaticType, pathType) {
				pathSemaType := interpreter.MustConvertStaticToSemaType(pathStaticType)

				panic(TypeMismatchError{
					ExpectedType:  pathType,
					ActualType:    pathSemaType,
					LocationRange: invocation.LocationRange,
				})
			}

			// NOTE: the type parameter is optional, for backwards compatibility

			var borrowType *sema.ReferenceType
			typeParameterPair := invocation.TypeParameterTypes.Oldest()
			if typeParameterPair != nil {
				ty := typeParameterPair.Value
				// we handle the nil case for this below
				borrowType, _ = ty.(*sema.ReferenceType)
			}

			var borrowStaticType StaticType
			if borrowType != nil {
				borrowStaticType = ConvertSemaToStaticType(interpreter, borrowType)
			}

			return NewCapabilityValue(gauge, addressValue, path, borrowStaticType)
		},
		funcType,
	)
}

// PathValue

type PathValue struct {
	Domain     common.PathDomain
	Identifier string
}

func NewUnmeteredPathValue(domain common.PathDomain, identifier string) PathValue {
	return PathValue{domain, identifier}
}

func NewPathValue(
	memoryGauge common.MemoryGauge,
	domain common.PathDomain,
	identifier string,
) PathValue {
	common.UseMemory(memoryGauge, common.PathValueMemoryUsage)
	return NewUnmeteredPathValue(domain, identifier)
}

var EmptyPathValue = PathValue{}

var _ Value = PathValue{}
var _ atree.Storable = PathValue{}
var _ EquatableValue = PathValue{}
var _ HashableValue = PathValue{}
var _ MemberAccessibleValue = PathValue{}

func (PathValue) IsValue() {}

func (v PathValue) Accept(interpreter *Interpreter, visitor Visitor) {
	visitor.VisitPathValue(interpreter, v)
}

func (PathValue) Walk(_ *Interpreter, _ func(Value)) {
	// NO-OP
}

func (v PathValue) StaticType(interpreter *Interpreter) StaticType {
	switch v.Domain {
	case common.PathDomainStorage:
		return NewPrimitiveStaticType(interpreter, PrimitiveStaticTypeStoragePath)
	case common.PathDomainPublic:
		return NewPrimitiveStaticType(interpreter, PrimitiveStaticTypePublicPath)
	case common.PathDomainPrivate:
		return NewPrimitiveStaticType(interpreter, PrimitiveStaticTypePrivatePath)
	default:
		panic(errors.NewUnreachableError())
	}
}

func (v PathValue) IsImportable(_ *Interpreter) bool {
	switch v.Domain {
	case common.PathDomainStorage:
		return sema.StoragePathType.Importable
	case common.PathDomainPublic:
		return sema.PublicPathType.Importable
	case common.PathDomainPrivate:
		return sema.PrivatePathType.Importable
	default:
		panic(errors.NewUnreachableError())
	}
}

func (v PathValue) String() string {
	return format.Path(
		v.Domain.Identifier(),
		v.Identifier,
	)
}

func (v PathValue) RecursiveString(_ SeenReferences) string {
	return v.String()
}

func (v PathValue) MeteredString(memoryGauge common.MemoryGauge, _ SeenReferences) string {
	// len(domain) + len(identifier) + '/' x2
	strLen := len(v.Domain.Identifier()) + len(v.Identifier) + 2
	common.UseMemory(memoryGauge, common.NewRawStringMemoryUsage(strLen))
	return v.String()
}

func (v PathValue) GetMember(inter *Interpreter, _ LocationRange, name string) Value {
	switch name {

	case sema.ToStringFunctionName:
		return NewHostFunctionValue(
			inter,
			func(invocation Invocation) Value {
				interpreter := invocation.Interpreter

				domainLength := len(v.Domain.Identifier())
				identifierLength := len(v.Identifier)

				memoryUsage := common.NewStringMemoryUsage(
					safeAdd(domainLength, identifierLength),
				)

				return NewStringValue(
					interpreter,
					memoryUsage,
					v.String,
				)
			},
			sema.ToStringFunctionType,
		)
	}

	return nil
}

func (PathValue) RemoveMember(_ *Interpreter, _ LocationRange, _ string) Value {
	// Paths have no removable members (fields / functions)
	panic(errors.NewUnreachableError())
}

func (PathValue) SetMember(_ *Interpreter, _ LocationRange, _ string, _ Value) {
	// Paths have no settable members (fields / functions)
	panic(errors.NewUnreachableError())
}

func (v PathValue) ConformsToStaticType(
	_ *Interpreter,
	_ LocationRange,
	_ TypeConformanceResults,
) bool {
	return true
}

func (v PathValue) Equal(_ *Interpreter, _ LocationRange, other Value) bool {
	otherPath, ok := other.(PathValue)
	if !ok {
		return false
	}

	return otherPath.Identifier == v.Identifier &&
		otherPath.Domain == v.Domain
}

// HashInput returns a byte slice containing:
// - HashInputTypePath (1 byte)
// - domain (1 byte)
// - identifier (n bytes)
func (v PathValue) HashInput(_ *Interpreter, _ LocationRange, scratch []byte) []byte {
	length := 1 + 1 + len(v.Identifier)
	var buffer []byte
	if length <= len(scratch) {
		buffer = scratch[:length]
	} else {
		buffer = make([]byte, length)
	}

	buffer[0] = byte(HashInputTypePath)
	buffer[1] = byte(v.Domain)
	copy(buffer[2:], v.Identifier)
	return buffer
}

func (PathValue) IsStorable() bool {
	return true
}

func convertPath(interpreter *Interpreter, domain common.PathDomain, value Value) Value {
	stringValue, ok := value.(*StringValue)
	if !ok {
		return Nil
	}

	_, err := sema.CheckPathLiteral(
		domain.Identifier(),
		stringValue.Str,
		ReturnEmptyRange,
		ReturnEmptyRange,
	)
	if err != nil {
		return Nil
	}

	return NewSomeValueNonCopying(
		interpreter,
		NewPathValue(
			interpreter,
			domain,
			stringValue.Str,
		),
	)
}

func ConvertPublicPath(interpreter *Interpreter, value Value) Value {
	return convertPath(interpreter, common.PathDomainPublic, value)
}

func ConvertPrivatePath(interpreter *Interpreter, value Value) Value {
	return convertPath(interpreter, common.PathDomainPrivate, value)
}

func ConvertStoragePath(interpreter *Interpreter, value Value) Value {
	return convertPath(interpreter, common.PathDomainStorage, value)
}

func (v PathValue) Storable(
	storage atree.SlabStorage,
	address atree.Address,
	maxInlineSize uint64,
) (atree.Storable, error) {
	return maybeLargeImmutableStorable(
		v,
		storage,
		address,
		maxInlineSize,
	)
}

func (PathValue) NeedsStoreTo(_ atree.Address) bool {
	return false
}

func (PathValue) IsResourceKinded(_ *Interpreter) bool {
	return false
}

func (v PathValue) Transfer(
	interpreter *Interpreter,
	_ LocationRange,
	_ atree.Address,
	remove bool,
	storable atree.Storable,
) Value {
	if remove {
		interpreter.RemoveReferencedSlab(storable)
	}
	return v
}

func (v PathValue) Clone(_ *Interpreter) Value {
	return v
}

func (PathValue) DeepRemove(_ *Interpreter) {
	// NO-OP
}

func (v PathValue) ByteSize() uint32 {
	// tag number (2 bytes) + array head (1 byte) + domain (CBOR uint) + identifier (CBOR string)
	return cborTagSize + 1 + getUintCBORSize(uint64(v.Domain)) + getBytesCBORSize([]byte(v.Identifier))
}

func (v PathValue) StoredValue(_ atree.SlabStorage) (atree.Value, error) {
	return v, nil
}

func (PathValue) ChildStorables() []atree.Storable {
	return nil
}

// CapabilityValue

type CapabilityValue struct {
	Address    AddressValue
	Path       PathValue
	BorrowType StaticType
}

func NewUnmeteredCapabilityValue(address AddressValue, path PathValue, borrowType StaticType) *CapabilityValue {
	return &CapabilityValue{address, path, borrowType}
}

func NewCapabilityValue(
	memoryGauge common.MemoryGauge,
	address AddressValue,
	path PathValue,
	borrowType StaticType,
) *CapabilityValue {
	// Constant because its constituents are already metered.
	common.UseMemory(memoryGauge, common.CapabilityValueMemoryUsage)
	return NewUnmeteredCapabilityValue(address, path, borrowType)
}

var _ Value = &CapabilityValue{}
var _ atree.Storable = &CapabilityValue{}
var _ EquatableValue = &CapabilityValue{}
var _ MemberAccessibleValue = &CapabilityValue{}

func (*CapabilityValue) IsValue() {}

func (v *CapabilityValue) Accept(interpreter *Interpreter, visitor Visitor) {
	visitor.VisitCapabilityValue(interpreter, v)
}

func (v *CapabilityValue) Walk(_ *Interpreter, walkChild func(Value)) {
	walkChild(v.Address)
	walkChild(v.Path)
}

func (v *CapabilityValue) StaticType(inter *Interpreter) StaticType {
	return NewCapabilityStaticType(
		inter,
		v.BorrowType,
	)
}

func (v *CapabilityValue) IsImportable(_ *Interpreter) bool {
	return v.Path.Domain == common.PathDomainPublic
}

func (v *CapabilityValue) String() string {
	return v.RecursiveString(SeenReferences{})
}

func (v *CapabilityValue) RecursiveString(seenReferences SeenReferences) string {
	var borrowType string
	if v.BorrowType != nil {
		borrowType = v.BorrowType.String()
	}
	return format.Capability(
		borrowType,
		v.Address.RecursiveString(seenReferences),
		v.Path.RecursiveString(seenReferences),
	)
}

func (v *CapabilityValue) MeteredString(memoryGauge common.MemoryGauge, seenReferences SeenReferences) string {
	common.UseMemory(memoryGauge, common.CapabilityValueStringMemoryUsage)

	var borrowType string
	if v.BorrowType != nil {
		borrowType = v.BorrowType.MeteredString(memoryGauge)
	}

	return format.Capability(
		borrowType,
		v.Address.MeteredString(memoryGauge, seenReferences),
		v.Path.MeteredString(memoryGauge, seenReferences),
	)
}

func (v *CapabilityValue) GetMember(interpreter *Interpreter, _ LocationRange, name string) Value {
	switch name {
	case sema.CapabilityTypeBorrowField:
		var borrowType *sema.ReferenceType
		if v.BorrowType != nil {
			// this function will panic already if this conversion fails
			borrowType, _ = interpreter.MustConvertStaticToSemaType(v.BorrowType).(*sema.ReferenceType)
		}
		return interpreter.capabilityBorrowFunction(v.Address, v.Path, borrowType)

	case sema.CapabilityTypeCheckField:
		var borrowType *sema.ReferenceType
		if v.BorrowType != nil {
			// this function will panic already if this conversion fails
			borrowType, _ = interpreter.MustConvertStaticToSemaType(v.BorrowType).(*sema.ReferenceType)
		}
		return interpreter.capabilityCheckFunction(v.Address, v.Path, borrowType)

	case sema.CapabilityTypeAddressField:
		return v.Address
	}

	return nil
}

func (*CapabilityValue) RemoveMember(_ *Interpreter, _ LocationRange, _ string) Value {
	// Capabilities have no removable members (fields / functions)
	panic(errors.NewUnreachableError())
}

func (*CapabilityValue) SetMember(_ *Interpreter, _ LocationRange, _ string, _ Value) {
	// Capabilities have no settable members (fields / functions)
	panic(errors.NewUnreachableError())
}

func (v *CapabilityValue) ConformsToStaticType(
	_ *Interpreter,
	_ LocationRange,
	_ TypeConformanceResults,
) bool {
	return true
}

func (v *CapabilityValue) Equal(interpreter *Interpreter, locationRange LocationRange, other Value) bool {
	otherCapability, ok := other.(*CapabilityValue)
	if !ok {
		return false
	}

	// BorrowType is optional

	if v.BorrowType == nil {
		if otherCapability.BorrowType != nil {
			return false
		}
	} else if !v.BorrowType.Equal(otherCapability.BorrowType) {
		return false
	}

	return otherCapability.Address.Equal(interpreter, locationRange, v.Address) &&
		otherCapability.Path.Equal(interpreter, locationRange, v.Path)
}

func (*CapabilityValue) IsStorable() bool {
	return true
}

func (v *CapabilityValue) Storable(
	storage atree.SlabStorage,
	address atree.Address,
	maxInlineSize uint64,
) (atree.Storable, error) {
	return maybeLargeImmutableStorable(
		v,
		storage,
		address,
		maxInlineSize,
	)
}

func (*CapabilityValue) NeedsStoreTo(_ atree.Address) bool {
	return false
}

func (*CapabilityValue) IsResourceKinded(_ *Interpreter) bool {
	return false
}

func (v *CapabilityValue) Transfer(
	interpreter *Interpreter,
	_ LocationRange,
	_ atree.Address,
	remove bool,
	storable atree.Storable,
) Value {
	if remove {
		v.DeepRemove(interpreter)
		interpreter.RemoveReferencedSlab(storable)
	}
	return v
}

func (v *CapabilityValue) Clone(interpreter *Interpreter) Value {
	return &CapabilityValue{
		Address:    v.Address.Clone(interpreter).(AddressValue),
		Path:       v.Path.Clone(interpreter).(PathValue),
		BorrowType: v.BorrowType,
	}
}

func (v *CapabilityValue) DeepRemove(interpreter *Interpreter) {
	v.Address.DeepRemove(interpreter)
	v.Path.DeepRemove(interpreter)
}

func (v *CapabilityValue) ByteSize() uint32 {
	return mustStorableSize(v)
}

func (v *CapabilityValue) StoredValue(_ atree.SlabStorage) (atree.Value, error) {
	return v, nil
}

func (v *CapabilityValue) ChildStorables() []atree.Storable {
	return []atree.Storable{
		v.Address,
		v.Path,
	}
}

// LinkValue

type LinkValue struct {
	TargetPath PathValue
	Type       StaticType
}

func NewUnmeteredLinkValue(targetPath PathValue, staticType StaticType) LinkValue {
	return LinkValue{targetPath, staticType}
}

func NewLinkValue(memoryGauge common.MemoryGauge, targetPath PathValue, staticType StaticType) LinkValue {
	// The only variable is TargetPath, which is already metered as a PathValue.
	common.UseMemory(memoryGauge, common.LinkValueMemoryUsage)
	return NewUnmeteredLinkValue(targetPath, staticType)
}

var EmptyLinkValue = LinkValue{}

var _ Value = LinkValue{}
var _ atree.Value = LinkValue{}
var _ EquatableValue = LinkValue{}

func (LinkValue) IsValue() {}

func (v LinkValue) Accept(interpreter *Interpreter, visitor Visitor) {
	visitor.VisitLinkValue(interpreter, v)
}

func (v LinkValue) Walk(_ *Interpreter, walkChild func(Value)) {
	walkChild(v.TargetPath)
}

func (v LinkValue) StaticType(interpreter *Interpreter) StaticType {
	// when iterating over public/private paths, the values at these
	// paths are LinkValues, placed there by the `link` function. These
	// are loaded as capabilities, however, so for the purposes of
	// checking their runtime, we treat them as capabilities
	return NewCapabilityStaticType(interpreter, v.Type)
}

func (LinkValue) IsImportable(_ *Interpreter) bool {
	return false
}

func (v LinkValue) String() string {
	return v.RecursiveString(SeenReferences{})
}

func (v LinkValue) RecursiveString(seenReferences SeenReferences) string {
	return format.Link(
		v.Type.String(),
		v.TargetPath.RecursiveString(seenReferences),
	)
}

func (v LinkValue) MeteredString(memoryGauge common.MemoryGauge, seenReferences SeenReferences) string {
	common.UseMemory(memoryGauge, common.LinkValueStringMemoryUsage)

	return format.Link(
		v.Type.MeteredString(memoryGauge),
		v.TargetPath.MeteredString(memoryGauge, seenReferences),
	)
}

func (v LinkValue) ConformsToStaticType(
	_ *Interpreter,
	_ LocationRange,
	_ TypeConformanceResults,
) bool {
	return true
}

func (v LinkValue) Equal(interpreter *Interpreter, locationRange LocationRange, other Value) bool {
	otherLink, ok := other.(LinkValue)
	if !ok {
		return false
	}

	return otherLink.TargetPath.Equal(interpreter, locationRange, v.TargetPath) &&
		otherLink.Type.Equal(v.Type)
}

func (LinkValue) IsStorable() bool {
	return true
}

func (v LinkValue) Storable(storage atree.SlabStorage, address atree.Address, maxInlineSize uint64) (atree.Storable, error) {
	return maybeLargeImmutableStorable(v, storage, address, maxInlineSize)
}

func (LinkValue) NeedsStoreTo(_ atree.Address) bool {
	return false
}

func (LinkValue) IsResourceKinded(_ *Interpreter) bool {
	return false
}

func (v LinkValue) Transfer(
	interpreter *Interpreter,
	_ LocationRange,
	_ atree.Address,
	remove bool,
	storable atree.Storable,
) Value {
	if remove {
		interpreter.RemoveReferencedSlab(storable)
	}
	return v
}

func (v LinkValue) Clone(interpreter *Interpreter) Value {
	return LinkValue{
		TargetPath: v.TargetPath.Clone(interpreter).(PathValue),
		Type:       v.Type,
	}
}

func (LinkValue) DeepRemove(_ *Interpreter) {
	// NO-OP
}

func (v LinkValue) ByteSize() uint32 {
	return mustStorableSize(v)
}

func (v LinkValue) StoredValue(_ atree.SlabStorage) (atree.Value, error) {
	return v, nil
}

func (v LinkValue) ChildStorables() []atree.Storable {
	return []atree.Storable{
		v.TargetPath,
	}
}

// PublishedValue

type PublishedValue struct {
	Recipient AddressValue
	// NB: If `publish` and `claim` are ever extended to support arbitrary values, rather than just capabilities,
	// this will need to be changed to `Value`, and more storage-related operations must be implemented for `PublishedValue`
	Value *CapabilityValue
}

func NewPublishedValue(memoryGauge common.MemoryGauge, recipient AddressValue, value *CapabilityValue) *PublishedValue {
	common.UseMemory(memoryGauge, common.PublishedValueMemoryUsage)
	return &PublishedValue{Recipient: recipient, Value: value}
}

var _ Value = &PublishedValue{}
var _ atree.Value = &PublishedValue{}
var _ EquatableValue = &PublishedValue{}

func (*PublishedValue) IsValue() {}

func (v *PublishedValue) Accept(interpreter *Interpreter, visitor Visitor) {
	visitor.VisitPublishedValue(interpreter, v)
}

func (v *PublishedValue) StaticType(interpreter *Interpreter) StaticType {
	// checking the static type of a published value should show us the
	// static type of the underlying value
	return v.Value.StaticType(interpreter)
}

func (*PublishedValue) IsImportable(_ *Interpreter) bool {
	return false
}

func (v *PublishedValue) String() string {
	return v.RecursiveString(SeenReferences{})
}

func (v *PublishedValue) RecursiveString(seenReferences SeenReferences) string {
	return fmt.Sprintf(
		"PublishedValue<%s>(%s)",
		v.Recipient.RecursiveString(seenReferences),
		v.Value.RecursiveString(seenReferences),
	)
}

func (v *PublishedValue) MeteredString(memoryGauge common.MemoryGauge, seenReferences SeenReferences) string {
	common.UseMemory(memoryGauge, common.PublishedValueStringMemoryUsage)

	return fmt.Sprintf(
		"PublishedValue<%s>(%s)",
		v.Recipient.MeteredString(memoryGauge, seenReferences),
		v.Value.MeteredString(memoryGauge, seenReferences),
	)
}

func (v *PublishedValue) Walk(_ *Interpreter, walkChild func(Value)) {
	walkChild(v.Recipient)
	walkChild(v.Value)
}

func (v *PublishedValue) ConformsToStaticType(
	_ *Interpreter,
	_ LocationRange,
	_ TypeConformanceResults,
) bool {
	return false
}

func (v *PublishedValue) Equal(interpreter *Interpreter, locationRange LocationRange, other Value) bool {
	otherValue, ok := other.(*PublishedValue)
	if !ok {
		return false
	}

	return otherValue.Recipient.Equal(interpreter, locationRange, v.Recipient) &&
		otherValue.Value.Equal(interpreter, locationRange, v.Value)
}

func (*PublishedValue) IsStorable() bool {
	return true
}

func (v *PublishedValue) Storable(storage atree.SlabStorage, address atree.Address, maxInlineSize uint64) (atree.Storable, error) {
	return maybeLargeImmutableStorable(v, storage, address, maxInlineSize)
}

func (v *PublishedValue) NeedsStoreTo(address atree.Address) bool {
	return v.Value.NeedsStoreTo(address)
}

func (*PublishedValue) IsResourceKinded(_ *Interpreter) bool {
	return false
}

func (v *PublishedValue) Transfer(
	interpreter *Interpreter,
	locationRange LocationRange,
	address atree.Address,
	remove bool,
	storable atree.Storable,
) Value {
	// NB: if the inner value of a PublishedValue can be a resource,
	// we must perform resource-related checks here as well

	if v.NeedsStoreTo(address) {

		innerValue := v.Value.Transfer(interpreter, locationRange, address, remove, nil).(*CapabilityValue)
		addressValue := v.Recipient.Transfer(interpreter, locationRange, address, remove, nil).(AddressValue)

		if remove {
			interpreter.RemoveReferencedSlab(storable)
		}

		return NewPublishedValue(interpreter, addressValue, innerValue)
	}

	return v

}

func (v *PublishedValue) Clone(interpreter *Interpreter) Value {
	return &PublishedValue{
		Recipient: v.Recipient,
		Value:     v.Value,
	}
}

func (*PublishedValue) DeepRemove(_ *Interpreter) {
	// NO-OP
}

func (v *PublishedValue) ByteSize() uint32 {
	return mustStorableSize(v)
}

func (v *PublishedValue) StoredValue(_ atree.SlabStorage) (atree.Value, error) {
	return v, nil
}

func (v *PublishedValue) ChildStorables() []atree.Storable {
	return []atree.Storable{
		v.Recipient,
		v.Value,
	}
}

// ContractValue is the value of a contract.
// Under normal circumstances, a contract value is always a CompositeValue.
// However, in the test framework, an imported contract is constructed via a constructor function.
// Hence, during tests, the value is a HostFunctionValue.
type ContractValue interface {
	Value
	SetNestedVariables(variables map[string]*Variable)
}<|MERGE_RESOLUTION|>--- conflicted
+++ resolved
@@ -14085,15 +14085,10 @@
 	}
 
 	if destructor != nil {
-		var self MemberAccessibleValue = v
 		invocation := NewInvocation(
 			interpreter,
-<<<<<<< HEAD
-			self,
+			&self,
 			super,
-=======
-			&self,
->>>>>>> 7d56096f
 			nil,
 			nil,
 			nil,
@@ -14211,7 +14206,6 @@
 
 	function, ok := v.Functions[name]
 	if ok {
-<<<<<<< HEAD
 		var super *EphemeralReferenceValue
 		var self MemberAccessibleValue = v
 		if v.Kind == common.CompositeKindAttachment {
@@ -14219,11 +14213,7 @@
 			// in attachment functions, self is a reference value
 			self = NewEphemeralReferenceValue(interpreter, false, v, interpreter.MustConvertStaticToSemaType(v.staticType))
 		}
-		return NewBoundFunctionValue(interpreter, function, self, super)
-=======
-		var self MemberAccessibleValue = v
-		return NewBoundFunctionValue(interpreter, function, &self)
->>>>>>> 7d56096f
+		return NewBoundFunctionValue(interpreter, function, &self, super)
 	}
 
 	return nil
@@ -15443,12 +15433,8 @@
 		var self MemberAccessibleValue = v
 		return NewInvocation(
 			interpreter,
-<<<<<<< HEAD
-			v,
+			&self,
 			nil,
-=======
-			&self,
->>>>>>> 7d56096f
 			[]Value{key},
 			[]sema.Type{keyType},
 			nil,
