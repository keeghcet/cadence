--- conflicted
+++ resolved
@@ -17425,10 +17425,7 @@
 
 	self := *referencedValue
 
-<<<<<<< HEAD
 	interpreter.checkReferencedResourceNotMovedOrDestroyed(self, locationRange)
-=======
-	interpreter.checkReferencedResourceNotDestroyed(self, locationRange)
 	return self
 }
 
@@ -17438,7 +17435,6 @@
 	name string,
 ) Value {
 	self := v.mustReferencedValue(interpreter, locationRange)
->>>>>>> 0f76c23c
 
 	return interpreter.getMember(self, locationRange, name)
 }
@@ -17448,21 +17444,7 @@
 	locationRange LocationRange,
 	identifier string,
 ) Value {
-<<<<<<< HEAD
-	referencedValue := v.ReferencedValue(interpreter, locationRange)
-	if referencedValue == nil {
-		panic(DereferenceError{
-			Cause:         "the value being referenced has been destroyed or moved",
-			LocationRange: locationRange,
-		})
-	}
-
-	self := *referencedValue
-
-	interpreter.checkReferencedResourceNotMovedOrDestroyed(self, locationRange)
-=======
 	self := v.mustReferencedValue(interpreter, locationRange)
->>>>>>> 0f76c23c
 
 	if memberAccessibleValue, ok := self.(MemberAccessibleValue); ok {
 		return memberAccessibleValue.RemoveMember(interpreter, locationRange, identifier)
@@ -17476,23 +17458,8 @@
 	locationRange LocationRange,
 	name string,
 	value Value,
-<<<<<<< HEAD
-) {
-	referencedValue := v.ReferencedValue(interpreter, locationRange)
-	if referencedValue == nil {
-		panic(DereferenceError{
-			Cause:         "the value being referenced has been destroyed or moved",
-			LocationRange: locationRange,
-		})
-	}
-
-	self := *referencedValue
-
-	interpreter.checkReferencedResourceNotMovedOrDestroyed(self, locationRange)
-=======
 ) bool {
 	self := v.mustReferencedValue(interpreter, locationRange)
->>>>>>> 0f76c23c
 
 	return interpreter.setMember(self, locationRange, name, value)
 }
@@ -17502,21 +17469,7 @@
 	locationRange LocationRange,
 	key Value,
 ) Value {
-<<<<<<< HEAD
-	referencedValue := v.ReferencedValue(interpreter, locationRange)
-	if referencedValue == nil {
-		panic(DereferenceError{
-			Cause:         "the value being referenced has been destroyed or moved",
-			LocationRange: locationRange,
-		})
-	}
-
-	self := *referencedValue
-
-	interpreter.checkReferencedResourceNotMovedOrDestroyed(self, locationRange)
-=======
 	self := v.mustReferencedValue(interpreter, locationRange)
->>>>>>> 0f76c23c
 
 	return self.(ValueIndexableValue).
 		GetKey(interpreter, locationRange, key)
@@ -17528,21 +17481,7 @@
 	key Value,
 	value Value,
 ) {
-<<<<<<< HEAD
-	referencedValue := v.ReferencedValue(interpreter, locationRange)
-	if referencedValue == nil {
-		panic(DereferenceError{
-			Cause:         "the value being referenced has been destroyed or moved",
-			LocationRange: locationRange,
-		})
-	}
-
-	self := *referencedValue
-
-	interpreter.checkReferencedResourceNotMovedOrDestroyed(self, locationRange)
-=======
 	self := v.mustReferencedValue(interpreter, locationRange)
->>>>>>> 0f76c23c
 
 	self.(ValueIndexableValue).
 		SetKey(interpreter, locationRange, key, value)
@@ -17554,21 +17493,7 @@
 	key Value,
 	value Value,
 ) {
-<<<<<<< HEAD
-	referencedValue := v.ReferencedValue(interpreter, locationRange)
-	if referencedValue == nil {
-		panic(DereferenceError{
-			Cause:         "the value being referenced has been destroyed or moved",
-			LocationRange: locationRange,
-		})
-	}
-
-	self := *referencedValue
-
-	interpreter.checkReferencedResourceNotMovedOrDestroyed(self, locationRange)
-=======
 	self := v.mustReferencedValue(interpreter, locationRange)
->>>>>>> 0f76c23c
 
 	self.(ValueIndexableValue).
 		InsertKey(interpreter, locationRange, key, value)
@@ -17579,21 +17504,7 @@
 	locationRange LocationRange,
 	key Value,
 ) Value {
-<<<<<<< HEAD
-	referencedValue := v.ReferencedValue(interpreter, locationRange)
-	if referencedValue == nil {
-		panic(DereferenceError{
-			Cause:         "the value being referenced has been destroyed or moved",
-			LocationRange: locationRange,
-		})
-	}
-
-	self := *referencedValue
-
-	interpreter.checkReferencedResourceNotMovedOrDestroyed(self, locationRange)
-=======
 	self := v.mustReferencedValue(interpreter, locationRange)
->>>>>>> 0f76c23c
 
 	return self.(ValueIndexableValue).
 		RemoveKey(interpreter, locationRange, key)
