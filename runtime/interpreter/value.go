/*
 * Cadence - The resource-oriented smart contract programming language
 *
 * Copyright 2019-2022 Dapper Labs, Inc.
 *
 * Licensed under the Apache License, Version 2.0 (the "License");
 * you may not use this file except in compliance with the License.
 * You may obtain a copy of the License at
 *
 *   http://www.apache.org/licenses/LICENSE-2.0
 *
 * Unless required by applicable law or agreed to in writing, software
 * distributed under the License is distributed on an "AS IS" BASIS,
 * WITHOUT WARRANTIES OR CONDITIONS OF ANY KIND, either express or implied.
 * See the License for the specific language governing permissions and
 * limitations under the License.
 */

package interpreter

import (
	"encoding/binary"
	"encoding/hex"
	"fmt"
	"math"
	"math/big"
	"strings"
	"time"
	"unicode"
	"unicode/utf8"
	"unsafe"

	"github.com/onflow/atree"
	"github.com/rivo/uniseg"
	"golang.org/x/text/unicode/norm"

	"github.com/onflow/cadence/runtime/ast"
	"github.com/onflow/cadence/runtime/common"
	"github.com/onflow/cadence/runtime/errors"
	"github.com/onflow/cadence/runtime/format"
	"github.com/onflow/cadence/runtime/sema"
)

type Unsigned interface {
	~uint8 | ~uint16 | ~uint32 | ~uint64
}

type TypeConformanceResults map[typeConformanceResultEntry]bool

type typeConformanceResultEntry struct {
	EphemeralReferenceValue *EphemeralReferenceValue
	EphemeralReferenceType  StaticType
}

// SeenReferences is a set of seen references.
//
// NOTE: Do not generalize to map[interpreter.Value],
// as not all values are Go hashable, i.e. this might lead to run-time panics
type SeenReferences map[*EphemeralReferenceValue]struct{}

// NonStorable represents a value that cannot be stored
type NonStorable struct {
	Value Value
}

var _ atree.Storable = NonStorable{}

func (s NonStorable) Encode(_ *atree.Encoder) error {
	//nolint:gosimple
	return NonStorableValueError{
		Value: s.Value,
	}
}

func (s NonStorable) ByteSize() uint32 {
	// Return 1 so that atree split and merge operations don't have to handle special cases.
	// Any value larger than 0 and smaller than half of the max slab size works,
	// but 1 results in fewer number of slabs which is ideal for non-storable values.
	return 1
}

func (s NonStorable) StoredValue(_ atree.SlabStorage) (atree.Value, error) {
	return s.Value, nil
}

func (NonStorable) ChildStorables() []atree.Storable {
	return nil
}

// Value is the Cadence value hierarchy which is heavily tied to the interpreter and persistent storage,
// and has lots of implementation details.
//
// We do not want to expose those details to users
// (for example, Cadence is used as a library in flow-go (FVM), in the Flow Go SDK, etc.),
// because we want to be able to change the API and implementation details;
// nor do we want to require users to Cadence (the library) to write lots of low-level/boilerplate code (e.g. setting up storage).
//
// To accomplish this, cadence.Value is the "user-facing" hierarchy that is easy to work with:
// simple Go types that can be used without an interpreter or storage.
//
// cadence.Value can be converted to an interpreter.Value by "importing" it with importValue,
// and interpreter.Value can be "exported" to a cadence.Value with ExportValue.
type Value interface {
	atree.Value
	// Stringer provides `func String() string`
	// NOTE: important, error messages rely on values to implement String
	fmt.Stringer
	IsValue()
	Accept(interpreter *Interpreter, visitor Visitor)
	Walk(interpreter *Interpreter, walkChild func(Value))
	StaticType(interpreter *Interpreter) StaticType
	// ConformsToStaticType returns true if the value (i.e. its dynamic type)
	// conforms to its own static type.
	// Non-container values trivially always conform to their own static type.
	// Container values conform to their own static type,
	// and this function recursively checks conformance for nested values.
	// If the container contains static type information about nested values,
	// e.g. the element type of an array, it also ensures the nested values'
	// static types are subtypes.
	ConformsToStaticType(
		interpreter *Interpreter,
		locationRange LocationRange,
		results TypeConformanceResults,
	) bool
	RecursiveString(seenReferences SeenReferences) string
	MeteredString(memoryGauge common.MemoryGauge, seenReferences SeenReferences) string
	IsResourceKinded(interpreter *Interpreter) bool
	NeedsStoreTo(address atree.Address) bool
	Transfer(
		interpreter *Interpreter,
		locationRange LocationRange,
		address atree.Address,
		remove bool,
		storable atree.Storable,
	) Value
	DeepRemove(interpreter *Interpreter)
	// Clone returns a new value that is equal to this value.
	// NOTE: not used by interpreter, but used externally (e.g. state migration)
	// NOTE: memory metering is unnecessary for Clone methods
	Clone(interpreter *Interpreter) Value
	IsImportable(interpreter *Interpreter) bool
}

// ValueIndexableValue

type ValueIndexableValue interface {
	Value
	GetKey(interpreter *Interpreter, locationRange LocationRange, key Value) Value
	SetKey(interpreter *Interpreter, locationRange LocationRange, key Value, value Value)
	RemoveKey(interpreter *Interpreter, locationRange LocationRange, key Value) Value
	InsertKey(interpreter *Interpreter, locationRange LocationRange, key Value, value Value)
}

// MemberAccessibleValue

type MemberAccessibleValue interface {
	Value
	GetMember(interpreter *Interpreter, locationRange LocationRange, name string) Value
	RemoveMember(interpreter *Interpreter, locationRange LocationRange, name string) Value
	SetMember(interpreter *Interpreter, locationRange LocationRange, name string, value Value)
}

// EquatableValue

type EquatableValue interface {
	Value
	// Equal returns true if the given value is equal to this value.
	// If no location range is available, pass e.g. EmptyLocationRange
	Equal(interpreter *Interpreter, locationRange LocationRange, other Value) bool
}

func newValueComparator(interpreter *Interpreter, locationRange LocationRange) atree.ValueComparator {
	return func(storage atree.SlabStorage, atreeValue atree.Value, otherStorable atree.Storable) (bool, error) {
		value := MustConvertStoredValue(interpreter, atreeValue)
		otherValue := StoredValue(interpreter, otherStorable, storage)
		return value.(EquatableValue).Equal(interpreter, locationRange, otherValue), nil
	}
}

// ResourceKindedValue

type ResourceKindedValue interface {
	Value
	Destroy(interpreter *Interpreter, locationRange LocationRange)
	IsDestroyed() bool
}

func maybeDestroy(interpreter *Interpreter, locationRange LocationRange, value Value) {
	resourceKindedValue, ok := value.(ResourceKindedValue)
	if !ok {
		return
	}

	resourceKindedValue.Destroy(interpreter, locationRange)
}

// ReferenceTrackedResourceKindedValue is a resource-kinded value
// that must be tracked when a reference of it is taken.
type ReferenceTrackedResourceKindedValue interface {
	ResourceKindedValue
	IsReferenceTrackedResourceKindedValue()
	StorageID() atree.StorageID
	IsStaleResource(*Interpreter) bool
}

// IterableValue is a value which can be iterated over, e.g. with a for-loop
type IterableValue interface {
	Value
	Iterator(interpreter *Interpreter) ValueIterator
}

// ValueIterator is an iterator which returns values.
// When Next returns nil, it signals the end of the iterator.
type ValueIterator interface {
	Next(interpreter *Interpreter) Value
}

func safeAdd(a, b int, locationRange LocationRange) int {
	// INT32-C
	if (b > 0) && (a > (goMaxInt - b)) {
		panic(OverflowError{LocationRange: locationRange})
	} else if (b < 0) && (a < (goMinInt - b)) {
		panic(UnderflowError{LocationRange: locationRange})
	}
	return a + b
}

func safeMul(a, b int, locationRange LocationRange) int {
	// INT32-C
	if a > 0 {
		if b > 0 {
			// positive * positive = positive. overflow?
			if a > (goMaxInt / b) {
				panic(OverflowError{LocationRange: locationRange})
			}
		} else {
			// positive * negative = negative. underflow?
			if b < (goMinInt / a) {
				panic(UnderflowError{LocationRange: locationRange})
			}
		}
	} else {
		if b > 0 {
			// negative * positive = negative. underflow?
			if a < (goMinInt / b) {
				panic(UnderflowError{LocationRange: locationRange})
			}
		} else {
			// negative * negative = positive. overflow?
			if (a != 0) && (b < (goMaxInt / a)) {
				panic(OverflowError{LocationRange: locationRange})
			}
		}
	}
	return a * b
}

// TypeValue

type TypeValue struct {
	Type StaticType
}

var EmptyTypeValue = TypeValue{}

var _ Value = TypeValue{}
var _ atree.Storable = TypeValue{}
var _ EquatableValue = TypeValue{}
var _ MemberAccessibleValue = TypeValue{}

func NewUnmeteredTypeValue(t StaticType) TypeValue {
	return TypeValue{Type: t}
}

func NewTypeValue(
	memoryGauge common.MemoryGauge,
	staticType StaticType,
) TypeValue {
	common.UseMemory(memoryGauge, common.TypeValueMemoryUsage)
	return NewUnmeteredTypeValue(staticType)
}

func (TypeValue) IsValue() {}

func (v TypeValue) Accept(interpreter *Interpreter, visitor Visitor) {
	visitor.VisitTypeValue(interpreter, v)
}

func (TypeValue) Walk(_ *Interpreter, _ func(Value)) {
	// NO-OP
}

func (TypeValue) StaticType(interpreter *Interpreter) StaticType {
	return NewPrimitiveStaticType(interpreter, PrimitiveStaticTypeMetaType)
}

func (TypeValue) IsImportable(_ *Interpreter) bool {
	return sema.MetaType.Importable
}

func (v TypeValue) String() string {
	var typeString string
	staticType := v.Type
	if staticType != nil {
		typeString = staticType.String()
	}

	return format.TypeValue(typeString)
}

func (v TypeValue) RecursiveString(_ SeenReferences) string {
	return v.String()
}

func (v TypeValue) MeteredString(memoryGauge common.MemoryGauge, _ SeenReferences) string {
	common.UseMemory(memoryGauge, common.TypeValueStringMemoryUsage)

	var typeString string
	if v.Type != nil {
		typeString = v.Type.MeteredString(memoryGauge)
	}

	return format.TypeValue(typeString)
}

func (v TypeValue) Equal(_ *Interpreter, _ LocationRange, other Value) bool {
	otherTypeValue, ok := other.(TypeValue)
	if !ok {
		return false
	}

	// Unknown types are never equal to another type

	staticType := v.Type
	otherStaticType := otherTypeValue.Type

	if staticType == nil || otherStaticType == nil {
		return false
	}

	return staticType.Equal(otherStaticType)
}

func (v TypeValue) GetMember(interpreter *Interpreter, _ LocationRange, name string) Value {
	switch name {
	case "identifier":
		var typeID string
		staticType := v.Type
		if staticType != nil {
			typeID = string(interpreter.MustConvertStaticToSemaType(staticType).ID())
		}
		memoryUsage := common.MemoryUsage{
			Kind:   common.MemoryKindStringValue,
			Amount: uint64(len(typeID)),
		}
		return NewStringValue(interpreter, memoryUsage, func() string {
			return typeID
		})
	case "isSubtype":
		return NewHostFunctionValue(
			interpreter,
			func(invocation Invocation) Value {
				interpreter := invocation.Interpreter

				staticType := v.Type
				otherTypeValue, ok := invocation.Arguments[0].(TypeValue)
				if !ok {
					panic(errors.NewUnreachableError())
				}
				otherStaticType := otherTypeValue.Type

				// if either type is unknown, the subtype relation is false, as it doesn't make sense to even ask this question
				if staticType == nil || otherStaticType == nil {
					return FalseValue
				}

				result := sema.IsSubType(
					interpreter.MustConvertStaticToSemaType(staticType),
					interpreter.MustConvertStaticToSemaType(otherStaticType),
				)
				return AsBoolValue(result)
			},
			sema.MetaTypeIsSubtypeFunctionType,
		)
	}

	return nil
}

func (TypeValue) RemoveMember(_ *Interpreter, _ LocationRange, _ string) Value {
	// Types have no removable members (fields / functions)
	panic(errors.NewUnreachableError())
}

func (TypeValue) SetMember(_ *Interpreter, _ LocationRange, _ string, _ Value) {
	// Types have no settable members (fields / functions)
	panic(errors.NewUnreachableError())
}

func (v TypeValue) ConformsToStaticType(
	_ *Interpreter,
	_ LocationRange,
	_ TypeConformanceResults,
) bool {
	return true
}

func (v TypeValue) Storable(
	storage atree.SlabStorage,
	address atree.Address,
	maxInlineSize uint64,
) (atree.Storable, error) {
	return maybeLargeImmutableStorable(
		v,
		storage,
		address,
		maxInlineSize,
	)
}

func (TypeValue) NeedsStoreTo(_ atree.Address) bool {
	return false
}

func (TypeValue) IsResourceKinded(_ *Interpreter) bool {
	return false
}

func (v TypeValue) Transfer(
	interpreter *Interpreter,
	_ LocationRange,
	_ atree.Address,
	remove bool,
	storable atree.Storable,
) Value {
	if remove {
		interpreter.RemoveReferencedSlab(storable)
	}
	return v
}

func (v TypeValue) Clone(_ *Interpreter) Value {
	return v
}

func (TypeValue) DeepRemove(_ *Interpreter) {
	// NO-OP
}

func (v TypeValue) ByteSize() uint32 {
	return mustStorableSize(v)
}

func (v TypeValue) StoredValue(_ atree.SlabStorage) (atree.Value, error) {
	return v, nil
}

func (TypeValue) ChildStorables() []atree.Storable {
	return nil
}

// HashInput returns a byte slice containing:
// - HashInputTypeType (1 byte)
// - type id (n bytes)
func (v TypeValue) HashInput(interpreter *Interpreter, _ LocationRange, scratch []byte) []byte {
	typeID := interpreter.MustConvertStaticToSemaType(v.Type).ID()

	length := 1 + len(typeID)
	var buf []byte
	if length <= len(scratch) {
		buf = scratch[:length]
	} else {
		buf = make([]byte, length)
	}

	buf[0] = byte(HashInputTypeType)
	copy(buf[1:], typeID)
	return buf
}

// VoidValue

type VoidValue struct{}

var Void Value = VoidValue{}
var VoidStorable atree.Storable = VoidValue{}

var _ Value = VoidValue{}
var _ atree.Storable = VoidValue{}
var _ EquatableValue = VoidValue{}

func (VoidValue) IsValue() {}

func (v VoidValue) Accept(interpreter *Interpreter, visitor Visitor) {
	visitor.VisitVoidValue(interpreter, v)
}

func (VoidValue) Walk(_ *Interpreter, _ func(Value)) {
	// NO-OP
}

func (VoidValue) StaticType(interpreter *Interpreter) StaticType {
	return NewPrimitiveStaticType(interpreter, PrimitiveStaticTypeVoid)
}

func (VoidValue) IsImportable(_ *Interpreter) bool {
	return sema.VoidType.Importable
}

func (VoidValue) String() string {
	return format.Void
}

func (v VoidValue) RecursiveString(_ SeenReferences) string {
	return v.String()
}

func (v VoidValue) MeteredString(memoryGauge common.MemoryGauge, _ SeenReferences) string {
	common.UseMemory(memoryGauge, common.VoidStringMemoryUsage)
	return v.String()
}

func (v VoidValue) ConformsToStaticType(
	_ *Interpreter,
	_ LocationRange,
	_ TypeConformanceResults,
) bool {
	return true
}

func (v VoidValue) Equal(_ *Interpreter, _ LocationRange, other Value) bool {
	_, ok := other.(VoidValue)
	return ok
}

func (v VoidValue) Storable(_ atree.SlabStorage, _ atree.Address, _ uint64) (atree.Storable, error) {
	return v, nil
}

func (VoidValue) NeedsStoreTo(_ atree.Address) bool {
	return false
}

func (VoidValue) IsResourceKinded(_ *Interpreter) bool {
	return false
}

func (v VoidValue) Transfer(
	interpreter *Interpreter,
	_ LocationRange,
	_ atree.Address,
	remove bool,
	storable atree.Storable,
) Value {
	if remove {
		interpreter.RemoveReferencedSlab(storable)
	}
	return v
}

func (v VoidValue) Clone(_ *Interpreter) Value {
	return v
}

func (VoidValue) DeepRemove(_ *Interpreter) {
	// NO-OP
}

func (VoidValue) ByteSize() uint32 {
	return uint32(len(cborVoidValue))
}

func (v VoidValue) StoredValue(_ atree.SlabStorage) (atree.Value, error) {
	return v, nil
}

func (VoidValue) ChildStorables() []atree.Storable {
	return nil
}

// BoolValue

type BoolValue bool

var _ Value = BoolValue(false)
var _ atree.Storable = BoolValue(false)
var _ EquatableValue = BoolValue(false)
var _ HashableValue = BoolValue(false)

const TrueValue = BoolValue(true)
const FalseValue = BoolValue(false)

func AsBoolValue(v bool) BoolValue {
	if v {
		return TrueValue
	}
	return FalseValue
}

func (BoolValue) IsValue() {}

func (v BoolValue) Accept(interpreter *Interpreter, visitor Visitor) {
	visitor.VisitBoolValue(interpreter, v)
}

func (BoolValue) Walk(_ *Interpreter, _ func(Value)) {
	// NO-OP
}

func (BoolValue) StaticType(interpreter *Interpreter) StaticType {
	return NewPrimitiveStaticType(interpreter, PrimitiveStaticTypeBool)
}

func (BoolValue) IsImportable(_ *Interpreter) bool {
	return sema.BoolType.Importable
}

func (v BoolValue) Negate(_ *Interpreter) BoolValue {
	if v == TrueValue {
		return FalseValue
	}
	return TrueValue
}

func (v BoolValue) Equal(_ *Interpreter, _ LocationRange, other Value) bool {
	otherBool, ok := other.(BoolValue)
	if !ok {
		return false
	}
	return bool(v) == bool(otherBool)
}

// HashInput returns a byte slice containing:
// - HashInputTypeBool (1 byte)
// - 1/0 (1 byte)
func (v BoolValue) HashInput(_ *Interpreter, _ LocationRange, scratch []byte) []byte {
	scratch[0] = byte(HashInputTypeBool)
	if v {
		scratch[1] = 1
	} else {
		scratch[1] = 0
	}
	return scratch[:2]
}

func (v BoolValue) String() string {
	return format.Bool(bool(v))
}

func (v BoolValue) RecursiveString(_ SeenReferences) string {
	return v.String()
}

func (v BoolValue) MeteredString(memoryGauge common.MemoryGauge, _ SeenReferences) string {
	if v {
		common.UseMemory(memoryGauge, common.TrueStringMemoryUsage)
	} else {
		common.UseMemory(memoryGauge, common.FalseStringMemoryUsage)
	}

	return v.String()
}

func (v BoolValue) ConformsToStaticType(
	_ *Interpreter,
	_ LocationRange,
	_ TypeConformanceResults,
) bool {
	return true
}

func (v BoolValue) Storable(_ atree.SlabStorage, _ atree.Address, _ uint64) (atree.Storable, error) {
	return v, nil
}

func (BoolValue) NeedsStoreTo(_ atree.Address) bool {
	return false
}

func (BoolValue) IsResourceKinded(_ *Interpreter) bool {
	return false
}

func (v BoolValue) Transfer(
	interpreter *Interpreter,
	_ LocationRange,
	_ atree.Address,
	remove bool,
	storable atree.Storable,
) Value {
	if remove {
		interpreter.RemoveReferencedSlab(storable)
	}
	return v
}

func (v BoolValue) Clone(_ *Interpreter) Value {
	return v
}

func (BoolValue) DeepRemove(_ *Interpreter) {
	// NO-OP
}

func (v BoolValue) ByteSize() uint32 {
	return 1
}

func (v BoolValue) StoredValue(_ atree.SlabStorage) (atree.Value, error) {
	return v, nil
}

func (BoolValue) ChildStorables() []atree.Storable {
	return nil
}

// CharacterValue

// CharacterValue represents a Cadence character, which is a Unicode extended grapheme cluster.
// Hence, use a Go string to be able to hold multiple Unicode code points (Go runes).
// It should consist of exactly one grapheme cluster
type CharacterValue string

func NewUnmeteredCharacterValue(r string) CharacterValue {
	return CharacterValue(r)
}

func NewCharacterValue(
	memoryGauge common.MemoryGauge,
	memoryUsage common.MemoryUsage,
	characterConstructor func() string,
) CharacterValue {
	common.UseMemory(memoryGauge, memoryUsage)

	character := characterConstructor()
	return NewUnmeteredCharacterValue(character)
}

var _ Value = CharacterValue("a")
var _ atree.Storable = CharacterValue("a")
var _ EquatableValue = CharacterValue("a")
var _ HashableValue = CharacterValue("a")
var _ MemberAccessibleValue = CharacterValue("a")

func (CharacterValue) IsValue() {}

func (v CharacterValue) Accept(interpreter *Interpreter, visitor Visitor) {
	visitor.VisitCharacterValue(interpreter, v)
}

func (CharacterValue) Walk(_ *Interpreter, _ func(Value)) {
	// NO-OP
}

func (CharacterValue) StaticType(interpreter *Interpreter) StaticType {
	return NewPrimitiveStaticType(interpreter, PrimitiveStaticTypeCharacter)
}

func (CharacterValue) IsImportable(_ *Interpreter) bool {
	return sema.CharacterType.Importable
}

func (v CharacterValue) String() string {
	return format.String(string(v))
}

func (v CharacterValue) RecursiveString(_ SeenReferences) string {
	return v.String()
}

func (v CharacterValue) MeteredString(memoryGauge common.MemoryGauge, _ SeenReferences) string {
	l := format.FormattedStringLength(string(v))
	common.UseMemory(memoryGauge, common.NewRawStringMemoryUsage(l))
	return v.String()
}

func (v CharacterValue) NormalForm() string {
	return norm.NFC.String(string(v))
}

func (v CharacterValue) Equal(_ *Interpreter, _ LocationRange, other Value) bool {
	otherChar, ok := other.(CharacterValue)
	if !ok {
		return false
	}
	return v.NormalForm() == otherChar.NormalForm()
}

func (v CharacterValue) HashInput(_ *Interpreter, _ LocationRange, scratch []byte) []byte {
	s := []byte(string(v))
	length := 1 + len(s)
	var buffer []byte
	if length <= len(scratch) {
		buffer = scratch[:length]
	} else {
		buffer = make([]byte, length)
	}

	buffer[0] = byte(HashInputTypeCharacter)
	copy(buffer[1:], s)
	return buffer
}

func (v CharacterValue) ConformsToStaticType(
	_ *Interpreter,
	_ LocationRange,
	_ TypeConformanceResults,
) bool {
	return true
}

func (v CharacterValue) Storable(_ atree.SlabStorage, _ atree.Address, _ uint64) (atree.Storable, error) {
	return v, nil
}

func (CharacterValue) NeedsStoreTo(_ atree.Address) bool {
	return false
}

func (CharacterValue) IsResourceKinded(_ *Interpreter) bool {
	return false
}

func (v CharacterValue) Transfer(
	interpreter *Interpreter,
	_ LocationRange,
	_ atree.Address,
	remove bool,
	storable atree.Storable,
) Value {
	if remove {
		interpreter.RemoveReferencedSlab(storable)
	}
	return v
}

func (v CharacterValue) Clone(_ *Interpreter) Value {
	return v
}

func (CharacterValue) DeepRemove(_ *Interpreter) {
	// NO-OP
}

func (v CharacterValue) ByteSize() uint32 {
	return cborTagSize + getBytesCBORSize([]byte(v))
}

func (v CharacterValue) StoredValue(_ atree.SlabStorage) (atree.Value, error) {
	return v, nil
}

func (CharacterValue) ChildStorables() []atree.Storable {
	return nil
}

func (v CharacterValue) GetMember(interpreter *Interpreter, _ LocationRange, name string) Value {
	switch name {
	case sema.ToStringFunctionName:
		return NewHostFunctionValue(
			interpreter,
			func(invocation Invocation) Value {
				interpreter := invocation.Interpreter

				memoryUsage := common.NewStringMemoryUsage(len(v))

				return NewStringValue(
					interpreter,
					memoryUsage,
					func() string {
						return string(v)
					},
				)
			},
			sema.ToStringFunctionType,
		)
	}
	return nil
}

func (CharacterValue) RemoveMember(_ *Interpreter, _ LocationRange, _ string) Value {
	// Characters have no removable members (fields / functions)
	panic(errors.NewUnreachableError())
}

func (CharacterValue) SetMember(_ *Interpreter, _ LocationRange, _ string, _ Value) {
	// Characters have no settable members (fields / functions)
	panic(errors.NewUnreachableError())
}

// StringValue

type StringValue struct {
	Str string
	// length is the cached length of the string, based on grapheme clusters.
	// a negative value indicates the length has not been initialized, see Length()
	length int
	// graphemes is a grapheme cluster segmentation iterator,
	// which is initialized lazily and reused/reset in functions
	// that are based on grapheme clusters
	graphemes *uniseg.Graphemes
}

func NewUnmeteredStringValue(str string) *StringValue {
	return &StringValue{
		Str: str,
		// a negative value indicates the length has not been initialized, see Length()
		length: -1,
	}
}

func NewStringValue(
	memoryGauge common.MemoryGauge,
	memoryUsage common.MemoryUsage,
	stringConstructor func() string,
) *StringValue {
	common.UseMemory(memoryGauge, memoryUsage)
	str := stringConstructor()
	return NewUnmeteredStringValue(str)
}

var _ Value = &StringValue{}
var _ atree.Storable = &StringValue{}
var _ EquatableValue = &StringValue{}
var _ HashableValue = &StringValue{}
var _ ValueIndexableValue = &StringValue{}
var _ MemberAccessibleValue = &StringValue{}
var _ IterableValue = &StringValue{}

func (v *StringValue) prepareGraphemes() {
	if v.graphemes == nil {
		v.graphemes = uniseg.NewGraphemes(v.Str)
	} else {
		v.graphemes.Reset()
	}
}

func (*StringValue) IsValue() {}

func (v *StringValue) Accept(interpreter *Interpreter, visitor Visitor) {
	visitor.VisitStringValue(interpreter, v)
}

func (*StringValue) Walk(_ *Interpreter, _ func(Value)) {
	// NO-OP
}

func (*StringValue) StaticType(interpreter *Interpreter) StaticType {
	return NewPrimitiveStaticType(interpreter, PrimitiveStaticTypeString)
}

func (*StringValue) IsImportable(_ *Interpreter) bool {
	return sema.StringType.Importable
}

func (v *StringValue) String() string {
	return format.String(v.Str)
}

func (v *StringValue) RecursiveString(_ SeenReferences) string {
	return v.String()
}

func (v *StringValue) MeteredString(memoryGauge common.MemoryGauge, _ SeenReferences) string {
	l := format.FormattedStringLength(v.Str)
	common.UseMemory(memoryGauge, common.NewRawStringMemoryUsage(l))
	return v.String()
}

func (v *StringValue) Equal(_ *Interpreter, _ LocationRange, other Value) bool {
	otherString, ok := other.(*StringValue)
	if !ok {
		return false
	}
	return v.NormalForm() == otherString.NormalForm()
}

// HashInput returns a byte slice containing:
// - HashInputTypeString (1 byte)
// - string value (n bytes)
func (v *StringValue) HashInput(_ *Interpreter, _ LocationRange, scratch []byte) []byte {
	length := 1 + len(v.Str)
	var buffer []byte
	if length <= len(scratch) {
		buffer = scratch[:length]
	} else {
		buffer = make([]byte, length)
	}

	buffer[0] = byte(HashInputTypeString)
	copy(buffer[1:], v.Str)
	return buffer
}

func (v *StringValue) NormalForm() string {
	return norm.NFC.String(v.Str)
}

func (v *StringValue) Concat(interpreter *Interpreter, other *StringValue, locationRange LocationRange) Value {

	firstLength := len(v.Str)
	secondLength := len(other.Str)

	newLength := safeAdd(firstLength, secondLength, locationRange)

	memoryUsage := common.NewStringMemoryUsage(newLength)

	return NewStringValue(
		interpreter,
		memoryUsage,
		func() string {
			var sb strings.Builder

			sb.WriteString(v.Str)
			sb.WriteString(other.Str)

			return sb.String()
		},
	)
}

var emptyString = NewUnmeteredStringValue("")

func (v *StringValue) Slice(from IntValue, to IntValue, locationRange LocationRange) Value {
	fromIndex := from.ToInt(locationRange)

	toIndex := to.ToInt(locationRange)

	length := v.Length()

	if fromIndex < 0 || fromIndex > length || toIndex < 0 || toIndex > length {
		panic(StringSliceIndicesError{
			FromIndex:     fromIndex,
			UpToIndex:     toIndex,
			Length:        length,
			LocationRange: locationRange,
		})
	}

	if fromIndex > toIndex {
		panic(InvalidSliceIndexError{
			FromIndex:     fromIndex,
			UpToIndex:     toIndex,
			LocationRange: locationRange,
		})
	}

	if fromIndex == toIndex {
		return emptyString
	}

	v.prepareGraphemes()

	j := 0

	for ; j <= fromIndex; j++ {
		v.graphemes.Next()
	}
	start, _ := v.graphemes.Positions()

	for ; j < toIndex; j++ {
		v.graphemes.Next()
	}
	_, end := v.graphemes.Positions()

	// NOTE: string slicing in Go does not copy,
	// see https://stackoverflow.com/questions/52395730/does-slice-of-string-perform-copy-of-underlying-data
	return NewUnmeteredStringValue(v.Str[start:end])
}

func (v *StringValue) checkBounds(index int, locationRange LocationRange) {
	length := v.Length()

	if index < 0 || index >= length {
		panic(StringIndexOutOfBoundsError{
			Index:         index,
			Length:        length,
			LocationRange: locationRange,
		})
	}
}

func (v *StringValue) GetKey(interpreter *Interpreter, locationRange LocationRange, key Value) Value {
	index := key.(NumberValue).ToInt(locationRange)
	v.checkBounds(index, locationRange)

	v.prepareGraphemes()

	for j := 0; j <= index; j++ {
		v.graphemes.Next()
	}

	char := v.graphemes.Str()
	return NewCharacterValue(
		interpreter,
		common.NewCharacterMemoryUsage(len(char)),
		func() string {
			return char
		},
	)
}

func (*StringValue) SetKey(_ *Interpreter, _ LocationRange, _ Value, _ Value) {
	panic(errors.NewUnreachableError())
}

func (*StringValue) InsertKey(_ *Interpreter, _ LocationRange, _ Value, _ Value) {
	panic(errors.NewUnreachableError())
}

func (*StringValue) RemoveKey(_ *Interpreter, _ LocationRange, _ Value) Value {
	panic(errors.NewUnreachableError())
}

func (v *StringValue) GetMember(interpreter *Interpreter, locationRange LocationRange, name string) Value {
	switch name {
	case "length":
		length := v.Length()
		return NewIntValueFromInt64(interpreter, int64(length))

	case "utf8":
		return ByteSliceToByteArrayValue(interpreter, []byte(v.Str))

	case "concat":
		return NewHostFunctionValue(
			interpreter,
			func(invocation Invocation) Value {
				interpreter := invocation.Interpreter
				otherArray, ok := invocation.Arguments[0].(*StringValue)
				if !ok {
					panic(errors.NewUnreachableError())
				}
				return v.Concat(interpreter, otherArray, locationRange)
			},
			sema.StringTypeConcatFunctionType,
		)

	case "slice":
		return NewHostFunctionValue(
			interpreter,
			func(invocation Invocation) Value {
				from, ok := invocation.Arguments[0].(IntValue)
				if !ok {
					panic(errors.NewUnreachableError())
				}

				to, ok := invocation.Arguments[1].(IntValue)
				if !ok {
					panic(errors.NewUnreachableError())
				}

				return v.Slice(from, to, invocation.LocationRange)
			},
			sema.StringTypeSliceFunctionType,
		)

	case "decodeHex":
		return NewHostFunctionValue(
			interpreter,
			func(invocation Invocation) Value {
				return v.DecodeHex(
					invocation.Interpreter,
					invocation.LocationRange,
				)
			},
			sema.StringTypeDecodeHexFunctionType,
		)

	case "toLower":
		return NewHostFunctionValue(
			interpreter,
			func(invocation Invocation) Value {
				return v.ToLower(invocation.Interpreter)
			},
			sema.StringTypeToLowerFunctionType,
		)
	}

	return nil
}

func (*StringValue) RemoveMember(_ *Interpreter, _ LocationRange, _ string) Value {
	// Strings have no removable members (fields / functions)
	panic(errors.NewUnreachableError())
}

func (*StringValue) SetMember(_ *Interpreter, _ LocationRange, _ string, _ Value) {
	// Strings have no settable members (fields / functions)
	panic(errors.NewUnreachableError())
}

// Length returns the number of characters (grapheme clusters)
func (v *StringValue) Length() int {
	if v.length < 0 {
		var length int
		v.prepareGraphemes()
		for v.graphemes.Next() {
			length++
		}
		v.length = length
	}
	return v.length
}

func (v *StringValue) ToLower(interpreter *Interpreter) *StringValue {

	// Over-estimate resulting string length,
	// as an uppercase character may be converted to several lower-case characters, e.g İ => [i, ̇]
	// see https://stackoverflow.com/questions/28683805/is-there-a-unicode-string-which-gets-longer-when-converted-to-lowercase

	var lengthEstimate int
	for _, r := range v.Str {
		if r < unicode.MaxASCII {
			lengthEstimate += 1
		} else {
			lengthEstimate += utf8.UTFMax
		}
	}

	memoryUsage := common.NewStringMemoryUsage(lengthEstimate)

	return NewStringValue(
		interpreter,
		memoryUsage,
		func() string {
			return strings.ToLower(v.Str)
		},
	)
}

func (v *StringValue) Storable(storage atree.SlabStorage, address atree.Address, maxInlineSize uint64) (atree.Storable, error) {
	return maybeLargeImmutableStorable(v, storage, address, maxInlineSize)
}

func (*StringValue) NeedsStoreTo(_ atree.Address) bool {
	return false
}

func (*StringValue) IsResourceKinded(_ *Interpreter) bool {
	return false
}

func (v *StringValue) Transfer(
	interpreter *Interpreter,
	_ LocationRange,
	_ atree.Address,
	remove bool,
	storable atree.Storable,
) Value {
	if remove {
		interpreter.RemoveReferencedSlab(storable)
	}
	return v
}

func (v *StringValue) Clone(_ *Interpreter) Value {
	return NewUnmeteredStringValue(v.Str)
}

func (*StringValue) DeepRemove(_ *Interpreter) {
	// NO-OP
}

func (v *StringValue) ByteSize() uint32 {
	return cborTagSize + getBytesCBORSize([]byte(v.Str))
}

func (v *StringValue) StoredValue(_ atree.SlabStorage) (atree.Value, error) {
	return v, nil
}

func (*StringValue) ChildStorables() []atree.Storable {
	return nil
}

// Memory is NOT metered for this value
var ByteArrayStaticType = ConvertSemaArrayTypeToStaticArrayType(nil, sema.ByteArrayType)

// DecodeHex hex-decodes this string and returns an array of UInt8 values
func (v *StringValue) DecodeHex(interpreter *Interpreter, locationRange LocationRange) *ArrayValue {
	bs, err := hex.DecodeString(v.Str)
	if err != nil {
		if err, ok := err.(hex.InvalidByteError); ok {
			panic(InvalidHexByteError{
				LocationRange: locationRange,
				Byte:          byte(err),
			})
		}

		if err == hex.ErrLength {
			panic(InvalidHexLengthError{
				LocationRange: locationRange,
			})
		}

		panic(err)
	}

	i := 0

	return NewArrayValueWithIterator(
		interpreter,
		ByteArrayStaticType,
		common.Address{},
		uint64(len(bs)),
		func() Value {
			if i >= len(bs) {
				return nil
			}

			value := NewUInt8Value(
				interpreter,
				func() uint8 {
					return bs[i]
				},
			)

			i++

			return value
		},
	)
}

func (v *StringValue) ConformsToStaticType(
	_ *Interpreter,
	_ LocationRange,
	_ TypeConformanceResults,
) bool {
	return true
}

func (v *StringValue) Iterator(_ *Interpreter) ValueIterator {
	return StringValueIterator{
		graphemes: uniseg.NewGraphemes(v.Str),
	}
}

type StringValueIterator struct {
	graphemes *uniseg.Graphemes
}

var _ ValueIterator = StringValueIterator{}

func (i StringValueIterator) Next(_ *Interpreter) Value {
	if !i.graphemes.Next() {
		return nil
	}
	return NewUnmeteredCharacterValue(i.graphemes.Str())
}

// ArrayValue

type ArrayValue struct {
	Type             ArrayStaticType
	semaType         sema.ArrayType
	array            *atree.Array
	isDestroyed      bool
	isResourceKinded *bool
	elementSize      uint
}

type ArrayValueIterator struct {
	atreeIterator *atree.ArrayIterator
}

func (v *ArrayValue) Iterator(_ *Interpreter) ValueIterator {
	arrayIterator, err := v.array.Iterator()
	if err != nil {
		panic(errors.NewExternalError(err))
	}
	return ArrayValueIterator{
		atreeIterator: arrayIterator,
	}
}

var _ ValueIterator = ArrayValueIterator{}

func (i ArrayValueIterator) Next(interpreter *Interpreter) Value {
	atreeValue, err := i.atreeIterator.Next()
	if err != nil {
		panic(errors.NewExternalError(err))
	}

	if atreeValue == nil {
		return nil
	}

	// atree.Array iterator returns low-level atree.Value,
	// convert to high-level interpreter.Value
	return MustConvertStoredValue(interpreter, atreeValue)
}

func NewArrayValue(
	interpreter *Interpreter,
	locationRange LocationRange,
	arrayType ArrayStaticType,
	address common.Address,
	values ...Value,
) *ArrayValue {

	var index int
	count := len(values)

	return NewArrayValueWithIterator(
		interpreter,
		arrayType,
		address,
		uint64(count),
		func() Value {
			if index >= count {
				return nil
			}

			value := values[index]

			index++

			value = value.Transfer(
				interpreter,
				locationRange,
				atree.Address(address),
				true,
				nil,
			)

			return value
		},
	)
}

func NewArrayValueWithIterator(
	interpreter *Interpreter,
	arrayType ArrayStaticType,
	address common.Address,
	count uint64,
	values func() Value,
) *ArrayValue {
	interpreter.ReportComputation(common.ComputationKindCreateArrayValue, 1)

	config := interpreter.SharedState.Config

	var v *ArrayValue

	if config.TracingEnabled {
		startTime := time.Now()

		defer func() {
			// NOTE: in defer, as v is only initialized at the end of the function,
			// if there was no error during construction
			if v == nil {
				return
			}

			typeInfo := v.Type.String()
			count := v.Count()

			interpreter.reportArrayValueConstructTrace(
				typeInfo,
				count,
				time.Since(startTime),
			)
		}()
	}

	constructor := func() *atree.Array {
		array, err := atree.NewArrayFromBatchData(
			config.Storage,
			atree.Address(address),
			arrayType,
			func() (atree.Value, error) {
				return values(), nil
			},
		)
		if err != nil {
			panic(errors.NewExternalError(err))
		}
		return array
	}
	// must assign to v here for tracing to work properly
	v = newArrayValueFromConstructor(interpreter, arrayType, count, constructor)
	return v
}

func newArrayValueFromAtreeValue(
	array *atree.Array,
	staticType ArrayStaticType,
) *ArrayValue {
	return &ArrayValue{
		Type:  staticType,
		array: array,
	}
}

func newArrayValueFromConstructor(
	gauge common.MemoryGauge,
	staticType ArrayStaticType,
	count uint64,
	constructor func() *atree.Array,
) (array *ArrayValue) {
	var elementSize uint
	if staticType != nil {
		elementSize = staticType.ElementType().elementSize()
	}
	baseUsage, elementUsage, dataSlabs, metaDataSlabs := common.NewArrayMemoryUsages(count, elementSize)
	common.UseMemory(gauge, baseUsage)
	common.UseMemory(gauge, elementUsage)
	common.UseMemory(gauge, dataSlabs)
	common.UseMemory(gauge, metaDataSlabs)

	array = newArrayValueFromAtreeValue(constructor(), staticType)
	array.elementSize = elementSize
	return
}

var _ Value = &ArrayValue{}
var _ atree.Value = &ArrayValue{}
var _ EquatableValue = &ArrayValue{}
var _ ValueIndexableValue = &ArrayValue{}
var _ MemberAccessibleValue = &ArrayValue{}
var _ ReferenceTrackedResourceKindedValue = &ArrayValue{}
var _ IterableValue = &ArrayValue{}

func (*ArrayValue) IsValue() {}

func (v *ArrayValue) Accept(interpreter *Interpreter, visitor Visitor) {
	descend := visitor.VisitArrayValue(interpreter, v)
	if !descend {
		return
	}

	v.Walk(interpreter, func(element Value) {
		element.Accept(interpreter, visitor)
	})
}

func (v *ArrayValue) Iterate(gauge common.MemoryGauge, f func(element Value) (resume bool)) {
	err := v.array.Iterate(func(element atree.Value) (resume bool, err error) {
		// atree.Array iteration provides low-level atree.Value,
		// convert to high-level interpreter.Value

		resume = f(MustConvertStoredValue(gauge, element))

		return resume, nil
	})
	if err != nil {
		panic(errors.NewExternalError(err))
	}
}

func (v *ArrayValue) Walk(interpreter *Interpreter, walkChild func(Value)) {
	v.Iterate(interpreter, func(element Value) (resume bool) {
		walkChild(element)
		return true
	})
}

func (v *ArrayValue) StaticType(_ *Interpreter) StaticType {
	// TODO meter
	return v.Type
}

func (v *ArrayValue) IsImportable(inter *Interpreter) bool {
	importable := true
	v.Iterate(inter, func(element Value) (resume bool) {
		if !element.IsImportable(inter) {
			importable = false
			// stop iteration
			return false
		}

		// continue iteration
		return true
	})

	return importable
}

func (v *ArrayValue) checkInvalidatedResourceUse(interpreter *Interpreter, locationRange LocationRange) {
	if v.isDestroyed || v.IsStaleResource(interpreter) {
		panic(InvalidatedResourceError{
			LocationRange: locationRange,
		})
	}
}

func (v *ArrayValue) IsStaleResource(interpreter *Interpreter) bool {
	return v.array == nil && v.IsResourceKinded(interpreter)
}

func (v *ArrayValue) Destroy(interpreter *Interpreter, locationRange LocationRange) {

	interpreter.ReportComputation(common.ComputationKindDestroyArrayValue, 1)

	config := interpreter.SharedState.Config

	if config.InvalidatedResourceValidationEnabled {
		v.checkInvalidatedResourceUse(interpreter, locationRange)
	}

	storageID := v.StorageID()

	if config.TracingEnabled {
		startTime := time.Now()

		typeInfo := v.Type.String()
		count := v.Count()

		defer func() {
			interpreter.reportArrayValueDestroyTrace(
				typeInfo,
				count,
				time.Since(startTime),
			)
		}()
	}

	v.Walk(interpreter, func(element Value) {
		maybeDestroy(interpreter, locationRange, element)
	})

	v.isDestroyed = true

	if config.InvalidatedResourceValidationEnabled {
		v.array = nil
	}

	interpreter.updateReferencedResource(
		storageID,
		storageID,
		func(value ReferenceTrackedResourceKindedValue) {
			arrayValue, ok := value.(*ArrayValue)
			if !ok {
				panic(errors.NewUnreachableError())
			}

			arrayValue.isDestroyed = true

			if config.InvalidatedResourceValidationEnabled {
				arrayValue.array = nil
			}
		},
	)
}

func (v *ArrayValue) IsDestroyed() bool {
	return v.isDestroyed
}

func (v *ArrayValue) Concat(interpreter *Interpreter, locationRange LocationRange, other *ArrayValue) Value {

	first := true

	firstIterator, err := v.array.Iterator()
	if err != nil {
		panic(errors.NewExternalError(err))
	}

	secondIterator, err := other.array.Iterator()
	if err != nil {
		panic(errors.NewExternalError(err))
	}

	elementType := v.Type.ElementType()

	return NewArrayValueWithIterator(
		interpreter,
		v.Type,
		common.Address{},
		v.array.Count()+other.array.Count(),
		func() Value {

			var value Value

			if first {
				atreeValue, err := firstIterator.Next()
				if err != nil {
					panic(errors.NewExternalError(err))
				}

				if atreeValue == nil {
					first = false
				} else {
					value = MustConvertStoredValue(interpreter, atreeValue)
				}
			}

			if !first {
				atreeValue, err := secondIterator.Next()
				if err != nil {
					panic(errors.NewExternalError(err))
				}

				if atreeValue != nil {
					value = MustConvertStoredValue(interpreter, atreeValue)

					interpreter.checkContainerMutation(elementType, value, locationRange)
				}
			}

			if value == nil {
				return nil
			}

			return value.Transfer(
				interpreter,
				locationRange,
				atree.Address{},
				false,
				nil,
			)
		},
	)
}

func (v *ArrayValue) GetKey(interpreter *Interpreter, locationRange LocationRange, key Value) Value {
	config := interpreter.SharedState.Config

	if config.InvalidatedResourceValidationEnabled {
		v.checkInvalidatedResourceUse(interpreter, locationRange)
	}

	index := key.(NumberValue).ToInt(locationRange)
	return v.Get(interpreter, locationRange, index)
}

func (v *ArrayValue) handleIndexOutOfBoundsError(err error, index int, locationRange LocationRange) {
	if _, ok := err.(*atree.IndexOutOfBoundsError); ok {
		panic(ArrayIndexOutOfBoundsError{
			Index:         index,
			Size:          v.Count(),
			LocationRange: locationRange,
		})
	}
}

func (v *ArrayValue) Get(interpreter *Interpreter, locationRange LocationRange, index int) Value {

	// We only need to check the lower bound before converting from `int` (signed) to `uint64` (unsigned).
	// atree's Array.Get function will check the upper bound and report an atree.IndexOutOfBoundsError

	if index < 0 {
		panic(ArrayIndexOutOfBoundsError{
			Index:         index,
			Size:          v.Count(),
			LocationRange: locationRange,
		})
	}

	storable, err := v.array.Get(uint64(index))
	if err != nil {
		v.handleIndexOutOfBoundsError(err, index, locationRange)

		panic(errors.NewExternalError(err))
	}

	config := interpreter.SharedState.Config

	return StoredValue(interpreter, storable, config.Storage)
}

func (v *ArrayValue) SetKey(interpreter *Interpreter, locationRange LocationRange, key Value, value Value) {
	config := interpreter.SharedState.Config

	if config.InvalidatedResourceValidationEnabled {
		v.checkInvalidatedResourceUse(interpreter, locationRange)
	}

	index := key.(NumberValue).ToInt(locationRange)
	v.Set(interpreter, locationRange, index, value)
}

func (v *ArrayValue) Set(interpreter *Interpreter, locationRange LocationRange, index int, element Value) {

	// We only need to check the lower bound before converting from `int` (signed) to `uint64` (unsigned).
	// atree's Array.Set function will check the upper bound and report an atree.IndexOutOfBoundsError

	if index < 0 {
		panic(ArrayIndexOutOfBoundsError{
			Index:         index,
			Size:          v.Count(),
			LocationRange: locationRange,
		})
	}

	interpreter.checkContainerMutation(v.Type.ElementType(), element, locationRange)

	common.UseMemory(interpreter, common.AtreeArrayElementOverhead)

	element = element.Transfer(
		interpreter,
		locationRange,
		v.array.Address(),
		true,
		nil,
	)

	existingStorable, err := v.array.Set(uint64(index), element)
	if err != nil {
		v.handleIndexOutOfBoundsError(err, index, locationRange)

		panic(errors.NewExternalError(err))
	}
	interpreter.maybeValidateAtreeValue(v.array)

	config := interpreter.SharedState.Config
	existingValue := StoredValue(interpreter, existingStorable, config.Storage)

	existingValue.DeepRemove(interpreter)

	interpreter.RemoveReferencedSlab(existingStorable)
}

func (v *ArrayValue) String() string {
	return v.RecursiveString(SeenReferences{})
}

func (v *ArrayValue) RecursiveString(seenReferences SeenReferences) string {
	return v.MeteredString(nil, seenReferences)
}

func (v *ArrayValue) MeteredString(memoryGauge common.MemoryGauge, seenReferences SeenReferences) string {
	// if n > 0:
	// len = open-bracket + close-bracket + ((n-1) comma+space)
	//     = 2 + 2n - 2
	//     = 2n
	// Always +2 to include empty array case (over estimate).
	// Each elements' string value is metered individually.
	common.UseMemory(memoryGauge, common.NewRawStringMemoryUsage(v.Count()*2+2))

	values := make([]string, v.Count())

	i := 0

	_ = v.array.Iterate(func(element atree.Value) (resume bool, err error) {
		// ok to not meter anything created as part of this iteration, since we will discard the result
		// upon creating the string
		values[i] = MustConvertUnmeteredStoredValue(element).MeteredString(memoryGauge, seenReferences)
		i++
		return true, nil
	})

	return format.Array(values)
}

func (v *ArrayValue) Append(interpreter *Interpreter, locationRange LocationRange, element Value) {

	// length increases by 1
	dataSlabs, metaDataSlabs := common.AdditionalAtreeMemoryUsage(
		v.array.Count(),
		v.elementSize,
		true,
	)
	common.UseMemory(interpreter, dataSlabs)
	common.UseMemory(interpreter, metaDataSlabs)
	common.UseMemory(interpreter, common.AtreeArrayElementOverhead)

	interpreter.checkContainerMutation(v.Type.ElementType(), element, locationRange)

	element = element.Transfer(
		interpreter,
		locationRange,
		v.array.Address(),
		true,
		nil,
	)

	err := v.array.Append(element)
	if err != nil {
		panic(errors.NewExternalError(err))
	}
	interpreter.maybeValidateAtreeValue(v.array)
}

func (v *ArrayValue) AppendAll(interpreter *Interpreter, locationRange LocationRange, other *ArrayValue) {
	other.Walk(interpreter, func(value Value) {
		v.Append(interpreter, locationRange, value)
	})
}

func (v *ArrayValue) InsertKey(interpreter *Interpreter, locationRange LocationRange, key Value, value Value) {
	config := interpreter.SharedState.Config

	if config.InvalidatedResourceValidationEnabled {
		v.checkInvalidatedResourceUse(interpreter, locationRange)
	}

	index := key.(NumberValue).ToInt(locationRange)
	v.Insert(interpreter, locationRange, index, value)
}

func (v *ArrayValue) Insert(interpreter *Interpreter, locationRange LocationRange, index int, element Value) {

	// We only need to check the lower bound before converting from `int` (signed) to `uint64` (unsigned).
	// atree's Array.Insert function will check the upper bound and report an atree.IndexOutOfBoundsError

	if index < 0 {
		panic(ArrayIndexOutOfBoundsError{
			Index:         index,
			Size:          v.Count(),
			LocationRange: locationRange,
		})
	}

	// length increases by 1
	dataSlabs, metaDataSlabs := common.AdditionalAtreeMemoryUsage(
		v.array.Count(),
		v.elementSize,
		true,
	)
	common.UseMemory(interpreter, dataSlabs)
	common.UseMemory(interpreter, metaDataSlabs)
	common.UseMemory(interpreter, common.AtreeArrayElementOverhead)

	interpreter.checkContainerMutation(v.Type.ElementType(), element, locationRange)

	element = element.Transfer(
		interpreter,
		locationRange,
		v.array.Address(),
		true,
		nil,
	)

	err := v.array.Insert(uint64(index), element)
	if err != nil {
		v.handleIndexOutOfBoundsError(err, index, locationRange)

		panic(errors.NewExternalError(err))
	}
	interpreter.maybeValidateAtreeValue(v.array)
}

func (v *ArrayValue) RemoveKey(interpreter *Interpreter, locationRange LocationRange, key Value) Value {
	config := interpreter.SharedState.Config

	if config.InvalidatedResourceValidationEnabled {
		v.checkInvalidatedResourceUse(interpreter, locationRange)
	}

	index := key.(NumberValue).ToInt(locationRange)
	return v.Remove(interpreter, locationRange, index)
}

func (v *ArrayValue) Remove(interpreter *Interpreter, locationRange LocationRange, index int) Value {

	// We only need to check the lower bound before converting from `int` (signed) to `uint64` (unsigned).
	// atree's Array.Remove function will check the upper bound and report an atree.IndexOutOfBoundsError

	if index < 0 {
		panic(ArrayIndexOutOfBoundsError{
			Index:         index,
			Size:          v.Count(),
			LocationRange: locationRange,
		})
	}

	storable, err := v.array.Remove(uint64(index))
	if err != nil {
		v.handleIndexOutOfBoundsError(err, index, locationRange)

		panic(errors.NewExternalError(err))
	}
	interpreter.maybeValidateAtreeValue(v.array)

	config := interpreter.SharedState.Config
	value := StoredValue(interpreter, storable, config.Storage)

	return value.Transfer(
		interpreter,
		locationRange,
		atree.Address{},
		true,
		storable,
	)
}

func (v *ArrayValue) RemoveFirst(interpreter *Interpreter, locationRange LocationRange) Value {
	return v.Remove(interpreter, locationRange, 0)
}

func (v *ArrayValue) RemoveLast(interpreter *Interpreter, locationRange LocationRange) Value {
	return v.Remove(interpreter, locationRange, v.Count()-1)
}

func (v *ArrayValue) FirstIndex(interpreter *Interpreter, locationRange LocationRange, needleValue Value) OptionalValue {

	needleEquatable, ok := needleValue.(EquatableValue)
	if !ok {
		panic(errors.NewUnreachableError())
	}

	var counter int64
	var result bool
	v.Iterate(interpreter, func(element Value) (resume bool) {
		if needleEquatable.Equal(interpreter, locationRange, element) {
			result = true
			// stop iteration
			return false
		}
		counter++
		// continue iteration
		return true
	})

	if result {
		value := NewIntValueFromInt64(interpreter, counter)
		return NewSomeValueNonCopying(interpreter, value)
	}
	return NilOptionalValue
}

func (v *ArrayValue) Contains(
	interpreter *Interpreter,
	locationRange LocationRange,
	needleValue Value,
) BoolValue {

	needleEquatable, ok := needleValue.(EquatableValue)
	if !ok {
		panic(errors.NewUnreachableError())
	}

	var result bool
	v.Iterate(interpreter, func(element Value) (resume bool) {
		if needleEquatable.Equal(interpreter, locationRange, element) {
			result = true
			// stop iteration
			return false
		}
		// continue iteration
		return true
	})

	return AsBoolValue(result)
}

func (v *ArrayValue) GetMember(interpreter *Interpreter, locationRange LocationRange, name string) Value {
	config := interpreter.SharedState.Config

	if config.InvalidatedResourceValidationEnabled {
		v.checkInvalidatedResourceUse(interpreter, locationRange)
	}
	switch name {
	case "length":
		return NewIntValueFromInt64(interpreter, int64(v.Count()))

	case "append":
		return NewHostFunctionValue(
			interpreter,
			func(invocation Invocation) Value {
				v.Append(
					invocation.Interpreter,
					invocation.LocationRange,
					invocation.Arguments[0],
				)
				return Void
			},
			sema.ArrayAppendFunctionType(
				v.SemaType(interpreter).ElementType(false),
			),
		)

	case "appendAll":
		return NewHostFunctionValue(
			interpreter,
			func(invocation Invocation) Value {
				otherArray, ok := invocation.Arguments[0].(*ArrayValue)
				if !ok {
					panic(errors.NewUnreachableError())
				}
				v.AppendAll(
					invocation.Interpreter,
					invocation.LocationRange,
					otherArray,
				)
				return Void
			},
			sema.ArrayAppendAllFunctionType(
				v.SemaType(interpreter),
			),
		)

	case "concat":
		return NewHostFunctionValue(
			interpreter,
			func(invocation Invocation) Value {
				otherArray, ok := invocation.Arguments[0].(*ArrayValue)
				if !ok {
					panic(errors.NewUnreachableError())
				}
				return v.Concat(
					invocation.Interpreter,
					invocation.LocationRange,
					otherArray,
				)
			},
			sema.ArrayConcatFunctionType(
				v.SemaType(interpreter),
			),
		)

	case "insert":
		return NewHostFunctionValue(
			interpreter,
			func(invocation Invocation) Value {
				indexValue, ok := invocation.Arguments[0].(NumberValue)
				if !ok {
					panic(errors.NewUnreachableError())
				}
				index := indexValue.ToInt(locationRange)

				element := invocation.Arguments[1]

				v.Insert(
					invocation.Interpreter,
					invocation.LocationRange,
					index,
					element,
				)
				return Void
			},
			sema.ArrayInsertFunctionType(
				v.SemaType(interpreter).ElementType(false),
			),
		)

	case "remove":
		return NewHostFunctionValue(
			interpreter,
			func(invocation Invocation) Value {
				indexValue, ok := invocation.Arguments[0].(NumberValue)
				if !ok {
					panic(errors.NewUnreachableError())
				}
				index := indexValue.ToInt(locationRange)

				return v.Remove(
					invocation.Interpreter,
					invocation.LocationRange,
					index,
				)
			},
			sema.ArrayRemoveFunctionType(
				v.SemaType(interpreter).ElementType(false),
			),
		)

	case "removeFirst":
		return NewHostFunctionValue(
			interpreter,
			func(invocation Invocation) Value {
				return v.RemoveFirst(
					invocation.Interpreter,
					invocation.LocationRange,
				)
			},
			sema.ArrayRemoveFirstFunctionType(
				v.SemaType(interpreter).ElementType(false),
			),
		)

	case "removeLast":
		return NewHostFunctionValue(
			interpreter,
			func(invocation Invocation) Value {
				return v.RemoveLast(
					invocation.Interpreter,
					invocation.LocationRange,
				)
			},
			sema.ArrayRemoveLastFunctionType(
				v.SemaType(interpreter).ElementType(false),
			),
		)

	case "firstIndex":
		return NewHostFunctionValue(
			interpreter,
			func(invocation Invocation) Value {
				return v.FirstIndex(
					invocation.Interpreter,
					invocation.LocationRange,
					invocation.Arguments[0],
				)
			},
			sema.ArrayFirstIndexFunctionType(
				v.SemaType(interpreter).ElementType(false),
			),
		)

	case "contains":
		return NewHostFunctionValue(
			interpreter,
			func(invocation Invocation) Value {
				return v.Contains(
					invocation.Interpreter,
					invocation.LocationRange,
					invocation.Arguments[0],
				)
			},
			sema.ArrayContainsFunctionType(
				v.SemaType(interpreter).ElementType(false),
			),
		)

	case "slice":
		return NewHostFunctionValue(
			interpreter,
			func(invocation Invocation) Value {
				from, ok := invocation.Arguments[0].(IntValue)
				if !ok {
					panic(errors.NewUnreachableError())
				}

				to, ok := invocation.Arguments[1].(IntValue)
				if !ok {
					panic(errors.NewUnreachableError())
				}

				return v.Slice(
					invocation.Interpreter,
					from,
					to,
					invocation.LocationRange,
				)
			},
			sema.ArraySliceFunctionType(
				v.SemaType(interpreter).ElementType(false),
			),
		)
	}

	return nil
}

func (v *ArrayValue) RemoveMember(interpreter *Interpreter, locationRange LocationRange, _ string) Value {
	config := interpreter.SharedState.Config

	if config.InvalidatedResourceValidationEnabled {
		v.checkInvalidatedResourceUse(interpreter, locationRange)
	}

	// Arrays have no removable members (fields / functions)
	panic(errors.NewUnreachableError())
}

func (v *ArrayValue) SetMember(interpreter *Interpreter, locationRange LocationRange, _ string, _ Value) {
	config := interpreter.SharedState.Config

	if config.InvalidatedResourceValidationEnabled {
		v.checkInvalidatedResourceUse(interpreter, locationRange)
	}

	// Arrays have no settable members (fields / functions)
	panic(errors.NewUnreachableError())
}

func (v *ArrayValue) Count() int {
	return int(v.array.Count())
}

func (v *ArrayValue) ConformsToStaticType(
	interpreter *Interpreter,
	locationRange LocationRange,
	results TypeConformanceResults,
) bool {
	config := interpreter.SharedState.Config

	count := v.Count()

	if config.TracingEnabled {
		startTime := time.Now()

		typeInfo := v.Type.String()

		defer func() {
			interpreter.reportArrayValueConformsToStaticTypeTrace(
				typeInfo,
				count,
				time.Since(startTime),
			)
		}()
	}

	var elementType StaticType
	switch staticType := v.StaticType(interpreter).(type) {
	case ConstantSizedStaticType:
		elementType = staticType.ElementType()
		if v.Count() != int(staticType.Size) {
			return false
		}
	case VariableSizedStaticType:
		elementType = staticType.ElementType()
	default:
		return false
	}

	var elementMismatch bool

	v.Iterate(interpreter, func(element Value) (resume bool) {

		if !interpreter.IsSubType(element.StaticType(interpreter), elementType) {
			elementMismatch = true
			// stop iteration
			return false
		}

		if !element.ConformsToStaticType(
			interpreter,
			locationRange,
			results,
		) {
			elementMismatch = true
			// stop iteration
			return false
		}

		// continue iteration
		return true
	})

	return !elementMismatch
}

func (v *ArrayValue) Equal(interpreter *Interpreter, locationRange LocationRange, other Value) bool {
	otherArray, ok := other.(*ArrayValue)
	if !ok {
		return false
	}

	count := v.Count()

	if count != otherArray.Count() {
		return false
	}

	if v.Type == nil {
		if otherArray.Type != nil {
			return false
		}
	} else if otherArray.Type == nil ||
		!v.Type.Equal(otherArray.Type) {

		return false
	}

	for i := 0; i < count; i++ {
		value := v.Get(interpreter, locationRange, i)
		otherValue := otherArray.Get(interpreter, locationRange, i)

		equatableValue, ok := value.(EquatableValue)
		if !ok || !equatableValue.Equal(interpreter, locationRange, otherValue) {
			return false
		}
	}

	return true
}

func (v *ArrayValue) Storable(_ atree.SlabStorage, _ atree.Address, _ uint64) (atree.Storable, error) {
	return atree.StorageIDStorable(v.StorageID()), nil
}

func (v *ArrayValue) IsReferenceTrackedResourceKindedValue() {}

func (v *ArrayValue) Transfer(
	interpreter *Interpreter,
	locationRange LocationRange,
	address atree.Address,
	remove bool,
	storable atree.Storable,
) Value {
	baseUsage, elementUsage, dataSlabs, metaDataSlabs := common.NewArrayMemoryUsages(v.array.Count(), v.elementSize)
	common.UseMemory(interpreter, baseUsage)
	common.UseMemory(interpreter, elementUsage)
	common.UseMemory(interpreter, dataSlabs)
	common.UseMemory(interpreter, metaDataSlabs)

	config := interpreter.SharedState.Config

	if config.InvalidatedResourceValidationEnabled {
		v.checkInvalidatedResourceUse(interpreter, locationRange)
	}

	interpreter.ReportComputation(common.ComputationKindTransferArrayValue, uint(v.Count()))

	if config.TracingEnabled {
		startTime := time.Now()

		typeInfo := v.Type.String()
		count := v.Count()

		defer func() {
			interpreter.reportArrayValueTransferTrace(
				typeInfo,
				count,
				time.Since(startTime),
			)
		}()
	}

	currentStorageID := v.StorageID()
	currentAddress := currentStorageID.Address

	array := v.array

	needsStoreTo := address != currentAddress
	isResourceKinded := v.IsResourceKinded(interpreter)

	if needsStoreTo || !isResourceKinded {

		iterator, err := v.array.Iterator()
		if err != nil {
			panic(errors.NewExternalError(err))
		}

		array, err = atree.NewArrayFromBatchData(
			config.Storage,
			address,
			v.array.Type(),
			func() (atree.Value, error) {
				value, err := iterator.Next()
				if err != nil {
					return nil, err
				}
				if value == nil {
					return nil, nil
				}

				element := MustConvertStoredValue(interpreter, value).
					Transfer(interpreter, locationRange, address, remove, nil)

				return element, nil
			},
		)
		if err != nil {
			panic(errors.NewExternalError(err))
		}

		if remove {
			err = v.array.PopIterate(func(storable atree.Storable) {
				interpreter.RemoveReferencedSlab(storable)
			})
			if err != nil {
				panic(errors.NewExternalError(err))
			}
			interpreter.maybeValidateAtreeValue(v.array)

			interpreter.RemoveReferencedSlab(storable)
		}
	}

	var res *ArrayValue

	if isResourceKinded {
		// Update the resource in-place,
		// and also update all values that are referencing the same value
		// (but currently point to an outdated Go instance of the value)

		// If checking of transfers of invalidated resource is enabled,
		// then mark the resource array as invalidated, by unsetting the backing array.
		// This allows raising an error when the resource array is attempted
		// to be transferred/moved again (see beginning of this function)

		if config.InvalidatedResourceValidationEnabled {
			v.array = nil
		} else {
			v.array = array
			res = v
		}

		newStorageID := array.StorageID()

		interpreter.updateReferencedResource(
			currentStorageID,
			newStorageID,
			func(value ReferenceTrackedResourceKindedValue) {
				arrayValue, ok := value.(*ArrayValue)
				if !ok {
					panic(errors.NewUnreachableError())
				}

				// Any kind of move would invalidate the references.
				arrayValue.array = nil
			},
		)
	}

	if res == nil {
		res = newArrayValueFromAtreeValue(array, v.Type)
		res.elementSize = v.elementSize
		res.semaType = v.semaType
		res.isResourceKinded = v.isResourceKinded
		res.isDestroyed = v.isDestroyed
	}

	return res
}

func (v *ArrayValue) Clone(interpreter *Interpreter) Value {
	config := interpreter.SharedState.Config

	iterator, err := v.array.Iterator()
	if err != nil {
		panic(errors.NewExternalError(err))
	}

	baseUsage, elementUsage, dataSlabs, metaDataSlabs := common.NewArrayMemoryUsages(v.array.Count(), v.elementSize)
	common.UseMemory(interpreter, baseUsage)
	common.UseMemory(interpreter, elementUsage)
	common.UseMemory(interpreter, dataSlabs)
	common.UseMemory(interpreter, metaDataSlabs)

	array, err := atree.NewArrayFromBatchData(
		config.Storage,
		v.StorageID().Address,
		v.array.Type(),
		func() (atree.Value, error) {
			value, err := iterator.Next()
			if err != nil {
				return nil, err
			}
			if value == nil {
				return nil, nil
			}

			element := MustConvertStoredValue(interpreter, value).
				Clone(interpreter)

			return element, nil
		},
	)
	if err != nil {
		panic(errors.NewExternalError(err))
	}
	return &ArrayValue{
		Type:             v.Type,
		semaType:         v.semaType,
		isResourceKinded: v.isResourceKinded,
		array:            array,
		isDestroyed:      v.isDestroyed,
	}
}

func (v *ArrayValue) DeepRemove(interpreter *Interpreter) {
	config := interpreter.SharedState.Config

	if config.TracingEnabled {
		startTime := time.Now()

		typeInfo := v.Type.String()
		count := v.Count()

		defer func() {
			interpreter.reportArrayValueDeepRemoveTrace(
				typeInfo,
				count,
				time.Since(startTime),
			)
		}()
	}

	// Remove nested values and storables

	storage := v.array.Storage

	err := v.array.PopIterate(func(storable atree.Storable) {
		value := StoredValue(interpreter, storable, storage)
		value.DeepRemove(interpreter)
		interpreter.RemoveReferencedSlab(storable)
	})
	if err != nil {
		panic(errors.NewExternalError(err))
	}
	interpreter.maybeValidateAtreeValue(v.array)
}

func (v *ArrayValue) StorageID() atree.StorageID {
	return v.array.StorageID()
}

func (v *ArrayValue) GetOwner() common.Address {
	return common.Address(v.StorageID().Address)
}

func (v *ArrayValue) SemaType(interpreter *Interpreter) sema.ArrayType {
	if v.semaType == nil {
		// this function will panic already if this conversion fails
		v.semaType, _ = interpreter.MustConvertStaticToSemaType(v.Type).(sema.ArrayType)
	}
	return v.semaType
}

func (v *ArrayValue) NeedsStoreTo(address atree.Address) bool {
	return address != v.StorageID().Address
}

func (v *ArrayValue) IsResourceKinded(interpreter *Interpreter) bool {
	if v.isResourceKinded == nil {
		isResourceKinded := v.SemaType(interpreter).IsResourceType()
		v.isResourceKinded = &isResourceKinded
	}
	return *v.isResourceKinded
}

func (v *ArrayValue) Slice(
	interpreter *Interpreter,
	from IntValue,
	to IntValue,
	locationRange LocationRange,
) Value {
	fromIndex := from.ToInt(locationRange)
	toIndex := to.ToInt(locationRange)

	// We only need to check the lower bound before converting from `int` (signed) to `uint64` (unsigned).
	// atree's Array.RangeIterator function will check the upper bound and report an atree.SliceOutOfBoundsError

	if fromIndex < 0 || toIndex < 0 {
		panic(ArraySliceIndicesError{
			FromIndex:     fromIndex,
			UpToIndex:     toIndex,
			Size:          v.Count(),
			LocationRange: locationRange,
		})
	}

	iterator, err := v.array.RangeIterator(uint64(fromIndex), uint64(toIndex))
	if err != nil {

		switch err.(type) {
		case *atree.SliceOutOfBoundsError:
			panic(ArraySliceIndicesError{
				FromIndex:     fromIndex,
				UpToIndex:     toIndex,
				Size:          v.Count(),
				LocationRange: locationRange,
			})

		case *atree.InvalidSliceIndexError:
			panic(InvalidSliceIndexError{
				FromIndex:     fromIndex,
				UpToIndex:     toIndex,
				LocationRange: locationRange,
			})
		}

		panic(errors.NewExternalError(err))
	}

	return NewArrayValueWithIterator(
		interpreter,
		NewVariableSizedStaticType(interpreter, v.Type.ElementType()),
		common.Address{},
		uint64(toIndex-fromIndex),
		func() Value {

			var value Value

			atreeValue, err := iterator.Next()
			if err != nil {
				panic(errors.NewExternalError(err))
			}

			if atreeValue != nil {
				value = MustConvertStoredValue(interpreter, atreeValue)
			}

			if value == nil {
				return nil
			}

			return value.Transfer(
				interpreter,
				locationRange,
				atree.Address{},
				false,
				nil,
			)
		},
	)
}

// NumberValue
type NumberValue interface {
	EquatableValue
	ToInt(locationRange LocationRange) int
	Negate(*Interpreter, LocationRange) NumberValue
	Plus(interpreter *Interpreter, other NumberValue, locationRange LocationRange) NumberValue
	SaturatingPlus(interpreter *Interpreter, other NumberValue, locationRange LocationRange) NumberValue
	Minus(interpreter *Interpreter, other NumberValue, locationRange LocationRange) NumberValue
	SaturatingMinus(interpreter *Interpreter, other NumberValue, locationRange LocationRange) NumberValue
	Mod(interpreter *Interpreter, other NumberValue, locationRange LocationRange) NumberValue
	Mul(interpreter *Interpreter, other NumberValue, locationRange LocationRange) NumberValue
	SaturatingMul(interpreter *Interpreter, other NumberValue, locationRange LocationRange) NumberValue
	Div(interpreter *Interpreter, other NumberValue, locationRange LocationRange) NumberValue
	SaturatingDiv(interpreter *Interpreter, other NumberValue, locationRange LocationRange) NumberValue
	Less(interpreter *Interpreter, other NumberValue, locationRange LocationRange) BoolValue
	LessEqual(interpreter *Interpreter, other NumberValue, locationRange LocationRange) BoolValue
	Greater(interpreter *Interpreter, other NumberValue, locationRange LocationRange) BoolValue
	GreaterEqual(interpreter *Interpreter, other NumberValue, locationRange LocationRange) BoolValue
	ToBigEndianBytes() []byte
}

func getNumberValueMember(interpreter *Interpreter, v NumberValue, name string, typ sema.Type, locationRange LocationRange) Value {
	switch name {

	case sema.ToStringFunctionName:
		return NewHostFunctionValue(
			interpreter,
			func(invocation Invocation) Value {
				interpreter := invocation.Interpreter
				memoryUsage := common.NewStringMemoryUsage(
					OverEstimateNumberStringLength(interpreter, v),
				)
				return NewStringValue(
					interpreter,
					memoryUsage,
					func() string {
						return v.String()
					},
				)
			},
			sema.ToStringFunctionType,
		)

	case sema.ToBigEndianBytesFunctionName:
		return NewHostFunctionValue(
			interpreter,
			func(invocation Invocation) Value {
				return ByteSliceToByteArrayValue(
					invocation.Interpreter,
					v.ToBigEndianBytes(),
				)
			},
			sema.ToBigEndianBytesFunctionType,
		)

	case sema.NumericTypeSaturatingAddFunctionName:
		return NewHostFunctionValue(
			interpreter,
			func(invocation Invocation) Value {
				other, ok := invocation.Arguments[0].(NumberValue)
				if !ok {
					panic(errors.NewUnreachableError())
				}
				return v.SaturatingPlus(
					invocation.Interpreter,
					other,
					locationRange,
				)
			},
			sema.SaturatingArithmeticTypeFunctionTypes[typ],
		)

	case sema.NumericTypeSaturatingSubtractFunctionName:
		return NewHostFunctionValue(
			interpreter,
			func(invocation Invocation) Value {
				other, ok := invocation.Arguments[0].(NumberValue)
				if !ok {
					panic(errors.NewUnreachableError())
				}
				return v.SaturatingMinus(
					invocation.Interpreter,
					other,
					locationRange,
				)
			},
			sema.SaturatingArithmeticTypeFunctionTypes[typ],
		)

	case sema.NumericTypeSaturatingMultiplyFunctionName:
		return NewHostFunctionValue(
			interpreter,
			func(invocation Invocation) Value {
				other, ok := invocation.Arguments[0].(NumberValue)
				if !ok {
					panic(errors.NewUnreachableError())
				}
				return v.SaturatingMul(
					invocation.Interpreter,
					other,
					locationRange,
				)
			},
			sema.SaturatingArithmeticTypeFunctionTypes[typ],
		)

	case sema.NumericTypeSaturatingDivideFunctionName:
		return NewHostFunctionValue(
			interpreter,
			func(invocation Invocation) Value {
				other, ok := invocation.Arguments[0].(NumberValue)
				if !ok {
					panic(errors.NewUnreachableError())
				}
				return v.SaturatingDiv(
					invocation.Interpreter,
					other,
					locationRange,
				)
			},
			sema.SaturatingArithmeticTypeFunctionTypes[typ],
		)
	}

	return nil
}

type IntegerValue interface {
	NumberValue
	BitwiseOr(interpreter *Interpreter, other IntegerValue, locationRange LocationRange) IntegerValue
	BitwiseXor(interpreter *Interpreter, other IntegerValue, locationRange LocationRange) IntegerValue
	BitwiseAnd(interpreter *Interpreter, other IntegerValue, locationRange LocationRange) IntegerValue
	BitwiseLeftShift(interpreter *Interpreter, other IntegerValue, locationRange LocationRange) IntegerValue
	BitwiseRightShift(interpreter *Interpreter, other IntegerValue, locationRange LocationRange) IntegerValue
}

// BigNumberValue is a number value with an integer value outside the range of int64
type BigNumberValue interface {
	NumberValue
	ByteLength() int
	ToBigInt(memoryGauge common.MemoryGauge) *big.Int
}

// Int

type IntValue struct {
	BigInt *big.Int
}

const int64Size = int(unsafe.Sizeof(int64(0)))

var int64BigIntMemoryUsage = common.NewBigIntMemoryUsage(int64Size)

func NewIntValueFromInt64(memoryGauge common.MemoryGauge, value int64) IntValue {
	return NewIntValueFromBigInt(
		memoryGauge,
		int64BigIntMemoryUsage,
		func() *big.Int {
			return big.NewInt(value)
		},
	)
}

func NewUnmeteredIntValueFromInt64(value int64) IntValue {
	return NewUnmeteredIntValueFromBigInt(big.NewInt(value))
}

func NewIntValueFromBigInt(
	memoryGauge common.MemoryGauge,
	memoryUsage common.MemoryUsage,
	bigIntConstructor func() *big.Int,
) IntValue {
	common.UseMemory(memoryGauge, memoryUsage)
	value := bigIntConstructor()
	return NewUnmeteredIntValueFromBigInt(value)
}

func NewUnmeteredIntValueFromBigInt(value *big.Int) IntValue {
	return IntValue{
		BigInt: value,
	}
}

func ConvertInt(memoryGauge common.MemoryGauge, value Value, locationRange LocationRange) IntValue {
	switch value := value.(type) {
	case BigNumberValue:
		return NewUnmeteredIntValueFromBigInt(
			value.ToBigInt(memoryGauge),
		)

	case NumberValue:
		return NewIntValueFromInt64(
			memoryGauge,
			int64(value.ToInt(locationRange)),
		)

	default:
		panic(errors.NewUnreachableError())
	}
}

var _ Value = IntValue{}
var _ atree.Storable = IntValue{}
var _ NumberValue = IntValue{}
var _ IntegerValue = IntValue{}
var _ EquatableValue = IntValue{}
var _ HashableValue = IntValue{}
var _ MemberAccessibleValue = IntValue{}

func (IntValue) IsValue() {}

func (v IntValue) Accept(interpreter *Interpreter, visitor Visitor) {
	visitor.VisitIntValue(interpreter, v)
}

func (IntValue) Walk(_ *Interpreter, _ func(Value)) {
	// NO-OP
}

func (IntValue) StaticType(interpreter *Interpreter) StaticType {
	return NewPrimitiveStaticType(interpreter, PrimitiveStaticTypeInt)
}

func (IntValue) IsImportable(_ *Interpreter) bool {
	return true
}

func (v IntValue) ToInt(locationRange LocationRange) int {
	if !v.BigInt.IsInt64() {
		panic(OverflowError{LocationRange: locationRange})
	}
	return int(v.BigInt.Int64())
}

func (v IntValue) ByteLength() int {
	return common.BigIntByteLength(v.BigInt)
}

func (v IntValue) ToBigInt(memoryGauge common.MemoryGauge) *big.Int {
	common.UseMemory(memoryGauge, common.NewBigIntMemoryUsage(v.ByteLength()))
	return new(big.Int).Set(v.BigInt)
}

func (v IntValue) String() string {
	return format.BigInt(v.BigInt)
}

func (v IntValue) RecursiveString(_ SeenReferences) string {
	return v.String()
}

func (v IntValue) MeteredString(memoryGauge common.MemoryGauge, _ SeenReferences) string {
	common.UseMemory(
		memoryGauge,
		common.NewRawStringMemoryUsage(
			OverEstimateNumberStringLength(memoryGauge, v),
		),
	)
	return v.String()
}

func (v IntValue) Negate(interpreter *Interpreter, locationRange LocationRange) NumberValue {
	return NewIntValueFromBigInt(
		interpreter,
		common.NewNegateBigIntMemoryUsage(v.BigInt),
		func() *big.Int {
			return new(big.Int).Neg(v.BigInt)
		},
	)
}

func (v IntValue) Plus(interpreter *Interpreter, other NumberValue, locationRange LocationRange) NumberValue {
	o, ok := other.(IntValue)
	if !ok {
		panic(InvalidOperandsError{
			Operation: ast.OperationPlus,
			LeftType:  v.StaticType(interpreter),
			RightType: other.StaticType(interpreter),
		})
	}

	return NewIntValueFromBigInt(
		interpreter,
		common.NewPlusBigIntMemoryUsage(v.BigInt, o.BigInt),
		func() *big.Int {
			res := new(big.Int)
			return res.Add(v.BigInt, o.BigInt)
		},
	)
}

func (v IntValue) SaturatingPlus(interpreter *Interpreter, other NumberValue, locationRange LocationRange) NumberValue {
	defer func() {
		r := recover()
		if _, ok := r.(InvalidOperandsError); ok {
			panic(InvalidOperandsError{
				FunctionName: sema.NumericTypeSaturatingAddFunctionName,
				LeftType:     v.StaticType(interpreter),
				RightType:    other.StaticType(interpreter),
			})
		}
	}()

	return v.Plus(interpreter, other, locationRange)
}

func (v IntValue) Minus(interpreter *Interpreter, other NumberValue, locationRange LocationRange) NumberValue {
	o, ok := other.(IntValue)
	if !ok {
		panic(InvalidOperandsError{
			Operation: ast.OperationMinus,
			LeftType:  v.StaticType(interpreter),
			RightType: other.StaticType(interpreter),
		})
	}

	return NewIntValueFromBigInt(
		interpreter,
		common.NewMinusBigIntMemoryUsage(v.BigInt, o.BigInt),
		func() *big.Int {
			res := new(big.Int)
			return res.Sub(v.BigInt, o.BigInt)
		},
	)
}

func (v IntValue) SaturatingMinus(interpreter *Interpreter, other NumberValue, locationRange LocationRange) NumberValue {
	defer func() {
		r := recover()
		if _, ok := r.(InvalidOperandsError); ok {
			panic(InvalidOperandsError{
				FunctionName: sema.NumericTypeSaturatingSubtractFunctionName,
				LeftType:     v.StaticType(interpreter),
				RightType:    other.StaticType(interpreter),
			})
		}
	}()

	return v.Minus(interpreter, other, locationRange)
}

func (v IntValue) Mod(interpreter *Interpreter, other NumberValue, locationRange LocationRange) NumberValue {
	o, ok := other.(IntValue)
	if !ok {
		panic(InvalidOperandsError{
			Operation: ast.OperationMod,
			LeftType:  v.StaticType(interpreter),
			RightType: other.StaticType(interpreter),
		})
	}

	return NewIntValueFromBigInt(
		interpreter,
		common.NewModBigIntMemoryUsage(v.BigInt, o.BigInt),
		func() *big.Int {
			res := new(big.Int)
			// INT33-C
			if o.BigInt.Cmp(res) == 0 {
				panic(DivisionByZeroError{LocationRange: locationRange})
			}
			return res.Rem(v.BigInt, o.BigInt)
		},
	)
}

func (v IntValue) Mul(interpreter *Interpreter, other NumberValue, locationRange LocationRange) NumberValue {
	o, ok := other.(IntValue)
	if !ok {
		panic(InvalidOperandsError{
			Operation: ast.OperationMul,
			LeftType:  v.StaticType(interpreter),
			RightType: other.StaticType(interpreter),
		})
	}

	return NewIntValueFromBigInt(
		interpreter,
		common.NewMulBigIntMemoryUsage(v.BigInt, o.BigInt),
		func() *big.Int {
			res := new(big.Int)
			return res.Mul(v.BigInt, o.BigInt)
		},
	)
}

func (v IntValue) SaturatingMul(interpreter *Interpreter, other NumberValue, locationRange LocationRange) NumberValue {
	defer func() {
		r := recover()
		if _, ok := r.(InvalidOperandsError); ok {
			panic(InvalidOperandsError{
				FunctionName: sema.NumericTypeSaturatingMultiplyFunctionName,
				LeftType:     v.StaticType(interpreter),
				RightType:    other.StaticType(interpreter),
			})
		}
	}()

	return v.Mul(interpreter, other, locationRange)
}

func (v IntValue) Div(interpreter *Interpreter, other NumberValue, locationRange LocationRange) NumberValue {
	o, ok := other.(IntValue)
	if !ok {
		panic(InvalidOperandsError{
			Operation: ast.OperationDiv,
			LeftType:  v.StaticType(interpreter),
			RightType: other.StaticType(interpreter),
		})
	}

	return NewIntValueFromBigInt(
		interpreter,
		common.NewDivBigIntMemoryUsage(v.BigInt, o.BigInt),
		func() *big.Int {
			res := new(big.Int)
			// INT33-C
			if o.BigInt.Cmp(res) == 0 {
				panic(DivisionByZeroError{LocationRange: locationRange})
			}
			return res.Div(v.BigInt, o.BigInt)
		},
	)
}

func (v IntValue) SaturatingDiv(interpreter *Interpreter, other NumberValue, locationRange LocationRange) NumberValue {
	defer func() {
		r := recover()
		if _, ok := r.(InvalidOperandsError); ok {
			panic(InvalidOperandsError{
				FunctionName: sema.NumericTypeSaturatingDivideFunctionName,
				LeftType:     v.StaticType(interpreter),
				RightType:    other.StaticType(interpreter),
			})
		}
	}()

	return v.Div(interpreter, other, locationRange)
}

func (v IntValue) Less(interpreter *Interpreter, other NumberValue, locationRange LocationRange) BoolValue {
	o, ok := other.(IntValue)
	if !ok {
		panic(InvalidOperandsError{
			Operation: ast.OperationLess,
			LeftType:  v.StaticType(interpreter),
			RightType: other.StaticType(interpreter),
		})
	}

	cmp := v.BigInt.Cmp(o.BigInt)
	return AsBoolValue(cmp == -1)
}

func (v IntValue) LessEqual(interpreter *Interpreter, other NumberValue, locationRange LocationRange) BoolValue {
	o, ok := other.(IntValue)
	if !ok {
		panic(InvalidOperandsError{
			Operation: ast.OperationLessEqual,
			LeftType:  v.StaticType(interpreter),
			RightType: other.StaticType(interpreter),
		})
	}

	cmp := v.BigInt.Cmp(o.BigInt)
	return AsBoolValue(cmp <= 0)
}

func (v IntValue) Greater(interpreter *Interpreter, other NumberValue, locationRange LocationRange) BoolValue {
	o, ok := other.(IntValue)
	if !ok {
		panic(InvalidOperandsError{
			Operation: ast.OperationGreater,
			LeftType:  v.StaticType(interpreter),
			RightType: other.StaticType(interpreter),
		})
	}

	cmp := v.BigInt.Cmp(o.BigInt)
	return AsBoolValue(cmp == 1)

}

func (v IntValue) GreaterEqual(interpreter *Interpreter, other NumberValue, locationRange LocationRange) BoolValue {
	o, ok := other.(IntValue)
	if !ok {
		panic(InvalidOperandsError{
			Operation: ast.OperationGreaterEqual,
			LeftType:  v.StaticType(interpreter),
			RightType: other.StaticType(interpreter),
		})
	}

	cmp := v.BigInt.Cmp(o.BigInt)
	return AsBoolValue(cmp >= 0)
}

func (v IntValue) Equal(_ *Interpreter, _ LocationRange, other Value) bool {
	otherInt, ok := other.(IntValue)
	if !ok {
		return false
	}
	cmp := v.BigInt.Cmp(otherInt.BigInt)
	return cmp == 0
}

// HashInput returns a byte slice containing:
// - HashInputTypeInt (1 byte)
// - big int encoded in big-endian (n bytes)
func (v IntValue) HashInput(_ *Interpreter, _ LocationRange, scratch []byte) []byte {
	b := SignedBigIntToBigEndianBytes(v.BigInt)

	length := 1 + len(b)
	var buffer []byte
	if length <= len(scratch) {
		buffer = scratch[:length]
	} else {
		buffer = make([]byte, length)
	}

	buffer[0] = byte(HashInputTypeInt)
	copy(buffer[1:], b)
	return buffer
}

func (v IntValue) BitwiseOr(interpreter *Interpreter, other IntegerValue, locationRange LocationRange) IntegerValue {
	o, ok := other.(IntValue)
	if !ok {
		panic(InvalidOperandsError{
			Operation: ast.OperationBitwiseOr,
			LeftType:  v.StaticType(interpreter),
			RightType: other.StaticType(interpreter),
		})
	}

	return NewIntValueFromBigInt(
		interpreter,
		common.NewBitwiseOrBigIntMemoryUsage(v.BigInt, o.BigInt),
		func() *big.Int {
			res := new(big.Int)
			return res.Or(v.BigInt, o.BigInt)
		},
	)
}

func (v IntValue) BitwiseXor(interpreter *Interpreter, other IntegerValue, locationRange LocationRange) IntegerValue {
	o, ok := other.(IntValue)
	if !ok {
		panic(InvalidOperandsError{
			Operation: ast.OperationBitwiseXor,
			LeftType:  v.StaticType(interpreter),
			RightType: other.StaticType(interpreter),
		})
	}

	return NewIntValueFromBigInt(
		interpreter,
		common.NewBitwiseXorBigIntMemoryUsage(v.BigInt, o.BigInt),
		func() *big.Int {
			res := new(big.Int)
			return res.Xor(v.BigInt, o.BigInt)
		},
	)
}

func (v IntValue) BitwiseAnd(interpreter *Interpreter, other IntegerValue, locationRange LocationRange) IntegerValue {
	o, ok := other.(IntValue)
	if !ok {
		panic(InvalidOperandsError{
			Operation: ast.OperationBitwiseAnd,
			LeftType:  v.StaticType(interpreter),
			RightType: other.StaticType(interpreter),
		})
	}

	return NewIntValueFromBigInt(
		interpreter,
		common.NewBitwiseAndBigIntMemoryUsage(v.BigInt, o.BigInt),
		func() *big.Int {
			res := new(big.Int)
			return res.And(v.BigInt, o.BigInt)
		},
	)
}

func (v IntValue) BitwiseLeftShift(interpreter *Interpreter, other IntegerValue, locationRange LocationRange) IntegerValue {
	o, ok := other.(IntValue)
	if !ok {
		panic(InvalidOperandsError{
			Operation: ast.OperationBitwiseLeftShift,
			LeftType:  v.StaticType(interpreter),
			RightType: other.StaticType(interpreter),
		})
	}

	if o.BigInt.Sign() < 0 {
		panic(UnderflowError{LocationRange: locationRange})
	}

	if !o.BigInt.IsUint64() {
		panic(OverflowError{LocationRange: locationRange})
	}

	return NewIntValueFromBigInt(
		interpreter,
		common.NewBitwiseLeftShiftBigIntMemoryUsage(v.BigInt, o.BigInt),
		func() *big.Int {
			res := new(big.Int)
			return res.Lsh(v.BigInt, uint(o.BigInt.Uint64()))
		},
	)
}

func (v IntValue) BitwiseRightShift(interpreter *Interpreter, other IntegerValue, locationRange LocationRange) IntegerValue {
	o, ok := other.(IntValue)
	if !ok {
		panic(InvalidOperandsError{
			Operation: ast.OperationBitwiseRightShift,
			LeftType:  v.StaticType(interpreter),
			RightType: other.StaticType(interpreter),
		})
	}

	if o.BigInt.Sign() < 0 {
		panic(UnderflowError{LocationRange: locationRange})
	}

	if !o.BigInt.IsUint64() {
		panic(OverflowError{LocationRange: locationRange})
	}

	return NewIntValueFromBigInt(
		interpreter,
		common.NewBitwiseRightShiftBigIntMemoryUsage(v.BigInt, o.BigInt),
		func() *big.Int {
			res := new(big.Int)
			return res.Rsh(v.BigInt, uint(o.BigInt.Uint64()))
		},
	)
}

func (v IntValue) GetMember(interpreter *Interpreter, locationRange LocationRange, name string) Value {
	return getNumberValueMember(interpreter, v, name, sema.IntType, locationRange)
}

func (IntValue) RemoveMember(_ *Interpreter, _ LocationRange, _ string) Value {
	// Numbers have no removable members (fields / functions)
	panic(errors.NewUnreachableError())
}

func (IntValue) SetMember(_ *Interpreter, _ LocationRange, _ string, _ Value) {
	// Numbers have no settable members (fields / functions)
	panic(errors.NewUnreachableError())
}

func (v IntValue) ToBigEndianBytes() []byte {
	return SignedBigIntToBigEndianBytes(v.BigInt)
}

func (v IntValue) ConformsToStaticType(
	_ *Interpreter,
	_ LocationRange,
	_ TypeConformanceResults,
) bool {
	return true
}

func (v IntValue) Storable(storage atree.SlabStorage, address atree.Address, maxInlineSize uint64) (atree.Storable, error) {
	return maybeLargeImmutableStorable(v, storage, address, maxInlineSize)
}

func (IntValue) NeedsStoreTo(_ atree.Address) bool {
	return false
}

func (IntValue) IsResourceKinded(_ *Interpreter) bool {
	return false
}

func (v IntValue) Transfer(
	interpreter *Interpreter,
	_ LocationRange,
	_ atree.Address,
	remove bool,
	storable atree.Storable,
) Value {
	if remove {
		interpreter.RemoveReferencedSlab(storable)
	}
	return v
}

func (v IntValue) Clone(_ *Interpreter) Value {
	return NewUnmeteredIntValueFromBigInt(v.BigInt)
}

func (IntValue) DeepRemove(_ *Interpreter) {
	// NO-OP
}

func (v IntValue) ByteSize() uint32 {
	return cborTagSize + getBigIntCBORSize(v.BigInt)
}

func (v IntValue) StoredValue(_ atree.SlabStorage) (atree.Value, error) {
	return v, nil
}

func (IntValue) ChildStorables() []atree.Storable {
	return nil
}

// Int8Value

type Int8Value int8

const int8Size = int(unsafe.Sizeof(Int8Value(0)))

var Int8MemoryUsage = common.NewNumberMemoryUsage(int8Size)

func NewInt8Value(gauge common.MemoryGauge, valueGetter func() int8) Int8Value {
	common.UseMemory(gauge, Int8MemoryUsage)

	return NewUnmeteredInt8Value(valueGetter())
}

func NewUnmeteredInt8Value(value int8) Int8Value {
	return Int8Value(value)
}

var _ Value = Int8Value(0)
var _ atree.Storable = Int8Value(0)
var _ NumberValue = Int8Value(0)
var _ IntegerValue = Int8Value(0)
var _ EquatableValue = Int8Value(0)
var _ HashableValue = Int8Value(0)

func (Int8Value) IsValue() {}

func (v Int8Value) Accept(interpreter *Interpreter, visitor Visitor) {
	visitor.VisitInt8Value(interpreter, v)
}

func (Int8Value) Walk(_ *Interpreter, _ func(Value)) {
	// NO-OP
}

func (Int8Value) StaticType(interpreter *Interpreter) StaticType {
	return NewPrimitiveStaticType(interpreter, PrimitiveStaticTypeInt8)
}

func (Int8Value) IsImportable(_ *Interpreter) bool {
	return true
}

func (v Int8Value) String() string {
	return format.Int(int64(v))
}

func (v Int8Value) RecursiveString(_ SeenReferences) string {
	return v.String()
}

func (v Int8Value) MeteredString(memoryGauge common.MemoryGauge, _ SeenReferences) string {
	common.UseMemory(
		memoryGauge,
		common.NewRawStringMemoryUsage(
			OverEstimateNumberStringLength(memoryGauge, v),
		),
	)
	return v.String()
}

func (v Int8Value) ToInt(locationRange LocationRange) int {
	return int(v)
}

func (v Int8Value) Negate(interpreter *Interpreter, locationRange LocationRange) NumberValue {
	// INT32-C
	if v == math.MinInt8 {
		panic(OverflowError{LocationRange: locationRange})
	}

	valueGetter := func() int8 {
		return int8(-v)
	}

	return NewInt8Value(interpreter, valueGetter)
}

func (v Int8Value) Plus(interpreter *Interpreter, other NumberValue, locationRange LocationRange) NumberValue {
	o, ok := other.(Int8Value)
	if !ok {
		panic(InvalidOperandsError{
			Operation: ast.OperationPlus,
			LeftType:  v.StaticType(interpreter),
			RightType: other.StaticType(interpreter),
		})
	}

	// INT32-C
	if (o > 0) && (v > (math.MaxInt8 - o)) {
		panic(OverflowError{LocationRange: locationRange})
	} else if (o < 0) && (v < (math.MinInt8 - o)) {
		panic(UnderflowError{LocationRange: locationRange})
	}

	valueGetter := func() int8 {
		return int8(v + o)
	}

	return NewInt8Value(interpreter, valueGetter)
}

func (v Int8Value) SaturatingPlus(interpreter *Interpreter, other NumberValue, locationRange LocationRange) NumberValue {
	o, ok := other.(Int8Value)
	if !ok {
		panic(InvalidOperandsError{
			FunctionName: sema.NumericTypeSaturatingAddFunctionName,
			LeftType:     v.StaticType(interpreter),
			RightType:    other.StaticType(interpreter),
		})
	}

	valueGetter := func() int8 {
		// INT32-C
		if (o > 0) && (v > (math.MaxInt8 - o)) {
			return math.MaxInt8
		} else if (o < 0) && (v < (math.MinInt8 - o)) {
			return math.MinInt8
		}
		return int8(v + o)
	}

	return NewInt8Value(interpreter, valueGetter)
}

func (v Int8Value) Minus(interpreter *Interpreter, other NumberValue, locationRange LocationRange) NumberValue {
	o, ok := other.(Int8Value)
	if !ok {
		panic(InvalidOperandsError{
			Operation: ast.OperationMinus,
			LeftType:  v.StaticType(interpreter),
			RightType: other.StaticType(interpreter),
		})
	}

	// INT32-C
	if (o > 0) && (v < (math.MinInt8 + o)) {
		panic(OverflowError{LocationRange: locationRange})
	} else if (o < 0) && (v > (math.MaxInt8 + o)) {
		panic(UnderflowError{LocationRange: locationRange})
	}

	valueGetter := func() int8 {
		return int8(v - o)
	}

	return NewInt8Value(interpreter, valueGetter)
}

func (v Int8Value) SaturatingMinus(interpreter *Interpreter, other NumberValue, locationRange LocationRange) NumberValue {
	o, ok := other.(Int8Value)
	if !ok {
		panic(InvalidOperandsError{
			FunctionName: sema.NumericTypeSaturatingSubtractFunctionName,
			LeftType:     v.StaticType(interpreter),
			RightType:    other.StaticType(interpreter),
		})
	}

	valueGetter := func() int8 {
		// INT32-C
		if (o > 0) && (v < (math.MinInt8 + o)) {
			return math.MinInt8
		} else if (o < 0) && (v > (math.MaxInt8 + o)) {
			return math.MaxInt8
		}
		return int8(v - o)
	}

	return NewInt8Value(interpreter, valueGetter)
}

func (v Int8Value) Mod(interpreter *Interpreter, other NumberValue, locationRange LocationRange) NumberValue {
	o, ok := other.(Int8Value)
	if !ok {
		panic(InvalidOperandsError{
			Operation: ast.OperationMod,
			LeftType:  v.StaticType(interpreter),
			RightType: other.StaticType(interpreter),
		})
	}

	// INT33-C
	if o == 0 {
		panic(DivisionByZeroError{LocationRange: locationRange})
	}

	valueGetter := func() int8 {
		return int8(v % o)
	}

	return NewInt8Value(interpreter, valueGetter)
}

func (v Int8Value) Mul(interpreter *Interpreter, other NumberValue, locationRange LocationRange) NumberValue {
	o, ok := other.(Int8Value)
	if !ok {
		panic(InvalidOperandsError{
			Operation: ast.OperationMul,
			LeftType:  v.StaticType(interpreter),
			RightType: other.StaticType(interpreter),
		})
	}

	// INT32-C
	if v > 0 {
		if o > 0 {
			// positive * positive = positive. overflow?
			if v > (math.MaxInt8 / o) {
				panic(OverflowError{LocationRange: locationRange})
			}
		} else {
			// positive * negative = negative. underflow?
			if o < (math.MinInt8 / v) {
				panic(UnderflowError{LocationRange: locationRange})
			}
		}
	} else {
		if o > 0 {
			// negative * positive = negative. underflow?
			if v < (math.MinInt8 / o) {
				panic(UnderflowError{LocationRange: locationRange})
			}
		} else {
			// negative * negative = positive. overflow?
			if (v != 0) && (o < (math.MaxInt8 / v)) {
				panic(OverflowError{LocationRange: locationRange})
			}
		}
	}

	valueGetter := func() int8 {
		return int8(v * o)
	}

	return NewInt8Value(interpreter, valueGetter)
}

func (v Int8Value) SaturatingMul(interpreter *Interpreter, other NumberValue, locationRange LocationRange) NumberValue {
	o, ok := other.(Int8Value)
	if !ok {
		panic(InvalidOperandsError{
			FunctionName: sema.NumericTypeSaturatingMultiplyFunctionName,
			LeftType:     v.StaticType(interpreter),
			RightType:    other.StaticType(interpreter),
		})
	}

	valueGetter := func() int8 {
		// INT32-C
		if v > 0 {
			if o > 0 {
				// positive * positive = positive. overflow?
				if v > (math.MaxInt8 / o) {
					return math.MaxInt8
				}
			} else {
				// positive * negative = negative. underflow?
				if o < (math.MinInt8 / v) {
					return math.MinInt8
				}
			}
		} else {
			if o > 0 {
				// negative * positive = negative. underflow?
				if v < (math.MinInt8 / o) {
					return math.MinInt8
				}
			} else {
				// negative * negative = positive. overflow?
				if (v != 0) && (o < (math.MaxInt8 / v)) {
					return math.MaxInt8
				}
			}
		}

		return int8(v * o)
	}

	return NewInt8Value(interpreter, valueGetter)
}

func (v Int8Value) Div(interpreter *Interpreter, other NumberValue, locationRange LocationRange) NumberValue {
	o, ok := other.(Int8Value)
	if !ok {
		panic(InvalidOperandsError{
			Operation: ast.OperationDiv,
			LeftType:  v.StaticType(interpreter),
			RightType: other.StaticType(interpreter),
		})
	}

	// INT33-C
	// https://golang.org/ref/spec#Integer_operators
	if o == 0 {
		panic(DivisionByZeroError{LocationRange: locationRange})
	} else if (v == math.MinInt8) && (o == -1) {
		panic(OverflowError{LocationRange: locationRange})
	}

	valueGetter := func() int8 {
		return int8(v / o)
	}

	return NewInt8Value(interpreter, valueGetter)
}

func (v Int8Value) SaturatingDiv(interpreter *Interpreter, other NumberValue, locationRange LocationRange) NumberValue {
	o, ok := other.(Int8Value)
	if !ok {
		panic(InvalidOperandsError{
			FunctionName: sema.NumericTypeSaturatingDivideFunctionName,
			LeftType:     v.StaticType(interpreter),
			RightType:    other.StaticType(interpreter),
		})
	}

	valueGetter := func() int8 {
		// INT33-C
		// https://golang.org/ref/spec#Integer_operators
		if o == 0 {
			panic(DivisionByZeroError{LocationRange: locationRange})
		} else if (v == math.MinInt8) && (o == -1) {
			return math.MaxInt8
		}
		return int8(v / o)
	}

	return NewInt8Value(interpreter, valueGetter)
}

func (v Int8Value) Less(interpreter *Interpreter, other NumberValue, locationRange LocationRange) BoolValue {
	o, ok := other.(Int8Value)
	if !ok {
		panic(InvalidOperandsError{
			Operation: ast.OperationLess,
			LeftType:  v.StaticType(interpreter),
			RightType: other.StaticType(interpreter),
		})
	}

	return AsBoolValue(v < o)
}

func (v Int8Value) LessEqual(interpreter *Interpreter, other NumberValue, locationRange LocationRange) BoolValue {
	o, ok := other.(Int8Value)
	if !ok {
		panic(InvalidOperandsError{
			Operation: ast.OperationLessEqual,
			LeftType:  v.StaticType(interpreter),
			RightType: other.StaticType(interpreter),
		})
	}

	return AsBoolValue(v <= o)
}

func (v Int8Value) Greater(interpreter *Interpreter, other NumberValue, locationRange LocationRange) BoolValue {
	o, ok := other.(Int8Value)
	if !ok {
		panic(InvalidOperandsError{
			Operation: ast.OperationGreater,
			LeftType:  v.StaticType(interpreter),
			RightType: other.StaticType(interpreter),
		})
	}

	return AsBoolValue(v > o)
}

func (v Int8Value) GreaterEqual(interpreter *Interpreter, other NumberValue, locationRange LocationRange) BoolValue {
	o, ok := other.(Int8Value)
	if !ok {
		panic(InvalidOperandsError{
			Operation: ast.OperationGreaterEqual,
			LeftType:  v.StaticType(interpreter),
			RightType: other.StaticType(interpreter),
		})
	}

	return AsBoolValue(v >= o)
}

func (v Int8Value) Equal(_ *Interpreter, _ LocationRange, other Value) bool {
	otherInt8, ok := other.(Int8Value)
	if !ok {
		return false
	}
	return v == otherInt8
}

// HashInput returns a byte slice containing:
// - HashInputTypeInt8 (1 byte)
// - int8 value (1 byte)
func (v Int8Value) HashInput(_ *Interpreter, _ LocationRange, scratch []byte) []byte {
	scratch[0] = byte(HashInputTypeInt8)
	scratch[1] = byte(v)
	return scratch[:2]
}

func ConvertInt8(memoryGauge common.MemoryGauge, value Value, locationRange LocationRange) Int8Value {
	converter := func() int8 {

		switch value := value.(type) {
		case BigNumberValue:
			v := value.ToBigInt(memoryGauge)
			if v.Cmp(sema.Int8TypeMaxInt) > 0 {
				panic(OverflowError{LocationRange: locationRange})
			} else if v.Cmp(sema.Int8TypeMinInt) < 0 {
				panic(UnderflowError{LocationRange: locationRange})
			}
			return int8(v.Int64())

		case NumberValue:
			v := value.ToInt(locationRange)
			if v > math.MaxInt8 {
				panic(OverflowError{LocationRange: locationRange})
			} else if v < math.MinInt8 {
				panic(UnderflowError{LocationRange: locationRange})
			}
			return int8(v)

		default:
			panic(errors.NewUnreachableError())
		}
	}

	return NewInt8Value(memoryGauge, converter)
}

func (v Int8Value) BitwiseOr(interpreter *Interpreter, other IntegerValue, locationRange LocationRange) IntegerValue {
	o, ok := other.(Int8Value)
	if !ok {
		panic(InvalidOperandsError{
			Operation: ast.OperationBitwiseOr,
			LeftType:  v.StaticType(interpreter),
			RightType: other.StaticType(interpreter),
		})
	}

	valueGetter := func() int8 {
		return int8(v | o)
	}

	return NewInt8Value(interpreter, valueGetter)
}

func (v Int8Value) BitwiseXor(interpreter *Interpreter, other IntegerValue, locationRange LocationRange) IntegerValue {
	o, ok := other.(Int8Value)
	if !ok {
		panic(InvalidOperandsError{
			Operation: ast.OperationBitwiseXor,
			LeftType:  v.StaticType(interpreter),
			RightType: other.StaticType(interpreter),
		})
	}

	valueGetter := func() int8 {
		return int8(v ^ o)
	}

	return NewInt8Value(interpreter, valueGetter)
}

func (v Int8Value) BitwiseAnd(interpreter *Interpreter, other IntegerValue, locationRange LocationRange) IntegerValue {
	o, ok := other.(Int8Value)
	if !ok {
		panic(InvalidOperandsError{
			Operation: ast.OperationBitwiseAnd,
			LeftType:  v.StaticType(interpreter),
			RightType: other.StaticType(interpreter),
		})
	}

	valueGetter := func() int8 {
		return int8(v & o)
	}

	return NewInt8Value(interpreter, valueGetter)
}

func (v Int8Value) BitwiseLeftShift(interpreter *Interpreter, other IntegerValue, locationRange LocationRange) IntegerValue {
	o, ok := other.(Int8Value)
	if !ok {
		panic(InvalidOperandsError{
			Operation: ast.OperationBitwiseLeftShift,
			LeftType:  v.StaticType(interpreter),
			RightType: other.StaticType(interpreter),
		})
	}

	valueGetter := func() int8 {
		return int8(v << o)
	}

	return NewInt8Value(interpreter, valueGetter)
}

func (v Int8Value) BitwiseRightShift(interpreter *Interpreter, other IntegerValue, locationRange LocationRange) IntegerValue {
	o, ok := other.(Int8Value)
	if !ok {
		panic(InvalidOperandsError{
			Operation: ast.OperationBitwiseRightShift,
			LeftType:  v.StaticType(interpreter),
			RightType: other.StaticType(interpreter),
		})
	}

	valueGetter := func() int8 {
		return int8(v >> o)
	}

	return NewInt8Value(interpreter, valueGetter)
}

func (v Int8Value) GetMember(interpreter *Interpreter, locationRange LocationRange, name string) Value {
	return getNumberValueMember(interpreter, v, name, sema.Int8Type, locationRange)
}

func (Int8Value) RemoveMember(_ *Interpreter, _ LocationRange, _ string) Value {
	// Numbers have no removable members (fields / functions)
	panic(errors.NewUnreachableError())
}

func (Int8Value) SetMember(_ *Interpreter, _ LocationRange, _ string, _ Value) {
	// Numbers have no settable members (fields / functions)
	panic(errors.NewUnreachableError())
}

func (v Int8Value) ToBigEndianBytes() []byte {
	return []byte{byte(v)}
}

func (v Int8Value) ConformsToStaticType(
	_ *Interpreter,
	_ LocationRange,
	_ TypeConformanceResults,
) bool {
	return true
}

func (v Int8Value) Storable(_ atree.SlabStorage, _ atree.Address, _ uint64) (atree.Storable, error) {
	return v, nil
}

func (Int8Value) NeedsStoreTo(_ atree.Address) bool {
	return false
}

func (Int8Value) IsResourceKinded(_ *Interpreter) bool {
	return false
}

func (v Int8Value) Transfer(
	interpreter *Interpreter,
	_ LocationRange,
	_ atree.Address,
	remove bool,
	storable atree.Storable,
) Value {
	if remove {
		interpreter.RemoveReferencedSlab(storable)
	}
	return v
}

func (v Int8Value) Clone(_ *Interpreter) Value {
	return v
}

func (Int8Value) DeepRemove(_ *Interpreter) {
	// NO-OP
}

func (v Int8Value) ByteSize() uint32 {
	return cborTagSize + getIntCBORSize(int64(v))
}

func (v Int8Value) StoredValue(_ atree.SlabStorage) (atree.Value, error) {
	return v, nil
}

func (Int8Value) ChildStorables() []atree.Storable {
	return nil
}

// Int16Value

type Int16Value int16

const int16Size = int(unsafe.Sizeof(Int16Value(0)))

var Int16MemoryUsage = common.NewNumberMemoryUsage(int16Size)

func NewInt16Value(gauge common.MemoryGauge, valueGetter func() int16) Int16Value {
	common.UseMemory(gauge, Int16MemoryUsage)

	return NewUnmeteredInt16Value(valueGetter())
}

func NewUnmeteredInt16Value(value int16) Int16Value {
	return Int16Value(value)
}

var _ Value = Int16Value(0)
var _ atree.Storable = Int16Value(0)
var _ NumberValue = Int16Value(0)
var _ IntegerValue = Int16Value(0)
var _ EquatableValue = Int16Value(0)
var _ HashableValue = Int16Value(0)
var _ MemberAccessibleValue = Int16Value(0)

func (Int16Value) IsValue() {}

func (v Int16Value) Accept(interpreter *Interpreter, visitor Visitor) {
	visitor.VisitInt16Value(interpreter, v)
}

func (Int16Value) Walk(_ *Interpreter, _ func(Value)) {
	// NO-OP
}

func (Int16Value) StaticType(interpreter *Interpreter) StaticType {
	return NewPrimitiveStaticType(interpreter, PrimitiveStaticTypeInt16)
}

func (Int16Value) IsImportable(_ *Interpreter) bool {
	return true
}

func (v Int16Value) String() string {
	return format.Int(int64(v))
}

func (v Int16Value) RecursiveString(_ SeenReferences) string {
	return v.String()
}

func (v Int16Value) MeteredString(memoryGauge common.MemoryGauge, _ SeenReferences) string {
	common.UseMemory(
		memoryGauge,
		common.NewRawStringMemoryUsage(
			OverEstimateNumberStringLength(memoryGauge, v),
		),
	)
	return v.String()
}

func (v Int16Value) ToInt(locationRange LocationRange) int {
	return int(v)
}

func (v Int16Value) Negate(interpreter *Interpreter, locationRange LocationRange) NumberValue {
	// INT32-C
	if v == math.MinInt16 {
		panic(OverflowError{LocationRange: locationRange})
	}

	valueGetter := func() int16 {
		return int16(-v)
	}

	return NewInt16Value(interpreter, valueGetter)
}

func (v Int16Value) Plus(interpreter *Interpreter, other NumberValue, locationRange LocationRange) NumberValue {
	o, ok := other.(Int16Value)
	if !ok {
		panic(InvalidOperandsError{
			Operation: ast.OperationPlus,
			LeftType:  v.StaticType(interpreter),
			RightType: other.StaticType(interpreter),
		})
	}

	// INT32-C
	if (o > 0) && (v > (math.MaxInt16 - o)) {
		panic(OverflowError{LocationRange: locationRange})
	} else if (o < 0) && (v < (math.MinInt16 - o)) {
		panic(UnderflowError{LocationRange: locationRange})
	}

	valueGetter := func() int16 {
		return int16(v + o)
	}

	return NewInt16Value(interpreter, valueGetter)
}

func (v Int16Value) SaturatingPlus(interpreter *Interpreter, other NumberValue, locationRange LocationRange) NumberValue {
	o, ok := other.(Int16Value)
	if !ok {
		panic(InvalidOperandsError{
			FunctionName: sema.NumericTypeSaturatingAddFunctionName,
			LeftType:     v.StaticType(interpreter),
			RightType:    other.StaticType(interpreter),
		})
	}

	valueGetter := func() int16 {
		// INT32-C
		if (o > 0) && (v > (math.MaxInt16 - o)) {
			return math.MaxInt16
		} else if (o < 0) && (v < (math.MinInt16 - o)) {
			return math.MinInt16
		}
		return int16(v + o)
	}

	return NewInt16Value(interpreter, valueGetter)
}

func (v Int16Value) Minus(interpreter *Interpreter, other NumberValue, locationRange LocationRange) NumberValue {
	o, ok := other.(Int16Value)
	if !ok {
		panic(InvalidOperandsError{
			Operation: ast.OperationMinus,
			LeftType:  v.StaticType(interpreter),
			RightType: other.StaticType(interpreter),
		})
	}

	// INT32-C
	if (o > 0) && (v < (math.MinInt16 + o)) {
		panic(OverflowError{LocationRange: locationRange})
	} else if (o < 0) && (v > (math.MaxInt16 + o)) {
		panic(UnderflowError{LocationRange: locationRange})
	}

	valueGetter := func() int16 {
		return int16(v - o)
	}

	return NewInt16Value(interpreter, valueGetter)
}

func (v Int16Value) SaturatingMinus(interpreter *Interpreter, other NumberValue, locationRange LocationRange) NumberValue {
	o, ok := other.(Int16Value)
	if !ok {
		panic(InvalidOperandsError{
			FunctionName: sema.NumericTypeSaturatingSubtractFunctionName,
			LeftType:     v.StaticType(interpreter),
			RightType:    other.StaticType(interpreter),
		})
	}

	valueGetter := func() int16 {
		// INT32-C
		if (o > 0) && (v < (math.MinInt16 + o)) {
			return math.MinInt16
		} else if (o < 0) && (v > (math.MaxInt16 + o)) {
			return math.MaxInt16
		}
		return int16(v - o)
	}

	return NewInt16Value(interpreter, valueGetter)
}

func (v Int16Value) Mod(interpreter *Interpreter, other NumberValue, locationRange LocationRange) NumberValue {
	o, ok := other.(Int16Value)
	if !ok {
		panic(InvalidOperandsError{
			Operation: ast.OperationMod,
			LeftType:  v.StaticType(interpreter),
			RightType: other.StaticType(interpreter),
		})
	}

	// INT33-C
	if o == 0 {
		panic(DivisionByZeroError{LocationRange: locationRange})
	}

	valueGetter := func() int16 {
		return int16(v % o)
	}

	return NewInt16Value(interpreter, valueGetter)
}

func (v Int16Value) Mul(interpreter *Interpreter, other NumberValue, locationRange LocationRange) NumberValue {
	o, ok := other.(Int16Value)
	if !ok {
		panic(InvalidOperandsError{
			Operation: ast.OperationMul,
			LeftType:  v.StaticType(interpreter),
			RightType: other.StaticType(interpreter),
		})
	}

	// INT32-C
	if v > 0 {
		if o > 0 {
			// positive * positive = positive. overflow?
			if v > (math.MaxInt16 / o) {
				panic(OverflowError{LocationRange: locationRange})
			}
		} else {
			// positive * negative = negative. underflow?
			if o < (math.MinInt16 / v) {
				panic(UnderflowError{LocationRange: locationRange})
			}
		}
	} else {
		if o > 0 {
			// negative * positive = negative. underflow?
			if v < (math.MinInt16 / o) {
				panic(UnderflowError{LocationRange: locationRange})
			}
		} else {
			// negative * negative = positive. overflow?
			if (v != 0) && (o < (math.MaxInt16 / v)) {
				panic(OverflowError{LocationRange: locationRange})
			}
		}
	}

	valueGetter := func() int16 {
		return int16(v * o)
	}

	return NewInt16Value(interpreter, valueGetter)
}

func (v Int16Value) SaturatingMul(interpreter *Interpreter, other NumberValue, locationRange LocationRange) NumberValue {
	o, ok := other.(Int16Value)
	if !ok {
		panic(InvalidOperandsError{
			FunctionName: sema.NumericTypeSaturatingMultiplyFunctionName,
			LeftType:     v.StaticType(interpreter),
			RightType:    other.StaticType(interpreter),
		})
	}

	valueGetter := func() int16 {
		// INT32-C
		if v > 0 {
			if o > 0 {
				// positive * positive = positive. overflow?
				if v > (math.MaxInt16 / o) {
					return math.MaxInt16
				}
			} else {
				// positive * negative = negative. underflow?
				if o < (math.MinInt16 / v) {
					return math.MinInt16
				}
			}
		} else {
			if o > 0 {
				// negative * positive = negative. underflow?
				if v < (math.MinInt16 / o) {
					return math.MinInt16
				}
			} else {
				// negative * negative = positive. overflow?
				if (v != 0) && (o < (math.MaxInt16 / v)) {
					return math.MaxInt16
				}
			}
		}
		return int16(v * o)
	}

	return NewInt16Value(interpreter, valueGetter)
}

func (v Int16Value) Div(interpreter *Interpreter, other NumberValue, locationRange LocationRange) NumberValue {
	o, ok := other.(Int16Value)
	if !ok {
		panic(InvalidOperandsError{
			Operation: ast.OperationDiv,
			LeftType:  v.StaticType(interpreter),
			RightType: other.StaticType(interpreter),
		})
	}

	// INT33-C
	// https://golang.org/ref/spec#Integer_operators
	if o == 0 {
		panic(DivisionByZeroError{LocationRange: locationRange})
	} else if (v == math.MinInt16) && (o == -1) {
		panic(OverflowError{LocationRange: locationRange})
	}

	valueGetter := func() int16 {
		return int16(v / o)
	}

	return NewInt16Value(interpreter, valueGetter)
}

func (v Int16Value) SaturatingDiv(interpreter *Interpreter, other NumberValue, locationRange LocationRange) NumberValue {
	o, ok := other.(Int16Value)
	if !ok {
		panic(InvalidOperandsError{
			FunctionName: sema.NumericTypeSaturatingDivideFunctionName,
			LeftType:     v.StaticType(interpreter),
			RightType:    other.StaticType(interpreter),
		})
	}

	valueGetter := func() int16 {
		// INT33-C
		// https://golang.org/ref/spec#Integer_operators
		if o == 0 {
			panic(DivisionByZeroError{LocationRange: locationRange})
		} else if (v == math.MinInt16) && (o == -1) {
			return math.MaxInt16
		}
		return int16(v / o)
	}

	return NewInt16Value(interpreter, valueGetter)
}

func (v Int16Value) Less(interpreter *Interpreter, other NumberValue, locationRange LocationRange) BoolValue {
	o, ok := other.(Int16Value)
	if !ok {
		panic(InvalidOperandsError{
			Operation: ast.OperationLess,
			LeftType:  v.StaticType(interpreter),
			RightType: other.StaticType(interpreter),
		})
	}

	return AsBoolValue(v < o)
}

func (v Int16Value) LessEqual(interpreter *Interpreter, other NumberValue, locationRange LocationRange) BoolValue {
	o, ok := other.(Int16Value)
	if !ok {
		panic(InvalidOperandsError{
			Operation: ast.OperationLessEqual,
			LeftType:  v.StaticType(interpreter),
			RightType: other.StaticType(interpreter),
		})
	}

	return AsBoolValue(v <= o)
}

func (v Int16Value) Greater(interpreter *Interpreter, other NumberValue, locationRange LocationRange) BoolValue {
	o, ok := other.(Int16Value)
	if !ok {
		panic(InvalidOperandsError{
			Operation: ast.OperationGreater,
			LeftType:  v.StaticType(interpreter),
			RightType: other.StaticType(interpreter),
		})
	}

	return AsBoolValue(v > o)
}

func (v Int16Value) GreaterEqual(interpreter *Interpreter, other NumberValue, locationRange LocationRange) BoolValue {
	o, ok := other.(Int16Value)
	if !ok {
		panic(InvalidOperandsError{
			Operation: ast.OperationGreaterEqual,
			LeftType:  v.StaticType(interpreter),
			RightType: other.StaticType(interpreter),
		})
	}

	return AsBoolValue(v >= o)
}

func (v Int16Value) Equal(_ *Interpreter, _ LocationRange, other Value) bool {
	otherInt16, ok := other.(Int16Value)
	if !ok {
		return false
	}
	return v == otherInt16
}

// HashInput returns a byte slice containing:
// - HashInputTypeInt16 (1 byte)
// - int16 value encoded in big-endian (2 bytes)
func (v Int16Value) HashInput(_ *Interpreter, _ LocationRange, scratch []byte) []byte {
	scratch[0] = byte(HashInputTypeInt16)
	binary.BigEndian.PutUint16(scratch[1:], uint16(v))
	return scratch[:3]
}

func ConvertInt16(memoryGauge common.MemoryGauge, value Value, locationRange LocationRange) Int16Value {
	converter := func() int16 {

		switch value := value.(type) {
		case BigNumberValue:
			v := value.ToBigInt(memoryGauge)
			if v.Cmp(sema.Int16TypeMaxInt) > 0 {
				panic(OverflowError{LocationRange: locationRange})
			} else if v.Cmp(sema.Int16TypeMinInt) < 0 {
				panic(UnderflowError{LocationRange: locationRange})
			}
			return int16(v.Int64())

		case NumberValue:
			v := value.ToInt(locationRange)
			if v > math.MaxInt16 {
				panic(OverflowError{LocationRange: locationRange})
			} else if v < math.MinInt16 {
				panic(UnderflowError{LocationRange: locationRange})
			}
			return int16(v)

		default:
			panic(errors.NewUnreachableError())
		}
	}

	return NewInt16Value(memoryGauge, converter)
}

func (v Int16Value) BitwiseOr(interpreter *Interpreter, other IntegerValue, locationRange LocationRange) IntegerValue {
	o, ok := other.(Int16Value)
	if !ok {
		panic(InvalidOperandsError{
			Operation: ast.OperationBitwiseOr,
			LeftType:  v.StaticType(interpreter),
			RightType: other.StaticType(interpreter),
		})
	}

	valueGetter := func() int16 {
		return int16(v | o)
	}

	return NewInt16Value(interpreter, valueGetter)
}

func (v Int16Value) BitwiseXor(interpreter *Interpreter, other IntegerValue, locationRange LocationRange) IntegerValue {
	o, ok := other.(Int16Value)
	if !ok {
		panic(InvalidOperandsError{
			Operation: ast.OperationBitwiseXor,
			LeftType:  v.StaticType(interpreter),
			RightType: other.StaticType(interpreter),
		})
	}

	valueGetter := func() int16 {
		return int16(v ^ o)
	}

	return NewInt16Value(interpreter, valueGetter)
}

func (v Int16Value) BitwiseAnd(interpreter *Interpreter, other IntegerValue, locationRange LocationRange) IntegerValue {
	o, ok := other.(Int16Value)
	if !ok {
		panic(InvalidOperandsError{
			Operation: ast.OperationBitwiseAnd,
			LeftType:  v.StaticType(interpreter),
			RightType: other.StaticType(interpreter),
		})
	}

	valueGetter := func() int16 {
		return int16(v & o)
	}

	return NewInt16Value(interpreter, valueGetter)
}

func (v Int16Value) BitwiseLeftShift(interpreter *Interpreter, other IntegerValue, locationRange LocationRange) IntegerValue {
	o, ok := other.(Int16Value)
	if !ok {
		panic(InvalidOperandsError{
			Operation: ast.OperationBitwiseLeftShift,
			LeftType:  v.StaticType(interpreter),
			RightType: other.StaticType(interpreter),
		})
	}

	valueGetter := func() int16 {
		return int16(v << o)
	}

	return NewInt16Value(interpreter, valueGetter)
}

func (v Int16Value) BitwiseRightShift(interpreter *Interpreter, other IntegerValue, locationRange LocationRange) IntegerValue {
	o, ok := other.(Int16Value)
	if !ok {
		panic(InvalidOperandsError{
			Operation: ast.OperationBitwiseRightShift,
			LeftType:  v.StaticType(interpreter),
			RightType: other.StaticType(interpreter),
		})
	}

	valueGetter := func() int16 {
		return int16(v >> o)
	}

	return NewInt16Value(interpreter, valueGetter)
}

func (v Int16Value) GetMember(interpreter *Interpreter, locationRange LocationRange, name string) Value {
	return getNumberValueMember(interpreter, v, name, sema.Int16Type, locationRange)
}

func (Int16Value) RemoveMember(_ *Interpreter, _ LocationRange, _ string) Value {
	// Numbers have no removable members (fields / functions)
	panic(errors.NewUnreachableError())
}

func (Int16Value) SetMember(_ *Interpreter, _ LocationRange, _ string, _ Value) {
	// Numbers have no settable members (fields / functions)
	panic(errors.NewUnreachableError())
}

func (v Int16Value) ToBigEndianBytes() []byte {
	b := make([]byte, 2)
	binary.BigEndian.PutUint16(b, uint16(v))
	return b
}

func (v Int16Value) ConformsToStaticType(
	_ *Interpreter,
	_ LocationRange,
	_ TypeConformanceResults,
) bool {
	return true
}

func (v Int16Value) Storable(_ atree.SlabStorage, _ atree.Address, _ uint64) (atree.Storable, error) {
	return v, nil
}

func (Int16Value) NeedsStoreTo(_ atree.Address) bool {
	return false
}

func (Int16Value) IsResourceKinded(_ *Interpreter) bool {
	return false
}

func (v Int16Value) Transfer(
	interpreter *Interpreter,
	_ LocationRange,
	_ atree.Address,
	remove bool,
	storable atree.Storable,
) Value {
	if remove {
		interpreter.RemoveReferencedSlab(storable)
	}
	return v
}

func (v Int16Value) Clone(_ *Interpreter) Value {
	return v
}

func (Int16Value) DeepRemove(_ *Interpreter) {
	// NO-OP
}

func (v Int16Value) ByteSize() uint32 {
	return cborTagSize + getIntCBORSize(int64(v))
}

func (v Int16Value) StoredValue(_ atree.SlabStorage) (atree.Value, error) {
	return v, nil
}

func (Int16Value) ChildStorables() []atree.Storable {
	return nil
}

// Int32Value

type Int32Value int32

const int32Size = int(unsafe.Sizeof(Int32Value(0)))

var Int32MemoryUsage = common.NewNumberMemoryUsage(int32Size)

func NewInt32Value(gauge common.MemoryGauge, valueGetter func() int32) Int32Value {
	common.UseMemory(gauge, Int32MemoryUsage)

	return NewUnmeteredInt32Value(valueGetter())
}

func NewUnmeteredInt32Value(value int32) Int32Value {
	return Int32Value(value)
}

var _ Value = Int32Value(0)
var _ atree.Storable = Int32Value(0)
var _ NumberValue = Int32Value(0)
var _ IntegerValue = Int32Value(0)
var _ EquatableValue = Int32Value(0)
var _ HashableValue = Int32Value(0)
var _ MemberAccessibleValue = Int32Value(0)

func (Int32Value) IsValue() {}

func (v Int32Value) Accept(interpreter *Interpreter, visitor Visitor) {
	visitor.VisitInt32Value(interpreter, v)
}

func (Int32Value) Walk(_ *Interpreter, _ func(Value)) {
	// NO-OP
}

func (Int32Value) StaticType(interpreter *Interpreter) StaticType {
	return NewPrimitiveStaticType(interpreter, PrimitiveStaticTypeInt32)
}

func (Int32Value) IsImportable(_ *Interpreter) bool {
	return true
}

func (v Int32Value) String() string {
	return format.Int(int64(v))
}

func (v Int32Value) RecursiveString(_ SeenReferences) string {
	return v.String()
}

func (v Int32Value) MeteredString(memoryGauge common.MemoryGauge, _ SeenReferences) string {
	common.UseMemory(
		memoryGauge,
		common.NewRawStringMemoryUsage(
			OverEstimateNumberStringLength(memoryGauge, v),
		),
	)
	return v.String()
}

func (v Int32Value) ToInt(locationRange LocationRange) int {
	return int(v)
}

func (v Int32Value) Negate(interpreter *Interpreter, locationRange LocationRange) NumberValue {
	// INT32-C
	if v == math.MinInt32 {
		panic(OverflowError{LocationRange: locationRange})
	}

	valueGetter := func() int32 {
		return int32(-v)
	}

	return NewInt32Value(interpreter, valueGetter)
}

func (v Int32Value) Plus(interpreter *Interpreter, other NumberValue, locationRange LocationRange) NumberValue {
	o, ok := other.(Int32Value)
	if !ok {
		panic(InvalidOperandsError{
			Operation: ast.OperationPlus,
			LeftType:  v.StaticType(interpreter),
			RightType: other.StaticType(interpreter),
		})
	}

	// INT32-C
	if (o > 0) && (v > (math.MaxInt32 - o)) {
		panic(OverflowError{LocationRange: locationRange})
	} else if (o < 0) && (v < (math.MinInt32 - o)) {
		panic(UnderflowError{LocationRange: locationRange})
	}

	valueGetter := func() int32 {
		return int32(v + o)
	}

	return NewInt32Value(interpreter, valueGetter)
}

func (v Int32Value) SaturatingPlus(interpreter *Interpreter, other NumberValue, locationRange LocationRange) NumberValue {
	o, ok := other.(Int32Value)
	if !ok {
		panic(InvalidOperandsError{
			FunctionName: sema.NumericTypeSaturatingAddFunctionName,
			LeftType:     v.StaticType(interpreter),
			RightType:    other.StaticType(interpreter),
		})
	}

	valueGetter := func() int32 {
		// INT32-C
		if (o > 0) && (v > (math.MaxInt32 - o)) {
			return math.MaxInt32
		} else if (o < 0) && (v < (math.MinInt32 - o)) {
			return math.MinInt32
		}
		return int32(v + o)
	}

	return NewInt32Value(interpreter, valueGetter)
}

func (v Int32Value) Minus(interpreter *Interpreter, other NumberValue, locationRange LocationRange) NumberValue {
	o, ok := other.(Int32Value)
	if !ok {
		panic(InvalidOperandsError{
			Operation: ast.OperationMinus,
			LeftType:  v.StaticType(interpreter),
			RightType: other.StaticType(interpreter),
		})
	}

	// INT32-C
	if (o > 0) && (v < (math.MinInt32 + o)) {
		panic(OverflowError{LocationRange: locationRange})
	} else if (o < 0) && (v > (math.MaxInt32 + o)) {
		panic(UnderflowError{LocationRange: locationRange})
	}

	valueGetter := func() int32 {
		return int32(v - o)
	}

	return NewInt32Value(interpreter, valueGetter)
}

func (v Int32Value) SaturatingMinus(interpreter *Interpreter, other NumberValue, locationRange LocationRange) NumberValue {
	o, ok := other.(Int32Value)
	if !ok {
		panic(InvalidOperandsError{
			FunctionName: sema.NumericTypeSaturatingSubtractFunctionName,
			LeftType:     v.StaticType(interpreter),
			RightType:    other.StaticType(interpreter),
		})
	}

	valueGetter := func() int32 {
		// INT32-C
		if (o > 0) && (v < (math.MinInt32 + o)) {
			return math.MinInt32
		} else if (o < 0) && (v > (math.MaxInt32 + o)) {
			return math.MaxInt32
		}
		return int32(v - o)
	}

	return NewInt32Value(interpreter, valueGetter)
}

func (v Int32Value) Mod(interpreter *Interpreter, other NumberValue, locationRange LocationRange) NumberValue {
	o, ok := other.(Int32Value)
	if !ok {
		panic(InvalidOperandsError{
			Operation: ast.OperationMod,
			LeftType:  v.StaticType(interpreter),
			RightType: other.StaticType(interpreter),
		})
	}

	// INT33-C
	if o == 0 {
		panic(DivisionByZeroError{LocationRange: locationRange})
	}

	valueGetter := func() int32 {
		return int32(v % o)
	}

	return NewInt32Value(interpreter, valueGetter)
}

func (v Int32Value) Mul(interpreter *Interpreter, other NumberValue, locationRange LocationRange) NumberValue {
	o, ok := other.(Int32Value)
	if !ok {
		panic(InvalidOperandsError{
			Operation: ast.OperationMul,
			LeftType:  v.StaticType(interpreter),
			RightType: other.StaticType(interpreter),
		})
	}

	// INT32-C
	if v > 0 {
		if o > 0 {
			// positive * positive = positive. overflow?
			if v > (math.MaxInt32 / o) {
				panic(OverflowError{LocationRange: locationRange})
			}
		} else {
			// positive * negative = negative. underflow?
			if o < (math.MinInt32 / v) {
				panic(UnderflowError{LocationRange: locationRange})
			}
		}
	} else {
		if o > 0 {
			// negative * positive = negative. underflow?
			if v < (math.MinInt32 / o) {
				panic(UnderflowError{LocationRange: locationRange})
			}
		} else {
			// negative * negative = positive. overflow?
			if (v != 0) && (o < (math.MaxInt32 / v)) {
				panic(OverflowError{LocationRange: locationRange})
			}
		}
	}

	valueGetter := func() int32 {
		return int32(v * o)
	}

	return NewInt32Value(interpreter, valueGetter)
}

func (v Int32Value) SaturatingMul(interpreter *Interpreter, other NumberValue, locationRange LocationRange) NumberValue {
	o, ok := other.(Int32Value)
	if !ok {
		panic(InvalidOperandsError{
			FunctionName: sema.NumericTypeSaturatingMultiplyFunctionName,
			LeftType:     v.StaticType(interpreter),
			RightType:    other.StaticType(interpreter),
		})
	}

	valueGetter := func() int32 {
		// INT32-C
		if v > 0 {
			if o > 0 {
				// positive * positive = positive. overflow?
				if v > (math.MaxInt32 / o) {
					return math.MaxInt32
				}
			} else {
				// positive * negative = negative. underflow?
				if o < (math.MinInt32 / v) {
					return math.MinInt32
				}
			}
		} else {
			if o > 0 {
				// negative * positive = negative. underflow?
				if v < (math.MinInt32 / o) {
					return math.MinInt32
				}
			} else {
				// negative * negative = positive. overflow?
				if (v != 0) && (o < (math.MaxInt32 / v)) {
					return math.MaxInt32
				}
			}
		}
		return int32(v * o)
	}

	return NewInt32Value(interpreter, valueGetter)
}

func (v Int32Value) Div(interpreter *Interpreter, other NumberValue, locationRange LocationRange) NumberValue {
	o, ok := other.(Int32Value)
	if !ok {
		panic(InvalidOperandsError{
			Operation: ast.OperationDiv,
			LeftType:  v.StaticType(interpreter),
			RightType: other.StaticType(interpreter),
		})
	}

	// INT33-C
	// https://golang.org/ref/spec#Integer_operators
	if o == 0 {
		panic(DivisionByZeroError{LocationRange: locationRange})
	} else if (v == math.MinInt32) && (o == -1) {
		panic(OverflowError{LocationRange: locationRange})
	}

	valueGetter := func() int32 {
		return int32(v / o)
	}

	return NewInt32Value(interpreter, valueGetter)
}

func (v Int32Value) SaturatingDiv(interpreter *Interpreter, other NumberValue, locationRange LocationRange) NumberValue {
	o, ok := other.(Int32Value)
	if !ok {
		panic(InvalidOperandsError{
			FunctionName: sema.NumericTypeSaturatingDivideFunctionName,
			LeftType:     v.StaticType(interpreter),
			RightType:    other.StaticType(interpreter),
		})
	}

	valueGetter := func() int32 {
		// INT33-C
		// https://golang.org/ref/spec#Integer_operators
		if o == 0 {
			panic(DivisionByZeroError{LocationRange: locationRange})
		} else if (v == math.MinInt32) && (o == -1) {
			return math.MaxInt32
		}

		return int32(v / o)
	}

	return NewInt32Value(interpreter, valueGetter)
}

func (v Int32Value) Less(interpreter *Interpreter, other NumberValue, locationRange LocationRange) BoolValue {
	o, ok := other.(Int32Value)
	if !ok {
		panic(InvalidOperandsError{
			Operation: ast.OperationLess,
			LeftType:  v.StaticType(interpreter),
			RightType: other.StaticType(interpreter),
		})
	}

	return AsBoolValue(v < o)
}

func (v Int32Value) LessEqual(interpreter *Interpreter, other NumberValue, locationRange LocationRange) BoolValue {
	o, ok := other.(Int32Value)
	if !ok {
		panic(InvalidOperandsError{
			Operation: ast.OperationLessEqual,
			LeftType:  v.StaticType(interpreter),
			RightType: other.StaticType(interpreter),
		})
	}

	return AsBoolValue(v <= o)
}

func (v Int32Value) Greater(interpreter *Interpreter, other NumberValue, locationRange LocationRange) BoolValue {
	o, ok := other.(Int32Value)
	if !ok {
		panic(InvalidOperandsError{
			Operation: ast.OperationGreater,
			LeftType:  v.StaticType(interpreter),
			RightType: other.StaticType(interpreter),
		})
	}

	return AsBoolValue(v > o)
}

func (v Int32Value) GreaterEqual(interpreter *Interpreter, other NumberValue, locationRange LocationRange) BoolValue {
	o, ok := other.(Int32Value)
	if !ok {
		panic(InvalidOperandsError{
			Operation: ast.OperationGreaterEqual,
			LeftType:  v.StaticType(interpreter),
			RightType: other.StaticType(interpreter),
		})
	}

	return AsBoolValue(v >= o)
}

func (v Int32Value) Equal(_ *Interpreter, _ LocationRange, other Value) bool {
	otherInt32, ok := other.(Int32Value)
	if !ok {
		return false
	}
	return v == otherInt32
}

// HashInput returns a byte slice containing:
// - HashInputTypeInt32 (1 byte)
// - int32 value encoded in big-endian (4 bytes)
func (v Int32Value) HashInput(_ *Interpreter, _ LocationRange, scratch []byte) []byte {
	scratch[0] = byte(HashInputTypeInt32)
	binary.BigEndian.PutUint32(scratch[1:], uint32(v))
	return scratch[:5]
}

func ConvertInt32(memoryGauge common.MemoryGauge, value Value, locationRange LocationRange) Int32Value {
	converter := func() int32 {
		switch value := value.(type) {
		case BigNumberValue:
			v := value.ToBigInt(memoryGauge)
			if v.Cmp(sema.Int32TypeMaxInt) > 0 {
				panic(OverflowError{LocationRange: locationRange})
			} else if v.Cmp(sema.Int32TypeMinInt) < 0 {
				panic(UnderflowError{LocationRange: locationRange})
			}
			return int32(v.Int64())

		case NumberValue:
			v := value.ToInt(locationRange)
			if v > math.MaxInt32 {
				panic(OverflowError{LocationRange: locationRange})
			} else if v < math.MinInt32 {
				panic(UnderflowError{LocationRange: locationRange})
			}
			return int32(v)

		default:
			panic(errors.NewUnreachableError())
		}
	}

	return NewInt32Value(memoryGauge, converter)
}

func (v Int32Value) BitwiseOr(interpreter *Interpreter, other IntegerValue, locationRange LocationRange) IntegerValue {
	o, ok := other.(Int32Value)
	if !ok {
		panic(InvalidOperandsError{
			Operation: ast.OperationBitwiseOr,
			LeftType:  v.StaticType(interpreter),
			RightType: other.StaticType(interpreter),
		})
	}

	valueGetter := func() int32 {
		return int32(v | o)
	}

	return NewInt32Value(interpreter, valueGetter)
}

func (v Int32Value) BitwiseXor(interpreter *Interpreter, other IntegerValue, locationRange LocationRange) IntegerValue {
	o, ok := other.(Int32Value)
	if !ok {
		panic(InvalidOperandsError{
			Operation: ast.OperationBitwiseXor,
			LeftType:  v.StaticType(interpreter),
			RightType: other.StaticType(interpreter),
		})
	}

	valueGetter := func() int32 {
		return int32(v ^ o)
	}

	return NewInt32Value(interpreter, valueGetter)
}

func (v Int32Value) BitwiseAnd(interpreter *Interpreter, other IntegerValue, locationRange LocationRange) IntegerValue {
	o, ok := other.(Int32Value)
	if !ok {
		panic(InvalidOperandsError{
			Operation: ast.OperationBitwiseAnd,
			LeftType:  v.StaticType(interpreter),
			RightType: other.StaticType(interpreter),
		})
	}

	valueGetter := func() int32 {
		return int32(v & o)
	}

	return NewInt32Value(interpreter, valueGetter)
}

func (v Int32Value) BitwiseLeftShift(interpreter *Interpreter, other IntegerValue, locationRange LocationRange) IntegerValue {
	o, ok := other.(Int32Value)
	if !ok {
		panic(InvalidOperandsError{
			Operation: ast.OperationBitwiseLeftShift,
			LeftType:  v.StaticType(interpreter),
			RightType: other.StaticType(interpreter),
		})
	}

	valueGetter := func() int32 {
		return int32(v << o)
	}

	return NewInt32Value(interpreter, valueGetter)
}

func (v Int32Value) BitwiseRightShift(interpreter *Interpreter, other IntegerValue, locationRange LocationRange) IntegerValue {
	o, ok := other.(Int32Value)
	if !ok {
		panic(InvalidOperandsError{
			Operation: ast.OperationBitwiseRightShift,
			LeftType:  v.StaticType(interpreter),
			RightType: other.StaticType(interpreter),
		})
	}

	valueGetter := func() int32 {
		return int32(v >> o)
	}

	return NewInt32Value(interpreter, valueGetter)
}

func (v Int32Value) GetMember(interpreter *Interpreter, locationRange LocationRange, name string) Value {
	return getNumberValueMember(interpreter, v, name, sema.Int32Type, locationRange)
}

func (Int32Value) RemoveMember(_ *Interpreter, _ LocationRange, _ string) Value {
	// Numbers have no removable members (fields / functions)
	panic(errors.NewUnreachableError())
}

func (Int32Value) SetMember(_ *Interpreter, _ LocationRange, _ string, _ Value) {
	// Numbers have no settable members (fields / functions)
	panic(errors.NewUnreachableError())
}

func (v Int32Value) ToBigEndianBytes() []byte {
	b := make([]byte, 4)
	binary.BigEndian.PutUint32(b, uint32(v))
	return b
}

func (v Int32Value) ConformsToStaticType(
	_ *Interpreter,
	_ LocationRange,
	_ TypeConformanceResults,
) bool {
	return true
}

func (v Int32Value) Storable(_ atree.SlabStorage, _ atree.Address, _ uint64) (atree.Storable, error) {
	return v, nil
}

func (Int32Value) NeedsStoreTo(_ atree.Address) bool {
	return false
}

func (Int32Value) IsResourceKinded(_ *Interpreter) bool {
	return false
}

func (v Int32Value) Transfer(
	interpreter *Interpreter,
	_ LocationRange,
	_ atree.Address,
	remove bool,
	storable atree.Storable,
) Value {
	if remove {
		interpreter.RemoveReferencedSlab(storable)
	}
	return v
}

func (v Int32Value) Clone(_ *Interpreter) Value {
	return v
}

func (Int32Value) DeepRemove(_ *Interpreter) {
	// NO-OP
}

func (v Int32Value) ByteSize() uint32 {
	return cborTagSize + getIntCBORSize(int64(v))
}

func (v Int32Value) StoredValue(_ atree.SlabStorage) (atree.Value, error) {
	return v, nil
}

func (Int32Value) ChildStorables() []atree.Storable {
	return nil
}

// Int64Value

type Int64Value int64

var Int64MemoryUsage = common.NewNumberMemoryUsage(int64Size)

func NewInt64Value(gauge common.MemoryGauge, valueGetter func() int64) Int64Value {
	common.UseMemory(gauge, Int64MemoryUsage)

	return NewUnmeteredInt64Value(valueGetter())
}

func NewUnmeteredInt64Value(value int64) Int64Value {
	return Int64Value(value)
}

var _ Value = Int64Value(0)
var _ atree.Storable = Int64Value(0)
var _ NumberValue = Int64Value(0)
var _ IntegerValue = Int64Value(0)
var _ EquatableValue = Int64Value(0)
var _ HashableValue = Int64Value(0)
var _ MemberAccessibleValue = Int64Value(0)

func (Int64Value) IsValue() {}

func (v Int64Value) Accept(interpreter *Interpreter, visitor Visitor) {
	visitor.VisitInt64Value(interpreter, v)
}

func (Int64Value) Walk(_ *Interpreter, _ func(Value)) {
	// NO-OP
}

func (Int64Value) StaticType(interpreter *Interpreter) StaticType {
	return NewPrimitiveStaticType(interpreter, PrimitiveStaticTypeInt64)
}

func (Int64Value) IsImportable(_ *Interpreter) bool {
	return true
}

func (v Int64Value) String() string {
	return format.Int(int64(v))
}

func (v Int64Value) RecursiveString(_ SeenReferences) string {
	return v.String()
}

func (v Int64Value) MeteredString(memoryGauge common.MemoryGauge, _ SeenReferences) string {
	common.UseMemory(
		memoryGauge,
		common.NewRawStringMemoryUsage(
			OverEstimateNumberStringLength(memoryGauge, v),
		),
	)
	return v.String()
}

func (v Int64Value) ToInt(locationRange LocationRange) int {
	return int(v)
}

func (v Int64Value) Negate(interpreter *Interpreter, locationRange LocationRange) NumberValue {
	// INT32-C
	if v == math.MinInt64 {
		panic(OverflowError{LocationRange: locationRange})
	}

	valueGetter := func() int64 {
		return int64(-v)
	}

	return NewInt64Value(interpreter, valueGetter)
}

func safeAddInt64(a, b int64, locationRange LocationRange) int64 {
	// INT32-C
	if (b > 0) && (a > (math.MaxInt64 - b)) {
		panic(OverflowError{LocationRange: locationRange})
	} else if (b < 0) && (a < (math.MinInt64 - b)) {
		panic(UnderflowError{LocationRange: locationRange})
	}
	return a + b
}

func (v Int64Value) Plus(interpreter *Interpreter, other NumberValue, locationRange LocationRange) NumberValue {
	o, ok := other.(Int64Value)
	if !ok {
		panic(InvalidOperandsError{
			Operation: ast.OperationPlus,
			LeftType:  v.StaticType(interpreter),
			RightType: other.StaticType(interpreter),
		})
	}

	valueGetter := func() int64 {
		return safeAddInt64(int64(v), int64(o), locationRange)
	}

	return NewInt64Value(interpreter, valueGetter)
}

func (v Int64Value) SaturatingPlus(interpreter *Interpreter, other NumberValue, locationRange LocationRange) NumberValue {
	o, ok := other.(Int64Value)
	if !ok {
		panic(InvalidOperandsError{
			FunctionName: sema.NumericTypeSaturatingAddFunctionName,
			LeftType:     v.StaticType(interpreter),
			RightType:    other.StaticType(interpreter),
		})
	}

	valueGetter := func() int64 {
		// INT32-C
		if (o > 0) && (v > (math.MaxInt64 - o)) {
			return math.MaxInt64
		} else if (o < 0) && (v < (math.MinInt64 - o)) {
			return math.MinInt64
		}
		return int64(v + o)
	}

	return NewInt64Value(interpreter, valueGetter)
}

func (v Int64Value) Minus(interpreter *Interpreter, other NumberValue, locationRange LocationRange) NumberValue {
	o, ok := other.(Int64Value)
	if !ok {
		panic(InvalidOperandsError{
			Operation: ast.OperationMinus,
			LeftType:  v.StaticType(interpreter),
			RightType: other.StaticType(interpreter),
		})
	}

	// INT32-C
	if (o > 0) && (v < (math.MinInt64 + o)) {
		panic(OverflowError{LocationRange: locationRange})
	} else if (o < 0) && (v > (math.MaxInt64 + o)) {
		panic(UnderflowError{LocationRange: locationRange})
	}

	valueGetter := func() int64 {
		return int64(v - o)
	}

	return NewInt64Value(interpreter, valueGetter)
}

func (v Int64Value) SaturatingMinus(interpreter *Interpreter, other NumberValue, locationRange LocationRange) NumberValue {
	o, ok := other.(Int64Value)
	if !ok {
		panic(InvalidOperandsError{
			FunctionName: sema.NumericTypeSaturatingSubtractFunctionName,
			LeftType:     v.StaticType(interpreter),
			RightType:    other.StaticType(interpreter),
		})
	}

	valueGetter := func() int64 {
		// INT32-C
		if (o > 0) && (v < (math.MinInt64 + o)) {
			return math.MinInt64
		} else if (o < 0) && (v > (math.MaxInt64 + o)) {
			return math.MaxInt64
		}
		return int64(v - o)
	}

	return NewInt64Value(interpreter, valueGetter)
}

func (v Int64Value) Mod(interpreter *Interpreter, other NumberValue, locationRange LocationRange) NumberValue {
	o, ok := other.(Int64Value)
	if !ok {
		panic(InvalidOperandsError{
			Operation: ast.OperationMod,
			LeftType:  v.StaticType(interpreter),
			RightType: other.StaticType(interpreter),
		})
	}

	// INT33-C
	if o == 0 {
		panic(DivisionByZeroError{LocationRange: locationRange})
	}

	valueGetter := func() int64 {
		return int64(v % o)
	}

	return NewInt64Value(interpreter, valueGetter)
}

func (v Int64Value) Mul(interpreter *Interpreter, other NumberValue, locationRange LocationRange) NumberValue {
	o, ok := other.(Int64Value)
	if !ok {
		panic(InvalidOperandsError{
			Operation: ast.OperationMul,
			LeftType:  v.StaticType(interpreter),
			RightType: other.StaticType(interpreter),
		})
	}

	// INT32-C
	if v > 0 {
		if o > 0 {
			// positive * positive = positive. overflow?
			if v > (math.MaxInt64 / o) {
				panic(OverflowError{LocationRange: locationRange})
			}
		} else {
			// positive * negative = negative. underflow?
			if o < (math.MinInt64 / v) {
				panic(UnderflowError{LocationRange: locationRange})
			}
		}
	} else {
		if o > 0 {
			// negative * positive = negative. underflow?
			if v < (math.MinInt64 / o) {
				panic(UnderflowError{LocationRange: locationRange})
			}
		} else {
			// negative * negative = positive. overflow?
			if (v != 0) && (o < (math.MaxInt64 / v)) {
				panic(OverflowError{LocationRange: locationRange})
			}
		}
	}

	valueGetter := func() int64 {
		return int64(v * o)
	}

	return NewInt64Value(interpreter, valueGetter)
}

func (v Int64Value) SaturatingMul(interpreter *Interpreter, other NumberValue, locationRange LocationRange) NumberValue {
	o, ok := other.(Int64Value)
	if !ok {
		panic(InvalidOperandsError{
			FunctionName: sema.NumericTypeSaturatingMultiplyFunctionName,
			LeftType:     v.StaticType(interpreter),
			RightType:    other.StaticType(interpreter),
		})
	}

	valueGetter := func() int64 {
		// INT32-C
		if v > 0 {
			if o > 0 {
				// positive * positive = positive. overflow?
				if v > (math.MaxInt64 / o) {
					return math.MaxInt64
				}
			} else {
				// positive * negative = negative. underflow?
				if o < (math.MinInt64 / v) {
					return math.MinInt64
				}
			}
		} else {
			if o > 0 {
				// negative * positive = negative. underflow?
				if v < (math.MinInt64 / o) {
					return math.MinInt64
				}
			} else {
				// negative * negative = positive. overflow?
				if (v != 0) && (o < (math.MaxInt64 / v)) {
					return math.MaxInt64
				}
			}
		}
		return int64(v * o)
	}

	return NewInt64Value(interpreter, valueGetter)
}

func (v Int64Value) Div(interpreter *Interpreter, other NumberValue, locationRange LocationRange) NumberValue {
	o, ok := other.(Int64Value)
	if !ok {
		panic(InvalidOperandsError{
			Operation: ast.OperationDiv,
			LeftType:  v.StaticType(interpreter),
			RightType: other.StaticType(interpreter),
		})
	}

	// INT33-C
	// https://golang.org/ref/spec#Integer_operators
	if o == 0 {
		panic(DivisionByZeroError{LocationRange: locationRange})
	} else if (v == math.MinInt64) && (o == -1) {
		panic(OverflowError{LocationRange: locationRange})
	}

	valueGetter := func() int64 {
		return int64(v / o)
	}

	return NewInt64Value(interpreter, valueGetter)
}

func (v Int64Value) SaturatingDiv(interpreter *Interpreter, other NumberValue, locationRange LocationRange) NumberValue {
	o, ok := other.(Int64Value)
	if !ok {
		panic(InvalidOperandsError{
			FunctionName: sema.NumericTypeSaturatingDivideFunctionName,
			LeftType:     v.StaticType(interpreter),
			RightType:    other.StaticType(interpreter),
		})
	}

	valueGetter := func() int64 {
		// INT33-C
		// https://golang.org/ref/spec#Integer_operators
		if o == 0 {
			panic(DivisionByZeroError{LocationRange: locationRange})
		} else if (v == math.MinInt64) && (o == -1) {
			return math.MaxInt64
		}
		return int64(v / o)
	}

	return NewInt64Value(interpreter, valueGetter)
}

func (v Int64Value) Less(interpreter *Interpreter, other NumberValue, locationRange LocationRange) BoolValue {
	o, ok := other.(Int64Value)
	if !ok {
		panic(InvalidOperandsError{
			Operation: ast.OperationLess,
			LeftType:  v.StaticType(interpreter),
			RightType: other.StaticType(interpreter),
		})
	}

	return AsBoolValue(v < o)
}

func (v Int64Value) LessEqual(interpreter *Interpreter, other NumberValue, locationRange LocationRange) BoolValue {
	o, ok := other.(Int64Value)
	if !ok {
		panic(InvalidOperandsError{
			Operation: ast.OperationLessEqual,
			LeftType:  v.StaticType(interpreter),
			RightType: other.StaticType(interpreter),
		})
	}

	return AsBoolValue(v <= o)
}

func (v Int64Value) Greater(interpreter *Interpreter, other NumberValue, locationRange LocationRange) BoolValue {
	o, ok := other.(Int64Value)
	if !ok {
		panic(InvalidOperandsError{
			Operation: ast.OperationGreater,
			LeftType:  v.StaticType(interpreter),
			RightType: other.StaticType(interpreter),
		})
	}

	return AsBoolValue(v > o)

}

func (v Int64Value) GreaterEqual(interpreter *Interpreter, other NumberValue, locationRange LocationRange) BoolValue {
	o, ok := other.(Int64Value)
	if !ok {
		panic(InvalidOperandsError{
			Operation: ast.OperationGreaterEqual,
			LeftType:  v.StaticType(interpreter),
			RightType: other.StaticType(interpreter),
		})
	}

	return AsBoolValue(v >= o)
}

func (v Int64Value) Equal(_ *Interpreter, _ LocationRange, other Value) bool {
	otherInt64, ok := other.(Int64Value)
	if !ok {
		return false
	}
	return v == otherInt64
}

// HashInput returns a byte slice containing:
// - HashInputTypeInt64 (1 byte)
// - int64 value encoded in big-endian (8 bytes)
func (v Int64Value) HashInput(_ *Interpreter, _ LocationRange, scratch []byte) []byte {
	scratch[0] = byte(HashInputTypeInt64)
	binary.BigEndian.PutUint64(scratch[1:], uint64(v))
	return scratch[:9]
}

func ConvertInt64(memoryGauge common.MemoryGauge, value Value, locationRange LocationRange) Int64Value {
	converter := func() int64 {
		switch value := value.(type) {
		case BigNumberValue:
			v := value.ToBigInt(memoryGauge)
			if v.Cmp(sema.Int64TypeMaxInt) > 0 {
				panic(OverflowError{LocationRange: locationRange})
			} else if v.Cmp(sema.Int64TypeMinInt) < 0 {
				panic(UnderflowError{LocationRange: locationRange})
			}
			return v.Int64()

		case NumberValue:
			v := value.ToInt(locationRange)
			return int64(v)

		default:
			panic(errors.NewUnreachableError())
		}
	}

	return NewInt64Value(memoryGauge, converter)
}

func (v Int64Value) BitwiseOr(interpreter *Interpreter, other IntegerValue, locationRange LocationRange) IntegerValue {
	o, ok := other.(Int64Value)
	if !ok {
		panic(InvalidOperandsError{
			Operation: ast.OperationBitwiseOr,
			LeftType:  v.StaticType(interpreter),
			RightType: other.StaticType(interpreter),
		})
	}

	valueGetter := func() int64 {
		return int64(v | o)
	}

	return NewInt64Value(interpreter, valueGetter)
}

func (v Int64Value) BitwiseXor(interpreter *Interpreter, other IntegerValue, locationRange LocationRange) IntegerValue {
	o, ok := other.(Int64Value)
	if !ok {
		panic(InvalidOperandsError{
			Operation: ast.OperationBitwiseXor,
			LeftType:  v.StaticType(interpreter),
			RightType: other.StaticType(interpreter),
		})
	}

	valueGetter := func() int64 {
		return int64(v ^ o)
	}

	return NewInt64Value(interpreter, valueGetter)
}

func (v Int64Value) BitwiseAnd(interpreter *Interpreter, other IntegerValue, locationRange LocationRange) IntegerValue {
	o, ok := other.(Int64Value)
	if !ok {
		panic(InvalidOperandsError{
			Operation: ast.OperationBitwiseAnd,
			LeftType:  v.StaticType(interpreter),
			RightType: other.StaticType(interpreter),
		})
	}

	valueGetter := func() int64 {
		return int64(v & o)
	}

	return NewInt64Value(interpreter, valueGetter)
}

func (v Int64Value) BitwiseLeftShift(interpreter *Interpreter, other IntegerValue, locationRange LocationRange) IntegerValue {
	o, ok := other.(Int64Value)
	if !ok {
		panic(InvalidOperandsError{
			Operation: ast.OperationBitwiseLeftShift,
			LeftType:  v.StaticType(interpreter),
			RightType: other.StaticType(interpreter),
		})
	}

	valueGetter := func() int64 {
		return int64(v << o)
	}

	return NewInt64Value(interpreter, valueGetter)
}

func (v Int64Value) BitwiseRightShift(interpreter *Interpreter, other IntegerValue, locationRange LocationRange) IntegerValue {
	o, ok := other.(Int64Value)
	if !ok {
		panic(InvalidOperandsError{
			Operation: ast.OperationBitwiseRightShift,
			LeftType:  v.StaticType(interpreter),
			RightType: other.StaticType(interpreter),
		})
	}

	valueGetter := func() int64 {
		return int64(v >> o)
	}

	return NewInt64Value(interpreter, valueGetter)
}

func (v Int64Value) GetMember(interpreter *Interpreter, locationRange LocationRange, name string) Value {
	return getNumberValueMember(interpreter, v, name, sema.Int64Type, locationRange)
}

func (Int64Value) RemoveMember(_ *Interpreter, _ LocationRange, _ string) Value {
	// Numbers have no removable members (fields / functions)
	panic(errors.NewUnreachableError())
}

func (Int64Value) SetMember(_ *Interpreter, _ LocationRange, _ string, _ Value) {
	// Numbers have no settable members (fields / functions)
	panic(errors.NewUnreachableError())
}

func (v Int64Value) ToBigEndianBytes() []byte {
	b := make([]byte, 8)
	binary.BigEndian.PutUint64(b, uint64(v))
	return b
}

func (v Int64Value) ConformsToStaticType(
	_ *Interpreter,
	_ LocationRange,
	_ TypeConformanceResults,
) bool {
	return true
}

func (v Int64Value) Storable(_ atree.SlabStorage, _ atree.Address, _ uint64) (atree.Storable, error) {
	return v, nil
}

func (Int64Value) NeedsStoreTo(_ atree.Address) bool {
	return false
}

func (Int64Value) IsResourceKinded(_ *Interpreter) bool {
	return false
}

func (v Int64Value) Transfer(
	interpreter *Interpreter,
	_ LocationRange,
	_ atree.Address,
	remove bool,
	storable atree.Storable,
) Value {
	if remove {
		interpreter.RemoveReferencedSlab(storable)
	}
	return v
}

func (v Int64Value) Clone(_ *Interpreter) Value {
	return v
}

func (Int64Value) DeepRemove(_ *Interpreter) {
	// NO-OP
}

func (v Int64Value) ByteSize() uint32 {
	return cborTagSize + getIntCBORSize(int64(v))
}

func (v Int64Value) StoredValue(_ atree.SlabStorage) (atree.Value, error) {
	return v, nil
}

func (Int64Value) ChildStorables() []atree.Storable {
	return nil
}

// Int128Value

type Int128Value struct {
	BigInt *big.Int
}

func NewInt128ValueFromUint64(memoryGauge common.MemoryGauge, value int64) Int128Value {
	return NewInt128ValueFromBigInt(
		memoryGauge,
		func() *big.Int {
			return new(big.Int).SetInt64(value)
		},
	)
}

var Int128MemoryUsage = common.NewBigIntMemoryUsage(16)

func NewInt128ValueFromBigInt(memoryGauge common.MemoryGauge, bigIntConstructor func() *big.Int) Int128Value {
	common.UseMemory(memoryGauge, Int128MemoryUsage)
	value := bigIntConstructor()
	return NewUnmeteredInt128ValueFromBigInt(value)
}

func NewUnmeteredInt128ValueFromInt64(value int64) Int128Value {
	return NewUnmeteredInt128ValueFromBigInt(big.NewInt(value))
}

func NewUnmeteredInt128ValueFromBigInt(value *big.Int) Int128Value {
	return Int128Value{
		BigInt: value,
	}
}

var _ Value = Int128Value{}
var _ atree.Storable = Int128Value{}
var _ NumberValue = Int128Value{}
var _ IntegerValue = Int128Value{}
var _ EquatableValue = Int128Value{}
var _ HashableValue = Int128Value{}
var _ MemberAccessibleValue = Int128Value{}

func (Int128Value) IsValue() {}

func (v Int128Value) Accept(interpreter *Interpreter, visitor Visitor) {
	visitor.VisitInt128Value(interpreter, v)
}

func (Int128Value) Walk(_ *Interpreter, _ func(Value)) {
	// NO-OP
}

func (Int128Value) StaticType(interpreter *Interpreter) StaticType {
	return NewPrimitiveStaticType(interpreter, PrimitiveStaticTypeInt128)
}

func (Int128Value) IsImportable(_ *Interpreter) bool {
	return true
}

func (v Int128Value) ToInt(locationRange LocationRange) int {
	if !v.BigInt.IsInt64() {
		panic(OverflowError{LocationRange: locationRange})
	}
	return int(v.BigInt.Int64())
}

func (v Int128Value) ByteLength() int {
	return common.BigIntByteLength(v.BigInt)
}

func (v Int128Value) ToBigInt(memoryGauge common.MemoryGauge) *big.Int {
	common.UseMemory(memoryGauge, common.NewBigIntMemoryUsage(v.ByteLength()))
	return new(big.Int).Set(v.BigInt)
}

func (v Int128Value) String() string {
	return format.BigInt(v.BigInt)
}

func (v Int128Value) RecursiveString(_ SeenReferences) string {
	return v.String()
}

func (v Int128Value) MeteredString(memoryGauge common.MemoryGauge, _ SeenReferences) string {
	common.UseMemory(
		memoryGauge,
		common.NewRawStringMemoryUsage(
			OverEstimateNumberStringLength(memoryGauge, v),
		),
	)
	return v.String()
}

func (v Int128Value) Negate(interpreter *Interpreter, locationRange LocationRange) NumberValue {
	// INT32-C
	//   if v == Int128TypeMinIntBig {
	//       ...
	//   }
	if v.BigInt.Cmp(sema.Int128TypeMinIntBig) == 0 {
		panic(OverflowError{LocationRange: locationRange})
	}

	valueGetter := func() *big.Int {
		return new(big.Int).Neg(v.BigInt)
	}

	return NewInt128ValueFromBigInt(interpreter, valueGetter)
}

func (v Int128Value) Plus(interpreter *Interpreter, other NumberValue, locationRange LocationRange) NumberValue {
	o, ok := other.(Int128Value)
	if !ok {
		panic(InvalidOperandsError{
			Operation: ast.OperationPlus,
			LeftType:  v.StaticType(interpreter),
			RightType: other.StaticType(interpreter),
		})
	}

	valueGetter := func() *big.Int {
		// Given that this value is backed by an arbitrary size integer,
		// we can just add and check the range of the result.
		//
		// If Go gains a native int128 type and we switch this value
		// to be based on it, then we need to follow INT32-C:
		//
		//   if (o > 0) && (v > (Int128TypeMaxIntBig - o)) {
		//       ...
		//   } else if (o < 0) && (v < (Int128TypeMinIntBig - o)) {
		//       ...
		//   }
		//
		res := new(big.Int)
		res.Add(v.BigInt, o.BigInt)
		if res.Cmp(sema.Int128TypeMinIntBig) < 0 {
			panic(UnderflowError{LocationRange: locationRange})
		} else if res.Cmp(sema.Int128TypeMaxIntBig) > 0 {
			panic(OverflowError{LocationRange: locationRange})
		}

		return res
	}

	return NewInt128ValueFromBigInt(interpreter, valueGetter)
}

func (v Int128Value) SaturatingPlus(interpreter *Interpreter, other NumberValue, locationRange LocationRange) NumberValue {
	o, ok := other.(Int128Value)
	if !ok {
		panic(InvalidOperandsError{
			FunctionName: sema.NumericTypeSaturatingAddFunctionName,
			LeftType:     v.StaticType(interpreter),
			RightType:    other.StaticType(interpreter),
		})
	}

	valueGetter := func() *big.Int {
		// Given that this value is backed by an arbitrary size integer,
		// we can just add and check the range of the result.
		//
		// If Go gains a native int128 type and we switch this value
		// to be based on it, then we need to follow INT32-C:
		//
		//   if (o > 0) && (v > (Int128TypeMaxIntBig - o)) {
		//       ...
		//   } else if (o < 0) && (v < (Int128TypeMinIntBig - o)) {
		//       ...
		//   }
		//
		res := new(big.Int)
		res.Add(v.BigInt, o.BigInt)
		if res.Cmp(sema.Int128TypeMinIntBig) < 0 {
			return sema.Int128TypeMinIntBig
		} else if res.Cmp(sema.Int128TypeMaxIntBig) > 0 {
			return sema.Int128TypeMaxIntBig
		}

		return res
	}

	return NewInt128ValueFromBigInt(interpreter, valueGetter)
}

func (v Int128Value) Minus(interpreter *Interpreter, other NumberValue, locationRange LocationRange) NumberValue {
	o, ok := other.(Int128Value)
	if !ok {
		panic(InvalidOperandsError{
			Operation: ast.OperationMinus,
			LeftType:  v.StaticType(interpreter),
			RightType: other.StaticType(interpreter),
		})
	}

	valueGetter := func() *big.Int {
		// Given that this value is backed by an arbitrary size integer,
		// we can just subtract and check the range of the result.
		//
		// If Go gains a native int128 type and we switch this value
		// to be based on it, then we need to follow INT32-C:
		//
		//   if (o > 0) && (v < (Int128TypeMinIntBig + o)) {
		// 	     ...
		//   } else if (o < 0) && (v > (Int128TypeMaxIntBig + o)) {
		//       ...
		//   }
		//
		res := new(big.Int)
		res.Sub(v.BigInt, o.BigInt)
		if res.Cmp(sema.Int128TypeMinIntBig) < 0 {
			panic(UnderflowError{LocationRange: locationRange})
		} else if res.Cmp(sema.Int128TypeMaxIntBig) > 0 {
			panic(OverflowError{LocationRange: locationRange})
		}

		return res
	}

	return NewInt128ValueFromBigInt(interpreter, valueGetter)
}

func (v Int128Value) SaturatingMinus(interpreter *Interpreter, other NumberValue, locationRange LocationRange) NumberValue {
	o, ok := other.(Int128Value)
	if !ok {
		panic(InvalidOperandsError{
			FunctionName: sema.NumericTypeSaturatingSubtractFunctionName,
			LeftType:     v.StaticType(interpreter),
			RightType:    other.StaticType(interpreter),
		})
	}

	valueGetter := func() *big.Int {
		// Given that this value is backed by an arbitrary size integer,
		// we can just subtract and check the range of the result.
		//
		// If Go gains a native int128 type and we switch this value
		// to be based on it, then we need to follow INT32-C:
		//
		//   if (o > 0) && (v < (Int128TypeMinIntBig + o)) {
		// 	     ...
		//   } else if (o < 0) && (v > (Int128TypeMaxIntBig + o)) {
		//       ...
		//   }
		//
		res := new(big.Int)
		res.Sub(v.BigInt, o.BigInt)
		if res.Cmp(sema.Int128TypeMinIntBig) < 0 {
			return sema.Int128TypeMinIntBig
		} else if res.Cmp(sema.Int128TypeMaxIntBig) > 0 {
			return sema.Int128TypeMaxIntBig
		}

		return res
	}

	return NewInt128ValueFromBigInt(interpreter, valueGetter)
}

func (v Int128Value) Mod(interpreter *Interpreter, other NumberValue, locationRange LocationRange) NumberValue {
	o, ok := other.(Int128Value)
	if !ok {
		panic(InvalidOperandsError{
			Operation: ast.OperationMod,
			LeftType:  v.StaticType(interpreter),
			RightType: other.StaticType(interpreter),
		})
	}

	valueGetter := func() *big.Int {
		res := new(big.Int)
		// INT33-C
		if o.BigInt.Cmp(res) == 0 {
			panic(DivisionByZeroError{LocationRange: locationRange})
		}
		res.Rem(v.BigInt, o.BigInt)

		return res
	}

	return NewInt128ValueFromBigInt(interpreter, valueGetter)
}

func (v Int128Value) Mul(interpreter *Interpreter, other NumberValue, locationRange LocationRange) NumberValue {
	o, ok := other.(Int128Value)
	if !ok {
		panic(InvalidOperandsError{
			Operation: ast.OperationMul,
			LeftType:  v.StaticType(interpreter),
			RightType: other.StaticType(interpreter),
		})
	}

	valueGetter := func() *big.Int {
		res := new(big.Int)
		res.Mul(v.BigInt, o.BigInt)
		if res.Cmp(sema.Int128TypeMinIntBig) < 0 {
			panic(UnderflowError{LocationRange: locationRange})
		} else if res.Cmp(sema.Int128TypeMaxIntBig) > 0 {
			panic(OverflowError{LocationRange: locationRange})
		}

		return res
	}

	return NewInt128ValueFromBigInt(interpreter, valueGetter)
}

func (v Int128Value) SaturatingMul(interpreter *Interpreter, other NumberValue, locationRange LocationRange) NumberValue {
	o, ok := other.(Int128Value)
	if !ok {
		panic(InvalidOperandsError{
			FunctionName: sema.NumericTypeSaturatingMultiplyFunctionName,
			LeftType:     v.StaticType(interpreter),
			RightType:    other.StaticType(interpreter),
		})
	}

	valueGetter := func() *big.Int {
		res := new(big.Int)
		res.Mul(v.BigInt, o.BigInt)
		if res.Cmp(sema.Int128TypeMinIntBig) < 0 {
			return sema.Int128TypeMinIntBig
		} else if res.Cmp(sema.Int128TypeMaxIntBig) > 0 {
			return sema.Int128TypeMaxIntBig
		}

		return res
	}

	return NewInt128ValueFromBigInt(interpreter, valueGetter)
}

func (v Int128Value) Div(interpreter *Interpreter, other NumberValue, locationRange LocationRange) NumberValue {
	o, ok := other.(Int128Value)
	if !ok {
		panic(InvalidOperandsError{
			Operation: ast.OperationDiv,
			LeftType:  v.StaticType(interpreter),
			RightType: other.StaticType(interpreter),
		})
	}

	valueGetter := func() *big.Int {
		res := new(big.Int)
		// INT33-C:
		//   if o == 0 {
		//       ...
		//   } else if (v == Int128TypeMinIntBig) && (o == -1) {
		//       ...
		//   }
		if o.BigInt.Cmp(res) == 0 {
			panic(DivisionByZeroError{LocationRange: locationRange})
		}
		res.SetInt64(-1)
		if (v.BigInt.Cmp(sema.Int128TypeMinIntBig) == 0) && (o.BigInt.Cmp(res) == 0) {
			panic(OverflowError{LocationRange: locationRange})
		}
		res.Div(v.BigInt, o.BigInt)

		return res
	}

	return NewInt128ValueFromBigInt(interpreter, valueGetter)
}

func (v Int128Value) SaturatingDiv(interpreter *Interpreter, other NumberValue, locationRange LocationRange) NumberValue {
	o, ok := other.(Int128Value)
	if !ok {
		panic(InvalidOperandsError{
			FunctionName: sema.NumericTypeSaturatingDivideFunctionName,
			LeftType:     v.StaticType(interpreter),
			RightType:    other.StaticType(interpreter),
		})
	}

	valueGetter := func() *big.Int {
		res := new(big.Int)
		// INT33-C:
		//   if o == 0 {
		//       ...
		//   } else if (v == Int128TypeMinIntBig) && (o == -1) {
		//       ...
		//   }
		if o.BigInt.Cmp(res) == 0 {
			panic(DivisionByZeroError{LocationRange: locationRange})
		}
		res.SetInt64(-1)
		if (v.BigInt.Cmp(sema.Int128TypeMinIntBig) == 0) && (o.BigInt.Cmp(res) == 0) {
			return sema.Int128TypeMaxIntBig
		}
		res.Div(v.BigInt, o.BigInt)

		return res
	}

	return NewInt128ValueFromBigInt(interpreter, valueGetter)
}

func (v Int128Value) Less(interpreter *Interpreter, other NumberValue, locationRange LocationRange) BoolValue {
	o, ok := other.(Int128Value)
	if !ok {
		panic(InvalidOperandsError{
			Operation: ast.OperationLess,
			LeftType:  v.StaticType(interpreter),
			RightType: other.StaticType(interpreter),
		})
	}

	cmp := v.BigInt.Cmp(o.BigInt)
	return AsBoolValue(cmp == -1)
}

func (v Int128Value) LessEqual(interpreter *Interpreter, other NumberValue, locationRange LocationRange) BoolValue {
	o, ok := other.(Int128Value)
	if !ok {
		panic(InvalidOperandsError{
			Operation: ast.OperationLessEqual,
			LeftType:  v.StaticType(interpreter),
			RightType: other.StaticType(interpreter),
		})
	}

	cmp := v.BigInt.Cmp(o.BigInt)
	return AsBoolValue(cmp <= 0)
}

func (v Int128Value) Greater(interpreter *Interpreter, other NumberValue, locationRange LocationRange) BoolValue {
	o, ok := other.(Int128Value)
	if !ok {
		panic(InvalidOperandsError{
			Operation: ast.OperationGreater,
			LeftType:  v.StaticType(interpreter),
			RightType: other.StaticType(interpreter),
		})
	}

	cmp := v.BigInt.Cmp(o.BigInt)
	return AsBoolValue(cmp == 1)
}

func (v Int128Value) GreaterEqual(interpreter *Interpreter, other NumberValue, locationRange LocationRange) BoolValue {
	o, ok := other.(Int128Value)
	if !ok {
		panic(InvalidOperandsError{
			Operation: ast.OperationGreaterEqual,
			LeftType:  v.StaticType(interpreter),
			RightType: other.StaticType(interpreter),
		})
	}

	cmp := v.BigInt.Cmp(o.BigInt)
	return AsBoolValue(cmp >= 0)
}

func (v Int128Value) Equal(_ *Interpreter, _ LocationRange, other Value) bool {
	otherInt, ok := other.(Int128Value)
	if !ok {
		return false
	}
	cmp := v.BigInt.Cmp(otherInt.BigInt)
	return cmp == 0
}

// HashInput returns a byte slice containing:
// - HashInputTypeInt128 (1 byte)
// - big int value encoded in big-endian (n bytes)
func (v Int128Value) HashInput(_ *Interpreter, _ LocationRange, scratch []byte) []byte {
	b := SignedBigIntToBigEndianBytes(v.BigInt)

	length := 1 + len(b)
	var buffer []byte
	if length <= len(scratch) {
		buffer = scratch[:length]
	} else {
		buffer = make([]byte, length)
	}

	buffer[0] = byte(HashInputTypeInt128)
	copy(buffer[1:], b)
	return buffer
}

func ConvertInt128(memoryGauge common.MemoryGauge, value Value, locationRange LocationRange) Int128Value {
	converter := func() *big.Int {
		var v *big.Int

		switch value := value.(type) {
		case BigNumberValue:
			v = value.ToBigInt(memoryGauge)

		case NumberValue:
			v = big.NewInt(int64(value.ToInt(locationRange)))

		default:
			panic(errors.NewUnreachableError())
		}

		if v.Cmp(sema.Int128TypeMaxIntBig) > 0 {
			panic(OverflowError{LocationRange: locationRange})
		} else if v.Cmp(sema.Int128TypeMinIntBig) < 0 {
			panic(UnderflowError{LocationRange: locationRange})
		}

		return v
	}

	return NewInt128ValueFromBigInt(memoryGauge, converter)
}

func (v Int128Value) BitwiseOr(interpreter *Interpreter, other IntegerValue, locationRange LocationRange) IntegerValue {
	o, ok := other.(Int128Value)
	if !ok {
		panic(InvalidOperandsError{
			Operation: ast.OperationBitwiseOr,
			LeftType:  v.StaticType(interpreter),
			RightType: other.StaticType(interpreter),
		})
	}

	valueGetter := func() *big.Int {
		res := new(big.Int)
		res.Or(v.BigInt, o.BigInt)
		return res
	}

	return NewInt128ValueFromBigInt(interpreter, valueGetter)
}

func (v Int128Value) BitwiseXor(interpreter *Interpreter, other IntegerValue, locationRange LocationRange) IntegerValue {
	o, ok := other.(Int128Value)
	if !ok {
		panic(InvalidOperandsError{
			Operation: ast.OperationBitwiseXor,
			LeftType:  v.StaticType(interpreter),
			RightType: other.StaticType(interpreter),
		})
	}

	valueGetter := func() *big.Int {
		res := new(big.Int)
		res.Xor(v.BigInt, o.BigInt)
		return res
	}

	return NewInt128ValueFromBigInt(interpreter, valueGetter)
}

func (v Int128Value) BitwiseAnd(interpreter *Interpreter, other IntegerValue, locationRange LocationRange) IntegerValue {
	o, ok := other.(Int128Value)
	if !ok {
		panic(InvalidOperandsError{
			Operation: ast.OperationBitwiseAnd,
			LeftType:  v.StaticType(interpreter),
			RightType: other.StaticType(interpreter),
		})
	}

	valueGetter := func() *big.Int {
		res := new(big.Int)
		res.And(v.BigInt, o.BigInt)
		return res
	}

	return NewInt128ValueFromBigInt(interpreter, valueGetter)
}

func (v Int128Value) BitwiseLeftShift(interpreter *Interpreter, other IntegerValue, locationRange LocationRange) IntegerValue {
	o, ok := other.(Int128Value)
	if !ok {
		panic(InvalidOperandsError{
			Operation: ast.OperationBitwiseLeftShift,
			LeftType:  v.StaticType(interpreter),
			RightType: other.StaticType(interpreter),
		})
	}

	if o.BigInt.Sign() < 0 {
		panic(UnderflowError{LocationRange: locationRange})
	}
	if !o.BigInt.IsUint64() {
		panic(OverflowError{LocationRange: locationRange})
	}

	valueGetter := func() *big.Int {
		res := new(big.Int)
		res.Lsh(v.BigInt, uint(o.BigInt.Uint64()))
		return res
	}

	return NewInt128ValueFromBigInt(interpreter, valueGetter)
}

func (v Int128Value) BitwiseRightShift(interpreter *Interpreter, other IntegerValue, locationRange LocationRange) IntegerValue {
	o, ok := other.(Int128Value)
	if !ok {
		panic(InvalidOperandsError{
			Operation: ast.OperationBitwiseRightShift,
			LeftType:  v.StaticType(interpreter),
			RightType: other.StaticType(interpreter),
		})
	}

	if o.BigInt.Sign() < 0 {
		panic(UnderflowError{LocationRange: locationRange})
	}
	if !o.BigInt.IsUint64() {
		panic(OverflowError{LocationRange: locationRange})
	}

	valueGetter := func() *big.Int {
		res := new(big.Int)
		res.Rsh(v.BigInt, uint(o.BigInt.Uint64()))
		return res
	}

	return NewInt128ValueFromBigInt(interpreter, valueGetter)
}

func (v Int128Value) GetMember(interpreter *Interpreter, locationRange LocationRange, name string) Value {
	return getNumberValueMember(interpreter, v, name, sema.Int128Type, locationRange)
}

func (Int128Value) RemoveMember(_ *Interpreter, _ LocationRange, _ string) Value {
	// Numbers have no removable members (fields / functions)
	panic(errors.NewUnreachableError())
}

func (Int128Value) SetMember(_ *Interpreter, _ LocationRange, _ string, _ Value) {
	// Numbers have no settable members (fields / functions)
	panic(errors.NewUnreachableError())
}

func (v Int128Value) ToBigEndianBytes() []byte {
	return SignedBigIntToSizedBigEndianBytes(v.BigInt, sema.Int128TypeSize)
}

func (v Int128Value) ConformsToStaticType(
	_ *Interpreter,
	_ LocationRange,
	_ TypeConformanceResults,
) bool {
	return true
}

func (v Int128Value) Storable(_ atree.SlabStorage, _ atree.Address, _ uint64) (atree.Storable, error) {
	return v, nil
}

func (Int128Value) NeedsStoreTo(_ atree.Address) bool {
	return false
}

func (Int128Value) IsResourceKinded(_ *Interpreter) bool {
	return false
}

func (v Int128Value) Transfer(
	interpreter *Interpreter,
	_ LocationRange,
	_ atree.Address,
	remove bool,
	storable atree.Storable,
) Value {
	if remove {
		interpreter.RemoveReferencedSlab(storable)
	}
	return v
}

func (v Int128Value) Clone(_ *Interpreter) Value {
	return NewUnmeteredInt128ValueFromBigInt(v.BigInt)
}

func (Int128Value) DeepRemove(_ *Interpreter) {
	// NO-OP
}

func (v Int128Value) ByteSize() uint32 {
	return cborTagSize + getBigIntCBORSize(v.BigInt)
}

func (v Int128Value) StoredValue(_ atree.SlabStorage) (atree.Value, error) {
	return v, nil
}

func (Int128Value) ChildStorables() []atree.Storable {
	return nil
}

// Int256Value

type Int256Value struct {
	BigInt *big.Int
}

func NewInt256ValueFromUint64(memoryGauge common.MemoryGauge, value int64) Int256Value {
	return NewInt256ValueFromBigInt(
		memoryGauge,
		func() *big.Int {
			return new(big.Int).SetInt64(value)
		},
	)
}

var Int256MemoryUsage = common.NewBigIntMemoryUsage(32)

func NewInt256ValueFromBigInt(memoryGauge common.MemoryGauge, bigIntConstructor func() *big.Int) Int256Value {
	common.UseMemory(memoryGauge, Int256MemoryUsage)
	value := bigIntConstructor()
	return NewUnmeteredInt256ValueFromBigInt(value)
}

func NewUnmeteredInt256ValueFromInt64(value int64) Int256Value {
	return NewUnmeteredInt256ValueFromBigInt(big.NewInt(value))
}

func NewUnmeteredInt256ValueFromBigInt(value *big.Int) Int256Value {
	return Int256Value{
		BigInt: value,
	}
}

var _ Value = Int256Value{}
var _ atree.Storable = Int256Value{}
var _ NumberValue = Int256Value{}
var _ IntegerValue = Int256Value{}
var _ EquatableValue = Int256Value{}
var _ HashableValue = Int256Value{}
var _ MemberAccessibleValue = Int256Value{}

func (Int256Value) IsValue() {}

func (v Int256Value) Accept(interpreter *Interpreter, visitor Visitor) {
	visitor.VisitInt256Value(interpreter, v)
}

func (Int256Value) Walk(_ *Interpreter, _ func(Value)) {
	// NO-OP
}

func (Int256Value) StaticType(interpreter *Interpreter) StaticType {
	return NewPrimitiveStaticType(interpreter, PrimitiveStaticTypeInt256)
}

func (Int256Value) IsImportable(_ *Interpreter) bool {
	return true
}

func (v Int256Value) ToInt(locationRange LocationRange) int {
	if !v.BigInt.IsInt64() {
		panic(OverflowError{LocationRange: locationRange})
	}
	return int(v.BigInt.Int64())
}

func (v Int256Value) ByteLength() int {
	return common.BigIntByteLength(v.BigInt)
}

func (v Int256Value) ToBigInt(memoryGauge common.MemoryGauge) *big.Int {
	common.UseMemory(memoryGauge, common.NewBigIntMemoryUsage(v.ByteLength()))
	return new(big.Int).Set(v.BigInt)
}

func (v Int256Value) String() string {
	return format.BigInt(v.BigInt)
}

func (v Int256Value) RecursiveString(_ SeenReferences) string {
	return v.String()
}

func (v Int256Value) MeteredString(memoryGauge common.MemoryGauge, _ SeenReferences) string {
	common.UseMemory(
		memoryGauge,
		common.NewRawStringMemoryUsage(
			OverEstimateNumberStringLength(memoryGauge, v),
		),
	)
	return v.String()
}

func (v Int256Value) Negate(interpreter *Interpreter, locationRange LocationRange) NumberValue {
	// INT32-C
	//   if v == Int256TypeMinIntBig {
	//       ...
	//   }
	if v.BigInt.Cmp(sema.Int256TypeMinIntBig) == 0 {
		panic(OverflowError{LocationRange: locationRange})
	}

	valueGetter := func() *big.Int {
		return new(big.Int).Neg(v.BigInt)
	}

	return NewInt256ValueFromBigInt(interpreter, valueGetter)
}

func (v Int256Value) Plus(interpreter *Interpreter, other NumberValue, locationRange LocationRange) NumberValue {
	o, ok := other.(Int256Value)
	if !ok {
		panic(InvalidOperandsError{
			Operation: ast.OperationPlus,
			LeftType:  v.StaticType(interpreter),
			RightType: other.StaticType(interpreter),
		})
	}

	valueGetter := func() *big.Int {
		// Given that this value is backed by an arbitrary size integer,
		// we can just add and check the range of the result.
		//
		// If Go gains a native int256 type and we switch this value
		// to be based on it, then we need to follow INT32-C:
		//
		//   if (o > 0) && (v > (Int256TypeMaxIntBig - o)) {
		//       ...
		//   } else if (o < 0) && (v < (Int256TypeMinIntBig - o)) {
		//       ...
		//   }
		//
		res := new(big.Int)
		res.Add(v.BigInt, o.BigInt)
		if res.Cmp(sema.Int256TypeMinIntBig) < 0 {
			panic(UnderflowError{LocationRange: locationRange})
		} else if res.Cmp(sema.Int256TypeMaxIntBig) > 0 {
			panic(OverflowError{LocationRange: locationRange})
		}

		return res
	}

	return NewInt256ValueFromBigInt(interpreter, valueGetter)
}

func (v Int256Value) SaturatingPlus(interpreter *Interpreter, other NumberValue, locationRange LocationRange) NumberValue {
	o, ok := other.(Int256Value)
	if !ok {
		panic(InvalidOperandsError{
			FunctionName: sema.NumericTypeSaturatingAddFunctionName,
			LeftType:     v.StaticType(interpreter),
			RightType:    other.StaticType(interpreter),
		})
	}

	valueGetter := func() *big.Int {
		// Given that this value is backed by an arbitrary size integer,
		// we can just add and check the range of the result.
		//
		// If Go gains a native int256 type and we switch this value
		// to be based on it, then we need to follow INT32-C:
		//
		//   if (o > 0) && (v > (Int256TypeMaxIntBig - o)) {
		//       ...
		//   } else if (o < 0) && (v < (Int256TypeMinIntBig - o)) {
		//       ...
		//   }
		//
		res := new(big.Int)
		res.Add(v.BigInt, o.BigInt)
		if res.Cmp(sema.Int256TypeMinIntBig) < 0 {
			return sema.Int256TypeMinIntBig
		} else if res.Cmp(sema.Int256TypeMaxIntBig) > 0 {
			return sema.Int256TypeMaxIntBig
		}

		return res
	}

	return NewInt256ValueFromBigInt(interpreter, valueGetter)
}

func (v Int256Value) Minus(interpreter *Interpreter, other NumberValue, locationRange LocationRange) NumberValue {
	o, ok := other.(Int256Value)
	if !ok {
		panic(InvalidOperandsError{
			Operation: ast.OperationMinus,
			LeftType:  v.StaticType(interpreter),
			RightType: other.StaticType(interpreter),
		})
	}

	valueGetter := func() *big.Int {
		// Given that this value is backed by an arbitrary size integer,
		// we can just subtract and check the range of the result.
		//
		// If Go gains a native int256 type and we switch this value
		// to be based on it, then we need to follow INT32-C:
		//
		//   if (o > 0) && (v < (Int256TypeMinIntBig + o)) {
		// 	     ...
		//   } else if (o < 0) && (v > (Int256TypeMaxIntBig + o)) {
		//       ...
		//   }
		//
		res := new(big.Int)
		res.Sub(v.BigInt, o.BigInt)
		if res.Cmp(sema.Int256TypeMinIntBig) < 0 {
			panic(UnderflowError{LocationRange: locationRange})
		} else if res.Cmp(sema.Int256TypeMaxIntBig) > 0 {
			panic(OverflowError{LocationRange: locationRange})
		}

		return res
	}

	return NewInt256ValueFromBigInt(interpreter, valueGetter)
}

func (v Int256Value) SaturatingMinus(interpreter *Interpreter, other NumberValue, locationRange LocationRange) NumberValue {
	o, ok := other.(Int256Value)
	if !ok {
		panic(InvalidOperandsError{
			FunctionName: sema.NumericTypeSaturatingSubtractFunctionName,
			LeftType:     v.StaticType(interpreter),
			RightType:    other.StaticType(interpreter),
		})
	}

	valueGetter := func() *big.Int {
		// Given that this value is backed by an arbitrary size integer,
		// we can just subtract and check the range of the result.
		//
		// If Go gains a native int256 type and we switch this value
		// to be based on it, then we need to follow INT32-C:
		//
		//   if (o > 0) && (v < (Int256TypeMinIntBig + o)) {
		// 	     ...
		//   } else if (o < 0) && (v > (Int256TypeMaxIntBig + o)) {
		//       ...
		//   }
		//
		res := new(big.Int)
		res.Sub(v.BigInt, o.BigInt)
		if res.Cmp(sema.Int256TypeMinIntBig) < 0 {
			return sema.Int256TypeMinIntBig
		} else if res.Cmp(sema.Int256TypeMaxIntBig) > 0 {
			return sema.Int256TypeMaxIntBig
		}

		return res
	}

	return NewInt256ValueFromBigInt(interpreter, valueGetter)
}

func (v Int256Value) Mod(interpreter *Interpreter, other NumberValue, locationRange LocationRange) NumberValue {
	o, ok := other.(Int256Value)
	if !ok {
		panic(InvalidOperandsError{
			Operation: ast.OperationMod,
			LeftType:  v.StaticType(interpreter),
			RightType: other.StaticType(interpreter),
		})
	}

	valueGetter := func() *big.Int {
		res := new(big.Int)
		// INT33-C
		if o.BigInt.Cmp(res) == 0 {
			panic(DivisionByZeroError{LocationRange: locationRange})
		}
		res.Rem(v.BigInt, o.BigInt)

		return res
	}

	return NewInt256ValueFromBigInt(interpreter, valueGetter)
}

func (v Int256Value) Mul(interpreter *Interpreter, other NumberValue, locationRange LocationRange) NumberValue {
	o, ok := other.(Int256Value)
	if !ok {
		panic(InvalidOperandsError{
			Operation: ast.OperationMul,
			LeftType:  v.StaticType(interpreter),
			RightType: other.StaticType(interpreter),
		})
	}

	valueGetter := func() *big.Int {
		res := new(big.Int)
		res.Mul(v.BigInt, o.BigInt)
		if res.Cmp(sema.Int256TypeMinIntBig) < 0 {
			panic(UnderflowError{LocationRange: locationRange})
		} else if res.Cmp(sema.Int256TypeMaxIntBig) > 0 {
			panic(OverflowError{LocationRange: locationRange})
		}

		return res
	}

	return NewInt256ValueFromBigInt(interpreter, valueGetter)
}

func (v Int256Value) SaturatingMul(interpreter *Interpreter, other NumberValue, locationRange LocationRange) NumberValue {
	o, ok := other.(Int256Value)
	if !ok {
		panic(InvalidOperandsError{
			FunctionName: sema.NumericTypeSaturatingMultiplyFunctionName,
			LeftType:     v.StaticType(interpreter),
			RightType:    other.StaticType(interpreter),
		})
	}

	valueGetter := func() *big.Int {
		res := new(big.Int)
		res.Mul(v.BigInt, o.BigInt)
		if res.Cmp(sema.Int256TypeMinIntBig) < 0 {
			return sema.Int256TypeMinIntBig
		} else if res.Cmp(sema.Int256TypeMaxIntBig) > 0 {
			return sema.Int256TypeMaxIntBig
		}

		return res
	}

	return NewInt256ValueFromBigInt(interpreter, valueGetter)
}

func (v Int256Value) Div(interpreter *Interpreter, other NumberValue, locationRange LocationRange) NumberValue {
	o, ok := other.(Int256Value)
	if !ok {
		panic(InvalidOperandsError{
			Operation: ast.OperationDiv,
			LeftType:  v.StaticType(interpreter),
			RightType: other.StaticType(interpreter),
		})
	}

	valueGetter := func() *big.Int {
		res := new(big.Int)
		// INT33-C:
		//   if o == 0 {
		//       ...
		//   } else if (v == Int256TypeMinIntBig) && (o == -1) {
		//       ...
		//   }
		if o.BigInt.Cmp(res) == 0 {
			panic(DivisionByZeroError{LocationRange: locationRange})
		}
		res.SetInt64(-1)
		if (v.BigInt.Cmp(sema.Int256TypeMinIntBig) == 0) && (o.BigInt.Cmp(res) == 0) {
			panic(OverflowError{LocationRange: locationRange})
		}
		res.Div(v.BigInt, o.BigInt)
		return res
	}

	return NewInt256ValueFromBigInt(interpreter, valueGetter)
}

func (v Int256Value) SaturatingDiv(interpreter *Interpreter, other NumberValue, locationRange LocationRange) NumberValue {
	o, ok := other.(Int256Value)
	if !ok {
		panic(InvalidOperandsError{
			FunctionName: sema.NumericTypeSaturatingDivideFunctionName,
			LeftType:     v.StaticType(interpreter),
			RightType:    other.StaticType(interpreter),
		})
	}

	valueGetter := func() *big.Int {
		res := new(big.Int)
		// INT33-C:
		//   if o == 0 {
		//       ...
		//   } else if (v == Int256TypeMinIntBig) && (o == -1) {
		//       ...
		//   }
		if o.BigInt.Cmp(res) == 0 {
			panic(DivisionByZeroError{LocationRange: locationRange})
		}
		res.SetInt64(-1)
		if (v.BigInt.Cmp(sema.Int256TypeMinIntBig) == 0) && (o.BigInt.Cmp(res) == 0) {
			return sema.Int256TypeMaxIntBig
		}
		res.Div(v.BigInt, o.BigInt)
		return res
	}

	return NewInt256ValueFromBigInt(interpreter, valueGetter)
}

func (v Int256Value) Less(interpreter *Interpreter, other NumberValue, locationRange LocationRange) BoolValue {
	o, ok := other.(Int256Value)
	if !ok {
		panic(InvalidOperandsError{
			Operation: ast.OperationLess,
			LeftType:  v.StaticType(interpreter),
			RightType: other.StaticType(interpreter),
		})
	}

	cmp := v.BigInt.Cmp(o.BigInt)
	return AsBoolValue(cmp == -1)
}

func (v Int256Value) LessEqual(interpreter *Interpreter, other NumberValue, locationRange LocationRange) BoolValue {
	o, ok := other.(Int256Value)
	if !ok {
		panic(InvalidOperandsError{
			Operation: ast.OperationLessEqual,
			LeftType:  v.StaticType(interpreter),
			RightType: other.StaticType(interpreter),
		})
	}

	cmp := v.BigInt.Cmp(o.BigInt)
	return AsBoolValue(cmp <= 0)
}

func (v Int256Value) Greater(interpreter *Interpreter, other NumberValue, locationRange LocationRange) BoolValue {
	o, ok := other.(Int256Value)
	if !ok {
		panic(InvalidOperandsError{
			Operation: ast.OperationGreater,
			LeftType:  v.StaticType(interpreter),
			RightType: other.StaticType(interpreter),
		})
	}

	cmp := v.BigInt.Cmp(o.BigInt)
	return AsBoolValue(cmp == 1)
}

func (v Int256Value) GreaterEqual(interpreter *Interpreter, other NumberValue, locationRange LocationRange) BoolValue {
	o, ok := other.(Int256Value)
	if !ok {
		panic(InvalidOperandsError{
			Operation: ast.OperationGreaterEqual,
			LeftType:  v.StaticType(interpreter),
			RightType: other.StaticType(interpreter),
		})
	}

	cmp := v.BigInt.Cmp(o.BigInt)
	return AsBoolValue(cmp >= 0)
}

func (v Int256Value) Equal(_ *Interpreter, _ LocationRange, other Value) bool {
	otherInt, ok := other.(Int256Value)
	if !ok {
		return false
	}
	cmp := v.BigInt.Cmp(otherInt.BigInt)
	return cmp == 0
}

// HashInput returns a byte slice containing:
// - HashInputTypeInt256 (1 byte)
// - big int value encoded in big-endian (n bytes)
func (v Int256Value) HashInput(_ *Interpreter, _ LocationRange, scratch []byte) []byte {
	b := SignedBigIntToBigEndianBytes(v.BigInt)

	length := 1 + len(b)
	var buffer []byte
	if length <= len(scratch) {
		buffer = scratch[:length]
	} else {
		buffer = make([]byte, length)
	}

	buffer[0] = byte(HashInputTypeInt256)
	copy(buffer[1:], b)
	return buffer
}

func ConvertInt256(memoryGauge common.MemoryGauge, value Value, locationRange LocationRange) Int256Value {
	converter := func() *big.Int {
		var v *big.Int

		switch value := value.(type) {
		case BigNumberValue:
			v = value.ToBigInt(memoryGauge)

		case NumberValue:
			v = big.NewInt(int64(value.ToInt(locationRange)))

		default:
			panic(errors.NewUnreachableError())
		}

		if v.Cmp(sema.Int256TypeMaxIntBig) > 0 {
			panic(OverflowError{LocationRange: locationRange})
		} else if v.Cmp(sema.Int256TypeMinIntBig) < 0 {
			panic(UnderflowError{LocationRange: locationRange})
		}

		return v
	}

	return NewInt256ValueFromBigInt(memoryGauge, converter)
}

func (v Int256Value) BitwiseOr(interpreter *Interpreter, other IntegerValue, locationRange LocationRange) IntegerValue {
	o, ok := other.(Int256Value)
	if !ok {
		panic(InvalidOperandsError{
			Operation: ast.OperationBitwiseOr,
			LeftType:  v.StaticType(interpreter),
			RightType: other.StaticType(interpreter),
		})
	}

	valueGetter := func() *big.Int {
		res := new(big.Int)
		res.Or(v.BigInt, o.BigInt)
		return res
	}

	return NewInt256ValueFromBigInt(interpreter, valueGetter)
}

func (v Int256Value) BitwiseXor(interpreter *Interpreter, other IntegerValue, locationRange LocationRange) IntegerValue {
	o, ok := other.(Int256Value)
	if !ok {
		panic(InvalidOperandsError{
			Operation: ast.OperationBitwiseXor,
			LeftType:  v.StaticType(interpreter),
			RightType: other.StaticType(interpreter),
		})
	}

	valueGetter := func() *big.Int {
		res := new(big.Int)
		res.Xor(v.BigInt, o.BigInt)
		return res
	}

	return NewInt256ValueFromBigInt(interpreter, valueGetter)
}

func (v Int256Value) BitwiseAnd(interpreter *Interpreter, other IntegerValue, locationRange LocationRange) IntegerValue {
	o, ok := other.(Int256Value)
	if !ok {
		panic(InvalidOperandsError{
			Operation: ast.OperationBitwiseAnd,
			LeftType:  v.StaticType(interpreter),
			RightType: other.StaticType(interpreter),
		})
	}

	valueGetter := func() *big.Int {
		res := new(big.Int)
		res.And(v.BigInt, o.BigInt)
		return res
	}

	return NewInt256ValueFromBigInt(interpreter, valueGetter)
}

func (v Int256Value) BitwiseLeftShift(interpreter *Interpreter, other IntegerValue, locationRange LocationRange) IntegerValue {
	o, ok := other.(Int256Value)
	if !ok {
		panic(InvalidOperandsError{
			Operation: ast.OperationBitwiseLeftShift,
			LeftType:  v.StaticType(interpreter),
			RightType: other.StaticType(interpreter),
		})
	}

	valueGetter := func() *big.Int {
		res := new(big.Int)
		if o.BigInt.Sign() < 0 {
			panic(UnderflowError{LocationRange: locationRange})
		}
		if !o.BigInt.IsUint64() {
			panic(OverflowError{LocationRange: locationRange})
		}
		res.Lsh(v.BigInt, uint(o.BigInt.Uint64()))

		return res
	}

	return NewInt256ValueFromBigInt(interpreter, valueGetter)
}

func (v Int256Value) BitwiseRightShift(interpreter *Interpreter, other IntegerValue, locationRange LocationRange) IntegerValue {
	o, ok := other.(Int256Value)
	if !ok {
		panic(InvalidOperandsError{
			Operation: ast.OperationBitwiseRightShift,
			LeftType:  v.StaticType(interpreter),
			RightType: other.StaticType(interpreter),
		})
	}

	valueGetter := func() *big.Int {
		res := new(big.Int)
		if o.BigInt.Sign() < 0 {
			panic(UnderflowError{LocationRange: locationRange})
		}
		if !o.BigInt.IsUint64() {
			panic(OverflowError{LocationRange: locationRange})
		}
		res.Rsh(v.BigInt, uint(o.BigInt.Uint64()))
		return res
	}

	return NewInt256ValueFromBigInt(interpreter, valueGetter)
}

func (v Int256Value) GetMember(interpreter *Interpreter, locationRange LocationRange, name string) Value {
	return getNumberValueMember(interpreter, v, name, sema.Int256Type, locationRange)
}

func (Int256Value) RemoveMember(_ *Interpreter, _ LocationRange, _ string) Value {
	// Numbers have no removable members (fields / functions)
	panic(errors.NewUnreachableError())
}

func (Int256Value) SetMember(_ *Interpreter, _ LocationRange, _ string, _ Value) {
	// Numbers have no settable members (fields / functions)
	panic(errors.NewUnreachableError())
}

func (v Int256Value) ToBigEndianBytes() []byte {
	return SignedBigIntToSizedBigEndianBytes(v.BigInt, sema.Int256TypeSize)
}

func (v Int256Value) ConformsToStaticType(
	_ *Interpreter,
	_ LocationRange,
	_ TypeConformanceResults,
) bool {
	return true
}

func (v Int256Value) Storable(_ atree.SlabStorage, _ atree.Address, _ uint64) (atree.Storable, error) {
	return v, nil
}

func (Int256Value) NeedsStoreTo(_ atree.Address) bool {
	return false
}

func (Int256Value) IsResourceKinded(_ *Interpreter) bool {
	return false
}

func (v Int256Value) Transfer(
	interpreter *Interpreter,
	_ LocationRange,
	_ atree.Address,
	remove bool,
	storable atree.Storable,
) Value {
	if remove {
		interpreter.RemoveReferencedSlab(storable)
	}
	return v
}

func (v Int256Value) Clone(_ *Interpreter) Value {
	return NewUnmeteredInt256ValueFromBigInt(v.BigInt)
}

func (Int256Value) DeepRemove(_ *Interpreter) {
	// NO-OP
}

func (v Int256Value) ByteSize() uint32 {
	return cborTagSize + getBigIntCBORSize(v.BigInt)
}

func (v Int256Value) StoredValue(_ atree.SlabStorage) (atree.Value, error) {
	return v, nil
}

func (Int256Value) ChildStorables() []atree.Storable {
	return nil
}

// UIntValue

type UIntValue struct {
	BigInt *big.Int
}

const uint64Size = int(unsafe.Sizeof(uint64(0)))

var uint64BigIntMemoryUsage = common.NewBigIntMemoryUsage(uint64Size)

func NewUIntValueFromUint64(memoryGauge common.MemoryGauge, value uint64) UIntValue {
	return NewUIntValueFromBigInt(
		memoryGauge,
		uint64BigIntMemoryUsage,
		func() *big.Int {
			return new(big.Int).SetUint64(value)
		},
	)
}

func NewUnmeteredUIntValueFromUint64(value uint64) UIntValue {
	return NewUnmeteredUIntValueFromBigInt(new(big.Int).SetUint64(value))
}

func NewUIntValueFromBigInt(
	memoryGauge common.MemoryGauge,
	memoryUsage common.MemoryUsage,
	bigIntConstructor func() *big.Int,
) UIntValue {
	common.UseMemory(memoryGauge, memoryUsage)
	value := bigIntConstructor()
	return NewUnmeteredUIntValueFromBigInt(value)
}

func NewUnmeteredUIntValueFromBigInt(value *big.Int) UIntValue {
	return UIntValue{
		BigInt: value,
	}
}

func ConvertUInt(memoryGauge common.MemoryGauge, value Value, locationRange LocationRange) UIntValue {
	switch value := value.(type) {
	case BigNumberValue:
		return NewUIntValueFromBigInt(
			memoryGauge,
			common.NewBigIntMemoryUsage(value.ByteLength()),
			func() *big.Int {
				v := value.ToBigInt(memoryGauge)
				if v.Sign() < 0 {
					panic(UnderflowError{LocationRange: locationRange})
				}
				return v
			},
		)

	case NumberValue:
		v := value.ToInt(locationRange)
		if v < 0 {
			panic(UnderflowError{LocationRange: locationRange})
		}
		return NewUIntValueFromUint64(
			memoryGauge,
			uint64(v),
		)

	default:
		panic(errors.NewUnreachableError())
	}
}

var _ Value = UIntValue{}
var _ atree.Storable = UIntValue{}
var _ NumberValue = UIntValue{}
var _ IntegerValue = UIntValue{}
var _ EquatableValue = UIntValue{}
var _ HashableValue = UIntValue{}
var _ MemberAccessibleValue = UIntValue{}

func (UIntValue) IsValue() {}

func (v UIntValue) Accept(interpreter *Interpreter, visitor Visitor) {
	visitor.VisitUIntValue(interpreter, v)
}

func (UIntValue) Walk(_ *Interpreter, _ func(Value)) {
	// NO-OP
}

func (UIntValue) StaticType(interpreter *Interpreter) StaticType {
	return NewPrimitiveStaticType(interpreter, PrimitiveStaticTypeUInt)
}

func (v UIntValue) IsImportable(_ *Interpreter) bool {
	return true
}

func (v UIntValue) ToInt(locationRange LocationRange) int {
	if !v.BigInt.IsInt64() {
		panic(OverflowError{LocationRange: locationRange})
	}
	return int(v.BigInt.Int64())
}

func (v UIntValue) ByteLength() int {
	return common.BigIntByteLength(v.BigInt)
}

func (v UIntValue) ToBigInt(memoryGauge common.MemoryGauge) *big.Int {
	common.UseMemory(memoryGauge, common.NewBigIntMemoryUsage(v.ByteLength()))
	return new(big.Int).Set(v.BigInt)
}

func (v UIntValue) String() string {
	return format.BigInt(v.BigInt)
}

func (v UIntValue) RecursiveString(_ SeenReferences) string {
	return v.String()
}

func (v UIntValue) MeteredString(memoryGauge common.MemoryGauge, _ SeenReferences) string {
	common.UseMemory(
		memoryGauge,
		common.NewRawStringMemoryUsage(
			OverEstimateNumberStringLength(memoryGauge, v),
		),
	)
	return v.String()
}

func (v UIntValue) Negate(*Interpreter, LocationRange) NumberValue {
	panic(errors.NewUnreachableError())
}

func (v UIntValue) Plus(interpreter *Interpreter, other NumberValue, locationRange LocationRange) NumberValue {
	o, ok := other.(UIntValue)
	if !ok {
		panic(InvalidOperandsError{
			Operation: ast.OperationPlus,
			LeftType:  v.StaticType(interpreter),
			RightType: other.StaticType(interpreter),
		})
	}

	return NewUIntValueFromBigInt(
		interpreter,
		common.NewPlusBigIntMemoryUsage(v.BigInt, o.BigInt),
		func() *big.Int {
			res := new(big.Int)
			return res.Add(v.BigInt, o.BigInt)
		},
	)
}

func (v UIntValue) SaturatingPlus(interpreter *Interpreter, other NumberValue, locationRange LocationRange) NumberValue {
	defer func() {
		r := recover()
		if _, ok := r.(InvalidOperandsError); ok {
			panic(InvalidOperandsError{
				FunctionName: sema.NumericTypeSaturatingAddFunctionName,
				LeftType:     v.StaticType(interpreter),
				RightType:    other.StaticType(interpreter),
			})
		}
	}()

	return v.Plus(interpreter, other, locationRange)
}

func (v UIntValue) Minus(interpreter *Interpreter, other NumberValue, locationRange LocationRange) NumberValue {
	o, ok := other.(UIntValue)
	if !ok {
		panic(InvalidOperandsError{
			Operation: ast.OperationMinus,
			LeftType:  v.StaticType(interpreter),
			RightType: other.StaticType(interpreter),
		})
	}

	return NewUIntValueFromBigInt(
		interpreter,
		common.NewMinusBigIntMemoryUsage(v.BigInt, o.BigInt),
		func() *big.Int {
			res := new(big.Int)
			res.Sub(v.BigInt, o.BigInt)
			// INT30-C
			if res.Sign() < 0 {
				panic(UnderflowError{LocationRange: locationRange})
			}
			return res
		},
	)
}

func (v UIntValue) SaturatingMinus(interpreter *Interpreter, other NumberValue, locationRange LocationRange) NumberValue {
	o, ok := other.(UIntValue)
	if !ok {
		panic(InvalidOperandsError{
			FunctionName: sema.NumericTypeSaturatingSubtractFunctionName,
			LeftType:     v.StaticType(interpreter),
			RightType:    other.StaticType(interpreter),
		})
	}

	return NewUIntValueFromBigInt(
		interpreter,
		common.NewMinusBigIntMemoryUsage(v.BigInt, o.BigInt),
		func() *big.Int {
			res := new(big.Int)
			res.Sub(v.BigInt, o.BigInt)
			// INT30-C
			if res.Sign() < 0 {
				return sema.UIntTypeMin
			}
			return res
		},
	)
}

func (v UIntValue) Mod(interpreter *Interpreter, other NumberValue, locationRange LocationRange) NumberValue {
	o, ok := other.(UIntValue)
	if !ok {
		panic(InvalidOperandsError{
			Operation: ast.OperationMod,
			LeftType:  v.StaticType(interpreter),
			RightType: other.StaticType(interpreter),
		})
	}

	return NewUIntValueFromBigInt(
		interpreter,
		common.NewModBigIntMemoryUsage(v.BigInt, o.BigInt),
		func() *big.Int {
			res := new(big.Int)
			// INT33-C
			if o.BigInt.Cmp(res) == 0 {
				panic(DivisionByZeroError{LocationRange: locationRange})
			}
			res.Rem(v.BigInt, o.BigInt)
			return res
		},
	)
}

func (v UIntValue) Mul(interpreter *Interpreter, other NumberValue, locationRange LocationRange) NumberValue {
	o, ok := other.(UIntValue)
	if !ok {
		panic(InvalidOperandsError{
			Operation: ast.OperationMul,
			LeftType:  v.StaticType(interpreter),
			RightType: other.StaticType(interpreter),
		})
	}

	return NewUIntValueFromBigInt(
		interpreter,
		common.NewMulBigIntMemoryUsage(v.BigInt, o.BigInt),
		func() *big.Int {
			res := new(big.Int)
			return res.Mul(v.BigInt, o.BigInt)
		},
	)
}

func (v UIntValue) SaturatingMul(interpreter *Interpreter, other NumberValue, locationRange LocationRange) NumberValue {
	defer func() {
		r := recover()
		if _, ok := r.(InvalidOperandsError); ok {
			panic(InvalidOperandsError{
				FunctionName: sema.NumericTypeSaturatingMultiplyFunctionName,
				LeftType:     v.StaticType(interpreter),
				RightType:    other.StaticType(interpreter),
			})
		}
	}()

	return v.Mul(interpreter, other, locationRange)
}

func (v UIntValue) Div(interpreter *Interpreter, other NumberValue, locationRange LocationRange) NumberValue {
	o, ok := other.(UIntValue)
	if !ok {
		panic(InvalidOperandsError{
			FunctionName: sema.NumericTypeSaturatingMultiplyFunctionName,
			LeftType:     v.StaticType(interpreter),
			RightType:    other.StaticType(interpreter),
		})
	}

	return NewUIntValueFromBigInt(
		interpreter,
		common.NewDivBigIntMemoryUsage(v.BigInt, o.BigInt),
		func() *big.Int {
			res := new(big.Int)
			// INT33-C
			if o.BigInt.Cmp(res) == 0 {
				panic(DivisionByZeroError{LocationRange: locationRange})
			}
			return res.Div(v.BigInt, o.BigInt)
		},
	)
}

func (v UIntValue) SaturatingDiv(interpreter *Interpreter, other NumberValue, locationRange LocationRange) NumberValue {
	defer func() {
		r := recover()
		if _, ok := r.(InvalidOperandsError); ok {
			panic(InvalidOperandsError{
				FunctionName: sema.NumericTypeSaturatingDivideFunctionName,
				LeftType:     v.StaticType(interpreter),
				RightType:    other.StaticType(interpreter),
			})
		}
	}()

	return v.Div(interpreter, other, locationRange)
}

func (v UIntValue) Less(interpreter *Interpreter, other NumberValue, locationRange LocationRange) BoolValue {
	o, ok := other.(UIntValue)
	if !ok {
		panic(InvalidOperandsError{
			Operation: ast.OperationLess,
			LeftType:  v.StaticType(interpreter),
			RightType: other.StaticType(interpreter),
		})
	}

	cmp := v.BigInt.Cmp(o.BigInt)
	return AsBoolValue(cmp == -1)
}

func (v UIntValue) LessEqual(interpreter *Interpreter, other NumberValue, locationRange LocationRange) BoolValue {
	o, ok := other.(UIntValue)
	if !ok {
		panic(InvalidOperandsError{
			Operation: ast.OperationLessEqual,
			LeftType:  v.StaticType(interpreter),
			RightType: other.StaticType(interpreter),
		})
	}

	cmp := v.BigInt.Cmp(o.BigInt)
	return AsBoolValue(cmp <= 0)
}

func (v UIntValue) Greater(interpreter *Interpreter, other NumberValue, locationRange LocationRange) BoolValue {
	o, ok := other.(UIntValue)
	if !ok {
		panic(InvalidOperandsError{
			Operation: ast.OperationGreater,
			LeftType:  v.StaticType(interpreter),
			RightType: other.StaticType(interpreter),
		})
	}

	cmp := v.BigInt.Cmp(o.BigInt)
	return AsBoolValue(cmp == 1)
}

func (v UIntValue) GreaterEqual(interpreter *Interpreter, other NumberValue, locationRange LocationRange) BoolValue {
	o, ok := other.(UIntValue)
	if !ok {
		panic(InvalidOperandsError{
			Operation: ast.OperationGreaterEqual,
			LeftType:  v.StaticType(interpreter),
			RightType: other.StaticType(interpreter),
		})
	}

	cmp := v.BigInt.Cmp(o.BigInt)
	return AsBoolValue(cmp >= 0)
}

func (v UIntValue) Equal(_ *Interpreter, _ LocationRange, other Value) bool {
	otherUInt, ok := other.(UIntValue)
	if !ok {
		return false
	}
	cmp := v.BigInt.Cmp(otherUInt.BigInt)
	return cmp == 0
}

// HashInput returns a byte slice containing:
// - HashInputTypeUInt (1 byte)
// - big int value encoded in big-endian (n bytes)
func (v UIntValue) HashInput(_ *Interpreter, _ LocationRange, scratch []byte) []byte {
	b := UnsignedBigIntToBigEndianBytes(v.BigInt)

	length := 1 + len(b)
	var buffer []byte
	if length <= len(scratch) {
		buffer = scratch[:length]
	} else {
		buffer = make([]byte, length)
	}

	buffer[0] = byte(HashInputTypeUInt)
	copy(buffer[1:], b)
	return buffer
}

func (v UIntValue) BitwiseOr(interpreter *Interpreter, other IntegerValue, locationRange LocationRange) IntegerValue {
	o, ok := other.(UIntValue)
	if !ok {
		panic(InvalidOperandsError{
			Operation: ast.OperationBitwiseOr,
			LeftType:  v.StaticType(interpreter),
			RightType: other.StaticType(interpreter),
		})
	}

	return NewUIntValueFromBigInt(
		interpreter,
		common.NewBitwiseOrBigIntMemoryUsage(v.BigInt, o.BigInt),
		func() *big.Int {
			res := new(big.Int)
			return res.Or(v.BigInt, o.BigInt)
		},
	)
}

func (v UIntValue) BitwiseXor(interpreter *Interpreter, other IntegerValue, locationRange LocationRange) IntegerValue {
	o, ok := other.(UIntValue)
	if !ok {
		panic(InvalidOperandsError{
			Operation: ast.OperationBitwiseXor,
			LeftType:  v.StaticType(interpreter),
			RightType: other.StaticType(interpreter),
		})
	}

	return NewUIntValueFromBigInt(
		interpreter,
		common.NewBitwiseXorBigIntMemoryUsage(v.BigInt, o.BigInt),
		func() *big.Int {
			res := new(big.Int)
			return res.Xor(v.BigInt, o.BigInt)
		},
	)
}

func (v UIntValue) BitwiseAnd(interpreter *Interpreter, other IntegerValue, locationRange LocationRange) IntegerValue {
	o, ok := other.(UIntValue)
	if !ok {
		panic(InvalidOperandsError{
			Operation: ast.OperationBitwiseAnd,
			LeftType:  v.StaticType(interpreter),
			RightType: other.StaticType(interpreter),
		})
	}

	return NewUIntValueFromBigInt(
		interpreter,
		common.NewBitwiseAndBigIntMemoryUsage(v.BigInt, o.BigInt),
		func() *big.Int {
			res := new(big.Int)
			return res.And(v.BigInt, o.BigInt)
		},
	)
}

func (v UIntValue) BitwiseLeftShift(interpreter *Interpreter, other IntegerValue, locationRange LocationRange) IntegerValue {
	o, ok := other.(UIntValue)
	if !ok {
		panic(InvalidOperandsError{
			Operation: ast.OperationBitwiseLeftShift,
			LeftType:  v.StaticType(interpreter),
			RightType: other.StaticType(interpreter),
		})
	}

	if o.BigInt.Sign() < 0 {
		panic(UnderflowError{LocationRange: locationRange})
	}

	if !o.BigInt.IsUint64() {
		panic(OverflowError{LocationRange: locationRange})
	}

	return NewUIntValueFromBigInt(
		interpreter,
		common.NewBitwiseLeftShiftBigIntMemoryUsage(v.BigInt, o.BigInt),
		func() *big.Int {
			res := new(big.Int)
			return res.Lsh(v.BigInt, uint(o.BigInt.Uint64()))

		},
	)
}

func (v UIntValue) BitwiseRightShift(interpreter *Interpreter, other IntegerValue, locationRange LocationRange) IntegerValue {
	o, ok := other.(UIntValue)
	if !ok {
		panic(InvalidOperandsError{
			Operation: ast.OperationBitwiseRightShift,
			LeftType:  v.StaticType(interpreter),
			RightType: other.StaticType(interpreter),
		})
	}

	if o.BigInt.Sign() < 0 {
		panic(UnderflowError{LocationRange: locationRange})
	}
	if !o.BigInt.IsUint64() {
		panic(OverflowError{LocationRange: locationRange})
	}

	return NewUIntValueFromBigInt(
		interpreter,
		common.NewBitwiseRightShiftBigIntMemoryUsage(v.BigInt, o.BigInt),
		func() *big.Int {
			res := new(big.Int)
			return res.Rsh(v.BigInt, uint(o.BigInt.Uint64()))
		},
	)
}

func (v UIntValue) GetMember(interpreter *Interpreter, locationRange LocationRange, name string) Value {
	return getNumberValueMember(interpreter, v, name, sema.UIntType, locationRange)
}

func (UIntValue) RemoveMember(_ *Interpreter, _ LocationRange, _ string) Value {
	// Numbers have no removable members (fields / functions)
	panic(errors.NewUnreachableError())
}

func (UIntValue) SetMember(_ *Interpreter, _ LocationRange, _ string, _ Value) {
	// Numbers have no settable members (fields / functions)
	panic(errors.NewUnreachableError())
}

func (v UIntValue) ToBigEndianBytes() []byte {
	return UnsignedBigIntToBigEndianBytes(v.BigInt)
}

func (v UIntValue) ConformsToStaticType(
	_ *Interpreter,
	_ LocationRange,
	_ TypeConformanceResults,
) bool {
	return true
}

func (v UIntValue) Storable(storage atree.SlabStorage, address atree.Address, maxInlineSize uint64) (atree.Storable, error) {
	return maybeLargeImmutableStorable(v, storage, address, maxInlineSize)
}

func (UIntValue) NeedsStoreTo(_ atree.Address) bool {
	return false
}

func (UIntValue) IsResourceKinded(_ *Interpreter) bool {
	return false
}

func (v UIntValue) Transfer(
	interpreter *Interpreter,
	_ LocationRange,
	_ atree.Address,
	remove bool,
	storable atree.Storable,
) Value {
	if remove {
		interpreter.RemoveReferencedSlab(storable)
	}
	return v
}

func (v UIntValue) Clone(_ *Interpreter) Value {
	return NewUnmeteredUIntValueFromBigInt(v.BigInt)
}

func (UIntValue) DeepRemove(_ *Interpreter) {
	// NO-OP
}

func (v UIntValue) ByteSize() uint32 {
	return cborTagSize + getBigIntCBORSize(v.BigInt)
}

func (v UIntValue) StoredValue(_ atree.SlabStorage) (atree.Value, error) {
	return v, nil
}

func (UIntValue) ChildStorables() []atree.Storable {
	return nil
}

// UInt8Value

type UInt8Value uint8

var _ Value = UInt8Value(0)
var _ atree.Storable = UInt8Value(0)
var _ NumberValue = UInt8Value(0)
var _ IntegerValue = UInt8Value(0)
var _ EquatableValue = UInt8Value(0)
var _ HashableValue = UInt8Value(0)
var _ MemberAccessibleValue = UInt8Value(0)

var UInt8MemoryUsage = common.NewNumberMemoryUsage(int(unsafe.Sizeof(UInt8Value(0))))

func NewUInt8Value(gauge common.MemoryGauge, uint8Constructor func() uint8) UInt8Value {
	common.UseMemory(gauge, UInt8MemoryUsage)

	return NewUnmeteredUInt8Value(uint8Constructor())
}

func NewUnmeteredUInt8Value(value uint8) UInt8Value {
	return UInt8Value(value)
}

func (UInt8Value) IsValue() {}

func (v UInt8Value) Accept(interpreter *Interpreter, visitor Visitor) {
	visitor.VisitUInt8Value(interpreter, v)
}

func (UInt8Value) Walk(_ *Interpreter, _ func(Value)) {
	// NO-OP
}

func (UInt8Value) StaticType(interpreter *Interpreter) StaticType {
	return NewPrimitiveStaticType(interpreter, PrimitiveStaticTypeUInt8)
}

func (UInt8Value) IsImportable(_ *Interpreter) bool {
	return true
}

func (v UInt8Value) String() string {
	return format.Uint(uint64(v))
}

func (v UInt8Value) RecursiveString(_ SeenReferences) string {
	return v.String()
}

func (v UInt8Value) MeteredString(memoryGauge common.MemoryGauge, _ SeenReferences) string {
	common.UseMemory(
		memoryGauge,
		common.NewRawStringMemoryUsage(
			OverEstimateNumberStringLength(memoryGauge, v),
		),
	)
	return v.String()
}

func (v UInt8Value) ToInt(locationRange LocationRange) int {
	return int(v)
}

func (v UInt8Value) Negate(*Interpreter, LocationRange) NumberValue {
	panic(errors.NewUnreachableError())
}

func (v UInt8Value) Plus(interpreter *Interpreter, other NumberValue, locationRange LocationRange) NumberValue {
	o, ok := other.(UInt8Value)
	if !ok {
		panic(InvalidOperandsError{
			Operation: ast.OperationPlus,
			LeftType:  v.StaticType(interpreter),
			RightType: other.StaticType(interpreter),
		})
	}

	return NewUInt8Value(interpreter, func() uint8 {
		sum := v + o
		// INT30-C
		if sum < v {
			panic(OverflowError{LocationRange: locationRange})
		}
		return uint8(sum)
	})
}

func (v UInt8Value) SaturatingPlus(interpreter *Interpreter, other NumberValue, locationRange LocationRange) NumberValue {
	o, ok := other.(UInt8Value)
	if !ok {
		panic(InvalidOperandsError{
			FunctionName: sema.NumericTypeSaturatingAddFunctionName,
			LeftType:     v.StaticType(interpreter),
			RightType:    other.StaticType(interpreter),
		})
	}

	return NewUInt8Value(interpreter, func() uint8 {
		sum := v + o
		// INT30-C
		if sum < v {
			return math.MaxUint8
		}
		return uint8(sum)
	})
}

func (v UInt8Value) Minus(interpreter *Interpreter, other NumberValue, locationRange LocationRange) NumberValue {
	o, ok := other.(UInt8Value)
	if !ok {
		panic(InvalidOperandsError{
			Operation: ast.OperationMinus,
			LeftType:  v.StaticType(interpreter),
			RightType: other.StaticType(interpreter),
		})
	}

	return NewUInt8Value(
		interpreter,
		func() uint8 {
			diff := v - o
			// INT30-C
			if diff > v {
				panic(UnderflowError{LocationRange: locationRange})
			}
			return uint8(diff)
		},
	)
}

func (v UInt8Value) SaturatingMinus(interpreter *Interpreter, other NumberValue, locationRange LocationRange) NumberValue {
	o, ok := other.(UInt8Value)
	if !ok {
		panic(InvalidOperandsError{
			FunctionName: sema.NumericTypeSaturatingSubtractFunctionName,
			LeftType:     v.StaticType(interpreter),
			RightType:    other.StaticType(interpreter),
		})
	}

	return NewUInt8Value(
		interpreter,
		func() uint8 {
			diff := v - o
			// INT30-C
			if diff > v {
				return 0
			}
			return uint8(diff)
		},
	)
}

func (v UInt8Value) Mod(interpreter *Interpreter, other NumberValue, locationRange LocationRange) NumberValue {
	o, ok := other.(UInt8Value)
	if !ok {
		panic(InvalidOperandsError{
			Operation: ast.OperationMod,
			LeftType:  v.StaticType(interpreter),
			RightType: other.StaticType(interpreter),
		})
	}

	return NewUInt8Value(
		interpreter,
		func() uint8 {
			if o == 0 {
				panic(DivisionByZeroError{LocationRange: locationRange})
			}
			return uint8(v % o)
		},
	)
}

func (v UInt8Value) Mul(interpreter *Interpreter, other NumberValue, locationRange LocationRange) NumberValue {
	o, ok := other.(UInt8Value)
	if !ok {
		panic(InvalidOperandsError{
			Operation: ast.OperationMul,
			LeftType:  v.StaticType(interpreter),
			RightType: other.StaticType(interpreter),
		})
	}

	return NewUInt8Value(
		interpreter,
		func() uint8 {
			// INT30-C
			if (v > 0) && (o > 0) && (v > (math.MaxUint8 / o)) {
				panic(OverflowError{LocationRange: locationRange})
			}
			return uint8(v * o)
		},
	)
}

func (v UInt8Value) SaturatingMul(interpreter *Interpreter, other NumberValue, locationRange LocationRange) NumberValue {
	o, ok := other.(UInt8Value)
	if !ok {
		panic(InvalidOperandsError{
			FunctionName: sema.NumericTypeSaturatingMultiplyFunctionName,
			LeftType:     v.StaticType(interpreter),
			RightType:    other.StaticType(interpreter),
		})
	}

	return NewUInt8Value(
		interpreter,
		func() uint8 {
			// INT30-C
			if (v > 0) && (o > 0) && (v > (math.MaxUint8 / o)) {
				return math.MaxUint8
			}
			return uint8(v * o)
		},
	)
}

func (v UInt8Value) Div(interpreter *Interpreter, other NumberValue, locationRange LocationRange) NumberValue {
	o, ok := other.(UInt8Value)
	if !ok {
		panic(InvalidOperandsError{
			Operation: ast.OperationDiv,
			LeftType:  v.StaticType(interpreter),
			RightType: other.StaticType(interpreter),
		})
	}

	return NewUInt8Value(
		interpreter,
		func() uint8 {
			if o == 0 {
				panic(DivisionByZeroError{LocationRange: locationRange})
			}
			return uint8(v / o)
		},
	)
}

func (v UInt8Value) SaturatingDiv(interpreter *Interpreter, other NumberValue, locationRange LocationRange) NumberValue {
	defer func() {
		r := recover()
		if _, ok := r.(InvalidOperandsError); ok {
			panic(InvalidOperandsError{
				FunctionName: sema.NumericTypeSaturatingDivideFunctionName,
				LeftType:     v.StaticType(interpreter),
				RightType:    other.StaticType(interpreter),
			})
		}
	}()

	return v.Div(interpreter, other, locationRange)
}

func (v UInt8Value) Less(interpreter *Interpreter, other NumberValue, locationRange LocationRange) BoolValue {
	o, ok := other.(UInt8Value)
	if !ok {
		panic(InvalidOperandsError{
			Operation: ast.OperationLess,
			LeftType:  v.StaticType(interpreter),
			RightType: other.StaticType(interpreter),
		})
	}

	return AsBoolValue(v < o)
}

func (v UInt8Value) LessEqual(interpreter *Interpreter, other NumberValue, locationRange LocationRange) BoolValue {
	o, ok := other.(UInt8Value)
	if !ok {
		panic(InvalidOperandsError{
			Operation: ast.OperationLessEqual,
			LeftType:  v.StaticType(interpreter),
			RightType: other.StaticType(interpreter),
		})
	}

	return AsBoolValue(v <= o)
}

func (v UInt8Value) Greater(interpreter *Interpreter, other NumberValue, locationRange LocationRange) BoolValue {
	o, ok := other.(UInt8Value)
	if !ok {
		panic(InvalidOperandsError{
			Operation: ast.OperationGreater,
			LeftType:  v.StaticType(interpreter),
			RightType: other.StaticType(interpreter),
		})
	}

	return AsBoolValue(v > o)
}

func (v UInt8Value) GreaterEqual(interpreter *Interpreter, other NumberValue, locationRange LocationRange) BoolValue {
	o, ok := other.(UInt8Value)
	if !ok {
		panic(InvalidOperandsError{
			Operation: ast.OperationGreaterEqual,
			LeftType:  v.StaticType(interpreter),
			RightType: other.StaticType(interpreter),
		})
	}

	return AsBoolValue(v >= o)
}

func (v UInt8Value) Equal(_ *Interpreter, _ LocationRange, other Value) bool {
	otherUInt8, ok := other.(UInt8Value)
	if !ok {
		return false
	}
	return v == otherUInt8
}

// HashInput returns a byte slice containing:
// - HashInputTypeUInt8 (1 byte)
// - uint8 value (1 byte)
func (v UInt8Value) HashInput(_ *Interpreter, _ LocationRange, scratch []byte) []byte {
	scratch[0] = byte(HashInputTypeUInt8)
	scratch[1] = byte(v)
	return scratch[:2]
}

func ConvertUnsigned[T Unsigned](
	memoryGauge common.MemoryGauge,
	value Value,
	maxBigNumber *big.Int,
	maxNumber int,
	locationRange LocationRange,
) T {
	switch value := value.(type) {
	case BigNumberValue:
		v := value.ToBigInt(memoryGauge)
		if v.Cmp(maxBigNumber) > 0 {
			panic(OverflowError{LocationRange: locationRange})
		} else if v.Sign() < 0 {
			panic(UnderflowError{LocationRange: locationRange})
		}
		return T(v.Int64())

	case NumberValue:
		v := value.ToInt(locationRange)
		if maxNumber > 0 && v > maxNumber {
			panic(OverflowError{LocationRange: locationRange})
		} else if v < 0 {
			panic(UnderflowError{LocationRange: locationRange})
		}
		return T(v)

	default:
		panic(errors.NewUnreachableError())
	}
}

func ConvertWord[T Unsigned](
	memoryGauge common.MemoryGauge,
	value Value,
	locationRange LocationRange,
) T {
	switch value := value.(type) {
	case BigNumberValue:
		return T(value.ToBigInt(memoryGauge).Int64())

	case NumberValue:
		return T(value.ToInt(locationRange))

	default:
		panic(errors.NewUnreachableError())
	}
}

func ConvertUInt8(memoryGauge common.MemoryGauge, value Value, locationRange LocationRange) UInt8Value {
	return NewUInt8Value(
		memoryGauge,
		func() uint8 {
			return ConvertUnsigned[uint8](
				memoryGauge,
				value,
				sema.UInt8TypeMaxInt,
				math.MaxUint8,
				locationRange,
			)
		},
	)
}

func (v UInt8Value) BitwiseOr(interpreter *Interpreter, other IntegerValue, locationRange LocationRange) IntegerValue {
	o, ok := other.(UInt8Value)
	if !ok {
		panic(InvalidOperandsError{
			Operation: ast.OperationBitwiseOr,
			LeftType:  v.StaticType(interpreter),
			RightType: other.StaticType(interpreter),
		})
	}

	return NewUInt8Value(
		interpreter,
		func() uint8 {
			return uint8(v | o)
		},
	)
}

func (v UInt8Value) BitwiseXor(interpreter *Interpreter, other IntegerValue, locationRange LocationRange) IntegerValue {
	o, ok := other.(UInt8Value)
	if !ok {
		panic(InvalidOperandsError{
			Operation: ast.OperationBitwiseXor,
			LeftType:  v.StaticType(interpreter),
			RightType: other.StaticType(interpreter),
		})
	}

	return NewUInt8Value(
		interpreter,
		func() uint8 {
			return uint8(v ^ o)
		},
	)
}

func (v UInt8Value) BitwiseAnd(interpreter *Interpreter, other IntegerValue, locationRange LocationRange) IntegerValue {
	o, ok := other.(UInt8Value)
	if !ok {
		panic(InvalidOperandsError{
			Operation: ast.OperationBitwiseAnd,
			LeftType:  v.StaticType(interpreter),
			RightType: other.StaticType(interpreter),
		})
	}

	return NewUInt8Value(
		interpreter,
		func() uint8 {
			return uint8(v & o)
		},
	)
}

func (v UInt8Value) BitwiseLeftShift(interpreter *Interpreter, other IntegerValue, locationRange LocationRange) IntegerValue {
	o, ok := other.(UInt8Value)
	if !ok {
		panic(InvalidOperandsError{
			Operation: ast.OperationBitwiseLeftShift,
			LeftType:  v.StaticType(interpreter),
			RightType: other.StaticType(interpreter),
		})
	}

	return NewUInt8Value(
		interpreter,
		func() uint8 {
			return uint8(v << o)
		},
	)
}

func (v UInt8Value) BitwiseRightShift(interpreter *Interpreter, other IntegerValue, locationRange LocationRange) IntegerValue {
	o, ok := other.(UInt8Value)
	if !ok {
		panic(InvalidOperandsError{
			Operation: ast.OperationBitwiseRightShift,
			LeftType:  v.StaticType(interpreter),
			RightType: other.StaticType(interpreter),
		})
	}

	return NewUInt8Value(
		interpreter,
		func() uint8 {
			return uint8(v >> o)
		},
	)
}

func (v UInt8Value) GetMember(interpreter *Interpreter, locationRange LocationRange, name string) Value {
	return getNumberValueMember(interpreter, v, name, sema.UInt8Type, locationRange)
}

func (UInt8Value) RemoveMember(_ *Interpreter, _ LocationRange, _ string) Value {
	// Numbers have no removable members (fields / functions)
	panic(errors.NewUnreachableError())
}

func (UInt8Value) SetMember(_ *Interpreter, _ LocationRange, _ string, _ Value) {
	// Numbers have no settable members (fields / functions)
	panic(errors.NewUnreachableError())
}

func (v UInt8Value) ToBigEndianBytes() []byte {
	return []byte{byte(v)}
}

func (v UInt8Value) ConformsToStaticType(
	_ *Interpreter,
	_ LocationRange,
	_ TypeConformanceResults,
) bool {
	return true
}

func (v UInt8Value) Storable(_ atree.SlabStorage, _ atree.Address, _ uint64) (atree.Storable, error) {
	return v, nil
}

func (UInt8Value) NeedsStoreTo(_ atree.Address) bool {
	return false
}

func (UInt8Value) IsResourceKinded(_ *Interpreter) bool {
	return false
}

func (v UInt8Value) Transfer(
	interpreter *Interpreter,
	_ LocationRange,
	_ atree.Address,
	remove bool,
	storable atree.Storable,
) Value {
	if remove {
		interpreter.RemoveReferencedSlab(storable)
	}
	return v
}

func (v UInt8Value) Clone(_ *Interpreter) Value {
	return v
}

func (UInt8Value) DeepRemove(_ *Interpreter) {
	// NO-OP
}

func (v UInt8Value) ByteSize() uint32 {
	return cborTagSize + getUintCBORSize(uint64(v))
}

func (v UInt8Value) StoredValue(_ atree.SlabStorage) (atree.Value, error) {
	return v, nil
}

func (UInt8Value) ChildStorables() []atree.Storable {
	return nil
}

// UInt16Value

type UInt16Value uint16

var _ Value = UInt16Value(0)
var _ atree.Storable = UInt16Value(0)
var _ NumberValue = UInt16Value(0)
var _ IntegerValue = UInt16Value(0)
var _ EquatableValue = UInt16Value(0)
var _ HashableValue = UInt16Value(0)
var _ MemberAccessibleValue = UInt16Value(0)

var UInt16MemoryUsage = common.NewNumberMemoryUsage(int(unsafe.Sizeof(UInt16Value(0))))

func NewUInt16Value(gauge common.MemoryGauge, uint16Constructor func() uint16) UInt16Value {
	common.UseMemory(gauge, UInt16MemoryUsage)

	return NewUnmeteredUInt16Value(uint16Constructor())
}

func NewUnmeteredUInt16Value(value uint16) UInt16Value {
	return UInt16Value(value)
}

func (UInt16Value) IsValue() {}

func (v UInt16Value) Accept(interpreter *Interpreter, visitor Visitor) {
	visitor.VisitUInt16Value(interpreter, v)
}

func (UInt16Value) Walk(_ *Interpreter, _ func(Value)) {
	// NO-OP
}

func (UInt16Value) StaticType(interpreter *Interpreter) StaticType {
	return NewPrimitiveStaticType(interpreter, PrimitiveStaticTypeUInt16)
}

func (UInt16Value) IsImportable(_ *Interpreter) bool {
	return true
}

func (v UInt16Value) String() string {
	return format.Uint(uint64(v))
}

func (v UInt16Value) RecursiveString(_ SeenReferences) string {
	return v.String()
}

func (v UInt16Value) MeteredString(memoryGauge common.MemoryGauge, _ SeenReferences) string {
	common.UseMemory(
		memoryGauge,
		common.NewRawStringMemoryUsage(
			OverEstimateNumberStringLength(memoryGauge, v),
		),
	)
	return v.String()
}

func (v UInt16Value) ToInt(locationRange LocationRange) int {
	return int(v)
}
func (v UInt16Value) Negate(*Interpreter, LocationRange) NumberValue {
	panic(errors.NewUnreachableError())
}

func (v UInt16Value) Plus(interpreter *Interpreter, other NumberValue, locationRange LocationRange) NumberValue {
	o, ok := other.(UInt16Value)
	if !ok {
		panic(InvalidOperandsError{
			Operation: ast.OperationPlus,
			LeftType:  v.StaticType(interpreter),
			RightType: other.StaticType(interpreter),
		})
	}

	return NewUInt16Value(
		interpreter,
		func() uint16 {
			sum := v + o
			// INT30-C
			if sum < v {
				panic(OverflowError{LocationRange: locationRange})
			}
			return uint16(sum)
		},
	)
}

func (v UInt16Value) SaturatingPlus(interpreter *Interpreter, other NumberValue, locationRange LocationRange) NumberValue {
	o, ok := other.(UInt16Value)
	if !ok {
		panic(InvalidOperandsError{
			FunctionName: sema.NumericTypeSaturatingAddFunctionName,
			LeftType:     v.StaticType(interpreter),
			RightType:    other.StaticType(interpreter),
		})
	}

	return NewUInt16Value(
		interpreter,
		func() uint16 {
			sum := v + o
			// INT30-C
			if sum < v {
				return math.MaxUint16
			}
			return uint16(sum)
		},
	)
}

func (v UInt16Value) Minus(interpreter *Interpreter, other NumberValue, locationRange LocationRange) NumberValue {
	o, ok := other.(UInt16Value)
	if !ok {
		panic(InvalidOperandsError{
			Operation: ast.OperationMinus,
			LeftType:  v.StaticType(interpreter),
			RightType: other.StaticType(interpreter),
		})
	}

	return NewUInt16Value(
		interpreter,
		func() uint16 {
			diff := v - o
			// INT30-C
			if diff > v {
				panic(UnderflowError{LocationRange: locationRange})
			}
			return uint16(diff)
		},
	)
}

func (v UInt16Value) SaturatingMinus(interpreter *Interpreter, other NumberValue, locationRange LocationRange) NumberValue {
	o, ok := other.(UInt16Value)
	if !ok {
		panic(InvalidOperandsError{
			FunctionName: sema.NumericTypeSaturatingSubtractFunctionName,
			LeftType:     v.StaticType(interpreter),
			RightType:    other.StaticType(interpreter),
		})
	}

	return NewUInt16Value(
		interpreter,
		func() uint16 {
			diff := v - o
			// INT30-C
			if diff > v {
				return 0
			}
			return uint16(diff)
		},
	)
}

func (v UInt16Value) Mod(interpreter *Interpreter, other NumberValue, locationRange LocationRange) NumberValue {
	o, ok := other.(UInt16Value)
	if !ok {
		panic(InvalidOperandsError{
			Operation: ast.OperationMod,
			LeftType:  v.StaticType(interpreter),
			RightType: other.StaticType(interpreter),
		})
	}

	return NewUInt16Value(
		interpreter,
		func() uint16 {
			if o == 0 {
				panic(DivisionByZeroError{LocationRange: locationRange})
			}
			return uint16(v % o)
		},
	)
}

func (v UInt16Value) Mul(interpreter *Interpreter, other NumberValue, locationRange LocationRange) NumberValue {
	o, ok := other.(UInt16Value)
	if !ok {
		panic(InvalidOperandsError{
			Operation: ast.OperationMul,
			LeftType:  v.StaticType(interpreter),
			RightType: other.StaticType(interpreter),
		})
	}

	return NewUInt16Value(
		interpreter,
		func() uint16 {
			// INT30-C
			if (v > 0) && (o > 0) && (v > (math.MaxUint16 / o)) {
				panic(OverflowError{LocationRange: locationRange})
			}
			return uint16(v * o)
		},
	)
}

func (v UInt16Value) SaturatingMul(interpreter *Interpreter, other NumberValue, locationRange LocationRange) NumberValue {
	o, ok := other.(UInt16Value)
	if !ok {
		panic(InvalidOperandsError{
			FunctionName: sema.NumericTypeSaturatingMultiplyFunctionName,
			LeftType:     v.StaticType(interpreter),
			RightType:    other.StaticType(interpreter),
		})
	}

	return NewUInt16Value(
		interpreter,
		func() uint16 {
			// INT30-C
			if (v > 0) && (o > 0) && (v > (math.MaxUint16 / o)) {
				return math.MaxUint16
			}
			return uint16(v * o)
		},
	)
}

func (v UInt16Value) Div(interpreter *Interpreter, other NumberValue, locationRange LocationRange) NumberValue {
	o, ok := other.(UInt16Value)
	if !ok {
		panic(InvalidOperandsError{
			Operation: ast.OperationDiv,
			LeftType:  v.StaticType(interpreter),
			RightType: other.StaticType(interpreter),
		})
	}

	return NewUInt16Value(
		interpreter,
		func() uint16 {
			if o == 0 {
				panic(DivisionByZeroError{LocationRange: locationRange})
			}
			return uint16(v / o)
		},
	)
}

func (v UInt16Value) SaturatingDiv(interpreter *Interpreter, other NumberValue, locationRange LocationRange) NumberValue {
	defer func() {
		r := recover()
		if _, ok := r.(InvalidOperandsError); ok {
			panic(InvalidOperandsError{
				FunctionName: sema.NumericTypeSaturatingDivideFunctionName,
				LeftType:     v.StaticType(interpreter),
				RightType:    other.StaticType(interpreter),
			})
		}
	}()

	return v.Div(interpreter, other, locationRange)
}

func (v UInt16Value) Less(interpreter *Interpreter, other NumberValue, locationRange LocationRange) BoolValue {
	o, ok := other.(UInt16Value)
	if !ok {
		panic(InvalidOperandsError{
			Operation: ast.OperationLess,
			LeftType:  v.StaticType(interpreter),
			RightType: other.StaticType(interpreter),
		})
	}

	return AsBoolValue(v < o)
}

func (v UInt16Value) LessEqual(interpreter *Interpreter, other NumberValue, locationRange LocationRange) BoolValue {
	o, ok := other.(UInt16Value)
	if !ok {
		panic(InvalidOperandsError{
			Operation: ast.OperationLessEqual,
			LeftType:  v.StaticType(interpreter),
			RightType: other.StaticType(interpreter),
		})
	}

	return AsBoolValue(v <= o)
}

func (v UInt16Value) Greater(interpreter *Interpreter, other NumberValue, locationRange LocationRange) BoolValue {
	o, ok := other.(UInt16Value)
	if !ok {
		panic(InvalidOperandsError{
			Operation: ast.OperationGreater,
			LeftType:  v.StaticType(interpreter),
			RightType: other.StaticType(interpreter),
		})
	}

	return AsBoolValue(v > o)
}

func (v UInt16Value) GreaterEqual(interpreter *Interpreter, other NumberValue, locationRange LocationRange) BoolValue {
	o, ok := other.(UInt16Value)
	if !ok {
		panic(InvalidOperandsError{
			Operation: ast.OperationGreaterEqual,
			LeftType:  v.StaticType(interpreter),
			RightType: other.StaticType(interpreter),
		})
	}

	return AsBoolValue(v >= o)
}

func (v UInt16Value) Equal(_ *Interpreter, _ LocationRange, other Value) bool {
	otherUInt16, ok := other.(UInt16Value)
	if !ok {
		return false
	}
	return v == otherUInt16
}

// HashInput returns a byte slice containing:
// - HashInputTypeUInt16 (1 byte)
// - uint16 value encoded in big-endian (2 bytes)
func (v UInt16Value) HashInput(_ *Interpreter, _ LocationRange, scratch []byte) []byte {
	scratch[0] = byte(HashInputTypeUInt16)
	binary.BigEndian.PutUint16(scratch[1:], uint16(v))
	return scratch[:3]
}

func ConvertUInt16(memoryGauge common.MemoryGauge, value Value, locationRange LocationRange) UInt16Value {
	return NewUInt16Value(
		memoryGauge,
		func() uint16 {
			return ConvertUnsigned[uint16](
				memoryGauge,
				value,
				sema.UInt16TypeMaxInt,
				math.MaxUint16,
				locationRange,
			)
		},
	)
}

func (v UInt16Value) BitwiseOr(interpreter *Interpreter, other IntegerValue, locationRange LocationRange) IntegerValue {
	o, ok := other.(UInt16Value)
	if !ok {
		panic(InvalidOperandsError{
			Operation: ast.OperationBitwiseOr,
			LeftType:  v.StaticType(interpreter),
			RightType: other.StaticType(interpreter),
		})
	}

	return NewUInt16Value(
		interpreter,
		func() uint16 {
			return uint16(v | o)
		},
	)
}

func (v UInt16Value) BitwiseXor(interpreter *Interpreter, other IntegerValue, locationRange LocationRange) IntegerValue {
	o, ok := other.(UInt16Value)
	if !ok {
		panic(InvalidOperandsError{
			Operation: ast.OperationBitwiseXor,
			LeftType:  v.StaticType(interpreter),
			RightType: other.StaticType(interpreter),
		})
	}

	return NewUInt16Value(
		interpreter,
		func() uint16 {
			return uint16(v ^ o)
		},
	)
}

func (v UInt16Value) BitwiseAnd(interpreter *Interpreter, other IntegerValue, locationRange LocationRange) IntegerValue {
	o, ok := other.(UInt16Value)
	if !ok {
		panic(InvalidOperandsError{
			Operation: ast.OperationBitwiseAnd,
			LeftType:  v.StaticType(interpreter),
			RightType: other.StaticType(interpreter),
		})
	}

	return NewUInt16Value(
		interpreter,
		func() uint16 {
			return uint16(v & o)
		},
	)
}

func (v UInt16Value) BitwiseLeftShift(interpreter *Interpreter, other IntegerValue, locationRange LocationRange) IntegerValue {
	o, ok := other.(UInt16Value)
	if !ok {
		panic(InvalidOperandsError{
			Operation: ast.OperationBitwiseLeftShift,
			LeftType:  v.StaticType(interpreter),
			RightType: other.StaticType(interpreter),
		})
	}

	return NewUInt16Value(
		interpreter,
		func() uint16 {
			return uint16(v << o)
		},
	)
}

func (v UInt16Value) BitwiseRightShift(interpreter *Interpreter, other IntegerValue, locationRange LocationRange) IntegerValue {
	o, ok := other.(UInt16Value)
	if !ok {
		panic(InvalidOperandsError{
			Operation: ast.OperationBitwiseRightShift,
			LeftType:  v.StaticType(interpreter),
			RightType: other.StaticType(interpreter),
		})
	}

	return NewUInt16Value(
		interpreter,
		func() uint16 {
			return uint16(v >> o)
		},
	)
}

func (v UInt16Value) GetMember(interpreter *Interpreter, locationRange LocationRange, name string) Value {
	return getNumberValueMember(interpreter, v, name, sema.UInt16Type, locationRange)
}

func (UInt16Value) RemoveMember(_ *Interpreter, _ LocationRange, _ string) Value {
	// Numbers have no removable members (fields / functions)
	panic(errors.NewUnreachableError())
}

func (UInt16Value) SetMember(_ *Interpreter, _ LocationRange, _ string, _ Value) {
	// Numbers have no settable members (fields / functions)
	panic(errors.NewUnreachableError())
}

func (v UInt16Value) ToBigEndianBytes() []byte {
	b := make([]byte, 2)
	binary.BigEndian.PutUint16(b, uint16(v))
	return b
}

func (v UInt16Value) ConformsToStaticType(
	_ *Interpreter,
	_ LocationRange,
	_ TypeConformanceResults,
) bool {
	return true
}

func (UInt16Value) IsStorable() bool {
	return true
}

func (v UInt16Value) Storable(_ atree.SlabStorage, _ atree.Address, _ uint64) (atree.Storable, error) {
	return v, nil
}

func (UInt16Value) NeedsStoreTo(_ atree.Address) bool {
	return false
}

func (UInt16Value) IsResourceKinded(_ *Interpreter) bool {
	return false
}

func (v UInt16Value) Transfer(
	interpreter *Interpreter,
	_ LocationRange,
	_ atree.Address,
	remove bool,
	storable atree.Storable,
) Value {
	if remove {
		interpreter.RemoveReferencedSlab(storable)
	}
	return v
}

func (v UInt16Value) Clone(_ *Interpreter) Value {
	return v
}

func (UInt16Value) DeepRemove(_ *Interpreter) {
	// NO-OP
}

func (v UInt16Value) ByteSize() uint32 {
	return cborTagSize + getUintCBORSize(uint64(v))
}

func (v UInt16Value) StoredValue(_ atree.SlabStorage) (atree.Value, error) {
	return v, nil
}

func (UInt16Value) ChildStorables() []atree.Storable {
	return nil
}

// UInt32Value

type UInt32Value uint32

var UInt32MemoryUsage = common.NewNumberMemoryUsage(int(unsafe.Sizeof(UInt32Value(0))))

func NewUInt32Value(gauge common.MemoryGauge, uint32Constructor func() uint32) UInt32Value {
	common.UseMemory(gauge, UInt32MemoryUsage)

	return NewUnmeteredUInt32Value(uint32Constructor())
}

func NewUnmeteredUInt32Value(value uint32) UInt32Value {
	return UInt32Value(value)
}

var _ Value = UInt32Value(0)
var _ atree.Storable = UInt32Value(0)
var _ NumberValue = UInt32Value(0)
var _ IntegerValue = UInt32Value(0)
var _ EquatableValue = UInt32Value(0)
var _ HashableValue = UInt32Value(0)
var _ MemberAccessibleValue = UInt32Value(0)

func (UInt32Value) IsValue() {}

func (v UInt32Value) Accept(interpreter *Interpreter, visitor Visitor) {
	visitor.VisitUInt32Value(interpreter, v)
}

func (UInt32Value) Walk(_ *Interpreter, _ func(Value)) {
	// NO-OP
}

func (UInt32Value) StaticType(interpreter *Interpreter) StaticType {
	return NewPrimitiveStaticType(interpreter, PrimitiveStaticTypeUInt32)
}

func (UInt32Value) IsImportable(_ *Interpreter) bool {
	return true
}

func (v UInt32Value) String() string {
	return format.Uint(uint64(v))
}

func (v UInt32Value) RecursiveString(_ SeenReferences) string {
	return v.String()
}

func (v UInt32Value) MeteredString(memoryGauge common.MemoryGauge, _ SeenReferences) string {
	common.UseMemory(
		memoryGauge,
		common.NewRawStringMemoryUsage(
			OverEstimateNumberStringLength(memoryGauge, v),
		),
	)
	return v.String()
}

func (v UInt32Value) ToInt(locationRange LocationRange) int {
	return int(v)
}

func (v UInt32Value) Negate(*Interpreter, LocationRange) NumberValue {
	panic(errors.NewUnreachableError())
}

func (v UInt32Value) Plus(interpreter *Interpreter, other NumberValue, locationRange LocationRange) NumberValue {
	o, ok := other.(UInt32Value)
	if !ok {
		panic(InvalidOperandsError{
			Operation: ast.OperationPlus,
			LeftType:  v.StaticType(interpreter),
			RightType: other.StaticType(interpreter),
		})
	}

	return NewUInt32Value(
		interpreter,
		func() uint32 {
			sum := v + o
			// INT30-C
			if sum < v {
				panic(OverflowError{LocationRange: locationRange})
			}
			return uint32(sum)
		},
	)
}

func (v UInt32Value) SaturatingPlus(interpreter *Interpreter, other NumberValue, locationRange LocationRange) NumberValue {
	o, ok := other.(UInt32Value)
	if !ok {
		panic(InvalidOperandsError{
			FunctionName: sema.NumericTypeSaturatingAddFunctionName,
			LeftType:     v.StaticType(interpreter),
			RightType:    other.StaticType(interpreter),
		})
	}

	return NewUInt32Value(
		interpreter,
		func() uint32 {
			sum := v + o
			// INT30-C
			if sum < v {
				return math.MaxUint32
			}
			return uint32(sum)
		},
	)
}

func (v UInt32Value) Minus(interpreter *Interpreter, other NumberValue, locationRange LocationRange) NumberValue {
	o, ok := other.(UInt32Value)
	if !ok {
		panic(InvalidOperandsError{
			Operation: ast.OperationMinus,
			LeftType:  v.StaticType(interpreter),
			RightType: other.StaticType(interpreter),
		})
	}

	return NewUInt32Value(
		interpreter,
		func() uint32 {
			diff := v - o
			// INT30-C
			if diff > v {
				panic(UnderflowError{LocationRange: locationRange})
			}
			return uint32(diff)
		},
	)
}

func (v UInt32Value) SaturatingMinus(interpreter *Interpreter, other NumberValue, locationRange LocationRange) NumberValue {
	o, ok := other.(UInt32Value)
	if !ok {
		panic(InvalidOperandsError{
			FunctionName: sema.NumericTypeSaturatingSubtractFunctionName,
			LeftType:     v.StaticType(interpreter),
			RightType:    other.StaticType(interpreter),
		})
	}

	return NewUInt32Value(
		interpreter,
		func() uint32 {
			diff := v - o
			// INT30-C
			if diff > v {
				return 0
			}
			return uint32(diff)
		},
	)
}

func (v UInt32Value) Mod(interpreter *Interpreter, other NumberValue, locationRange LocationRange) NumberValue {
	o, ok := other.(UInt32Value)
	if !ok {
		panic(InvalidOperandsError{
			Operation: ast.OperationMod,
			LeftType:  v.StaticType(interpreter),
			RightType: other.StaticType(interpreter),
		})
	}

	return NewUInt32Value(
		interpreter,
		func() uint32 {
			if o == 0 {
				panic(DivisionByZeroError{LocationRange: locationRange})
			}
			return uint32(v % o)
		},
	)
}

func (v UInt32Value) Mul(interpreter *Interpreter, other NumberValue, locationRange LocationRange) NumberValue {
	o, ok := other.(UInt32Value)
	if !ok {
		panic(InvalidOperandsError{
			Operation: ast.OperationMul,
			LeftType:  v.StaticType(interpreter),
			RightType: other.StaticType(interpreter),
		})
	}

	return NewUInt32Value(
		interpreter,
		func() uint32 {
			if (v > 0) && (o > 0) && (v > (math.MaxUint32 / o)) {
				panic(OverflowError{LocationRange: locationRange})
			}
			return uint32(v * o)
		},
	)
}

func (v UInt32Value) SaturatingMul(interpreter *Interpreter, other NumberValue, locationRange LocationRange) NumberValue {
	o, ok := other.(UInt32Value)
	if !ok {
		panic(InvalidOperandsError{
			FunctionName: sema.NumericTypeSaturatingMultiplyFunctionName,
			LeftType:     v.StaticType(interpreter),
			RightType:    other.StaticType(interpreter),
		})
	}

	return NewUInt32Value(
		interpreter,
		func() uint32 {

			// INT30-C
			if (v > 0) && (o > 0) && (v > (math.MaxUint32 / o)) {
				return math.MaxUint32
			}
			return uint32(v * o)
		},
	)
}

func (v UInt32Value) Div(interpreter *Interpreter, other NumberValue, locationRange LocationRange) NumberValue {
	o, ok := other.(UInt32Value)
	if !ok {
		panic(InvalidOperandsError{
			Operation: ast.OperationDiv,
			LeftType:  v.StaticType(interpreter),
			RightType: other.StaticType(interpreter),
		})
	}

	return NewUInt32Value(
		interpreter,
		func() uint32 {
			if o == 0 {
				panic(DivisionByZeroError{LocationRange: locationRange})
			}
			return uint32(v / o)
		},
	)
}

func (v UInt32Value) SaturatingDiv(interpreter *Interpreter, other NumberValue, locationRange LocationRange) NumberValue {
	defer func() {
		r := recover()
		if _, ok := r.(InvalidOperandsError); ok {
			panic(InvalidOperandsError{
				FunctionName: sema.NumericTypeSaturatingDivideFunctionName,
				LeftType:     v.StaticType(interpreter),
				RightType:    other.StaticType(interpreter),
			})
		}
	}()

	return v.Div(interpreter, other, locationRange)
}

func (v UInt32Value) Less(interpreter *Interpreter, other NumberValue, locationRange LocationRange) BoolValue {
	o, ok := other.(UInt32Value)
	if !ok {
		panic(InvalidOperandsError{
			Operation: ast.OperationLess,
			LeftType:  v.StaticType(interpreter),
			RightType: other.StaticType(interpreter),
		})
	}

	return AsBoolValue(v < o)
}

func (v UInt32Value) LessEqual(interpreter *Interpreter, other NumberValue, locationRange LocationRange) BoolValue {
	o, ok := other.(UInt32Value)
	if !ok {
		panic(InvalidOperandsError{
			Operation: ast.OperationLessEqual,
			LeftType:  v.StaticType(interpreter),
			RightType: other.StaticType(interpreter),
		})
	}

	return AsBoolValue(v <= o)
}

func (v UInt32Value) Greater(interpreter *Interpreter, other NumberValue, locationRange LocationRange) BoolValue {
	o, ok := other.(UInt32Value)
	if !ok {
		panic(InvalidOperandsError{
			Operation: ast.OperationGreater,
			LeftType:  v.StaticType(interpreter),
			RightType: other.StaticType(interpreter),
		})
	}

	return AsBoolValue(v > o)
}

func (v UInt32Value) GreaterEqual(interpreter *Interpreter, other NumberValue, locationRange LocationRange) BoolValue {
	o, ok := other.(UInt32Value)
	if !ok {
		panic(InvalidOperandsError{
			Operation: ast.OperationGreaterEqual,
			LeftType:  v.StaticType(interpreter),
			RightType: other.StaticType(interpreter),
		})
	}

	return AsBoolValue(v >= o)
}

func (v UInt32Value) Equal(_ *Interpreter, _ LocationRange, other Value) bool {
	otherUInt32, ok := other.(UInt32Value)
	if !ok {
		return false
	}
	return v == otherUInt32
}

// HashInput returns a byte slice containing:
// - HashInputTypeUInt32 (1 byte)
// - uint32 value encoded in big-endian (4 bytes)
func (v UInt32Value) HashInput(_ *Interpreter, _ LocationRange, scratch []byte) []byte {
	scratch[0] = byte(HashInputTypeUInt32)
	binary.BigEndian.PutUint32(scratch[1:], uint32(v))
	return scratch[:5]
}

func ConvertUInt32(memoryGauge common.MemoryGauge, value Value, locationRange LocationRange) UInt32Value {
	return NewUInt32Value(
		memoryGauge,
		func() uint32 {
			return ConvertUnsigned[uint32](
				memoryGauge,
				value,
				sema.UInt32TypeMaxInt,
				math.MaxUint32,
				locationRange,
			)
		},
	)
}

func (v UInt32Value) BitwiseOr(interpreter *Interpreter, other IntegerValue, locationRange LocationRange) IntegerValue {
	o, ok := other.(UInt32Value)
	if !ok {
		panic(InvalidOperandsError{
			Operation: ast.OperationBitwiseOr,
			LeftType:  v.StaticType(interpreter),
			RightType: other.StaticType(interpreter),
		})
	}

	return NewUInt32Value(
		interpreter,
		func() uint32 {
			return uint32(v | o)
		},
	)
}

func (v UInt32Value) BitwiseXor(interpreter *Interpreter, other IntegerValue, locationRange LocationRange) IntegerValue {
	o, ok := other.(UInt32Value)
	if !ok {
		panic(InvalidOperandsError{
			Operation: ast.OperationBitwiseXor,
			LeftType:  v.StaticType(interpreter),
			RightType: other.StaticType(interpreter),
		})
	}

	return NewUInt32Value(
		interpreter,
		func() uint32 {
			return uint32(v ^ o)
		},
	)
}

func (v UInt32Value) BitwiseAnd(interpreter *Interpreter, other IntegerValue, locationRange LocationRange) IntegerValue {
	o, ok := other.(UInt32Value)
	if !ok {
		panic(InvalidOperandsError{
			Operation: ast.OperationBitwiseAnd,
			LeftType:  v.StaticType(interpreter),
			RightType: other.StaticType(interpreter),
		})
	}

	return NewUInt32Value(
		interpreter,
		func() uint32 {
			return uint32(v & o)
		},
	)
}

func (v UInt32Value) BitwiseLeftShift(interpreter *Interpreter, other IntegerValue, locationRange LocationRange) IntegerValue {
	o, ok := other.(UInt32Value)
	if !ok {
		panic(InvalidOperandsError{
			Operation: ast.OperationBitwiseLeftShift,
			LeftType:  v.StaticType(interpreter),
			RightType: other.StaticType(interpreter),
		})
	}

	return NewUInt32Value(
		interpreter,
		func() uint32 {
			return uint32(v << o)
		},
	)
}

func (v UInt32Value) BitwiseRightShift(interpreter *Interpreter, other IntegerValue, locationRange LocationRange) IntegerValue {
	o, ok := other.(UInt32Value)
	if !ok {
		panic(InvalidOperandsError{
			Operation: ast.OperationBitwiseRightShift,
			LeftType:  v.StaticType(interpreter),
			RightType: other.StaticType(interpreter),
		})
	}

	return NewUInt32Value(
		interpreter,
		func() uint32 {
			return uint32(v >> o)
		},
	)
}

func (v UInt32Value) GetMember(interpreter *Interpreter, locationRange LocationRange, name string) Value {
	return getNumberValueMember(interpreter, v, name, sema.UInt32Type, locationRange)
}

func (UInt32Value) RemoveMember(_ *Interpreter, _ LocationRange, _ string) Value {
	// Numbers have no removable members (fields / functions)
	panic(errors.NewUnreachableError())
}

func (UInt32Value) SetMember(_ *Interpreter, _ LocationRange, _ string, _ Value) {
	// Numbers have no settable members (fields / functions)
	panic(errors.NewUnreachableError())
}

func (v UInt32Value) ToBigEndianBytes() []byte {
	b := make([]byte, 4)
	binary.BigEndian.PutUint32(b, uint32(v))
	return b
}

func (v UInt32Value) ConformsToStaticType(
	_ *Interpreter,
	_ LocationRange,
	_ TypeConformanceResults,
) bool {
	return true
}

func (UInt32Value) IsStorable() bool {
	return true
}

func (v UInt32Value) Storable(_ atree.SlabStorage, _ atree.Address, _ uint64) (atree.Storable, error) {
	return v, nil
}

func (UInt32Value) NeedsStoreTo(_ atree.Address) bool {
	return false
}

func (UInt32Value) IsResourceKinded(_ *Interpreter) bool {
	return false
}

func (v UInt32Value) Transfer(
	interpreter *Interpreter,
	_ LocationRange,
	_ atree.Address,
	remove bool,
	storable atree.Storable,
) Value {
	if remove {
		interpreter.RemoveReferencedSlab(storable)
	}
	return v
}

func (v UInt32Value) Clone(_ *Interpreter) Value {
	return v
}

func (UInt32Value) DeepRemove(_ *Interpreter) {
	// NO-OP
}

func (v UInt32Value) ByteSize() uint32 {
	return cborTagSize + getUintCBORSize(uint64(v))
}

func (v UInt32Value) StoredValue(_ atree.SlabStorage) (atree.Value, error) {
	return v, nil
}

func (UInt32Value) ChildStorables() []atree.Storable {
	return nil
}

// UInt64Value

type UInt64Value uint64

var _ Value = UInt64Value(0)
var _ atree.Storable = UInt64Value(0)
var _ NumberValue = UInt64Value(0)
var _ IntegerValue = UInt64Value(0)
var _ EquatableValue = UInt64Value(0)
var _ HashableValue = UInt64Value(0)
var _ MemberAccessibleValue = UInt64Value(0)

// NOTE: important, do *NOT* remove:
// UInt64 values > math.MaxInt64 overflow int.
// Implementing BigNumberValue ensures conversion functions
// call ToBigInt instead of ToInt.
var _ BigNumberValue = UInt64Value(0)

var UInt64MemoryUsage = common.NewNumberMemoryUsage(int(unsafe.Sizeof(UInt64Value(0))))

func NewUInt64Value(gauge common.MemoryGauge, uint64Constructor func() uint64) UInt64Value {
	common.UseMemory(gauge, UInt64MemoryUsage)

	return NewUnmeteredUInt64Value(uint64Constructor())
}

func NewUnmeteredUInt64Value(value uint64) UInt64Value {
	return UInt64Value(value)
}

func (UInt64Value) IsValue() {}

func (v UInt64Value) Accept(interpreter *Interpreter, visitor Visitor) {
	visitor.VisitUInt64Value(interpreter, v)
}

func (UInt64Value) Walk(_ *Interpreter, _ func(Value)) {
	// NO-OP
}

func (UInt64Value) StaticType(interpreter *Interpreter) StaticType {
	return NewPrimitiveStaticType(interpreter, PrimitiveStaticTypeUInt64)
}

func (UInt64Value) IsImportable(_ *Interpreter) bool {
	return true
}

func (v UInt64Value) String() string {
	return format.Uint(uint64(v))
}

func (v UInt64Value) RecursiveString(_ SeenReferences) string {
	return v.String()
}

func (v UInt64Value) MeteredString(memoryGauge common.MemoryGauge, _ SeenReferences) string {
	common.UseMemory(
		memoryGauge,
		common.NewRawStringMemoryUsage(
			OverEstimateNumberStringLength(memoryGauge, v),
		),
	)
	return v.String()
}

func (v UInt64Value) ToInt(locationRange LocationRange) int {
	if v > math.MaxInt64 {
		panic(OverflowError{LocationRange: locationRange})
	}
	return int(v)
}

func (v UInt64Value) ByteLength() int {
	return 8
}

// ToBigInt
//
// NOTE: important, do *NOT* remove:
// UInt64 values > math.MaxInt64 overflow int.
// Implementing BigNumberValue ensures conversion functions
// call ToBigInt instead of ToInt.
func (v UInt64Value) ToBigInt(memoryGauge common.MemoryGauge) *big.Int {
	common.UseMemory(memoryGauge, common.NewBigIntMemoryUsage(v.ByteLength()))
	return new(big.Int).SetUint64(uint64(v))
}

func (v UInt64Value) Negate(*Interpreter, LocationRange) NumberValue {
	panic(errors.NewUnreachableError())
}

func safeAddUint64(a, b uint64, locationRange LocationRange) uint64 {
	sum := a + b
	// INT30-C
	if sum < a {
		panic(OverflowError{LocationRange: locationRange})
	}
	return sum
}

func (v UInt64Value) Plus(interpreter *Interpreter, other NumberValue, locationRange LocationRange) NumberValue {
	o, ok := other.(UInt64Value)
	if !ok {
		panic(InvalidOperandsError{
			Operation: ast.OperationPlus,
			LeftType:  v.StaticType(interpreter),
			RightType: other.StaticType(interpreter),
		})
	}

	return NewUInt64Value(
		interpreter,
		func() uint64 {
			return safeAddUint64(uint64(v), uint64(o), locationRange)
		},
	)
}

func (v UInt64Value) SaturatingPlus(interpreter *Interpreter, other NumberValue, locationRange LocationRange) NumberValue {
	o, ok := other.(UInt64Value)
	if !ok {
		panic(InvalidOperandsError{
			FunctionName: sema.NumericTypeSaturatingAddFunctionName,
			LeftType:     v.StaticType(interpreter),
			RightType:    other.StaticType(interpreter),
		})
	}

	return NewUInt64Value(
		interpreter,
		func() uint64 {
			sum := v + o
			// INT30-C
			if sum < v {
				return math.MaxUint64
			}
			return uint64(sum)
		},
	)
}

func (v UInt64Value) Minus(interpreter *Interpreter, other NumberValue, locationRange LocationRange) NumberValue {
	o, ok := other.(UInt64Value)
	if !ok {
		panic(InvalidOperandsError{
			Operation: ast.OperationMinus,
			LeftType:  v.StaticType(interpreter),
			RightType: other.StaticType(interpreter),
		})
	}

	return NewUInt64Value(
		interpreter,
		func() uint64 {
			diff := v - o
			// INT30-C
			if diff > v {
				panic(UnderflowError{LocationRange: locationRange})
			}
			return uint64(diff)
		},
	)
}

func (v UInt64Value) SaturatingMinus(interpreter *Interpreter, other NumberValue, locationRange LocationRange) NumberValue {
	o, ok := other.(UInt64Value)
	if !ok {
		panic(InvalidOperandsError{
			FunctionName: sema.NumericTypeSaturatingSubtractFunctionName,
			LeftType:     v.StaticType(interpreter),
			RightType:    other.StaticType(interpreter),
		})
	}

	return NewUInt64Value(
		interpreter,
		func() uint64 {
			diff := v - o
			// INT30-C
			if diff > v {
				return 0
			}
			return uint64(diff)
		},
	)
}

func (v UInt64Value) Mod(interpreter *Interpreter, other NumberValue, locationRange LocationRange) NumberValue {
	o, ok := other.(UInt64Value)
	if !ok {
		panic(InvalidOperandsError{
			Operation: ast.OperationMod,
			LeftType:  v.StaticType(interpreter),
			RightType: other.StaticType(interpreter),
		})
	}

	return NewUInt64Value(
		interpreter,
		func() uint64 {
			if o == 0 {
				panic(DivisionByZeroError{LocationRange: locationRange})
			}
			return uint64(v % o)
		},
	)
}

func (v UInt64Value) Mul(interpreter *Interpreter, other NumberValue, locationRange LocationRange) NumberValue {
	o, ok := other.(UInt64Value)
	if !ok {
		panic(InvalidOperandsError{
			Operation: ast.OperationMul,
			LeftType:  v.StaticType(interpreter),
			RightType: other.StaticType(interpreter),
		})
	}

	return NewUInt64Value(
		interpreter,
		func() uint64 {
			if (v > 0) && (o > 0) && (v > (math.MaxUint64 / o)) {
				panic(OverflowError{LocationRange: locationRange})
			}
			return uint64(v * o)
		},
	)
}

func (v UInt64Value) SaturatingMul(interpreter *Interpreter, other NumberValue, locationRange LocationRange) NumberValue {
	o, ok := other.(UInt64Value)
	if !ok {
		panic(InvalidOperandsError{
			FunctionName: sema.NumericTypeSaturatingMultiplyFunctionName,
			LeftType:     v.StaticType(interpreter),
			RightType:    other.StaticType(interpreter),
		})
	}

	return NewUInt64Value(
		interpreter,
		func() uint64 {
			// INT30-C
			if (v > 0) && (o > 0) && (v > (math.MaxUint64 / o)) {
				return math.MaxUint64
			}
			return uint64(v * o)
		},
	)
}

func (v UInt64Value) Div(interpreter *Interpreter, other NumberValue, locationRange LocationRange) NumberValue {
	o, ok := other.(UInt64Value)
	if !ok {
		panic(InvalidOperandsError{
			Operation: ast.OperationDiv,
			LeftType:  v.StaticType(interpreter),
			RightType: other.StaticType(interpreter),
		})
	}

	return NewUInt64Value(
		interpreter,
		func() uint64 {
			if o == 0 {
				panic(DivisionByZeroError{LocationRange: locationRange})
			}
			return uint64(v / o)
		},
	)
}

func (v UInt64Value) SaturatingDiv(interpreter *Interpreter, other NumberValue, locationRange LocationRange) NumberValue {
	defer func() {
		r := recover()
		if _, ok := r.(InvalidOperandsError); ok {
			panic(InvalidOperandsError{
				FunctionName: sema.NumericTypeSaturatingDivideFunctionName,
				LeftType:     v.StaticType(interpreter),
				RightType:    other.StaticType(interpreter),
			})
		}
	}()

	return v.Div(interpreter, other, locationRange)
}

func (v UInt64Value) Less(interpreter *Interpreter, other NumberValue, locationRange LocationRange) BoolValue {
	o, ok := other.(UInt64Value)
	if !ok {
		panic(InvalidOperandsError{
			Operation: ast.OperationLess,
			LeftType:  v.StaticType(interpreter),
			RightType: other.StaticType(interpreter),
		})
	}

	return AsBoolValue(v < o)
}

func (v UInt64Value) LessEqual(interpreter *Interpreter, other NumberValue, locationRange LocationRange) BoolValue {
	o, ok := other.(UInt64Value)
	if !ok {
		panic(InvalidOperandsError{
			Operation: ast.OperationLessEqual,
			LeftType:  v.StaticType(interpreter),
			RightType: other.StaticType(interpreter),
		})
	}

	return AsBoolValue(v <= o)
}

func (v UInt64Value) Greater(interpreter *Interpreter, other NumberValue, locationRange LocationRange) BoolValue {
	o, ok := other.(UInt64Value)
	if !ok {
		panic(InvalidOperandsError{
			Operation: ast.OperationGreater,
			LeftType:  v.StaticType(interpreter),
			RightType: other.StaticType(interpreter),
		})
	}

	return AsBoolValue(v > o)
}

func (v UInt64Value) GreaterEqual(interpreter *Interpreter, other NumberValue, locationRange LocationRange) BoolValue {
	o, ok := other.(UInt64Value)
	if !ok {
		panic(InvalidOperandsError{
			Operation: ast.OperationGreaterEqual,
			LeftType:  v.StaticType(interpreter),
			RightType: other.StaticType(interpreter),
		})
	}

	return AsBoolValue(v >= o)
}

func (v UInt64Value) Equal(_ *Interpreter, _ LocationRange, other Value) bool {
	otherUInt64, ok := other.(UInt64Value)
	if !ok {
		return false
	}
	return v == otherUInt64
}

// HashInput returns a byte slice containing:
// - HashInputTypeUInt64 (1 byte)
// - uint64 value encoded in big-endian (8 bytes)
func (v UInt64Value) HashInput(_ *Interpreter, _ LocationRange, scratch []byte) []byte {
	scratch[0] = byte(HashInputTypeUInt64)
	binary.BigEndian.PutUint64(scratch[1:], uint64(v))
	return scratch[:9]
}

func ConvertUInt64(memoryGauge common.MemoryGauge, value Value, locationRange LocationRange) UInt64Value {
	return NewUInt64Value(
		memoryGauge,
		func() uint64 {
			return ConvertUnsigned[uint64](
				memoryGauge,
				value,
				sema.UInt64TypeMaxInt,
				-1,
				locationRange,
			)
		},
	)
}

func (v UInt64Value) BitwiseOr(interpreter *Interpreter, other IntegerValue, locationRange LocationRange) IntegerValue {
	o, ok := other.(UInt64Value)
	if !ok {
		panic(InvalidOperandsError{
			Operation: ast.OperationBitwiseOr,
			LeftType:  v.StaticType(interpreter),
			RightType: other.StaticType(interpreter),
		})
	}

	return NewUInt64Value(
		interpreter,
		func() uint64 {
			return uint64(v | o)
		},
	)
}

func (v UInt64Value) BitwiseXor(interpreter *Interpreter, other IntegerValue, locationRange LocationRange) IntegerValue {
	o, ok := other.(UInt64Value)
	if !ok {
		panic(InvalidOperandsError{
			Operation: ast.OperationBitwiseXor,
			LeftType:  v.StaticType(interpreter),
			RightType: other.StaticType(interpreter),
		})
	}

	return NewUInt64Value(
		interpreter,
		func() uint64 {
			return uint64(v ^ o)
		},
	)
}

func (v UInt64Value) BitwiseAnd(interpreter *Interpreter, other IntegerValue, locationRange LocationRange) IntegerValue {
	o, ok := other.(UInt64Value)
	if !ok {
		panic(InvalidOperandsError{
			Operation: ast.OperationBitwiseAnd,
			LeftType:  v.StaticType(interpreter),
			RightType: other.StaticType(interpreter),
		})
	}

	return NewUInt64Value(
		interpreter,
		func() uint64 {
			return uint64(v & o)
		},
	)
}

func (v UInt64Value) BitwiseLeftShift(interpreter *Interpreter, other IntegerValue, locationRange LocationRange) IntegerValue {
	o, ok := other.(UInt64Value)
	if !ok {
		panic(InvalidOperandsError{
			Operation: ast.OperationBitwiseLeftShift,
			LeftType:  v.StaticType(interpreter),
			RightType: other.StaticType(interpreter),
		})
	}

	return NewUInt64Value(
		interpreter,
		func() uint64 {
			return uint64(v << o)
		},
	)
}

func (v UInt64Value) BitwiseRightShift(interpreter *Interpreter, other IntegerValue, locationRange LocationRange) IntegerValue {
	o, ok := other.(UInt64Value)
	if !ok {
		panic(InvalidOperandsError{
			Operation: ast.OperationBitwiseRightShift,
			LeftType:  v.StaticType(interpreter),
			RightType: other.StaticType(interpreter),
		})
	}

	return NewUInt64Value(
		interpreter,
		func() uint64 {
			return uint64(v >> o)
		},
	)
}

func (v UInt64Value) GetMember(interpreter *Interpreter, locationRange LocationRange, name string) Value {
	return getNumberValueMember(interpreter, v, name, sema.UInt64Type, locationRange)
}

func (UInt64Value) RemoveMember(_ *Interpreter, _ LocationRange, _ string) Value {
	// Numbers have no removable members (fields / functions)
	panic(errors.NewUnreachableError())
}

func (UInt64Value) SetMember(_ *Interpreter, _ LocationRange, _ string, _ Value) {
	// Numbers have no settable members (fields / functions)
	panic(errors.NewUnreachableError())
}

func (v UInt64Value) ToBigEndianBytes() []byte {
	b := make([]byte, 8)
	binary.BigEndian.PutUint64(b, uint64(v))
	return b
}

func (v UInt64Value) ConformsToStaticType(
	_ *Interpreter,
	_ LocationRange,
	_ TypeConformanceResults,
) bool {
	return true
}

func (UInt64Value) IsStorable() bool {
	return true
}

func (v UInt64Value) Storable(_ atree.SlabStorage, _ atree.Address, _ uint64) (atree.Storable, error) {
	return v, nil
}

func (UInt64Value) NeedsStoreTo(_ atree.Address) bool {
	return false
}

func (UInt64Value) IsResourceKinded(_ *Interpreter) bool {
	return false
}

func (v UInt64Value) Transfer(
	interpreter *Interpreter,
	_ LocationRange,
	_ atree.Address,
	remove bool,
	storable atree.Storable,
) Value {
	if remove {
		interpreter.RemoveReferencedSlab(storable)
	}
	return v
}

func (v UInt64Value) Clone(_ *Interpreter) Value {
	return v
}

func (UInt64Value) DeepRemove(_ *Interpreter) {
	// NO-OP
}

func (v UInt64Value) ByteSize() uint32 {
	return cborTagSize + getUintCBORSize(uint64(v))
}

func (v UInt64Value) StoredValue(_ atree.SlabStorage) (atree.Value, error) {
	return v, nil
}

func (UInt64Value) ChildStorables() []atree.Storable {
	return nil
}

// UInt128Value

type UInt128Value struct {
	BigInt *big.Int
}

func NewUInt128ValueFromUint64(interpreter *Interpreter, value uint64) UInt128Value {
	return NewUInt128ValueFromBigInt(
		interpreter,
		func() *big.Int {
			return new(big.Int).SetUint64(value)
		},
	)
}

func NewUnmeteredUInt128ValueFromUint64(value uint64) UInt128Value {
	return NewUnmeteredUInt128ValueFromBigInt(new(big.Int).SetUint64(value))
}

var Uint128MemoryUsage = common.NewBigIntMemoryUsage(16)

func NewUInt128ValueFromBigInt(memoryGauge common.MemoryGauge, bigIntConstructor func() *big.Int) UInt128Value {
	common.UseMemory(memoryGauge, Uint128MemoryUsage)
	value := bigIntConstructor()
	return NewUnmeteredUInt128ValueFromBigInt(value)
}

func NewUnmeteredUInt128ValueFromBigInt(value *big.Int) UInt128Value {
	return UInt128Value{
		BigInt: value,
	}
}

var _ Value = UInt128Value{}
var _ atree.Storable = UInt128Value{}
var _ NumberValue = UInt128Value{}
var _ IntegerValue = UInt128Value{}
var _ EquatableValue = UInt128Value{}
var _ HashableValue = UInt128Value{}
var _ MemberAccessibleValue = UInt128Value{}

func (UInt128Value) IsValue() {}

func (v UInt128Value) Accept(interpreter *Interpreter, visitor Visitor) {
	visitor.VisitUInt128Value(interpreter, v)
}

func (UInt128Value) Walk(_ *Interpreter, _ func(Value)) {
	// NO-OP
}

func (UInt128Value) StaticType(interpreter *Interpreter) StaticType {
	return NewPrimitiveStaticType(interpreter, PrimitiveStaticTypeUInt128)
}

func (UInt128Value) IsImportable(_ *Interpreter) bool {
	return true
}

func (v UInt128Value) ToInt(locationRange LocationRange) int {
	if !v.BigInt.IsInt64() {
		panic(OverflowError{LocationRange: locationRange})
	}
	return int(v.BigInt.Int64())
}

func (v UInt128Value) ByteLength() int {
	return common.BigIntByteLength(v.BigInt)
}

func (v UInt128Value) ToBigInt(memoryGauge common.MemoryGauge) *big.Int {
	common.UseMemory(memoryGauge, common.NewBigIntMemoryUsage(v.ByteLength()))
	return new(big.Int).Set(v.BigInt)
}

func (v UInt128Value) String() string {
	return format.BigInt(v.BigInt)
}

func (v UInt128Value) RecursiveString(_ SeenReferences) string {
	return v.String()
}

func (v UInt128Value) MeteredString(memoryGauge common.MemoryGauge, _ SeenReferences) string {
	common.UseMemory(
		memoryGauge,
		common.NewRawStringMemoryUsage(
			OverEstimateNumberStringLength(memoryGauge, v),
		),
	)
	return v.String()
}

func (v UInt128Value) Negate(*Interpreter, LocationRange) NumberValue {
	panic(errors.NewUnreachableError())
}

func (v UInt128Value) Plus(interpreter *Interpreter, other NumberValue, locationRange LocationRange) NumberValue {
	o, ok := other.(UInt128Value)
	if !ok {
		panic(InvalidOperandsError{
			Operation: ast.OperationPlus,
			LeftType:  v.StaticType(interpreter),
			RightType: other.StaticType(interpreter),
		})
	}

	return NewUInt128ValueFromBigInt(
		interpreter,
		func() *big.Int {
			sum := new(big.Int)
			sum.Add(v.BigInt, o.BigInt)
			// Given that this value is backed by an arbitrary size integer,
			// we can just add and check the range of the result.
			//
			// If Go gains a native uint128 type and we switch this value
			// to be based on it, then we need to follow INT30-C:
			//
			//  if sum < v {
			//      ...
			//  }
			//
			if sum.Cmp(sema.UInt128TypeMaxIntBig) > 0 {
				panic(OverflowError{LocationRange: locationRange})
			}
			return sum
		},
	)
}

func (v UInt128Value) SaturatingPlus(interpreter *Interpreter, other NumberValue, locationRange LocationRange) NumberValue {
	o, ok := other.(UInt128Value)
	if !ok {
		panic(InvalidOperandsError{
			FunctionName: sema.NumericTypeSaturatingAddFunctionName,
			LeftType:     v.StaticType(interpreter),
			RightType:    other.StaticType(interpreter),
		})
	}

	return NewUInt128ValueFromBigInt(
		interpreter,
		func() *big.Int {
			sum := new(big.Int)
			sum.Add(v.BigInt, o.BigInt)
			// Given that this value is backed by an arbitrary size integer,
			// we can just add and check the range of the result.
			//
			// If Go gains a native uint128 type and we switch this value
			// to be based on it, then we need to follow INT30-C:
			//
			//  if sum < v {
			//      ...
			//  }
			//
			if sum.Cmp(sema.UInt128TypeMaxIntBig) > 0 {
				return sema.UInt128TypeMaxIntBig
			}
			return sum
		},
	)
}

func (v UInt128Value) Minus(interpreter *Interpreter, other NumberValue, locationRange LocationRange) NumberValue {
	o, ok := other.(UInt128Value)
	if !ok {
		panic(InvalidOperandsError{
			Operation: ast.OperationMinus,
			LeftType:  v.StaticType(interpreter),
			RightType: other.StaticType(interpreter),
		})
	}

	return NewUInt128ValueFromBigInt(
		interpreter,
		func() *big.Int {
			diff := new(big.Int)
			diff.Sub(v.BigInt, o.BigInt)
			// Given that this value is backed by an arbitrary size integer,
			// we can just subtract and check the range of the result.
			//
			// If Go gains a native uint128 type and we switch this value
			// to be based on it, then we need to follow INT30-C:
			//
			//   if diff > v {
			// 	     ...
			//   }
			//
			if diff.Cmp(sema.UInt128TypeMinIntBig) < 0 {
				panic(UnderflowError{LocationRange: locationRange})
			}
			return diff
		},
	)
}

func (v UInt128Value) SaturatingMinus(interpreter *Interpreter, other NumberValue, locationRange LocationRange) NumberValue {
	o, ok := other.(UInt128Value)
	if !ok {
		panic(InvalidOperandsError{
			FunctionName: sema.NumericTypeSaturatingSubtractFunctionName,
			LeftType:     v.StaticType(interpreter),
			RightType:    other.StaticType(interpreter),
		})
	}

	return NewUInt128ValueFromBigInt(
		interpreter,
		func() *big.Int {
			diff := new(big.Int)
			diff.Sub(v.BigInt, o.BigInt)
			// Given that this value is backed by an arbitrary size integer,
			// we can just subtract and check the range of the result.
			//
			// If Go gains a native uint128 type and we switch this value
			// to be based on it, then we need to follow INT30-C:
			//
			//   if diff > v {
			// 	     ...
			//   }
			//
			if diff.Cmp(sema.UInt128TypeMinIntBig) < 0 {
				return sema.UInt128TypeMinIntBig
			}
			return diff
		},
	)
}

func (v UInt128Value) Mod(interpreter *Interpreter, other NumberValue, locationRange LocationRange) NumberValue {
	o, ok := other.(UInt128Value)
	if !ok {
		panic(InvalidOperandsError{
			Operation: ast.OperationMod,
			LeftType:  v.StaticType(interpreter),
			RightType: other.StaticType(interpreter),
		})
	}

	return NewUInt128ValueFromBigInt(
		interpreter,
		func() *big.Int {
			res := new(big.Int)
			if o.BigInt.Cmp(res) == 0 {
				panic(DivisionByZeroError{LocationRange: locationRange})
			}
			return res.Rem(v.BigInt, o.BigInt)
		},
	)
}

func (v UInt128Value) Mul(interpreter *Interpreter, other NumberValue, locationRange LocationRange) NumberValue {
	o, ok := other.(UInt128Value)
	if !ok {
		panic(InvalidOperandsError{
			Operation: ast.OperationMul,
			LeftType:  v.StaticType(interpreter),
			RightType: other.StaticType(interpreter),
		})
	}

	return NewUInt128ValueFromBigInt(
		interpreter,
		func() *big.Int {
			res := new(big.Int)
			res.Mul(v.BigInt, o.BigInt)
			if res.Cmp(sema.UInt128TypeMaxIntBig) > 0 {
				panic(OverflowError{LocationRange: locationRange})
			}
			return res
		},
	)
}

func (v UInt128Value) SaturatingMul(interpreter *Interpreter, other NumberValue, locationRange LocationRange) NumberValue {
	o, ok := other.(UInt128Value)
	if !ok {
		panic(InvalidOperandsError{
			FunctionName: sema.NumericTypeSaturatingMultiplyFunctionName,
			LeftType:     v.StaticType(interpreter),
			RightType:    other.StaticType(interpreter),
		})
	}

	return NewUInt128ValueFromBigInt(
		interpreter,
		func() *big.Int {
			res := new(big.Int)
			res.Mul(v.BigInt, o.BigInt)
			if res.Cmp(sema.UInt128TypeMaxIntBig) > 0 {
				return sema.UInt128TypeMaxIntBig
			}
			return res
		},
	)
}

func (v UInt128Value) Div(interpreter *Interpreter, other NumberValue, locationRange LocationRange) NumberValue {
	o, ok := other.(UInt128Value)
	if !ok {
		panic(InvalidOperandsError{
			Operation: ast.OperationDiv,
			LeftType:  v.StaticType(interpreter),
			RightType: other.StaticType(interpreter),
		})
	}

	return NewUInt128ValueFromBigInt(
		interpreter,
		func() *big.Int {
			res := new(big.Int)
			if o.BigInt.Cmp(res) == 0 {
				panic(DivisionByZeroError{LocationRange: locationRange})
			}
			return res.Div(v.BigInt, o.BigInt)
		},
	)

}

func (v UInt128Value) SaturatingDiv(interpreter *Interpreter, other NumberValue, locationRange LocationRange) NumberValue {
	defer func() {
		r := recover()
		if _, ok := r.(InvalidOperandsError); ok {
			panic(InvalidOperandsError{
				FunctionName: sema.NumericTypeSaturatingDivideFunctionName,
				LeftType:     v.StaticType(interpreter),
				RightType:    other.StaticType(interpreter),
			})
		}
	}()

	return v.Div(interpreter, other, locationRange)
}

func (v UInt128Value) Less(interpreter *Interpreter, other NumberValue, locationRange LocationRange) BoolValue {
	o, ok := other.(UInt128Value)
	if !ok {
		panic(InvalidOperandsError{
			Operation: ast.OperationLess,
			LeftType:  v.StaticType(interpreter),
			RightType: other.StaticType(interpreter),
		})
	}

	cmp := v.BigInt.Cmp(o.BigInt)
	return AsBoolValue(cmp == -1)
}

func (v UInt128Value) LessEqual(interpreter *Interpreter, other NumberValue, locationRange LocationRange) BoolValue {
	o, ok := other.(UInt128Value)
	if !ok {
		panic(InvalidOperandsError{
			Operation: ast.OperationLessEqual,
			LeftType:  v.StaticType(interpreter),
			RightType: other.StaticType(interpreter),
		})
	}

	cmp := v.BigInt.Cmp(o.BigInt)
	return AsBoolValue(cmp <= 0)
}

func (v UInt128Value) Greater(interpreter *Interpreter, other NumberValue, locationRange LocationRange) BoolValue {
	o, ok := other.(UInt128Value)
	if !ok {
		panic(InvalidOperandsError{
			Operation: ast.OperationGreater,
			LeftType:  v.StaticType(interpreter),
			RightType: other.StaticType(interpreter),
		})
	}

	cmp := v.BigInt.Cmp(o.BigInt)
	return AsBoolValue(cmp == 1)
}

func (v UInt128Value) GreaterEqual(interpreter *Interpreter, other NumberValue, locationRange LocationRange) BoolValue {
	o, ok := other.(UInt128Value)
	if !ok {
		panic(InvalidOperandsError{
			Operation: ast.OperationGreaterEqual,
			LeftType:  v.StaticType(interpreter),
			RightType: other.StaticType(interpreter),
		})
	}

	cmp := v.BigInt.Cmp(o.BigInt)
	return AsBoolValue(cmp >= 0)
}

func (v UInt128Value) Equal(_ *Interpreter, _ LocationRange, other Value) bool {
	otherInt, ok := other.(UInt128Value)
	if !ok {
		return false
	}
	cmp := v.BigInt.Cmp(otherInt.BigInt)
	return cmp == 0
}

// HashInput returns a byte slice containing:
// - HashInputTypeUInt128 (1 byte)
// - big int encoded in big endian (n bytes)
func (v UInt128Value) HashInput(_ *Interpreter, _ LocationRange, scratch []byte) []byte {
	b := UnsignedBigIntToBigEndianBytes(v.BigInt)

	length := 1 + len(b)
	var buffer []byte
	if length <= len(scratch) {
		buffer = scratch[:length]
	} else {
		buffer = make([]byte, length)
	}

	buffer[0] = byte(HashInputTypeUInt128)
	copy(buffer[1:], b)
	return buffer
}

func ConvertUInt128(memoryGauge common.MemoryGauge, value Value, locationRange LocationRange) Value {
	return NewUInt128ValueFromBigInt(
		memoryGauge,
		func() *big.Int {

			var v *big.Int

			switch value := value.(type) {
			case BigNumberValue:
				v = value.ToBigInt(memoryGauge)

			case NumberValue:
				v = big.NewInt(int64(value.ToInt(locationRange)))

			default:
				panic(errors.NewUnreachableError())
			}

			if v.Cmp(sema.UInt128TypeMaxIntBig) > 0 {
				panic(OverflowError{LocationRange: locationRange})
			} else if v.Sign() < 0 {
				panic(UnderflowError{LocationRange: locationRange})
			}

			return v
		},
	)
}

func (v UInt128Value) BitwiseOr(interpreter *Interpreter, other IntegerValue, locationRange LocationRange) IntegerValue {
	o, ok := other.(UInt128Value)
	if !ok {
		panic(InvalidOperandsError{
			Operation: ast.OperationBitwiseOr,
			LeftType:  v.StaticType(interpreter),
			RightType: other.StaticType(interpreter),
		})
	}

	return NewUInt128ValueFromBigInt(
		interpreter,
		func() *big.Int {
			res := new(big.Int)
			return res.Or(v.BigInt, o.BigInt)
		},
	)
}

func (v UInt128Value) BitwiseXor(interpreter *Interpreter, other IntegerValue, locationRange LocationRange) IntegerValue {
	o, ok := other.(UInt128Value)
	if !ok {
		panic(InvalidOperandsError{
			Operation: ast.OperationBitwiseXor,
			LeftType:  v.StaticType(interpreter),
			RightType: other.StaticType(interpreter),
		})
	}

	return NewUInt128ValueFromBigInt(
		interpreter,
		func() *big.Int {
			res := new(big.Int)
			return res.Xor(v.BigInt, o.BigInt)
		},
	)
}

func (v UInt128Value) BitwiseAnd(interpreter *Interpreter, other IntegerValue, locationRange LocationRange) IntegerValue {
	o, ok := other.(UInt128Value)
	if !ok {
		panic(InvalidOperandsError{
			Operation: ast.OperationBitwiseAnd,
			LeftType:  v.StaticType(interpreter),
			RightType: other.StaticType(interpreter),
		})
	}

	return NewUInt128ValueFromBigInt(
		interpreter,
		func() *big.Int {
			res := new(big.Int)
			return res.And(v.BigInt, o.BigInt)
		},
	)

}

func (v UInt128Value) BitwiseLeftShift(interpreter *Interpreter, other IntegerValue, locationRange LocationRange) IntegerValue {
	o, ok := other.(UInt128Value)
	if !ok {
		panic(InvalidOperandsError{
			Operation: ast.OperationBitwiseLeftShift,
			LeftType:  v.StaticType(interpreter),
			RightType: other.StaticType(interpreter),
		})
	}

	return NewUInt128ValueFromBigInt(
		interpreter,
		func() *big.Int {
			res := new(big.Int)
			if o.BigInt.Sign() < 0 {
				panic(UnderflowError{LocationRange: locationRange})
			}
			if !o.BigInt.IsUint64() {
				panic(OverflowError{LocationRange: locationRange})
			}
			return res.Lsh(v.BigInt, uint(o.BigInt.Uint64()))
		},
	)
}

func (v UInt128Value) BitwiseRightShift(interpreter *Interpreter, other IntegerValue, locationRange LocationRange) IntegerValue {
	o, ok := other.(UInt128Value)
	if !ok {
		panic(InvalidOperandsError{
			Operation: ast.OperationBitwiseRightShift,
			LeftType:  v.StaticType(interpreter),
			RightType: other.StaticType(interpreter),
		})
	}

	return NewUInt128ValueFromBigInt(
		interpreter,
		func() *big.Int {
			res := new(big.Int)
			if o.BigInt.Sign() < 0 {
				panic(UnderflowError{LocationRange: locationRange})
			}
			if !o.BigInt.IsUint64() {
				panic(OverflowError{LocationRange: locationRange})
			}
			return res.Rsh(v.BigInt, uint(o.BigInt.Uint64()))
		},
	)
}

func (v UInt128Value) GetMember(interpreter *Interpreter, locationRange LocationRange, name string) Value {
	return getNumberValueMember(interpreter, v, name, sema.UInt128Type, locationRange)
}

func (UInt128Value) RemoveMember(_ *Interpreter, _ LocationRange, _ string) Value {
	// Numbers have no removable members (fields / functions)
	panic(errors.NewUnreachableError())
}

func (UInt128Value) SetMember(_ *Interpreter, _ LocationRange, _ string, _ Value) {
	// Numbers have no settable members (fields / functions)
	panic(errors.NewUnreachableError())
}

func (v UInt128Value) ToBigEndianBytes() []byte {
	return UnsignedBigIntToSizedBigEndianBytes(v.BigInt, sema.UInt128TypeSize)
}

func (v UInt128Value) ConformsToStaticType(
	_ *Interpreter,
	_ LocationRange,
	_ TypeConformanceResults,
) bool {
	return true
}

func (UInt128Value) IsStorable() bool {
	return true
}

func (v UInt128Value) Storable(_ atree.SlabStorage, _ atree.Address, _ uint64) (atree.Storable, error) {
	return v, nil
}

func (UInt128Value) NeedsStoreTo(_ atree.Address) bool {
	return false
}

func (UInt128Value) IsResourceKinded(_ *Interpreter) bool {
	return false
}

func (v UInt128Value) Transfer(
	interpreter *Interpreter,
	_ LocationRange,
	_ atree.Address,
	remove bool,
	storable atree.Storable,
) Value {
	if remove {
		interpreter.RemoveReferencedSlab(storable)
	}
	return v
}

func (v UInt128Value) Clone(_ *Interpreter) Value {
	return NewUnmeteredUInt128ValueFromBigInt(v.BigInt)
}

func (UInt128Value) DeepRemove(_ *Interpreter) {
	// NO-OP
}

func (v UInt128Value) ByteSize() uint32 {
	return cborTagSize + getBigIntCBORSize(v.BigInt)
}

func (v UInt128Value) StoredValue(_ atree.SlabStorage) (atree.Value, error) {
	return v, nil
}

func (UInt128Value) ChildStorables() []atree.Storable {
	return nil
}

// UInt256Value

type UInt256Value struct {
	BigInt *big.Int
}

func NewUInt256ValueFromUint64(interpreter *Interpreter, value uint64) UInt256Value {
	return NewUInt256ValueFromBigInt(
		interpreter,
		func() *big.Int {
			return new(big.Int).SetUint64(value)
		},
	)
}

func NewUnmeteredUInt256ValueFromUint64(value uint64) UInt256Value {
	return NewUnmeteredUInt256ValueFromBigInt(new(big.Int).SetUint64(value))
}

var Uint256MemoryUsage = common.NewBigIntMemoryUsage(32)

func NewUInt256ValueFromBigInt(memoryGauge common.MemoryGauge, bigIntConstructor func() *big.Int) UInt256Value {
	common.UseMemory(memoryGauge, Uint256MemoryUsage)
	value := bigIntConstructor()
	return NewUnmeteredUInt256ValueFromBigInt(value)
}

func NewUnmeteredUInt256ValueFromBigInt(value *big.Int) UInt256Value {
	return UInt256Value{
		BigInt: value,
	}
}

var _ Value = UInt256Value{}
var _ atree.Storable = UInt256Value{}
var _ NumberValue = UInt256Value{}
var _ IntegerValue = UInt256Value{}
var _ EquatableValue = UInt256Value{}
var _ HashableValue = UInt256Value{}
var _ MemberAccessibleValue = UInt256Value{}

func (UInt256Value) IsValue() {}

func (v UInt256Value) Accept(interpreter *Interpreter, visitor Visitor) {
	visitor.VisitUInt256Value(interpreter, v)
}

func (UInt256Value) Walk(_ *Interpreter, _ func(Value)) {
	// NO-OP
}

func (UInt256Value) StaticType(interpreter *Interpreter) StaticType {
	return NewPrimitiveStaticType(interpreter, PrimitiveStaticTypeUInt256)
}

func (UInt256Value) IsImportable(_ *Interpreter) bool {
	return true
}

func (v UInt256Value) ToInt(locationRange LocationRange) int {
	if !v.BigInt.IsInt64() {
		panic(OverflowError{LocationRange: locationRange})
	}

	return int(v.BigInt.Int64())
}

func (v UInt256Value) ByteLength() int {
	return common.BigIntByteLength(v.BigInt)
}

func (v UInt256Value) ToBigInt(memoryGauge common.MemoryGauge) *big.Int {
	common.UseMemory(memoryGauge, common.NewBigIntMemoryUsage(v.ByteLength()))
	return new(big.Int).Set(v.BigInt)
}

func (v UInt256Value) String() string {
	return format.BigInt(v.BigInt)
}

func (v UInt256Value) RecursiveString(_ SeenReferences) string {
	return v.String()
}

func (v UInt256Value) MeteredString(memoryGauge common.MemoryGauge, _ SeenReferences) string {
	common.UseMemory(
		memoryGauge,
		common.NewRawStringMemoryUsage(
			OverEstimateNumberStringLength(memoryGauge, v),
		),
	)
	return v.String()
}

func (v UInt256Value) Negate(*Interpreter, LocationRange) NumberValue {
	panic(errors.NewUnreachableError())
}

func (v UInt256Value) Plus(interpreter *Interpreter, other NumberValue, locationRange LocationRange) NumberValue {
	o, ok := other.(UInt256Value)
	if !ok {
		panic(InvalidOperandsError{
			Operation: ast.OperationPlus,
			LeftType:  v.StaticType(interpreter),
			RightType: other.StaticType(interpreter),
		})
	}

	return NewUInt256ValueFromBigInt(
		interpreter,
		func() *big.Int {
			sum := new(big.Int)
			sum.Add(v.BigInt, o.BigInt)
			// Given that this value is backed by an arbitrary size integer,
			// we can just add and check the range of the result.
			//
			// If Go gains a native uint256 type and we switch this value
			// to be based on it, then we need to follow INT30-C:
			//
			//  if sum < v {
			//      ...
			//  }
			//
			if sum.Cmp(sema.UInt256TypeMaxIntBig) > 0 {
				panic(OverflowError{LocationRange: locationRange})
			}
			return sum
		},
	)

}

func (v UInt256Value) SaturatingPlus(interpreter *Interpreter, other NumberValue, locationRange LocationRange) NumberValue {
	o, ok := other.(UInt256Value)
	if !ok {
		panic(InvalidOperandsError{
			FunctionName: sema.NumericTypeSaturatingAddFunctionName,
			LeftType:     v.StaticType(interpreter),
			RightType:    other.StaticType(interpreter),
		})
	}

	return NewUInt256ValueFromBigInt(
		interpreter,
		func() *big.Int {
			sum := new(big.Int)
			sum.Add(v.BigInt, o.BigInt)
			// Given that this value is backed by an arbitrary size integer,
			// we can just add and check the range of the result.
			//
			// If Go gains a native uint256 type and we switch this value
			// to be based on it, then we need to follow INT30-C:
			//
			//  if sum < v {
			//      ...
			//  }
			//
			if sum.Cmp(sema.UInt256TypeMaxIntBig) > 0 {
				return sema.UInt256TypeMaxIntBig
			}
			return sum
		},
	)
}

func (v UInt256Value) Minus(interpreter *Interpreter, other NumberValue, locationRange LocationRange) NumberValue {
	o, ok := other.(UInt256Value)
	if !ok {
		panic(InvalidOperandsError{
			Operation: ast.OperationMinus,
			LeftType:  v.StaticType(interpreter),
			RightType: other.StaticType(interpreter),
		})
	}

	return NewUInt256ValueFromBigInt(
		interpreter,
		func() *big.Int {
			diff := new(big.Int)
			diff.Sub(v.BigInt, o.BigInt)
			// Given that this value is backed by an arbitrary size integer,
			// we can just subtract and check the range of the result.
			//
			// If Go gains a native uint256 type and we switch this value
			// to be based on it, then we need to follow INT30-C:
			//
			//   if diff > v {
			// 	     ...
			//   }
			//
			if diff.Cmp(sema.UInt256TypeMinIntBig) < 0 {
				panic(UnderflowError{LocationRange: locationRange})
			}
			return diff
		},
	)
}

func (v UInt256Value) SaturatingMinus(interpreter *Interpreter, other NumberValue, locationRange LocationRange) NumberValue {
	o, ok := other.(UInt256Value)
	if !ok {
		panic(InvalidOperandsError{
			FunctionName: sema.NumericTypeSaturatingSubtractFunctionName,
			LeftType:     v.StaticType(interpreter),
			RightType:    other.StaticType(interpreter),
		})
	}

	return NewUInt256ValueFromBigInt(
		interpreter,
		func() *big.Int {
			diff := new(big.Int)
			diff.Sub(v.BigInt, o.BigInt)
			// Given that this value is backed by an arbitrary size integer,
			// we can just subtract and check the range of the result.
			//
			// If Go gains a native uint256 type and we switch this value
			// to be based on it, then we need to follow INT30-C:
			//
			//   if diff > v {
			// 	     ...
			//   }
			//
			if diff.Cmp(sema.UInt256TypeMinIntBig) < 0 {
				return sema.UInt256TypeMinIntBig
			}
			return diff
		},
	)

}

func (v UInt256Value) Mod(interpreter *Interpreter, other NumberValue, locationRange LocationRange) NumberValue {
	o, ok := other.(UInt256Value)
	if !ok {
		panic(InvalidOperandsError{
			Operation: ast.OperationMod,
			LeftType:  v.StaticType(interpreter),
			RightType: other.StaticType(interpreter),
		})
	}

	return NewUInt256ValueFromBigInt(
		interpreter,
		func() *big.Int {
			res := new(big.Int)
			if o.BigInt.Cmp(res) == 0 {
				panic(DivisionByZeroError{LocationRange: locationRange})
			}
			return res.Rem(v.BigInt, o.BigInt)
		},
	)
}

func (v UInt256Value) Mul(interpreter *Interpreter, other NumberValue, locationRange LocationRange) NumberValue {
	o, ok := other.(UInt256Value)
	if !ok {
		panic(InvalidOperandsError{
			Operation: ast.OperationMul,
			LeftType:  v.StaticType(interpreter),
			RightType: other.StaticType(interpreter),
		})
	}

	return NewUInt256ValueFromBigInt(
		interpreter,
		func() *big.Int {
			res := new(big.Int)
			res.Mul(v.BigInt, o.BigInt)
			if res.Cmp(sema.UInt256TypeMaxIntBig) > 0 {
				panic(OverflowError{LocationRange: locationRange})
			}
			return res
		},
	)
}

func (v UInt256Value) SaturatingMul(interpreter *Interpreter, other NumberValue, locationRange LocationRange) NumberValue {
	o, ok := other.(UInt256Value)
	if !ok {
		panic(InvalidOperandsError{
			FunctionName: sema.NumericTypeSaturatingMultiplyFunctionName,
			LeftType:     v.StaticType(interpreter),
			RightType:    other.StaticType(interpreter),
		})
	}

	return NewUInt256ValueFromBigInt(
		interpreter,
		func() *big.Int {
			res := new(big.Int)
			res.Mul(v.BigInt, o.BigInt)
			if res.Cmp(sema.UInt256TypeMaxIntBig) > 0 {
				return sema.UInt256TypeMaxIntBig
			}
			return res
		},
	)
}

func (v UInt256Value) Div(interpreter *Interpreter, other NumberValue, locationRange LocationRange) NumberValue {
	o, ok := other.(UInt256Value)
	if !ok {
		panic(InvalidOperandsError{
			Operation: ast.OperationDiv,
			LeftType:  v.StaticType(interpreter),
			RightType: other.StaticType(interpreter),
		})
	}

	return NewUInt256ValueFromBigInt(
		interpreter,
		func() *big.Int {
			res := new(big.Int)
			if o.BigInt.Cmp(res) == 0 {
				panic(DivisionByZeroError{LocationRange: locationRange})
			}
			return res.Div(v.BigInt, o.BigInt)
		},
	)
}

func (v UInt256Value) SaturatingDiv(interpreter *Interpreter, other NumberValue, locationRange LocationRange) NumberValue {
	defer func() {
		r := recover()
		if _, ok := r.(InvalidOperandsError); ok {
			panic(InvalidOperandsError{
				FunctionName: sema.NumericTypeSaturatingDivideFunctionName,
				LeftType:     v.StaticType(interpreter),
				RightType:    other.StaticType(interpreter),
			})
		}
	}()

	return v.Div(interpreter, other, locationRange)
}

func (v UInt256Value) Less(interpreter *Interpreter, other NumberValue, locationRange LocationRange) BoolValue {
	o, ok := other.(UInt256Value)
	if !ok {
		panic(InvalidOperandsError{
			Operation: ast.OperationLess,
			LeftType:  v.StaticType(interpreter),
			RightType: other.StaticType(interpreter),
		})
	}

	cmp := v.BigInt.Cmp(o.BigInt)
	return AsBoolValue(cmp == -1)
}

func (v UInt256Value) LessEqual(interpreter *Interpreter, other NumberValue, locationRange LocationRange) BoolValue {
	o, ok := other.(UInt256Value)
	if !ok {
		panic(InvalidOperandsError{
			Operation: ast.OperationLessEqual,
			LeftType:  v.StaticType(interpreter),
			RightType: other.StaticType(interpreter),
		})
	}

	cmp := v.BigInt.Cmp(o.BigInt)
	return AsBoolValue(cmp <= 0)
}

func (v UInt256Value) Greater(interpreter *Interpreter, other NumberValue, locationRange LocationRange) BoolValue {
	o, ok := other.(UInt256Value)
	if !ok {
		panic(InvalidOperandsError{
			Operation: ast.OperationGreater,
			LeftType:  v.StaticType(interpreter),
			RightType: other.StaticType(interpreter),
		})
	}

	cmp := v.BigInt.Cmp(o.BigInt)
	return AsBoolValue(cmp == 1)
}

func (v UInt256Value) GreaterEqual(interpreter *Interpreter, other NumberValue, locationRange LocationRange) BoolValue {
	o, ok := other.(UInt256Value)
	if !ok {
		panic(InvalidOperandsError{
			Operation: ast.OperationGreaterEqual,
			LeftType:  v.StaticType(interpreter),
			RightType: other.StaticType(interpreter),
		})
	}

	cmp := v.BigInt.Cmp(o.BigInt)
	return AsBoolValue(cmp >= 0)
}

func (v UInt256Value) Equal(_ *Interpreter, _ LocationRange, other Value) bool {
	otherInt, ok := other.(UInt256Value)
	if !ok {
		return false
	}
	cmp := v.BigInt.Cmp(otherInt.BigInt)
	return cmp == 0
}

// HashInput returns a byte slice containing:
// - HashInputTypeUInt256 (1 byte)
// - big int encoded in big endian (n bytes)
func (v UInt256Value) HashInput(_ *Interpreter, _ LocationRange, scratch []byte) []byte {
	b := UnsignedBigIntToBigEndianBytes(v.BigInt)

	length := 1 + len(b)
	var buffer []byte
	if length <= len(scratch) {
		buffer = scratch[:length]
	} else {
		buffer = make([]byte, length)
	}

	buffer[0] = byte(HashInputTypeUInt256)
	copy(buffer[1:], b)
	return buffer
}

func ConvertUInt256(memoryGauge common.MemoryGauge, value Value, locationRange LocationRange) UInt256Value {
	return NewUInt256ValueFromBigInt(
		memoryGauge,
		func() *big.Int {
			var v *big.Int

			switch value := value.(type) {
			case BigNumberValue:
				v = value.ToBigInt(memoryGauge)

			case NumberValue:
				v = big.NewInt(int64(value.ToInt(locationRange)))

			default:
				panic(errors.NewUnreachableError())
			}

			if v.Cmp(sema.UInt256TypeMaxIntBig) > 0 {
				panic(OverflowError{LocationRange: locationRange})
			} else if v.Sign() < 0 {
				panic(UnderflowError{LocationRange: locationRange})
			}

			return v
		},
	)
}

func (v UInt256Value) BitwiseOr(interpreter *Interpreter, other IntegerValue, locationRange LocationRange) IntegerValue {
	o, ok := other.(UInt256Value)
	if !ok {
		panic(InvalidOperandsError{
			Operation: ast.OperationBitwiseOr,
			LeftType:  v.StaticType(interpreter),
			RightType: other.StaticType(interpreter),
		})
	}

	return NewUInt256ValueFromBigInt(
		interpreter,
		func() *big.Int {
			res := new(big.Int)
			return res.Or(v.BigInt, o.BigInt)
		},
	)
}

func (v UInt256Value) BitwiseXor(interpreter *Interpreter, other IntegerValue, locationRange LocationRange) IntegerValue {
	o, ok := other.(UInt256Value)
	if !ok {
		panic(InvalidOperandsError{
			Operation: ast.OperationBitwiseXor,
			LeftType:  v.StaticType(interpreter),
			RightType: other.StaticType(interpreter),
		})
	}

	return NewUInt256ValueFromBigInt(
		interpreter,
		func() *big.Int {
			res := new(big.Int)
			return res.Xor(v.BigInt, o.BigInt)
		},
	)
}

func (v UInt256Value) BitwiseAnd(interpreter *Interpreter, other IntegerValue, locationRange LocationRange) IntegerValue {
	o, ok := other.(UInt256Value)
	if !ok {
		panic(InvalidOperandsError{
			Operation: ast.OperationBitwiseAnd,
			LeftType:  v.StaticType(interpreter),
			RightType: other.StaticType(interpreter),
		})
	}

	return NewUInt256ValueFromBigInt(
		interpreter,
		func() *big.Int {
			res := new(big.Int)
			return res.And(v.BigInt, o.BigInt)
		},
	)
}

func (v UInt256Value) BitwiseLeftShift(interpreter *Interpreter, other IntegerValue, locationRange LocationRange) IntegerValue {
	o, ok := other.(UInt256Value)
	if !ok {
		panic(InvalidOperandsError{
			Operation: ast.OperationBitwiseLeftShift,
			LeftType:  v.StaticType(interpreter),
			RightType: other.StaticType(interpreter),
		})
	}

	return NewUInt256ValueFromBigInt(
		interpreter,
		func() *big.Int {
			res := new(big.Int)
			if o.BigInt.Sign() < 0 {
				panic(UnderflowError{LocationRange: locationRange})
			}
			if !o.BigInt.IsUint64() {
				panic(OverflowError{LocationRange: locationRange})
			}
			return res.Lsh(v.BigInt, uint(o.BigInt.Uint64()))
		},
	)
}

func (v UInt256Value) BitwiseRightShift(interpreter *Interpreter, other IntegerValue, locationRange LocationRange) IntegerValue {
	o, ok := other.(UInt256Value)
	if !ok {
		panic(InvalidOperandsError{
			Operation: ast.OperationBitwiseRightShift,
			LeftType:  v.StaticType(interpreter),
			RightType: other.StaticType(interpreter),
		})
	}

	return NewUInt256ValueFromBigInt(
		interpreter,
		func() *big.Int {
			res := new(big.Int)
			if o.BigInt.Sign() < 0 {
				panic(UnderflowError{LocationRange: locationRange})
			}
			if !o.BigInt.IsUint64() {
				panic(OverflowError{LocationRange: locationRange})
			}
			return res.Rsh(v.BigInt, uint(o.BigInt.Uint64()))
		},
	)
}

func (v UInt256Value) GetMember(interpreter *Interpreter, locationRange LocationRange, name string) Value {
	return getNumberValueMember(interpreter, v, name, sema.UInt256Type, locationRange)
}

func (UInt256Value) RemoveMember(_ *Interpreter, _ LocationRange, _ string) Value {
	// Numbers have no removable members (fields / functions)
	panic(errors.NewUnreachableError())
}

func (UInt256Value) SetMember(_ *Interpreter, _ LocationRange, _ string, _ Value) {
	// Numbers have no settable members (fields / functions)
	panic(errors.NewUnreachableError())
}

func (v UInt256Value) ToBigEndianBytes() []byte {
	return UnsignedBigIntToSizedBigEndianBytes(v.BigInt, sema.UInt256TypeSize)
}

func (v UInt256Value) ConformsToStaticType(
	_ *Interpreter,
	_ LocationRange,
	_ TypeConformanceResults,
) bool {
	return true
}

func (UInt256Value) IsStorable() bool {
	return true
}

func (v UInt256Value) Storable(_ atree.SlabStorage, _ atree.Address, _ uint64) (atree.Storable, error) {
	return v, nil
}

func (UInt256Value) NeedsStoreTo(_ atree.Address) bool {
	return false
}

func (UInt256Value) IsResourceKinded(_ *Interpreter) bool {
	return false
}
func (v UInt256Value) Transfer(
	interpreter *Interpreter,
	_ LocationRange,
	_ atree.Address,
	remove bool,
	storable atree.Storable,
) Value {
	if remove {
		interpreter.RemoveReferencedSlab(storable)
	}
	return v
}

func (v UInt256Value) Clone(_ *Interpreter) Value {
	return NewUnmeteredUInt256ValueFromBigInt(v.BigInt)
}

func (UInt256Value) DeepRemove(_ *Interpreter) {
	// NO-OP
}

func (v UInt256Value) ByteSize() uint32 {
	return cborTagSize + getBigIntCBORSize(v.BigInt)
}

func (v UInt256Value) StoredValue(_ atree.SlabStorage) (atree.Value, error) {
	return v, nil
}

func (UInt256Value) ChildStorables() []atree.Storable {
	return nil
}

// Word8Value

type Word8Value uint8

var _ Value = Word8Value(0)
var _ atree.Storable = Word8Value(0)
var _ NumberValue = Word8Value(0)
var _ IntegerValue = Word8Value(0)
var _ EquatableValue = Word8Value(0)
var _ HashableValue = Word8Value(0)
var _ MemberAccessibleValue = Word8Value(0)

const word8Size = int(unsafe.Sizeof(Word8Value(0)))

var word8MemoryUsage = common.NewNumberMemoryUsage(word8Size)

func NewWord8Value(gauge common.MemoryGauge, valueGetter func() uint8) Word8Value {
	common.UseMemory(gauge, word8MemoryUsage)

	return NewUnmeteredWord8Value(valueGetter())
}

func NewUnmeteredWord8Value(value uint8) Word8Value {
	return Word8Value(value)
}

func (Word8Value) IsValue() {}

func (v Word8Value) Accept(interpreter *Interpreter, visitor Visitor) {
	visitor.VisitWord8Value(interpreter, v)
}

func (Word8Value) Walk(_ *Interpreter, _ func(Value)) {
	// NO-OP
}

func (Word8Value) StaticType(interpreter *Interpreter) StaticType {
	return NewPrimitiveStaticType(interpreter, PrimitiveStaticTypeWord8)
}

func (Word8Value) IsImportable(_ *Interpreter) bool {
	return true
}

func (v Word8Value) String() string {
	return format.Uint(uint64(v))
}

func (v Word8Value) RecursiveString(_ SeenReferences) string {
	return v.String()
}

func (v Word8Value) MeteredString(memoryGauge common.MemoryGauge, _ SeenReferences) string {
	common.UseMemory(
		memoryGauge,
		common.NewRawStringMemoryUsage(
			OverEstimateNumberStringLength(memoryGauge, v),
		),
	)
	return v.String()
}

func (v Word8Value) ToInt(locationRange LocationRange) int {
	return int(v)
}

func (v Word8Value) Negate(*Interpreter, LocationRange) NumberValue {
	panic(errors.NewUnreachableError())
}

func (v Word8Value) Plus(interpreter *Interpreter, other NumberValue, locationRange LocationRange) NumberValue {
	o, ok := other.(Word8Value)
	if !ok {
		panic(InvalidOperandsError{
			Operation: ast.OperationPlus,
			LeftType:  v.StaticType(interpreter),
			RightType: other.StaticType(interpreter),
		})
	}

	valueGetter := func() uint8 {
		return uint8(v + o)
	}

	return NewWord8Value(interpreter, valueGetter)
}

func (v Word8Value) SaturatingPlus(*Interpreter, NumberValue, LocationRange) NumberValue {
	panic(errors.NewUnreachableError())
}

func (v Word8Value) Minus(interpreter *Interpreter, other NumberValue, locationRange LocationRange) NumberValue {
	o, ok := other.(Word8Value)
	if !ok {
		panic(InvalidOperandsError{
			Operation: ast.OperationMinus,
			LeftType:  v.StaticType(interpreter),
			RightType: other.StaticType(interpreter),
		})
	}

	valueGetter := func() uint8 {
		return uint8(v - o)
	}

	return NewWord8Value(interpreter, valueGetter)
}

func (v Word8Value) SaturatingMinus(*Interpreter, NumberValue, LocationRange) NumberValue {
	panic(errors.NewUnreachableError())
}

func (v Word8Value) Mod(interpreter *Interpreter, other NumberValue, locationRange LocationRange) NumberValue {
	o, ok := other.(Word8Value)
	if !ok {
		panic(InvalidOperandsError{
			Operation: ast.OperationMod,
			LeftType:  v.StaticType(interpreter),
			RightType: other.StaticType(interpreter),
		})
	}

	if o == 0 {
		panic(DivisionByZeroError{LocationRange: locationRange})
	}

	valueGetter := func() uint8 {
		return uint8(v % o)
	}

	return NewWord8Value(interpreter, valueGetter)
}

func (v Word8Value) Mul(interpreter *Interpreter, other NumberValue, locationRange LocationRange) NumberValue {
	o, ok := other.(Word8Value)
	if !ok {
		panic(InvalidOperandsError{
			Operation: ast.OperationMul,
			LeftType:  v.StaticType(interpreter),
			RightType: other.StaticType(interpreter),
		})
	}

	valueGetter := func() uint8 {
		return uint8(v * o)
	}

	return NewWord8Value(interpreter, valueGetter)
}

func (v Word8Value) SaturatingMul(*Interpreter, NumberValue, LocationRange) NumberValue {
	panic(errors.NewUnreachableError())
}

func (v Word8Value) Div(interpreter *Interpreter, other NumberValue, locationRange LocationRange) NumberValue {
	o, ok := other.(Word8Value)
	if !ok {
		panic(InvalidOperandsError{
			Operation: ast.OperationDiv,
			LeftType:  v.StaticType(interpreter),
			RightType: other.StaticType(interpreter),
		})
	}

	if o == 0 {
		panic(DivisionByZeroError{LocationRange: locationRange})
	}

	valueGetter := func() uint8 {
		return uint8(v / o)
	}

	return NewWord8Value(interpreter, valueGetter)
}

func (v Word8Value) SaturatingDiv(*Interpreter, NumberValue, LocationRange) NumberValue {
	panic(errors.NewUnreachableError())
}

func (v Word8Value) Less(interpreter *Interpreter, other NumberValue, locationRange LocationRange) BoolValue {
	o, ok := other.(Word8Value)
	if !ok {
		panic(InvalidOperandsError{
			Operation: ast.OperationLess,
			LeftType:  v.StaticType(interpreter),
			RightType: other.StaticType(interpreter),
		})
	}

	return AsBoolValue(v < o)
}

func (v Word8Value) LessEqual(interpreter *Interpreter, other NumberValue, locationRange LocationRange) BoolValue {
	o, ok := other.(Word8Value)
	if !ok {
		panic(InvalidOperandsError{
			Operation: ast.OperationLessEqual,
			LeftType:  v.StaticType(interpreter),
			RightType: other.StaticType(interpreter),
		})
	}

	return AsBoolValue(v <= o)
}

func (v Word8Value) Greater(interpreter *Interpreter, other NumberValue, locationRange LocationRange) BoolValue {
	o, ok := other.(Word8Value)
	if !ok {
		panic(InvalidOperandsError{
			Operation: ast.OperationGreater,
			LeftType:  v.StaticType(interpreter),
			RightType: other.StaticType(interpreter),
		})
	}

	return AsBoolValue(v > o)
}

func (v Word8Value) GreaterEqual(interpreter *Interpreter, other NumberValue, locationRange LocationRange) BoolValue {
	o, ok := other.(Word8Value)
	if !ok {
		panic(InvalidOperandsError{
			Operation: ast.OperationGreaterEqual,
			LeftType:  v.StaticType(interpreter),
			RightType: other.StaticType(interpreter),
		})
	}

	return AsBoolValue(v >= o)
}

func (v Word8Value) Equal(_ *Interpreter, _ LocationRange, other Value) bool {
	otherWord8, ok := other.(Word8Value)
	if !ok {
		return false
	}
	return v == otherWord8
}

// HashInput returns a byte slice containing:
// - HashInputTypeWord8 (1 byte)
// - uint8 value (1 byte)
func (v Word8Value) HashInput(_ *Interpreter, _ LocationRange, scratch []byte) []byte {
	scratch[0] = byte(HashInputTypeWord8)
	scratch[1] = byte(v)
	return scratch[:2]
}

func ConvertWord8(memoryGauge common.MemoryGauge, value Value, locationRange LocationRange) Word8Value {
	return NewWord8Value(
		memoryGauge,
		func() uint8 {
			return ConvertWord[uint8](memoryGauge, value, locationRange)
		},
	)
}

func (v Word8Value) BitwiseOr(interpreter *Interpreter, other IntegerValue, locationRange LocationRange) IntegerValue {
	o, ok := other.(Word8Value)
	if !ok {
		panic(InvalidOperandsError{
			Operation: ast.OperationBitwiseOr,
			LeftType:  v.StaticType(interpreter),
			RightType: other.StaticType(interpreter),
		})
	}

	valueGetter := func() uint8 {
		return uint8(v | o)
	}

	return NewWord8Value(interpreter, valueGetter)
}

func (v Word8Value) BitwiseXor(interpreter *Interpreter, other IntegerValue, locationRange LocationRange) IntegerValue {
	o, ok := other.(Word8Value)
	if !ok {
		panic(InvalidOperandsError{
			Operation: ast.OperationBitwiseXor,
			LeftType:  v.StaticType(interpreter),
			RightType: other.StaticType(interpreter),
		})
	}

	valueGetter := func() uint8 {
		return uint8(v ^ o)
	}

	return NewWord8Value(interpreter, valueGetter)
}

func (v Word8Value) BitwiseAnd(interpreter *Interpreter, other IntegerValue, locationRange LocationRange) IntegerValue {
	o, ok := other.(Word8Value)
	if !ok {
		panic(InvalidOperandsError{
			Operation: ast.OperationBitwiseAnd,
			LeftType:  v.StaticType(interpreter),
			RightType: other.StaticType(interpreter),
		})
	}

	valueGetter := func() uint8 {
		return uint8(v & o)
	}

	return NewWord8Value(interpreter, valueGetter)
}

func (v Word8Value) BitwiseLeftShift(interpreter *Interpreter, other IntegerValue, locationRange LocationRange) IntegerValue {
	o, ok := other.(Word8Value)
	if !ok {
		panic(InvalidOperandsError{
			Operation: ast.OperationBitwiseLeftShift,
			LeftType:  v.StaticType(interpreter),
			RightType: other.StaticType(interpreter),
		})
	}

	valueGetter := func() uint8 {
		return uint8(v << o)
	}

	return NewWord8Value(interpreter, valueGetter)
}

func (v Word8Value) BitwiseRightShift(interpreter *Interpreter, other IntegerValue, locationRange LocationRange) IntegerValue {
	o, ok := other.(Word8Value)
	if !ok {
		panic(InvalidOperandsError{
			Operation: ast.OperationBitwiseRightShift,
			LeftType:  v.StaticType(interpreter),
			RightType: other.StaticType(interpreter),
		})
	}

	valueGetter := func() uint8 {
		return uint8(v >> o)
	}

	return NewWord8Value(interpreter, valueGetter)
}

func (v Word8Value) GetMember(interpreter *Interpreter, locationRange LocationRange, name string) Value {
	return getNumberValueMember(interpreter, v, name, sema.Word8Type, locationRange)
}

func (Word8Value) RemoveMember(_ *Interpreter, _ LocationRange, _ string) Value {
	// Numbers have no removable members (fields / functions)
	panic(errors.NewUnreachableError())
}

func (Word8Value) SetMember(_ *Interpreter, _ LocationRange, _ string, _ Value) {
	// Numbers have no settable members (fields / functions)
	panic(errors.NewUnreachableError())
}

func (v Word8Value) ToBigEndianBytes() []byte {
	return []byte{byte(v)}
}

func (v Word8Value) ConformsToStaticType(
	_ *Interpreter,
	_ LocationRange,
	_ TypeConformanceResults,
) bool {
	return true
}

func (Word8Value) IsStorable() bool {
	return true
}

func (v Word8Value) Storable(_ atree.SlabStorage, _ atree.Address, _ uint64) (atree.Storable, error) {
	return v, nil
}

func (Word8Value) NeedsStoreTo(_ atree.Address) bool {
	return false
}

func (Word8Value) IsResourceKinded(_ *Interpreter) bool {
	return false
}

func (v Word8Value) Transfer(
	interpreter *Interpreter,
	_ LocationRange,
	_ atree.Address,
	remove bool,
	storable atree.Storable,
) Value {
	if remove {
		interpreter.RemoveReferencedSlab(storable)
	}
	return v
}

func (v Word8Value) Clone(_ *Interpreter) Value {
	return v
}

func (Word8Value) DeepRemove(_ *Interpreter) {
	// NO-OP
}

func (v Word8Value) ByteSize() uint32 {
	return cborTagSize + getUintCBORSize(uint64(v))
}

func (v Word8Value) StoredValue(_ atree.SlabStorage) (atree.Value, error) {
	return v, nil
}

func (Word8Value) ChildStorables() []atree.Storable {
	return nil
}

// Word16Value

type Word16Value uint16

var _ Value = Word16Value(0)
var _ atree.Storable = Word16Value(0)
var _ NumberValue = Word16Value(0)
var _ IntegerValue = Word16Value(0)
var _ EquatableValue = Word16Value(0)
var _ HashableValue = Word16Value(0)
var _ MemberAccessibleValue = Word16Value(0)

const word16Size = int(unsafe.Sizeof(Word16Value(0)))

var word16MemoryUsage = common.NewNumberMemoryUsage(word16Size)

func NewWord16Value(gauge common.MemoryGauge, valueGetter func() uint16) Word16Value {
	common.UseMemory(gauge, word16MemoryUsage)

	return NewUnmeteredWord16Value(valueGetter())
}

func NewUnmeteredWord16Value(value uint16) Word16Value {
	return Word16Value(value)
}

func (Word16Value) IsValue() {}

func (v Word16Value) Accept(interpreter *Interpreter, visitor Visitor) {
	visitor.VisitWord16Value(interpreter, v)
}

func (Word16Value) Walk(_ *Interpreter, _ func(Value)) {
	// NO-OP
}

func (Word16Value) StaticType(interpreter *Interpreter) StaticType {
	return NewPrimitiveStaticType(interpreter, PrimitiveStaticTypeWord16)
}

func (Word16Value) IsImportable(_ *Interpreter) bool {
	return true
}

func (v Word16Value) String() string {
	return format.Uint(uint64(v))
}

func (v Word16Value) RecursiveString(_ SeenReferences) string {
	return v.String()
}

func (v Word16Value) MeteredString(memoryGauge common.MemoryGauge, _ SeenReferences) string {
	common.UseMemory(
		memoryGauge,
		common.NewRawStringMemoryUsage(
			OverEstimateNumberStringLength(memoryGauge, v),
		),
	)
	return v.String()
}

func (v Word16Value) ToInt(locationRange LocationRange) int {
	return int(v)
}
func (v Word16Value) Negate(*Interpreter, LocationRange) NumberValue {
	panic(errors.NewUnreachableError())
}

func (v Word16Value) Plus(interpreter *Interpreter, other NumberValue, locationRange LocationRange) NumberValue {
	o, ok := other.(Word16Value)
	if !ok {
		panic(InvalidOperandsError{
			Operation: ast.OperationPlus,
			LeftType:  v.StaticType(interpreter),
			RightType: other.StaticType(interpreter),
		})
	}

	valueGetter := func() uint16 {
		return uint16(v + o)
	}

	return NewWord16Value(interpreter, valueGetter)
}

func (v Word16Value) SaturatingPlus(*Interpreter, NumberValue, LocationRange) NumberValue {
	panic(errors.NewUnreachableError())
}

func (v Word16Value) Minus(interpreter *Interpreter, other NumberValue, locationRange LocationRange) NumberValue {
	o, ok := other.(Word16Value)
	if !ok {
		panic(InvalidOperandsError{
			Operation: ast.OperationMinus,
			LeftType:  v.StaticType(interpreter),
			RightType: other.StaticType(interpreter),
		})
	}

	valueGetter := func() uint16 {
		return uint16(v - o)
	}

	return NewWord16Value(interpreter, valueGetter)
}

func (v Word16Value) SaturatingMinus(*Interpreter, NumberValue, LocationRange) NumberValue {
	panic(errors.NewUnreachableError())
}

func (v Word16Value) Mod(interpreter *Interpreter, other NumberValue, locationRange LocationRange) NumberValue {
	o, ok := other.(Word16Value)
	if !ok {
		panic(InvalidOperandsError{
			Operation: ast.OperationMod,
			LeftType:  v.StaticType(interpreter),
			RightType: other.StaticType(interpreter),
		})
	}

	if o == 0 {
		panic(DivisionByZeroError{LocationRange: locationRange})
	}

	valueGetter := func() uint16 {
		return uint16(v % o)
	}

	return NewWord16Value(interpreter, valueGetter)
}

func (v Word16Value) Mul(interpreter *Interpreter, other NumberValue, locationRange LocationRange) NumberValue {
	o, ok := other.(Word16Value)
	if !ok {
		panic(InvalidOperandsError{
			Operation: ast.OperationMul,
			LeftType:  v.StaticType(interpreter),
			RightType: other.StaticType(interpreter),
		})
	}

	valueGetter := func() uint16 {
		return uint16(v * o)
	}

	return NewWord16Value(interpreter, valueGetter)
}

func (v Word16Value) SaturatingMul(*Interpreter, NumberValue, LocationRange) NumberValue {
	panic(errors.NewUnreachableError())
}

func (v Word16Value) Div(interpreter *Interpreter, other NumberValue, locationRange LocationRange) NumberValue {
	o, ok := other.(Word16Value)
	if !ok {
		panic(InvalidOperandsError{
			Operation: ast.OperationDiv,
			LeftType:  v.StaticType(interpreter),
			RightType: other.StaticType(interpreter),
		})
	}

	if o == 0 {
		panic(DivisionByZeroError{LocationRange: locationRange})
	}

	valueGetter := func() uint16 {
		return uint16(v / o)
	}

	return NewWord16Value(interpreter, valueGetter)
}

func (v Word16Value) SaturatingDiv(*Interpreter, NumberValue, LocationRange) NumberValue {
	panic(errors.NewUnreachableError())
}

func (v Word16Value) Less(interpreter *Interpreter, other NumberValue, locationRange LocationRange) BoolValue {
	o, ok := other.(Word16Value)
	if !ok {
		panic(InvalidOperandsError{
			Operation: ast.OperationLess,
			LeftType:  v.StaticType(interpreter),
			RightType: other.StaticType(interpreter),
		})
	}

	return AsBoolValue(v < o)
}

func (v Word16Value) LessEqual(interpreter *Interpreter, other NumberValue, locationRange LocationRange) BoolValue {
	o, ok := other.(Word16Value)
	if !ok {
		panic(InvalidOperandsError{
			Operation: ast.OperationLessEqual,
			LeftType:  v.StaticType(interpreter),
			RightType: other.StaticType(interpreter),
		})
	}

	return AsBoolValue(v <= o)
}

func (v Word16Value) Greater(interpreter *Interpreter, other NumberValue, locationRange LocationRange) BoolValue {
	o, ok := other.(Word16Value)
	if !ok {
		panic(InvalidOperandsError{
			Operation: ast.OperationGreater,
			LeftType:  v.StaticType(interpreter),
			RightType: other.StaticType(interpreter),
		})
	}

	return AsBoolValue(v > o)
}

func (v Word16Value) GreaterEqual(interpreter *Interpreter, other NumberValue, locationRange LocationRange) BoolValue {
	o, ok := other.(Word16Value)
	if !ok {
		panic(InvalidOperandsError{
			Operation: ast.OperationGreaterEqual,
			LeftType:  v.StaticType(interpreter),
			RightType: other.StaticType(interpreter),
		})
	}

	return AsBoolValue(v >= o)
}

func (v Word16Value) Equal(_ *Interpreter, _ LocationRange, other Value) bool {
	otherWord16, ok := other.(Word16Value)
	if !ok {
		return false
	}
	return v == otherWord16
}

// HashInput returns a byte slice containing:
// - HashInputTypeWord16 (1 byte)
// - uint16 value encoded in big-endian (2 bytes)
func (v Word16Value) HashInput(_ *Interpreter, _ LocationRange, scratch []byte) []byte {
	scratch[0] = byte(HashInputTypeWord16)
	binary.BigEndian.PutUint16(scratch[1:], uint16(v))
	return scratch[:3]
}

func ConvertWord16(memoryGauge common.MemoryGauge, value Value, locationRange LocationRange) Word16Value {
	return NewWord16Value(
		memoryGauge,
		func() uint16 {
			return ConvertWord[uint16](memoryGauge, value, locationRange)
		},
	)
}

func (v Word16Value) BitwiseOr(interpreter *Interpreter, other IntegerValue, locationRange LocationRange) IntegerValue {
	o, ok := other.(Word16Value)
	if !ok {
		panic(InvalidOperandsError{
			Operation: ast.OperationBitwiseOr,
			LeftType:  v.StaticType(interpreter),
			RightType: other.StaticType(interpreter),
		})
	}

	valueGetter := func() uint16 {
		return uint16(v | o)
	}

	return NewWord16Value(interpreter, valueGetter)
}

func (v Word16Value) BitwiseXor(interpreter *Interpreter, other IntegerValue, locationRange LocationRange) IntegerValue {
	o, ok := other.(Word16Value)
	if !ok {
		panic(InvalidOperandsError{
			Operation: ast.OperationBitwiseXor,
			LeftType:  v.StaticType(interpreter),
			RightType: other.StaticType(interpreter),
		})
	}

	valueGetter := func() uint16 {
		return uint16(v ^ o)
	}

	return NewWord16Value(interpreter, valueGetter)
}

func (v Word16Value) BitwiseAnd(interpreter *Interpreter, other IntegerValue, locationRange LocationRange) IntegerValue {
	o, ok := other.(Word16Value)
	if !ok {
		panic(InvalidOperandsError{
			Operation: ast.OperationBitwiseAnd,
			LeftType:  v.StaticType(interpreter),
			RightType: other.StaticType(interpreter),
		})
	}

	valueGetter := func() uint16 {
		return uint16(v & o)
	}

	return NewWord16Value(interpreter, valueGetter)
}

func (v Word16Value) BitwiseLeftShift(interpreter *Interpreter, other IntegerValue, locationRange LocationRange) IntegerValue {
	o, ok := other.(Word16Value)
	if !ok {
		panic(InvalidOperandsError{
			Operation: ast.OperationBitwiseLeftShift,
			LeftType:  v.StaticType(interpreter),
			RightType: other.StaticType(interpreter),
		})
	}

	valueGetter := func() uint16 {
		return uint16(v << o)
	}

	return NewWord16Value(interpreter, valueGetter)
}

func (v Word16Value) BitwiseRightShift(interpreter *Interpreter, other IntegerValue, locationRange LocationRange) IntegerValue {
	o, ok := other.(Word16Value)
	if !ok {
		panic(InvalidOperandsError{
			Operation: ast.OperationBitwiseRightShift,
			LeftType:  v.StaticType(interpreter),
			RightType: other.StaticType(interpreter),
		})
	}

	valueGetter := func() uint16 {
		return uint16(v >> o)
	}

	return NewWord16Value(interpreter, valueGetter)
}

func (v Word16Value) GetMember(interpreter *Interpreter, locationRange LocationRange, name string) Value {
	return getNumberValueMember(interpreter, v, name, sema.Word16Type, locationRange)
}

func (Word16Value) RemoveMember(_ *Interpreter, _ LocationRange, _ string) Value {
	// Numbers have no removable members (fields / functions)
	panic(errors.NewUnreachableError())
}

func (Word16Value) SetMember(_ *Interpreter, _ LocationRange, _ string, _ Value) {
	// Numbers have no settable members (fields / functions)
	panic(errors.NewUnreachableError())
}

func (v Word16Value) ToBigEndianBytes() []byte {
	b := make([]byte, 2)
	binary.BigEndian.PutUint16(b, uint16(v))
	return b
}

func (v Word16Value) ConformsToStaticType(
	_ *Interpreter,
	_ LocationRange,
	_ TypeConformanceResults,
) bool {
	return true
}

func (Word16Value) IsStorable() bool {
	return true
}

func (v Word16Value) Storable(_ atree.SlabStorage, _ atree.Address, _ uint64) (atree.Storable, error) {
	return v, nil
}

func (Word16Value) NeedsStoreTo(_ atree.Address) bool {
	return false
}

func (Word16Value) IsResourceKinded(_ *Interpreter) bool {
	return false
}

func (v Word16Value) Transfer(
	interpreter *Interpreter,
	_ LocationRange,
	_ atree.Address,
	remove bool,
	storable atree.Storable,
) Value {
	if remove {
		interpreter.RemoveReferencedSlab(storable)
	}
	return v
}

func (v Word16Value) Clone(_ *Interpreter) Value {
	return v
}

func (Word16Value) DeepRemove(_ *Interpreter) {
	// NO-OP
}

func (v Word16Value) ByteSize() uint32 {
	return cborTagSize + getUintCBORSize(uint64(v))
}

func (v Word16Value) StoredValue(_ atree.SlabStorage) (atree.Value, error) {
	return v, nil
}

func (Word16Value) ChildStorables() []atree.Storable {
	return nil
}

// Word32Value

type Word32Value uint32

var _ Value = Word32Value(0)
var _ atree.Storable = Word32Value(0)
var _ NumberValue = Word32Value(0)
var _ IntegerValue = Word32Value(0)
var _ EquatableValue = Word32Value(0)
var _ HashableValue = Word32Value(0)
var _ MemberAccessibleValue = Word32Value(0)

const word32Size = int(unsafe.Sizeof(Word32Value(0)))

var word32MemoryUsage = common.NewNumberMemoryUsage(word32Size)

func NewWord32Value(gauge common.MemoryGauge, valueGetter func() uint32) Word32Value {
	common.UseMemory(gauge, word32MemoryUsage)

	return NewUnmeteredWord32Value(valueGetter())
}

func NewUnmeteredWord32Value(value uint32) Word32Value {
	return Word32Value(value)
}

func (Word32Value) IsValue() {}

func (v Word32Value) Accept(interpreter *Interpreter, visitor Visitor) {
	visitor.VisitWord32Value(interpreter, v)
}

func (Word32Value) Walk(_ *Interpreter, _ func(Value)) {
	// NO-OP
}

func (Word32Value) StaticType(interpreter *Interpreter) StaticType {
	return NewPrimitiveStaticType(interpreter, PrimitiveStaticTypeWord32)
}

func (Word32Value) IsImportable(_ *Interpreter) bool {
	return true
}

func (v Word32Value) String() string {
	return format.Uint(uint64(v))
}

func (v Word32Value) RecursiveString(_ SeenReferences) string {
	return v.String()
}

func (v Word32Value) MeteredString(memoryGauge common.MemoryGauge, _ SeenReferences) string {
	common.UseMemory(
		memoryGauge,
		common.NewRawStringMemoryUsage(
			OverEstimateNumberStringLength(memoryGauge, v),
		),
	)
	return v.String()
}

func (v Word32Value) ToInt(locationRange LocationRange) int {
	return int(v)
}

func (v Word32Value) Negate(*Interpreter, LocationRange) NumberValue {
	panic(errors.NewUnreachableError())
}

func (v Word32Value) Plus(interpreter *Interpreter, other NumberValue, locationRange LocationRange) NumberValue {
	o, ok := other.(Word32Value)
	if !ok {
		panic(InvalidOperandsError{
			Operation: ast.OperationPlus,
			LeftType:  v.StaticType(interpreter),
			RightType: other.StaticType(interpreter),
		})
	}

	valueGetter := func() uint32 {
		return uint32(v + o)
	}

	return NewWord32Value(interpreter, valueGetter)
}

func (v Word32Value) SaturatingPlus(*Interpreter, NumberValue, LocationRange) NumberValue {
	panic(errors.NewUnreachableError())
}

func (v Word32Value) Minus(interpreter *Interpreter, other NumberValue, locationRange LocationRange) NumberValue {
	o, ok := other.(Word32Value)
	if !ok {
		panic(InvalidOperandsError{
			Operation: ast.OperationMinus,
			LeftType:  v.StaticType(interpreter),
			RightType: other.StaticType(interpreter),
		})
	}

	valueGetter := func() uint32 {
		return uint32(v - o)
	}

	return NewWord32Value(interpreter, valueGetter)
}

func (v Word32Value) SaturatingMinus(*Interpreter, NumberValue, LocationRange) NumberValue {
	panic(errors.NewUnreachableError())
}

func (v Word32Value) Mod(interpreter *Interpreter, other NumberValue, locationRange LocationRange) NumberValue {
	o, ok := other.(Word32Value)
	if !ok {
		panic(InvalidOperandsError{
			Operation: ast.OperationMod,
			LeftType:  v.StaticType(interpreter),
			RightType: other.StaticType(interpreter),
		})
	}

	if o == 0 {
		panic(DivisionByZeroError{LocationRange: locationRange})
	}

	valueGetter := func() uint32 {
		return uint32(v % o)
	}

	return NewWord32Value(interpreter, valueGetter)
}

func (v Word32Value) Mul(interpreter *Interpreter, other NumberValue, locationRange LocationRange) NumberValue {
	o, ok := other.(Word32Value)
	if !ok {
		panic(InvalidOperandsError{
			Operation: ast.OperationMul,
			LeftType:  v.StaticType(interpreter),
			RightType: other.StaticType(interpreter),
		})
	}

	valueGetter := func() uint32 {
		return uint32(v * o)
	}

	return NewWord32Value(interpreter, valueGetter)
}

func (v Word32Value) SaturatingMul(*Interpreter, NumberValue, LocationRange) NumberValue {
	panic(errors.NewUnreachableError())
}

func (v Word32Value) Div(interpreter *Interpreter, other NumberValue, locationRange LocationRange) NumberValue {
	o, ok := other.(Word32Value)
	if !ok {
		panic(InvalidOperandsError{
			Operation: ast.OperationDiv,
			LeftType:  v.StaticType(interpreter),
			RightType: other.StaticType(interpreter),
		})
	}

	if o == 0 {
		panic(DivisionByZeroError{LocationRange: locationRange})
	}

	valueGetter := func() uint32 {
		return uint32(v / o)
	}

	return NewWord32Value(interpreter, valueGetter)
}

func (v Word32Value) SaturatingDiv(*Interpreter, NumberValue, LocationRange) NumberValue {
	panic(errors.NewUnreachableError())
}

func (v Word32Value) Less(interpreter *Interpreter, other NumberValue, locationRange LocationRange) BoolValue {
	o, ok := other.(Word32Value)
	if !ok {
		panic(InvalidOperandsError{
			Operation: ast.OperationLess,
			LeftType:  v.StaticType(interpreter),
			RightType: other.StaticType(interpreter),
		})
	}

	return AsBoolValue(v < o)
}

func (v Word32Value) LessEqual(interpreter *Interpreter, other NumberValue, locationRange LocationRange) BoolValue {
	o, ok := other.(Word32Value)
	if !ok {
		panic(InvalidOperandsError{
			Operation: ast.OperationLessEqual,
			LeftType:  v.StaticType(interpreter),
			RightType: other.StaticType(interpreter),
		})
	}

	return AsBoolValue(v <= o)
}

func (v Word32Value) Greater(interpreter *Interpreter, other NumberValue, locationRange LocationRange) BoolValue {
	o, ok := other.(Word32Value)
	if !ok {
		panic(InvalidOperandsError{
			Operation: ast.OperationGreater,
			LeftType:  v.StaticType(interpreter),
			RightType: other.StaticType(interpreter),
		})
	}

	return AsBoolValue(v > o)
}

func (v Word32Value) GreaterEqual(interpreter *Interpreter, other NumberValue, locationRange LocationRange) BoolValue {
	o, ok := other.(Word32Value)
	if !ok {
		panic(InvalidOperandsError{
			Operation: ast.OperationGreaterEqual,
			LeftType:  v.StaticType(interpreter),
			RightType: other.StaticType(interpreter),
		})
	}

	return AsBoolValue(v >= o)
}

func (v Word32Value) Equal(_ *Interpreter, _ LocationRange, other Value) bool {
	otherWord32, ok := other.(Word32Value)
	if !ok {
		return false
	}
	return v == otherWord32
}

// HashInput returns a byte slice containing:
// - HashInputTypeWord32 (1 byte)
// - uint32 value encoded in big-endian (4 bytes)
func (v Word32Value) HashInput(_ *Interpreter, _ LocationRange, scratch []byte) []byte {
	scratch[0] = byte(HashInputTypeWord32)
	binary.BigEndian.PutUint32(scratch[1:], uint32(v))
	return scratch[:5]
}

func ConvertWord32(memoryGauge common.MemoryGauge, value Value, locationRange LocationRange) Word32Value {
	return NewWord32Value(
		memoryGauge,
		func() uint32 {
			return ConvertWord[uint32](memoryGauge, value, locationRange)
		},
	)
}

func (v Word32Value) BitwiseOr(interpreter *Interpreter, other IntegerValue, locationRange LocationRange) IntegerValue {
	o, ok := other.(Word32Value)
	if !ok {
		panic(InvalidOperandsError{
			Operation: ast.OperationBitwiseOr,
			LeftType:  v.StaticType(interpreter),
			RightType: other.StaticType(interpreter),
		})
	}

	valueGetter := func() uint32 {
		return uint32(v | o)
	}

	return NewWord32Value(interpreter, valueGetter)
}

func (v Word32Value) BitwiseXor(interpreter *Interpreter, other IntegerValue, locationRange LocationRange) IntegerValue {
	o, ok := other.(Word32Value)
	if !ok {
		panic(InvalidOperandsError{
			Operation: ast.OperationBitwiseXor,
			LeftType:  v.StaticType(interpreter),
			RightType: other.StaticType(interpreter),
		})
	}

	valueGetter := func() uint32 {
		return uint32(v ^ o)
	}

	return NewWord32Value(interpreter, valueGetter)
}

func (v Word32Value) BitwiseAnd(interpreter *Interpreter, other IntegerValue, locationRange LocationRange) IntegerValue {
	o, ok := other.(Word32Value)
	if !ok {
		panic(InvalidOperandsError{
			Operation: ast.OperationBitwiseAnd,
			LeftType:  v.StaticType(interpreter),
			RightType: other.StaticType(interpreter),
		})
	}

	valueGetter := func() uint32 {
		return uint32(v & o)
	}

	return NewWord32Value(interpreter, valueGetter)
}

func (v Word32Value) BitwiseLeftShift(interpreter *Interpreter, other IntegerValue, locationRange LocationRange) IntegerValue {
	o, ok := other.(Word32Value)
	if !ok {
		panic(InvalidOperandsError{
			Operation: ast.OperationBitwiseLeftShift,
			LeftType:  v.StaticType(interpreter),
			RightType: other.StaticType(interpreter),
		})
	}

	valueGetter := func() uint32 {
		return uint32(v << o)
	}

	return NewWord32Value(interpreter, valueGetter)
}

func (v Word32Value) BitwiseRightShift(interpreter *Interpreter, other IntegerValue, locationRange LocationRange) IntegerValue {
	o, ok := other.(Word32Value)
	if !ok {
		panic(InvalidOperandsError{
			Operation: ast.OperationBitwiseRightShift,
			LeftType:  v.StaticType(interpreter),
			RightType: other.StaticType(interpreter),
		})
	}

	valueGetter := func() uint32 {
		return uint32(v >> o)
	}

	return NewWord32Value(interpreter, valueGetter)
}

func (v Word32Value) GetMember(interpreter *Interpreter, locationRange LocationRange, name string) Value {
	return getNumberValueMember(interpreter, v, name, sema.Word32Type, locationRange)
}

func (Word32Value) RemoveMember(_ *Interpreter, _ LocationRange, _ string) Value {
	// Numbers have no removable members (fields / functions)
	panic(errors.NewUnreachableError())
}

func (Word32Value) SetMember(_ *Interpreter, _ LocationRange, _ string, _ Value) {
	// Numbers have no settable members (fields / functions)
	panic(errors.NewUnreachableError())
}

func (v Word32Value) ToBigEndianBytes() []byte {
	b := make([]byte, 4)
	binary.BigEndian.PutUint32(b, uint32(v))
	return b
}

func (v Word32Value) ConformsToStaticType(
	_ *Interpreter,
	_ LocationRange,
	_ TypeConformanceResults,
) bool {
	return true
}

func (Word32Value) IsStorable() bool {
	return true
}

func (v Word32Value) Storable(_ atree.SlabStorage, _ atree.Address, _ uint64) (atree.Storable, error) {
	return v, nil
}

func (Word32Value) NeedsStoreTo(_ atree.Address) bool {
	return false
}

func (Word32Value) IsResourceKinded(_ *Interpreter) bool {
	return false
}

func (v Word32Value) Transfer(
	interpreter *Interpreter,
	_ LocationRange,
	_ atree.Address,
	remove bool,
	storable atree.Storable,
) Value {
	if remove {
		interpreter.RemoveReferencedSlab(storable)
	}
	return v
}

func (v Word32Value) Clone(_ *Interpreter) Value {
	return v
}

func (Word32Value) DeepRemove(_ *Interpreter) {
	// NO-OP
}

func (v Word32Value) ByteSize() uint32 {
	return cborTagSize + getUintCBORSize(uint64(v))
}

func (v Word32Value) StoredValue(_ atree.SlabStorage) (atree.Value, error) {
	return v, nil
}

func (Word32Value) ChildStorables() []atree.Storable {
	return nil
}

// Word64Value

type Word64Value uint64

var _ Value = Word64Value(0)
var _ atree.Storable = Word64Value(0)
var _ NumberValue = Word64Value(0)
var _ IntegerValue = Word64Value(0)
var _ EquatableValue = Word64Value(0)
var _ HashableValue = Word64Value(0)
var _ MemberAccessibleValue = Word64Value(0)

const word64Size = int(unsafe.Sizeof(Word64Value(0)))

var word64MemoryUsage = common.NewNumberMemoryUsage(word64Size)

func NewWord64Value(gauge common.MemoryGauge, valueGetter func() uint64) Word64Value {
	common.UseMemory(gauge, word64MemoryUsage)

	return NewUnmeteredWord64Value(valueGetter())
}

func NewUnmeteredWord64Value(value uint64) Word64Value {
	return Word64Value(value)
}

// NOTE: important, do *NOT* remove:
// Word64 values > math.MaxInt64 overflow int.
// Implementing BigNumberValue ensures conversion functions
// call ToBigInt instead of ToInt.
var _ BigNumberValue = Word64Value(0)

func (Word64Value) IsValue() {}

func (v Word64Value) Accept(interpreter *Interpreter, visitor Visitor) {
	visitor.VisitWord64Value(interpreter, v)
}

func (Word64Value) Walk(_ *Interpreter, _ func(Value)) {
	// NO-OP
}

func (Word64Value) StaticType(interpreter *Interpreter) StaticType {
	return NewPrimitiveStaticType(interpreter, PrimitiveStaticTypeWord64)
}

func (Word64Value) IsImportable(_ *Interpreter) bool {
	return true
}

func (v Word64Value) String() string {
	return format.Uint(uint64(v))
}

func (v Word64Value) RecursiveString(_ SeenReferences) string {
	return v.String()
}

func (v Word64Value) MeteredString(memoryGauge common.MemoryGauge, _ SeenReferences) string {
	common.UseMemory(
		memoryGauge,
		common.NewRawStringMemoryUsage(
			OverEstimateNumberStringLength(memoryGauge, v),
		),
	)
	return v.String()
}

func (v Word64Value) ToInt(locationRange LocationRange) int {
	if v > math.MaxInt64 {
		panic(OverflowError{LocationRange: locationRange})
	}
	return int(v)
}

func (v Word64Value) ByteLength() int {
	return 8
}

// ToBigInt
//
// NOTE: important, do *NOT* remove:
// Word64 values > math.MaxInt64 overflow int.
// Implementing BigNumberValue ensures conversion functions
// call ToBigInt instead of ToInt.
func (v Word64Value) ToBigInt(memoryGauge common.MemoryGauge) *big.Int {
	common.UseMemory(memoryGauge, common.NewBigIntMemoryUsage(v.ByteLength()))
	return new(big.Int).SetUint64(uint64(v))
}

func (v Word64Value) Negate(*Interpreter, LocationRange) NumberValue {
	panic(errors.NewUnreachableError())
}

func (v Word64Value) Plus(interpreter *Interpreter, other NumberValue, locationRange LocationRange) NumberValue {
	o, ok := other.(Word64Value)
	if !ok {
		panic(InvalidOperandsError{
			Operation: ast.OperationPlus,
			LeftType:  v.StaticType(interpreter),
			RightType: other.StaticType(interpreter),
		})
	}

	valueGetter := func() uint64 {
		return uint64(v + o)
	}

	return NewWord64Value(interpreter, valueGetter)
}

func (v Word64Value) SaturatingPlus(*Interpreter, NumberValue, LocationRange) NumberValue {
	panic(errors.NewUnreachableError())
}

func (v Word64Value) Minus(interpreter *Interpreter, other NumberValue, locationRange LocationRange) NumberValue {
	o, ok := other.(Word64Value)
	if !ok {
		panic(InvalidOperandsError{
			Operation: ast.OperationMinus,
			LeftType:  v.StaticType(interpreter),
			RightType: other.StaticType(interpreter),
		})
	}

	valueGetter := func() uint64 {
		return uint64(v - o)
	}

	return NewWord64Value(interpreter, valueGetter)
}

func (v Word64Value) SaturatingMinus(*Interpreter, NumberValue, LocationRange) NumberValue {
	panic(errors.NewUnreachableError())
}

func (v Word64Value) Mod(interpreter *Interpreter, other NumberValue, locationRange LocationRange) NumberValue {
	o, ok := other.(Word64Value)
	if !ok {
		panic(InvalidOperandsError{
			Operation: ast.OperationMod,
			LeftType:  v.StaticType(interpreter),
			RightType: other.StaticType(interpreter),
		})
	}

	if o == 0 {
		panic(DivisionByZeroError{LocationRange: locationRange})
	}

	valueGetter := func() uint64 {
		return uint64(v % o)
	}

	return NewWord64Value(interpreter, valueGetter)
}

func (v Word64Value) Mul(interpreter *Interpreter, other NumberValue, locationRange LocationRange) NumberValue {
	o, ok := other.(Word64Value)
	if !ok {
		panic(InvalidOperandsError{
			Operation: ast.OperationMul,
			LeftType:  v.StaticType(interpreter),
			RightType: other.StaticType(interpreter),
		})
	}

	valueGetter := func() uint64 {
		return uint64(v * o)
	}

	return NewWord64Value(interpreter, valueGetter)
}

func (v Word64Value) SaturatingMul(*Interpreter, NumberValue, LocationRange) NumberValue {
	panic(errors.NewUnreachableError())
}

func (v Word64Value) Div(interpreter *Interpreter, other NumberValue, locationRange LocationRange) NumberValue {
	o, ok := other.(Word64Value)
	if !ok {
		panic(InvalidOperandsError{
			Operation: ast.OperationDiv,
			LeftType:  v.StaticType(interpreter),
			RightType: other.StaticType(interpreter),
		})
	}

	if o == 0 {
		panic(DivisionByZeroError{LocationRange: locationRange})
	}

	valueGetter := func() uint64 {
		return uint64(v / o)
	}

	return NewWord64Value(interpreter, valueGetter)
}

func (v Word64Value) SaturatingDiv(*Interpreter, NumberValue, LocationRange) NumberValue {
	panic(errors.NewUnreachableError())
}

func (v Word64Value) Less(interpreter *Interpreter, other NumberValue, locationRange LocationRange) BoolValue {
	o, ok := other.(Word64Value)
	if !ok {
		panic(InvalidOperandsError{
			Operation: ast.OperationLess,
			LeftType:  v.StaticType(interpreter),
			RightType: other.StaticType(interpreter),
		})
	}

	return AsBoolValue(v < o)
}

func (v Word64Value) LessEqual(interpreter *Interpreter, other NumberValue, locationRange LocationRange) BoolValue {
	o, ok := other.(Word64Value)
	if !ok {
		panic(InvalidOperandsError{
			Operation: ast.OperationLessEqual,
			LeftType:  v.StaticType(interpreter),
			RightType: other.StaticType(interpreter),
		})
	}

	return AsBoolValue(v <= o)
}

func (v Word64Value) Greater(interpreter *Interpreter, other NumberValue, locationRange LocationRange) BoolValue {
	o, ok := other.(Word64Value)
	if !ok {
		panic(InvalidOperandsError{
			Operation: ast.OperationGreater,
			LeftType:  v.StaticType(interpreter),
			RightType: other.StaticType(interpreter),
		})
	}

	return AsBoolValue(v > o)
}

func (v Word64Value) GreaterEqual(interpreter *Interpreter, other NumberValue, locationRange LocationRange) BoolValue {
	o, ok := other.(Word64Value)
	if !ok {
		panic(InvalidOperandsError{
			Operation: ast.OperationGreaterEqual,
			LeftType:  v.StaticType(interpreter),
			RightType: other.StaticType(interpreter),
		})
	}

	return AsBoolValue(v >= o)
}

func (v Word64Value) Equal(_ *Interpreter, _ LocationRange, other Value) bool {
	otherWord64, ok := other.(Word64Value)
	if !ok {
		return false
	}
	return v == otherWord64
}

// HashInput returns a byte slice containing:
// - HashInputTypeWord64 (1 byte)
// - uint64 value encoded in big-endian (8 bytes)
func (v Word64Value) HashInput(_ *Interpreter, _ LocationRange, scratch []byte) []byte {
	scratch[0] = byte(HashInputTypeWord64)
	binary.BigEndian.PutUint64(scratch[1:], uint64(v))
	return scratch[:9]
}

func ConvertWord64(memoryGauge common.MemoryGauge, value Value, locationRange LocationRange) Word64Value {
	return NewWord64Value(
		memoryGauge,
		func() uint64 {
			return ConvertWord[uint64](memoryGauge, value, locationRange)
		},
	)
}

func (v Word64Value) BitwiseOr(interpreter *Interpreter, other IntegerValue, locationRange LocationRange) IntegerValue {
	o, ok := other.(Word64Value)
	if !ok {
		panic(InvalidOperandsError{
			Operation: ast.OperationBitwiseOr,
			LeftType:  v.StaticType(interpreter),
			RightType: other.StaticType(interpreter),
		})
	}

	valueGetter := func() uint64 {
		return uint64(v | o)
	}

	return NewWord64Value(interpreter, valueGetter)
}

func (v Word64Value) BitwiseXor(interpreter *Interpreter, other IntegerValue, locationRange LocationRange) IntegerValue {
	o, ok := other.(Word64Value)
	if !ok {
		panic(InvalidOperandsError{
			Operation: ast.OperationBitwiseXor,
			LeftType:  v.StaticType(interpreter),
			RightType: other.StaticType(interpreter),
		})
	}

	valueGetter := func() uint64 {
		return uint64(v ^ o)
	}

	return NewWord64Value(interpreter, valueGetter)
}

func (v Word64Value) BitwiseAnd(interpreter *Interpreter, other IntegerValue, locationRange LocationRange) IntegerValue {
	o, ok := other.(Word64Value)
	if !ok {
		panic(InvalidOperandsError{
			Operation: ast.OperationBitwiseAnd,
			LeftType:  v.StaticType(interpreter),
			RightType: other.StaticType(interpreter),
		})
	}

	valueGetter := func() uint64 {
		return uint64(v & o)
	}

	return NewWord64Value(interpreter, valueGetter)
}

func (v Word64Value) BitwiseLeftShift(interpreter *Interpreter, other IntegerValue, locationRange LocationRange) IntegerValue {
	o, ok := other.(Word64Value)
	if !ok {
		panic(InvalidOperandsError{
			Operation: ast.OperationBitwiseLeftShift,
			LeftType:  v.StaticType(interpreter),
			RightType: other.StaticType(interpreter),
		})
	}

	valueGetter := func() uint64 {
		return uint64(v << o)
	}

	return NewWord64Value(interpreter, valueGetter)
}

func (v Word64Value) BitwiseRightShift(interpreter *Interpreter, other IntegerValue, locationRange LocationRange) IntegerValue {
	o, ok := other.(Word64Value)
	if !ok {
		panic(InvalidOperandsError{
			Operation: ast.OperationBitwiseRightShift,
			LeftType:  v.StaticType(interpreter),
			RightType: other.StaticType(interpreter),
		})
	}

	valueGetter := func() uint64 {
		return uint64(v >> o)
	}

	return NewWord64Value(interpreter, valueGetter)
}

func (v Word64Value) GetMember(interpreter *Interpreter, locationRange LocationRange, name string) Value {
	return getNumberValueMember(interpreter, v, name, sema.Word64Type, locationRange)
}

func (Word64Value) RemoveMember(_ *Interpreter, _ LocationRange, _ string) Value {
	// Numbers have no removable members (fields / functions)
	panic(errors.NewUnreachableError())
}

func (Word64Value) SetMember(_ *Interpreter, _ LocationRange, _ string, _ Value) {
	// Numbers have no settable members (fields / functions)
	panic(errors.NewUnreachableError())
}

func (v Word64Value) ToBigEndianBytes() []byte {
	b := make([]byte, 8)
	binary.BigEndian.PutUint64(b, uint64(v))
	return b
}

func (v Word64Value) ConformsToStaticType(
	_ *Interpreter,
	_ LocationRange,
	_ TypeConformanceResults,
) bool {
	return true
}

func (Word64Value) IsStorable() bool {
	return true
}

func (v Word64Value) Storable(_ atree.SlabStorage, _ atree.Address, _ uint64) (atree.Storable, error) {
	return v, nil
}

func (Word64Value) NeedsStoreTo(_ atree.Address) bool {
	return false
}

func (Word64Value) IsResourceKinded(_ *Interpreter) bool {
	return false
}

func (v Word64Value) Transfer(
	interpreter *Interpreter,
	_ LocationRange,
	_ atree.Address,
	remove bool,
	storable atree.Storable,
) Value {
	if remove {
		interpreter.RemoveReferencedSlab(storable)
	}
	return v
}

func (v Word64Value) Clone(_ *Interpreter) Value {
	return v
}

func (v Word64Value) ByteSize() uint32 {
	return cborTagSize + getUintCBORSize(uint64(v))
}

func (Word64Value) DeepRemove(_ *Interpreter) {
	// NO-OP
}

func (v Word64Value) StoredValue(_ atree.SlabStorage) (atree.Value, error) {
	return v, nil
}

func (Word64Value) ChildStorables() []atree.Storable {
	return nil
}

// FixedPointValue is a fixed-point number value
type FixedPointValue interface {
	NumberValue
	IntegerPart() NumberValue
	Scale() int
}

// Fix64Value
type Fix64Value int64

const Fix64MaxValue = math.MaxInt64

const fix64Size = int(unsafe.Sizeof(Fix64Value(0)))

var fix64MemoryUsage = common.NewNumberMemoryUsage(fix64Size)

func NewFix64ValueWithInteger(gauge common.MemoryGauge, constructor func() int64, locationRange LocationRange) Fix64Value {
	common.UseMemory(gauge, fix64MemoryUsage)
	return NewUnmeteredFix64ValueWithInteger(constructor(), locationRange)
}

func NewUnmeteredFix64ValueWithInteger(integer int64, locationRange LocationRange) Fix64Value {

	if integer < sema.Fix64TypeMinInt {
		panic(UnderflowError{LocationRange: locationRange})
	}

	if integer > sema.Fix64TypeMaxInt {
		panic(OverflowError{LocationRange: locationRange})
	}

	return NewUnmeteredFix64Value(integer * sema.Fix64Factor)
}

func NewFix64Value(gauge common.MemoryGauge, valueGetter func() int64) Fix64Value {
	common.UseMemory(gauge, fix64MemoryUsage)
	return NewUnmeteredFix64Value(valueGetter())
}

func NewUnmeteredFix64Value(integer int64) Fix64Value {
	return Fix64Value(integer)
}

var _ Value = Fix64Value(0)
var _ atree.Storable = Fix64Value(0)
var _ NumberValue = Fix64Value(0)
var _ FixedPointValue = Fix64Value(0)
var _ EquatableValue = Fix64Value(0)
var _ HashableValue = Fix64Value(0)
var _ MemberAccessibleValue = Fix64Value(0)

func (Fix64Value) IsValue() {}

func (v Fix64Value) Accept(interpreter *Interpreter, visitor Visitor) {
	visitor.VisitFix64Value(interpreter, v)
}

func (Fix64Value) Walk(_ *Interpreter, _ func(Value)) {
	// NO-OP
}

func (Fix64Value) StaticType(interpreter *Interpreter) StaticType {
	return NewPrimitiveStaticType(interpreter, PrimitiveStaticTypeFix64)
}

func (Fix64Value) IsImportable(_ *Interpreter) bool {
	return true
}

func (v Fix64Value) String() string {
	return format.Fix64(int64(v))
}

func (v Fix64Value) RecursiveString(_ SeenReferences) string {
	return v.String()
}

func (v Fix64Value) MeteredString(memoryGauge common.MemoryGauge, _ SeenReferences) string {
	common.UseMemory(
		memoryGauge,
		common.NewRawStringMemoryUsage(
			OverEstimateNumberStringLength(memoryGauge, v),
		),
	)
	return v.String()
}

func (v Fix64Value) ToInt(locationRange LocationRange) int {
	return int(v / sema.Fix64Factor)
}

func (v Fix64Value) Negate(interpreter *Interpreter, locationRange LocationRange) NumberValue {
	// INT32-C
	if v == math.MinInt64 {
		panic(OverflowError{LocationRange: locationRange})
	}

	valueGetter := func() int64 {
		return int64(-v)
	}

	return NewFix64Value(interpreter, valueGetter)
}

func (v Fix64Value) Plus(interpreter *Interpreter, other NumberValue, locationRange LocationRange) NumberValue {
	o, ok := other.(Fix64Value)
	if !ok {
		panic(InvalidOperandsError{
			Operation: ast.OperationPlus,
			LeftType:  v.StaticType(interpreter),
			RightType: other.StaticType(interpreter),
		})
	}

	valueGetter := func() int64 {
		return safeAddInt64(int64(v), int64(o), locationRange)
	}

	return NewFix64Value(interpreter, valueGetter)
}

func (v Fix64Value) SaturatingPlus(interpreter *Interpreter, other NumberValue, locationRange LocationRange) NumberValue {
	o, ok := other.(Fix64Value)
	if !ok {
		panic(InvalidOperandsError{
			FunctionName: sema.NumericTypeSaturatingAddFunctionName,
			LeftType:     v.StaticType(interpreter),
			RightType:    other.StaticType(interpreter),
		})
	}

	valueGetter := func() int64 {
		// INT32-C
		if (o > 0) && (v > (math.MaxInt64 - o)) {
			return math.MaxInt64
		} else if (o < 0) && (v < (math.MinInt64 - o)) {
			return math.MinInt64
		}
		return int64(v + o)
	}

	return NewFix64Value(interpreter, valueGetter)
}

func (v Fix64Value) Minus(interpreter *Interpreter, other NumberValue, locationRange LocationRange) NumberValue {
	o, ok := other.(Fix64Value)
	if !ok {
		panic(InvalidOperandsError{
			Operation: ast.OperationMinus,
			LeftType:  v.StaticType(interpreter),
			RightType: other.StaticType(interpreter),
		})
	}

	valueGetter := func() int64 {
		// INT32-C
		if (o > 0) && (v < (math.MinInt64 + o)) {
			panic(OverflowError{LocationRange: locationRange})
		} else if (o < 0) && (v > (math.MaxInt64 + o)) {
			panic(UnderflowError{LocationRange: locationRange})
		}

		return int64(v - o)
	}

	return NewFix64Value(interpreter, valueGetter)
}

func (v Fix64Value) SaturatingMinus(interpreter *Interpreter, other NumberValue, locationRange LocationRange) NumberValue {
	o, ok := other.(Fix64Value)
	if !ok {
		panic(InvalidOperandsError{
			FunctionName: sema.NumericTypeSaturatingSubtractFunctionName,
			LeftType:     v.StaticType(interpreter),
			RightType:    other.StaticType(interpreter),
		})
	}

	valueGetter := func() int64 {
		// INT32-C
		if (o > 0) && (v < (math.MinInt64 + o)) {
			return math.MinInt64
		} else if (o < 0) && (v > (math.MaxInt64 + o)) {
			return math.MaxInt64
		}
		return int64(v - o)
	}

	return NewFix64Value(interpreter, valueGetter)
}

var minInt64Big = big.NewInt(math.MinInt64)
var maxInt64Big = big.NewInt(math.MaxInt64)

func (v Fix64Value) Mul(interpreter *Interpreter, other NumberValue, locationRange LocationRange) NumberValue {
	o, ok := other.(Fix64Value)
	if !ok {
		panic(InvalidOperandsError{
			Operation: ast.OperationMul,
			LeftType:  v.StaticType(interpreter),
			RightType: other.StaticType(interpreter),
		})
	}

	a := new(big.Int).SetInt64(int64(v))
	b := new(big.Int).SetInt64(int64(o))

	valueGetter := func() int64 {
		result := new(big.Int).Mul(a, b)
		result.Div(result, sema.Fix64FactorBig)

		if result.Cmp(minInt64Big) < 0 {
			panic(UnderflowError{LocationRange: locationRange})
		} else if result.Cmp(maxInt64Big) > 0 {
			panic(OverflowError{LocationRange: locationRange})
		}

		return result.Int64()
	}

	return NewFix64Value(interpreter, valueGetter)
}

func (v Fix64Value) SaturatingMul(interpreter *Interpreter, other NumberValue, locationRange LocationRange) NumberValue {
	o, ok := other.(Fix64Value)
	if !ok {
		panic(InvalidOperandsError{
			FunctionName: sema.NumericTypeSaturatingMultiplyFunctionName,
			LeftType:     v.StaticType(interpreter),
			RightType:    other.StaticType(interpreter),
		})
	}

	a := new(big.Int).SetInt64(int64(v))
	b := new(big.Int).SetInt64(int64(o))

	valueGetter := func() int64 {
		result := new(big.Int).Mul(a, b)
		result.Div(result, sema.Fix64FactorBig)

		if result.Cmp(minInt64Big) < 0 {
			return math.MinInt64
		} else if result.Cmp(maxInt64Big) > 0 {
			return math.MaxInt64
		}

		return result.Int64()
	}

	return NewFix64Value(interpreter, valueGetter)
}

func (v Fix64Value) Div(interpreter *Interpreter, other NumberValue, locationRange LocationRange) NumberValue {
	o, ok := other.(Fix64Value)
	if !ok {
		panic(InvalidOperandsError{
			Operation: ast.OperationDiv,
			LeftType:  v.StaticType(interpreter),
			RightType: other.StaticType(interpreter),
		})
	}

	a := new(big.Int).SetInt64(int64(v))
	b := new(big.Int).SetInt64(int64(o))

	valueGetter := func() int64 {
		result := new(big.Int).Mul(a, sema.Fix64FactorBig)
		result.Div(result, b)

		if result.Cmp(minInt64Big) < 0 {
			panic(UnderflowError{LocationRange: locationRange})
		} else if result.Cmp(maxInt64Big) > 0 {
			panic(OverflowError{LocationRange: locationRange})
		}

		return result.Int64()
	}

	return NewFix64Value(interpreter, valueGetter)
}

func (v Fix64Value) SaturatingDiv(interpreter *Interpreter, other NumberValue, locationRange LocationRange) NumberValue {
	o, ok := other.(Fix64Value)
	if !ok {
		panic(InvalidOperandsError{
			FunctionName: sema.NumericTypeSaturatingDivideFunctionName,
			LeftType:     v.StaticType(interpreter),
			RightType:    other.StaticType(interpreter),
		})
	}

	a := new(big.Int).SetInt64(int64(v))
	b := new(big.Int).SetInt64(int64(o))

	valueGetter := func() int64 {
		result := new(big.Int).Mul(a, sema.Fix64FactorBig)
		result.Div(result, b)

		if result.Cmp(minInt64Big) < 0 {
			return math.MinInt64
		} else if result.Cmp(maxInt64Big) > 0 {
			return math.MaxInt64
		}

		return result.Int64()
	}

	return NewFix64Value(interpreter, valueGetter)
}

func (v Fix64Value) Mod(interpreter *Interpreter, other NumberValue, locationRange LocationRange) NumberValue {
	o, ok := other.(Fix64Value)
	if !ok {
		panic(InvalidOperandsError{
			Operation: ast.OperationMod,
			LeftType:  v.StaticType(interpreter),
			RightType: other.StaticType(interpreter),
		})
	}

	// v - int(v/o) * o
	quotient, ok := v.Div(interpreter, o, locationRange).(Fix64Value)
	if !ok {
		panic(InvalidOperandsError{
			Operation: ast.OperationMod,
			LeftType:  v.StaticType(interpreter),
			RightType: other.StaticType(interpreter),
		})
	}

	truncatedQuotient := NewFix64Value(
		interpreter,
		func() int64 {
			return (int64(quotient) / sema.Fix64Factor) * sema.Fix64Factor
		},
	)

	return v.Minus(
		interpreter,
		truncatedQuotient.Mul(interpreter, o, locationRange),
		locationRange,
	)
}

func (v Fix64Value) Less(interpreter *Interpreter, other NumberValue, locationRange LocationRange) BoolValue {
	o, ok := other.(Fix64Value)
	if !ok {
		panic(InvalidOperandsError{
			Operation: ast.OperationLess,
			LeftType:  v.StaticType(interpreter),
			RightType: other.StaticType(interpreter),
		})
	}

	return AsBoolValue(v < o)
}

func (v Fix64Value) LessEqual(interpreter *Interpreter, other NumberValue, locationRange LocationRange) BoolValue {
	o, ok := other.(Fix64Value)
	if !ok {
		panic(InvalidOperandsError{
			Operation: ast.OperationLessEqual,
			LeftType:  v.StaticType(interpreter),
			RightType: other.StaticType(interpreter),
		})
	}

	return AsBoolValue(v <= o)
}

func (v Fix64Value) Greater(interpreter *Interpreter, other NumberValue, locationRange LocationRange) BoolValue {
	o, ok := other.(Fix64Value)
	if !ok {
		panic(InvalidOperandsError{
			Operation: ast.OperationGreater,
			LeftType:  v.StaticType(interpreter),
			RightType: other.StaticType(interpreter),
		})
	}

	return AsBoolValue(v > o)
}

func (v Fix64Value) GreaterEqual(interpreter *Interpreter, other NumberValue, locationRange LocationRange) BoolValue {
	o, ok := other.(Fix64Value)
	if !ok {
		panic(InvalidOperandsError{
			Operation: ast.OperationGreaterEqual,
			LeftType:  v.StaticType(interpreter),
			RightType: other.StaticType(interpreter),
		})
	}

	return AsBoolValue(v >= o)
}

func (v Fix64Value) Equal(_ *Interpreter, _ LocationRange, other Value) bool {
	otherFix64, ok := other.(Fix64Value)
	if !ok {
		return false
	}
	return v == otherFix64
}

// HashInput returns a byte slice containing:
// - HashInputTypeFix64 (1 byte)
// - int64 value encoded in big-endian (8 bytes)
func (v Fix64Value) HashInput(_ *Interpreter, _ LocationRange, scratch []byte) []byte {
	scratch[0] = byte(HashInputTypeFix64)
	binary.BigEndian.PutUint64(scratch[1:], uint64(v))
	return scratch[:9]
}

func ConvertFix64(memoryGauge common.MemoryGauge, value Value, locationRange LocationRange) Fix64Value {
	switch value := value.(type) {
	case Fix64Value:
		return value

	case UFix64Value:
		if value > Fix64MaxValue {
			panic(OverflowError{LocationRange: locationRange})
		}
		return NewFix64Value(
			memoryGauge,
			func() int64 {
				return int64(value)
			},
		)

	case BigNumberValue:
		converter := func() int64 {
			v := value.ToBigInt(memoryGauge)

			// First, check if the value is at least in the int64 range.
			// The integer range for Fix64 is smaller, but this test at least
			// allows us to call `v.Int64()` safely.

			if !v.IsInt64() {
				panic(OverflowError{LocationRange: locationRange})
			}

			return v.Int64()
		}

		// Now check that the integer value fits the range of Fix64
		return NewFix64ValueWithInteger(memoryGauge, converter, locationRange)

	case NumberValue:
		// Check that the integer value fits the range of Fix64
		return NewFix64ValueWithInteger(
			memoryGauge,
			func() int64 {
				return int64(value.ToInt(locationRange))
			},
			locationRange,
		)

	default:
		panic(fmt.Sprintf("can't convert Fix64: %s", value))
	}
}

func (v Fix64Value) GetMember(interpreter *Interpreter, locationRange LocationRange, name string) Value {
	return getNumberValueMember(interpreter, v, name, sema.Fix64Type, locationRange)
}

func (Fix64Value) RemoveMember(_ *Interpreter, _ LocationRange, _ string) Value {
	// Numbers have no removable members (fields / functions)
	panic(errors.NewUnreachableError())
}

func (Fix64Value) SetMember(_ *Interpreter, _ LocationRange, _ string, _ Value) {
	// Numbers have no settable members (fields / functions)
	panic(errors.NewUnreachableError())
}

func (v Fix64Value) ToBigEndianBytes() []byte {
	b := make([]byte, 8)
	binary.BigEndian.PutUint64(b, uint64(v))
	return b
}

func (v Fix64Value) ConformsToStaticType(
	_ *Interpreter,
	_ LocationRange,
	_ TypeConformanceResults,
) bool {
	return true
}

func (Fix64Value) IsStorable() bool {
	return true
}

func (v Fix64Value) Storable(_ atree.SlabStorage, _ atree.Address, _ uint64) (atree.Storable, error) {
	return v, nil
}

func (Fix64Value) NeedsStoreTo(_ atree.Address) bool {
	return false
}

func (Fix64Value) IsResourceKinded(_ *Interpreter) bool {
	return false
}

func (v Fix64Value) Transfer(
	interpreter *Interpreter,
	_ LocationRange,
	_ atree.Address,
	remove bool,
	storable atree.Storable,
) Value {
	if remove {
		interpreter.RemoveReferencedSlab(storable)
	}
	return v
}

func (v Fix64Value) Clone(_ *Interpreter) Value {
	return v
}

func (Fix64Value) DeepRemove(_ *Interpreter) {
	// NO-OP
}

func (v Fix64Value) ByteSize() uint32 {
	return cborTagSize + getIntCBORSize(int64(v))
}

func (v Fix64Value) StoredValue(_ atree.SlabStorage) (atree.Value, error) {
	return v, nil
}

func (Fix64Value) ChildStorables() []atree.Storable {
	return nil
}

func (v Fix64Value) IntegerPart() NumberValue {
	return UInt64Value(v / sema.Fix64Factor)
}

func (Fix64Value) Scale() int {
	return sema.Fix64Scale
}

// UFix64Value
type UFix64Value uint64

const UFix64MaxValue = math.MaxUint64

const ufix64Size = int(unsafe.Sizeof(UFix64Value(0)))

var ufix64MemoryUsage = common.NewNumberMemoryUsage(ufix64Size)

func NewUFix64ValueWithInteger(gauge common.MemoryGauge, constructor func() uint64, locationRange LocationRange) UFix64Value {
	common.UseMemory(gauge, ufix64MemoryUsage)
	return NewUnmeteredUFix64ValueWithInteger(constructor(), locationRange)
}

func NewUnmeteredUFix64ValueWithInteger(integer uint64, locationRange LocationRange) UFix64Value {
	if integer > sema.UFix64TypeMaxInt {
		panic(OverflowError{LocationRange: locationRange})
	}

	return NewUnmeteredUFix64Value(integer * sema.Fix64Factor)
}

func NewUFix64Value(gauge common.MemoryGauge, constructor func() uint64) UFix64Value {
	common.UseMemory(gauge, ufix64MemoryUsage)
	return NewUnmeteredUFix64Value(constructor())
}

func NewUnmeteredUFix64Value(integer uint64) UFix64Value {
	return UFix64Value(integer)
}

var _ Value = UFix64Value(0)
var _ atree.Storable = UFix64Value(0)
var _ NumberValue = UFix64Value(0)
var _ FixedPointValue = Fix64Value(0)
var _ EquatableValue = UFix64Value(0)
var _ HashableValue = UFix64Value(0)
var _ MemberAccessibleValue = UFix64Value(0)

func (UFix64Value) IsValue() {}

func (v UFix64Value) Accept(interpreter *Interpreter, visitor Visitor) {
	visitor.VisitUFix64Value(interpreter, v)
}

func (UFix64Value) Walk(_ *Interpreter, _ func(Value)) {
	// NO-OP
}

func (UFix64Value) StaticType(interpreter *Interpreter) StaticType {
	return NewPrimitiveStaticType(interpreter, PrimitiveStaticTypeUFix64)
}

func (UFix64Value) IsImportable(_ *Interpreter) bool {
	return true
}

func (v UFix64Value) String() string {
	return format.UFix64(uint64(v))
}

func (v UFix64Value) RecursiveString(_ SeenReferences) string {
	return v.String()
}

func (v UFix64Value) MeteredString(memoryGauge common.MemoryGauge, _ SeenReferences) string {
	common.UseMemory(
		memoryGauge,
		common.NewRawStringMemoryUsage(
			OverEstimateNumberStringLength(memoryGauge, v),
		),
	)
	return v.String()
}

func (v UFix64Value) ToInt(locationRange LocationRange) int {
	return int(v / sema.Fix64Factor)
}

func (v UFix64Value) Negate(*Interpreter, LocationRange) NumberValue {
	panic(errors.NewUnreachableError())
}

func (v UFix64Value) Plus(interpreter *Interpreter, other NumberValue, locationRange LocationRange) NumberValue {
	o, ok := other.(UFix64Value)
	if !ok {
		panic(InvalidOperandsError{
			Operation: ast.OperationPlus,
			LeftType:  v.StaticType(interpreter),
			RightType: other.StaticType(interpreter),
		})
	}

	valueGetter := func() uint64 {
		return safeAddUint64(uint64(v), uint64(o), locationRange)
	}

	return NewUFix64Value(interpreter, valueGetter)
}

func (v UFix64Value) SaturatingPlus(interpreter *Interpreter, other NumberValue, locationRange LocationRange) NumberValue {
	o, ok := other.(UFix64Value)
	if !ok {
		panic(InvalidOperandsError{
			FunctionName: sema.NumericTypeSaturatingAddFunctionName,
			LeftType:     v.StaticType(interpreter),
			RightType:    other.StaticType(interpreter),
		})
	}

	valueGetter := func() uint64 {
		sum := v + o
		// INT30-C
		if sum < v {
			return math.MaxUint64
		}
		return uint64(sum)
	}

	return NewUFix64Value(interpreter, valueGetter)
}

func (v UFix64Value) Minus(interpreter *Interpreter, other NumberValue, locationRange LocationRange) NumberValue {
	o, ok := other.(UFix64Value)
	if !ok {
		panic(InvalidOperandsError{
			Operation: ast.OperationMinus,
			LeftType:  v.StaticType(interpreter),
			RightType: other.StaticType(interpreter),
		})
	}

	valueGetter := func() uint64 {
		diff := v - o

		// INT30-C
		if diff > v {
			panic(UnderflowError{LocationRange: locationRange})
		}
		return uint64(diff)
	}

	return NewUFix64Value(interpreter, valueGetter)
}

func (v UFix64Value) SaturatingMinus(interpreter *Interpreter, other NumberValue, locationRange LocationRange) NumberValue {
	o, ok := other.(UFix64Value)
	if !ok {
		panic(InvalidOperandsError{
			FunctionName: sema.NumericTypeSaturatingSubtractFunctionName,
			LeftType:     v.StaticType(interpreter),
			RightType:    other.StaticType(interpreter),
		})
	}

	valueGetter := func() uint64 {
		diff := v - o

		// INT30-C
		if diff > v {
			return 0
		}
		return uint64(diff)
	}

	return NewUFix64Value(interpreter, valueGetter)
}

func (v UFix64Value) Mul(interpreter *Interpreter, other NumberValue, locationRange LocationRange) NumberValue {
	o, ok := other.(UFix64Value)
	if !ok {
		panic(InvalidOperandsError{
			Operation: ast.OperationMul,
			LeftType:  v.StaticType(interpreter),
			RightType: other.StaticType(interpreter),
		})
	}

	a := new(big.Int).SetUint64(uint64(v))
	b := new(big.Int).SetUint64(uint64(o))

	valueGetter := func() uint64 {
		result := new(big.Int).Mul(a, b)
		result.Div(result, sema.Fix64FactorBig)

		if !result.IsUint64() {
			panic(OverflowError{LocationRange: locationRange})
		}

		return result.Uint64()
	}

	return NewUFix64Value(interpreter, valueGetter)
}

func (v UFix64Value) SaturatingMul(interpreter *Interpreter, other NumberValue, locationRange LocationRange) NumberValue {
	o, ok := other.(UFix64Value)
	if !ok {
		panic(InvalidOperandsError{
			FunctionName: sema.NumericTypeSaturatingMultiplyFunctionName,
			LeftType:     v.StaticType(interpreter),
			RightType:    other.StaticType(interpreter),
		})
	}

	a := new(big.Int).SetUint64(uint64(v))
	b := new(big.Int).SetUint64(uint64(o))

	valueGetter := func() uint64 {
		result := new(big.Int).Mul(a, b)
		result.Div(result, sema.Fix64FactorBig)

		if !result.IsUint64() {
			return math.MaxUint64
		}

		return result.Uint64()
	}

	return NewUFix64Value(interpreter, valueGetter)
}

func (v UFix64Value) Div(interpreter *Interpreter, other NumberValue, locationRange LocationRange) NumberValue {
	o, ok := other.(UFix64Value)
	if !ok {
		panic(InvalidOperandsError{
			Operation: ast.OperationDiv,
			LeftType:  v.StaticType(interpreter),
			RightType: other.StaticType(interpreter),
		})
	}

	a := new(big.Int).SetUint64(uint64(v))
	b := new(big.Int).SetUint64(uint64(o))

	valueGetter := func() uint64 {
		result := new(big.Int).Mul(a, sema.Fix64FactorBig)
		result.Div(result, b)

		return result.Uint64()
	}

	return NewUFix64Value(interpreter, valueGetter)
}

func (v UFix64Value) SaturatingDiv(interpreter *Interpreter, other NumberValue, locationRange LocationRange) NumberValue {
	defer func() {
		r := recover()
		if _, ok := r.(InvalidOperandsError); ok {
			panic(InvalidOperandsError{
				FunctionName: sema.NumericTypeSaturatingDivideFunctionName,
				LeftType:     v.StaticType(interpreter),
				RightType:    other.StaticType(interpreter),
			})
		}
	}()

	return v.Div(interpreter, other, locationRange)
}

func (v UFix64Value) Mod(interpreter *Interpreter, other NumberValue, locationRange LocationRange) NumberValue {
	o, ok := other.(UFix64Value)
	if !ok {
		panic(InvalidOperandsError{
			Operation: ast.OperationMod,
			LeftType:  v.StaticType(interpreter),
			RightType: other.StaticType(interpreter),
		})
	}

	// v - int(v/o) * o
	quotient, ok := v.Div(interpreter, o, locationRange).(UFix64Value)
	if !ok {
		panic(InvalidOperandsError{
			Operation: ast.OperationMod,
			LeftType:  v.StaticType(interpreter),
			RightType: other.StaticType(interpreter),
		})
	}

	truncatedQuotient := NewUFix64Value(
		interpreter,
		func() uint64 {
			return (uint64(quotient) / sema.Fix64Factor) * sema.Fix64Factor
		},
	)

	return v.Minus(
		interpreter,
		truncatedQuotient.Mul(interpreter, o, locationRange),
		locationRange,
	)
}

func (v UFix64Value) Less(interpreter *Interpreter, other NumberValue, locationRange LocationRange) BoolValue {
	o, ok := other.(UFix64Value)
	if !ok {
		panic(InvalidOperandsError{
			Operation: ast.OperationLess,
			LeftType:  v.StaticType(interpreter),
			RightType: other.StaticType(interpreter),
		})
	}

	return AsBoolValue(v < o)
}

func (v UFix64Value) LessEqual(interpreter *Interpreter, other NumberValue, locationRange LocationRange) BoolValue {
	o, ok := other.(UFix64Value)
	if !ok {
		panic(InvalidOperandsError{
			Operation: ast.OperationLessEqual,
			LeftType:  v.StaticType(interpreter),
			RightType: other.StaticType(interpreter),
		})
	}

	return AsBoolValue(v <= o)
}

func (v UFix64Value) Greater(interpreter *Interpreter, other NumberValue, locationRange LocationRange) BoolValue {
	o, ok := other.(UFix64Value)
	if !ok {
		panic(InvalidOperandsError{
			Operation: ast.OperationGreater,
			LeftType:  v.StaticType(interpreter),
			RightType: other.StaticType(interpreter),
		})
	}

	return AsBoolValue(v > o)
}

func (v UFix64Value) GreaterEqual(interpreter *Interpreter, other NumberValue, locationRange LocationRange) BoolValue {
	o, ok := other.(UFix64Value)
	if !ok {
		panic(InvalidOperandsError{
			Operation: ast.OperationGreaterEqual,
			LeftType:  v.StaticType(interpreter),
			RightType: other.StaticType(interpreter),
		})
	}

	return AsBoolValue(v >= o)
}

func (v UFix64Value) Equal(_ *Interpreter, _ LocationRange, other Value) bool {
	otherUFix64, ok := other.(UFix64Value)
	if !ok {
		return false
	}
	return v == otherUFix64
}

// HashInput returns a byte slice containing:
// - HashInputTypeUFix64 (1 byte)
// - uint64 value encoded in big-endian (8 bytes)
func (v UFix64Value) HashInput(_ *Interpreter, _ LocationRange, scratch []byte) []byte {
	scratch[0] = byte(HashInputTypeUFix64)
	binary.BigEndian.PutUint64(scratch[1:], uint64(v))
	return scratch[:9]
}

func ConvertUFix64(memoryGauge common.MemoryGauge, value Value, locationRange LocationRange) UFix64Value {
	switch value := value.(type) {
	case UFix64Value:
		return value

	case Fix64Value:
		if value < 0 {
			panic(UnderflowError{LocationRange: locationRange})
		}
		return NewUFix64Value(
			memoryGauge,
			func() uint64 {
				return uint64(value)
			},
		)

	case BigNumberValue:
		converter := func() uint64 {
			v := value.ToBigInt(memoryGauge)

			if v.Sign() < 0 {
				panic(UnderflowError{LocationRange: locationRange})
			}

			// First, check if the value is at least in the uint64 range.
			// The integer range for UFix64 is smaller, but this test at least
			// allows us to call `v.UInt64()` safely.

			if !v.IsUint64() {
				panic(OverflowError{LocationRange: locationRange})
			}

			return v.Uint64()
		}

		// Now check that the integer value fits the range of UFix64
		return NewUFix64ValueWithInteger(memoryGauge, converter, locationRange)

	case NumberValue:
		converter := func() uint64 {
			v := value.ToInt(locationRange)
			if v < 0 {
				panic(UnderflowError{LocationRange: locationRange})
			}

			return uint64(v)
		}

		// Check that the integer value fits the range of UFix64
		return NewUFix64ValueWithInteger(memoryGauge, converter, locationRange)

	default:
		panic(fmt.Sprintf("can't convert to UFix64: %s", value))
	}
}

func (v UFix64Value) GetMember(interpreter *Interpreter, locationRange LocationRange, name string) Value {
	return getNumberValueMember(interpreter, v, name, sema.UFix64Type, locationRange)
}

func (UFix64Value) RemoveMember(_ *Interpreter, _ LocationRange, _ string) Value {
	// Numbers have no removable members (fields / functions)
	panic(errors.NewUnreachableError())
}

func (UFix64Value) SetMember(_ *Interpreter, _ LocationRange, _ string, _ Value) {
	// Numbers have no settable members (fields / functions)
	panic(errors.NewUnreachableError())
}

func (v UFix64Value) ToBigEndianBytes() []byte {
	b := make([]byte, 8)
	binary.BigEndian.PutUint64(b, uint64(v))
	return b
}

func (v UFix64Value) ConformsToStaticType(
	_ *Interpreter,
	_ LocationRange,
	_ TypeConformanceResults,
) bool {
	return true
}

func (UFix64Value) IsStorable() bool {
	return true
}

func (v UFix64Value) Storable(_ atree.SlabStorage, _ atree.Address, _ uint64) (atree.Storable, error) {
	return v, nil
}

func (UFix64Value) NeedsStoreTo(_ atree.Address) bool {
	return false
}

func (UFix64Value) IsResourceKinded(_ *Interpreter) bool {
	return false
}

func (v UFix64Value) Transfer(
	interpreter *Interpreter,
	_ LocationRange,
	_ atree.Address,
	remove bool,
	storable atree.Storable,
) Value {
	if remove {
		interpreter.RemoveReferencedSlab(storable)
	}
	return v
}

func (v UFix64Value) Clone(_ *Interpreter) Value {
	return v
}

func (UFix64Value) DeepRemove(_ *Interpreter) {
	// NO-OP
}

func (v UFix64Value) ByteSize() uint32 {
	return cborTagSize + getUintCBORSize(uint64(v))
}

func (v UFix64Value) StoredValue(_ atree.SlabStorage) (atree.Value, error) {
	return v, nil
}

func (UFix64Value) ChildStorables() []atree.Storable {
	return nil
}

func (v UFix64Value) IntegerPart() NumberValue {
	return UInt64Value(v / sema.Fix64Factor)
}

func (UFix64Value) Scale() int {
	return sema.Fix64Scale
}

// CompositeValue

type CompositeValue struct {
	dictionary          *atree.OrderedMap
	Location            common.Location
	QualifiedIdentifier string
	Kind                common.CompositeKind
	InjectedFields      map[string]Value
	ComputedFields      map[string]ComputedField
	NestedVariables     map[string]*Variable
	Functions           map[string]FunctionValue
	Destructor          FunctionValue
	Stringer            func(gauge common.MemoryGauge, value *CompositeValue, seenReferences SeenReferences) string
	isDestroyed         bool
	typeID              common.TypeID
	staticType          StaticType
}

type ComputedField func(*Interpreter, LocationRange) Value

type CompositeField struct {
	Name  string
	Value Value
}

func NewCompositeField(memoryGauge common.MemoryGauge, name string, value Value) CompositeField {
	common.UseMemory(memoryGauge, common.CompositeFieldMemoryUsage)
	return NewUnmeteredCompositeField(name, value)
}

func NewUnmeteredCompositeField(name string, value Value) CompositeField {
	return CompositeField{
		Name:  name,
		Value: value,
	}
}

func NewCompositeValue(
	interpreter *Interpreter,
	locationRange LocationRange,
	location common.Location,
	qualifiedIdentifier string,
	kind common.CompositeKind,
	fields []CompositeField,
	address common.Address,
) *CompositeValue {

	interpreter.ReportComputation(common.ComputationKindCreateCompositeValue, 1)

	config := interpreter.SharedState.Config

	var v *CompositeValue

	if config.TracingEnabled {
		startTime := time.Now()

		defer func() {
			// NOTE: in defer, as v is only initialized at the end of the function
			// if there was no error during construction
			if v == nil {
				return
			}

			owner := v.GetOwner().String()
			typeID := string(v.TypeID())
			kind := v.Kind.String()

			interpreter.reportCompositeValueConstructTrace(
				owner,
				typeID,
				kind,
				time.Since(startTime),
			)
		}()
	}

	constructor := func() *atree.OrderedMap {
		dictionary, err := atree.NewMap(
			config.Storage,
			atree.Address(address),
			atree.NewDefaultDigesterBuilder(),
			NewCompositeTypeInfo(
				interpreter,
				location,
				qualifiedIdentifier,
				kind,
			),
		)
		if err != nil {
			panic(errors.NewExternalError(err))
		}
		return dictionary
	}

	typeInfo := NewCompositeTypeInfo(
		interpreter,
		location,
		qualifiedIdentifier,
		kind,
	)

	v = newCompositeValueFromConstructor(interpreter, uint64(len(fields)), typeInfo, constructor)

	for _, field := range fields {
		v.SetMember(
			interpreter,
			locationRange,
			field.Name,
			field.Value,
		)
	}

	return v
}

func newCompositeValueFromOrderedMap(
	dict *atree.OrderedMap,
	typeInfo compositeTypeInfo,
) *CompositeValue {
	return &CompositeValue{
		dictionary:          dict,
		Location:            typeInfo.location,
		QualifiedIdentifier: typeInfo.qualifiedIdentifier,
		Kind:                typeInfo.kind,
	}
}

func newCompositeValueFromConstructor(
	gauge common.MemoryGauge,
	count uint64,
	typeInfo compositeTypeInfo,
	constructor func() *atree.OrderedMap,
) *CompositeValue {
	baseUse, elementOverhead, dataUse, metaDataUse := common.NewCompositeMemoryUsages(count, 0)
	common.UseMemory(gauge, baseUse)
	common.UseMemory(gauge, elementOverhead)
	common.UseMemory(gauge, dataUse)
	common.UseMemory(gauge, metaDataUse)
	return newCompositeValueFromOrderedMap(constructor(), typeInfo)
}

var _ Value = &CompositeValue{}
var _ EquatableValue = &CompositeValue{}
var _ HashableValue = &CompositeValue{}
var _ MemberAccessibleValue = &CompositeValue{}
var _ ReferenceTrackedResourceKindedValue = &CompositeValue{}
var _ ContractValue = &CompositeValue{}

func (*CompositeValue) IsValue() {}

func (v *CompositeValue) Accept(interpreter *Interpreter, visitor Visitor) {
	descend := visitor.VisitCompositeValue(interpreter, v)
	if !descend {
		return
	}

	v.ForEachField(interpreter, func(_ string, value Value) {
		value.Accept(interpreter, visitor)
	})
}

// Walk iterates over all field values of the composite value.
// It does NOT walk the computed fields and functions!
func (v *CompositeValue) Walk(interpreter *Interpreter, walkChild func(Value)) {
	v.ForEachField(interpreter, func(_ string, value Value) {
		walkChild(value)
	})
}

func (v *CompositeValue) StaticType(interpreter *Interpreter) StaticType {
	if v.staticType == nil {
		// NOTE: Instead of using NewCompositeStaticType, which always generates the type ID,
		// use the TypeID accessor, which may return an already computed type ID
		v.staticType = NewCompositeStaticType(
			interpreter,
			v.Location,
			v.QualifiedIdentifier,
			v.TypeID(), // TODO TypeID metering
		)
	}
	return v.staticType
}

func (v *CompositeValue) IsImportable(inter *Interpreter) bool {
	staticType := v.StaticType(inter)
	semaType := inter.MustConvertStaticToSemaType(staticType)
	return semaType.IsImportable(map[*sema.Member]bool{})
}

func (v *CompositeValue) IsDestroyed() bool {
	return v.isDestroyed
}

func (v *CompositeValue) Destroy(interpreter *Interpreter, locationRange LocationRange) {

	interpreter.ReportComputation(common.ComputationKindDestroyCompositeValue, 1)

	config := interpreter.SharedState.Config

	if config.InvalidatedResourceValidationEnabled {
		v.checkInvalidatedResourceUse(interpreter, locationRange)
	}

	storageID := v.StorageID()

	if config.TracingEnabled {
		startTime := time.Now()

		owner := v.GetOwner().String()
		typeID := string(v.TypeID())
		kind := v.Kind.String()

		defer func() {

			interpreter.reportCompositeValueDestroyTrace(
				owner,
				typeID,
				kind,
				time.Since(startTime),
			)
		}()
	}

	interpreter = v.getInterpreter(interpreter)

	// if composite was deserialized, dynamically link in the destructor
	if v.Destructor == nil {
		v.Destructor = interpreter.SharedState.typeCodes.CompositeCodes[v.TypeID()].DestructorFunction
	}

	destructor := v.Destructor

	if destructor != nil {
		var self MemberAccessibleValue = v
		invocation := NewInvocation(
			interpreter,
			&self,
			nil,
			nil,
			nil,
			locationRange,
		)

		destructor.invoke(invocation)
	}

	v.isDestroyed = true

	if config.InvalidatedResourceValidationEnabled {
		v.dictionary = nil
	}

	interpreter.updateReferencedResource(
		storageID,
		storageID,
		func(value ReferenceTrackedResourceKindedValue) {
			compositeValue, ok := value.(*CompositeValue)
			if !ok {
				panic(errors.NewUnreachableError())
			}

			compositeValue.isDestroyed = true

			if config.InvalidatedResourceValidationEnabled {
				compositeValue.dictionary = nil
			}
		},
	)
}

func (v *CompositeValue) GetMember(interpreter *Interpreter, locationRange LocationRange, name string) Value {
	config := interpreter.SharedState.Config

	if config.InvalidatedResourceValidationEnabled {
		v.checkInvalidatedResourceUse(interpreter, locationRange)
	}

	if config.TracingEnabled {
		startTime := time.Now()

		owner := v.GetOwner().String()
		typeID := string(v.TypeID())
		kind := v.Kind.String()

		defer func() {
			interpreter.reportCompositeValueGetMemberTrace(
				owner,
				typeID,
				kind,
				name,
				time.Since(startTime),
			)
		}()
	}

	if v.Kind == common.CompositeKindResource &&
		name == sema.ResourceOwnerFieldName {

		return v.OwnerValue(interpreter, locationRange)
	}

	storable, err := v.dictionary.Get(
		StringAtreeComparator,
		StringAtreeHashInput,
		StringAtreeValue(name),
	)
	if err != nil {
		if _, ok := err.(*atree.KeyNotFoundError); !ok {
			panic(errors.NewExternalError(err))
		}
	}
	if storable != nil {
		return StoredValue(interpreter, storable, config.Storage)
	}

	if v.NestedVariables != nil {
		variable, ok := v.NestedVariables[name]
		if ok {
			return variable.GetValue()
		}
	}

	interpreter = v.getInterpreter(interpreter)

	if v.ComputedFields != nil {
		if computedField, ok := v.ComputedFields[name]; ok {
			return computedField(interpreter, locationRange)
		}
	}

	// If the composite value was deserialized, dynamically link in the functions
	// and get injected fields

	v.InitializeFunctions(interpreter)

	injectedCompositeFieldsHandler := config.InjectedCompositeFieldsHandler
	if v.InjectedFields == nil && injectedCompositeFieldsHandler != nil {
		v.InjectedFields = injectedCompositeFieldsHandler(
			interpreter,
			v.Location,
			v.QualifiedIdentifier,
			v.Kind,
		)
	}

	if v.InjectedFields != nil {
		value, ok := v.InjectedFields[name]
		if ok {
			return value
		}
	}

	function, ok := v.Functions[name]
	if ok {
		var self MemberAccessibleValue = v
		return NewBoundFunctionValue(interpreter, function, &self)
	}

	return nil
}

func (v *CompositeValue) checkInvalidatedResourceUse(interpreter *Interpreter, locationRange LocationRange) {
	if v.isDestroyed || v.IsStaleResource(interpreter) {
		panic(InvalidatedResourceError{
			LocationRange: locationRange,
		})
	}
}

func (v *CompositeValue) IsStaleResource(*Interpreter) bool {
	return v.dictionary == nil && v.Kind == common.CompositeKindResource
}

func (v *CompositeValue) getInterpreter(interpreter *Interpreter) *Interpreter {

	// Get the correct interpreter. The program code might need to be loaded.
	// NOTE: standard library values have no location

	location := v.Location

	if location == nil || interpreter.Location == location {
		return interpreter
	}

	return interpreter.EnsureLoaded(v.Location)
}

func (v *CompositeValue) InitializeFunctions(interpreter *Interpreter) {
	if v.Functions != nil {
		return
	}

	v.Functions = interpreter.SharedState.typeCodes.CompositeCodes[v.TypeID()].CompositeFunctions
}

func (v *CompositeValue) OwnerValue(interpreter *Interpreter, locationRange LocationRange) OptionalValue {
	address := v.StorageID().Address

	if address == (atree.Address{}) {
		return NilOptionalValue
	}

	config := interpreter.SharedState.Config

	ownerAccount := config.PublicAccountHandler(AddressValue(address))

	// Owner must be of `PublicAccount` type.
	interpreter.ExpectType(ownerAccount, sema.PublicAccountType, locationRange)

	return NewSomeValueNonCopying(interpreter, ownerAccount)
}

func (v *CompositeValue) RemoveMember(
	interpreter *Interpreter,
	locationRange LocationRange,
	name string,
) Value {

	config := interpreter.SharedState.Config

	if config.InvalidatedResourceValidationEnabled {
		v.checkInvalidatedResourceUse(interpreter, locationRange)
	}

	if config.TracingEnabled {
		startTime := time.Now()

		owner := v.GetOwner().String()
		typeID := string(v.TypeID())
		kind := v.Kind.String()

		defer func() {
			interpreter.reportCompositeValueRemoveMemberTrace(
				owner,
				typeID,
				kind,
				name,
				time.Since(startTime),
			)
		}()
	}

	// No need to clean up storable for passed-in key value,
	// as atree never calls Storable()
	existingKeyStorable, existingValueStorable, err := v.dictionary.Remove(
		StringAtreeComparator,
		StringAtreeHashInput,
		StringAtreeValue(name),
	)
	if err != nil {
		if _, ok := err.(*atree.KeyNotFoundError); ok {
			return nil
		}
		panic(errors.NewExternalError(err))
	}
	interpreter.maybeValidateAtreeValue(v.dictionary)

	// Key
	interpreter.RemoveReferencedSlab(existingKeyStorable)

	// Value

	storedValue := StoredValue(
		interpreter,
		existingValueStorable,
		config.Storage,
	)
	return storedValue.
		Transfer(
			interpreter,
			locationRange,
			atree.Address{},
			true,
			existingValueStorable,
		)
}

func (v *CompositeValue) SetMember(
	interpreter *Interpreter,
	locationRange LocationRange,
	name string,
	value Value,
) {
	config := interpreter.SharedState.Config

	if config.InvalidatedResourceValidationEnabled {
		v.checkInvalidatedResourceUse(interpreter, locationRange)
	}

	if config.TracingEnabled {
		startTime := time.Now()

		owner := v.GetOwner().String()
		typeID := string(v.TypeID())
		kind := v.Kind.String()

		defer func() {
			interpreter.reportCompositeValueSetMemberTrace(
				owner,
				typeID,
				kind,
				name,
				time.Since(startTime),
			)
		}()
	}

	address := v.StorageID().Address

	value = value.Transfer(
		interpreter,
		locationRange,
		address,
		true,
		nil,
	)

	existingStorable, err := v.dictionary.Set(
		StringAtreeComparator,
		StringAtreeHashInput,
		NewStringAtreeValue(interpreter, name),
		value,
	)
	if err != nil {
		panic(errors.NewExternalError(err))
	}
	interpreter.maybeValidateAtreeValue(v.dictionary)

	if existingStorable != nil {
		existingValue := StoredValue(interpreter, existingStorable, config.Storage)

		existingValue.DeepRemove(interpreter)

		interpreter.RemoveReferencedSlab(existingStorable)
	}
}

func (v *CompositeValue) String() string {
	return v.RecursiveString(SeenReferences{})
}

func (v *CompositeValue) RecursiveString(seenReferences SeenReferences) string {
	return v.MeteredString(nil, seenReferences)
}

var emptyCompositeStringLen = len(format.Composite("", nil))

func (v *CompositeValue) MeteredString(memoryGauge common.MemoryGauge, seenReferences SeenReferences) string {

	if v.Stringer != nil {
		return v.Stringer(memoryGauge, v, seenReferences)
	}

	strLen := emptyCompositeStringLen

	var fields []CompositeField
	_ = v.dictionary.Iterate(func(key atree.Value, value atree.Value) (resume bool, err error) {
		field := NewCompositeField(
			memoryGauge,
			string(key.(StringAtreeValue)),
			MustConvertStoredValue(memoryGauge, value),
		)

		fields = append(fields, field)

		strLen += len(field.Name)

		return true, nil
	})

	typeId := string(v.TypeID())

	// bodyLen = len(fieldNames) + len(typeId) + (n times colon+space) + ((n-1) times comma+space)
	//         = len(fieldNames) + len(typeId) + 2n + 2n - 2
	//         = len(fieldNames) + len(typeId) + 4n - 2
	//
	// Since (-2) only occurs if its non-empty, ignore the (-2). i.e: overestimate
	// 		bodyLen = len(fieldNames) + len(typeId) + 4n
	//
	strLen = strLen + len(typeId) + len(fields)*4

	common.UseMemory(memoryGauge, common.NewRawStringMemoryUsage(strLen))

	return formatComposite(memoryGauge, typeId, fields, seenReferences)
}

func formatComposite(memoryGauge common.MemoryGauge, typeId string, fields []CompositeField, seenReferences SeenReferences) string {
	preparedFields := make(
		[]struct {
			Name  string
			Value string
		},
		0,
		len(fields),
	)

	for _, field := range fields {
		preparedFields = append(
			preparedFields,
			struct {
				Name  string
				Value string
			}{
				Name:  field.Name,
				Value: field.Value.MeteredString(memoryGauge, seenReferences),
			},
		)
	}

	return format.Composite(typeId, preparedFields)
}

func (v *CompositeValue) GetField(interpreter *Interpreter, locationRange LocationRange, name string) Value {
	config := interpreter.SharedState.Config

	if config.InvalidatedResourceValidationEnabled {
		v.checkInvalidatedResourceUse(interpreter, locationRange)
	}

	storable, err := v.dictionary.Get(
		StringAtreeComparator,
		StringAtreeHashInput,
		StringAtreeValue(name),
	)
	if err != nil {
		if _, ok := err.(*atree.KeyNotFoundError); ok {
			return nil
		}
		panic(errors.NewExternalError(err))
	}

	return StoredValue(interpreter, storable, v.dictionary.Storage)
}

func (v *CompositeValue) Equal(interpreter *Interpreter, locationRange LocationRange, other Value) bool {
	otherComposite, ok := other.(*CompositeValue)
	if !ok {
		return false
	}

	if !v.StaticType(interpreter).Equal(otherComposite.StaticType(interpreter)) ||
		v.Kind != otherComposite.Kind ||
		v.dictionary.Count() != otherComposite.dictionary.Count() {

		return false
	}

	iterator, err := v.dictionary.Iterator()
	if err != nil {
		panic(errors.NewExternalError(err))
	}

	for {
		key, value, err := iterator.Next()
		if err != nil {
			panic(errors.NewExternalError(err))
		}
		if key == nil {
			return true
		}

		fieldName := string(key.(StringAtreeValue))

		// NOTE: Do NOT use an iterator, iteration order of fields may be different
		// (if stored in different account, as storage ID is used as hash seed)
		otherValue := otherComposite.GetField(interpreter, locationRange, fieldName)

		equatableValue, ok := MustConvertStoredValue(interpreter, value).(EquatableValue)
		if !ok || !equatableValue.Equal(interpreter, locationRange, otherValue) {
			return false
		}
	}
}

// HashInput returns a byte slice containing:
// - HashInputTypeEnum (1 byte)
// - type id (n bytes)
// - hash input of raw value field name (n bytes)
func (v *CompositeValue) HashInput(interpreter *Interpreter, locationRange LocationRange, scratch []byte) []byte {
	if v.Kind == common.CompositeKindEnum {
		typeID := v.TypeID()

		rawValue := v.GetField(interpreter, locationRange, sema.EnumRawValueFieldName)
		rawValueHashInput := rawValue.(HashableValue).
			HashInput(interpreter, locationRange, scratch)

		length := 1 + len(typeID) + len(rawValueHashInput)
		if length <= len(scratch) {
			// Copy rawValueHashInput first because
			// rawValueHashInput and scratch can point to the same underlying scratch buffer
			copy(scratch[1+len(typeID):], rawValueHashInput)

			scratch[0] = byte(HashInputTypeEnum)
			copy(scratch[1:], typeID)
			return scratch[:length]
		}

		buffer := make([]byte, length)
		buffer[0] = byte(HashInputTypeEnum)
		copy(buffer[1:], typeID)
		copy(buffer[1+len(typeID):], rawValueHashInput)
		return buffer
	}

	panic(errors.NewUnreachableError())
}

func (v *CompositeValue) TypeID() common.TypeID {
	if v.typeID == "" {
		location := v.Location
		qualifiedIdentifier := v.QualifiedIdentifier
		if location == nil {
			return common.TypeID(qualifiedIdentifier)
		}
		v.typeID = location.TypeID(nil, qualifiedIdentifier)
	}
	return v.typeID
}

func (v *CompositeValue) ConformsToStaticType(
	interpreter *Interpreter,
	locationRange LocationRange,
	results TypeConformanceResults,
) bool {
	config := interpreter.SharedState.Config

	if config.TracingEnabled {
		startTime := time.Now()

		owner := v.GetOwner().String()
		typeID := string(v.TypeID())
		kind := v.Kind.String()

		defer func() {
			interpreter.reportCompositeValueConformsToStaticTypeTrace(
				owner,
				typeID,
				kind,
				time.Since(startTime),
			)
		}()
	}

	staticType := v.StaticType(interpreter).(CompositeStaticType)

	semaType := interpreter.MustConvertStaticToSemaType(staticType)

	compositeType, ok := semaType.(*sema.CompositeType)
	if !ok ||
		v.Kind != compositeType.Kind ||
		v.TypeID() != compositeType.ID() {

		return false
	}

	fieldsLen := int(v.dictionary.Count())
	if v.ComputedFields != nil {
		fieldsLen += len(v.ComputedFields)
	}

	if fieldsLen != len(compositeType.Fields) {
		return false
	}

	for _, fieldName := range compositeType.Fields {
		value := v.GetField(interpreter, locationRange, fieldName)
		if value == nil {
			if v.ComputedFields == nil {
				return false
			}

			fieldGetter, ok := v.ComputedFields[fieldName]
			if !ok {
				return false
			}

			value = fieldGetter(interpreter, locationRange)
		}

		member, ok := compositeType.Members.Get(fieldName)
		if !ok {
			return false
		}

		fieldStaticType := value.StaticType(interpreter)

		if !interpreter.IsSubTypeOfSemaType(fieldStaticType, member.TypeAnnotation.Type) {
			return false
		}

		if !value.ConformsToStaticType(
			interpreter,
			locationRange,
			results,
		) {
			return false
		}
	}

	return true
}

func (v *CompositeValue) IsStorable() bool {

	// Only structures, resources, enums, and contracts can be stored.
	// Contracts are not directly storable by programs,
	// but they are still stored in storage by the interpreter

	switch v.Kind {
	case common.CompositeKindStructure,
		common.CompositeKindResource,
		common.CompositeKindEnum,
		common.CompositeKindContract:
		break
	default:
		return false
	}

	// Composite value's of native/built-in types are not storable for now
	return v.Location != nil
}

func (v *CompositeValue) Storable(_ atree.SlabStorage, _ atree.Address, _ uint64) (atree.Storable, error) {
	if !v.IsStorable() {
		return NonStorable{Value: v}, nil
	}

	return atree.StorageIDStorable(v.StorageID()), nil
}

func (v *CompositeValue) NeedsStoreTo(address atree.Address) bool {
	return address != v.StorageID().Address
}

func (v *CompositeValue) IsResourceKinded(_ *Interpreter) bool {
	return v.Kind == common.CompositeKindResource
}

func (v *CompositeValue) IsReferenceTrackedResourceKindedValue() {}

func (v *CompositeValue) Transfer(
	interpreter *Interpreter,
	locationRange LocationRange,
	address atree.Address,
	remove bool,
	storable atree.Storable,
) Value {

	baseUse, elementOverhead, dataUse, metaDataUse := common.NewCompositeMemoryUsages(v.dictionary.Count(), 0)
	common.UseMemory(interpreter, baseUse)
	common.UseMemory(interpreter, elementOverhead)
	common.UseMemory(interpreter, dataUse)
	common.UseMemory(interpreter, metaDataUse)

	interpreter.ReportComputation(common.ComputationKindTransferCompositeValue, 1)

	config := interpreter.SharedState.Config

	if config.InvalidatedResourceValidationEnabled {
		v.checkInvalidatedResourceUse(interpreter, locationRange)
	}

	if config.TracingEnabled {
		startTime := time.Now()

		owner := v.GetOwner().String()
		typeID := string(v.TypeID())
		kind := v.Kind.String()

		defer func() {
			interpreter.reportCompositeValueTransferTrace(
				owner,
				typeID,
				kind,
				time.Since(startTime),
			)
		}()
	}

	currentStorageID := v.StorageID()
	currentAddress := currentStorageID.Address

	dictionary := v.dictionary

	needsStoreTo := address != currentAddress
	isResourceKinded := v.IsResourceKinded(interpreter)

	if needsStoreTo && v.Kind == common.CompositeKindContract {
		panic(NonTransferableValueError{
			Value: v,
		})
	}

	if needsStoreTo || !isResourceKinded {
		iterator, err := v.dictionary.Iterator()
		if err != nil {
			panic(errors.NewExternalError(err))
		}

		elementMemoryUse := common.NewAtreeMapPreAllocatedElementsMemoryUsage(v.dictionary.Count(), 0)
		common.UseMemory(config.MemoryGauge, elementMemoryUse)

		dictionary, err = atree.NewMapFromBatchData(
			config.Storage,
			address,
			atree.NewDefaultDigesterBuilder(),
			v.dictionary.Type(),
			StringAtreeComparator,
			StringAtreeHashInput,
			v.dictionary.Seed(),
			func() (atree.Value, atree.Value, error) {

				atreeKey, atreeValue, err := iterator.Next()
				if err != nil {
					return nil, nil, err
				}
				if atreeKey == nil || atreeValue == nil {
					return nil, nil, nil
				}

				// NOTE: key is stringAtreeValue
				// and does not need to be converted or copied

				value := MustConvertStoredValue(interpreter, atreeValue).
					Transfer(interpreter, locationRange, address, remove, nil)

				return atreeKey, value, nil
			},
		)
		if err != nil {
			panic(errors.NewExternalError(err))
		}

		if remove {
			err = v.dictionary.PopIterate(func(nameStorable atree.Storable, valueStorable atree.Storable) {
				interpreter.RemoveReferencedSlab(nameStorable)
				interpreter.RemoveReferencedSlab(valueStorable)
			})
			if err != nil {
				panic(errors.NewExternalError(err))
			}
			interpreter.maybeValidateAtreeValue(v.dictionary)

			interpreter.RemoveReferencedSlab(storable)
		}
	}

	var res *CompositeValue

	if isResourceKinded {
		// Update the resource in-place,
		// and also update all values that are referencing the same value
		// (but currently point to an outdated Go instance of the value)

		// If checking of transfers of invalidated resource is enabled,
		// then mark the resource as invalidated, by unsetting the backing dictionary.
		// This allows raising an error when the resource is attempted
		// to be transferred/moved again (see beginning of this function)

		if config.InvalidatedResourceValidationEnabled {
			v.dictionary = nil
		} else {
			v.dictionary = dictionary
			res = v
		}

		newStorageID := dictionary.StorageID()

		interpreter.updateReferencedResource(
			currentStorageID,
			newStorageID,
			func(value ReferenceTrackedResourceKindedValue) {
				compositeValue, ok := value.(*CompositeValue)
				if !ok {
					panic(errors.NewUnreachableError())
				}

				// Any kind of move would invalidate the references.
				compositeValue.dictionary = nil
			},
		)
	}

	if res == nil {
		info := NewCompositeTypeInfo(
			interpreter,
			v.Location,
			v.QualifiedIdentifier,
			v.Kind,
		)
		res = newCompositeValueFromOrderedMap(dictionary, info)
		res.InjectedFields = v.InjectedFields
		res.ComputedFields = v.ComputedFields
		res.NestedVariables = v.NestedVariables
		res.Functions = v.Functions
		res.Destructor = v.Destructor
		res.Stringer = v.Stringer
		res.isDestroyed = v.isDestroyed
		res.typeID = v.typeID
		res.staticType = v.staticType
	}

	onResourceOwnerChange := config.OnResourceOwnerChange

	if needsStoreTo &&
		res.Kind == common.CompositeKindResource &&
		onResourceOwnerChange != nil {

		onResourceOwnerChange(
			interpreter,
			res,
			common.Address(currentAddress),
			common.Address(address),
		)
	}

	return res
}

func (v *CompositeValue) ResourceUUID(interpreter *Interpreter, locationRange LocationRange) *UInt64Value {
	fieldValue := v.GetField(interpreter, locationRange, sema.ResourceUUIDFieldName)
	uuid, ok := fieldValue.(UInt64Value)
	if !ok {
		return nil
	}
	return &uuid
}

func (v *CompositeValue) Clone(interpreter *Interpreter) Value {

	iterator, err := v.dictionary.Iterator()
	if err != nil {
		panic(errors.NewExternalError(err))
	}

	config := interpreter.SharedState.Config

	elementMemoryUse := common.NewAtreeMapPreAllocatedElementsMemoryUsage(v.dictionary.Count(), 0)
	common.UseMemory(config.MemoryGauge, elementMemoryUse)

	dictionary, err := atree.NewMapFromBatchData(
		config.Storage,
		v.StorageID().Address,
		atree.NewDefaultDigesterBuilder(),
		v.dictionary.Type(),
		StringAtreeComparator,
		StringAtreeHashInput,
		v.dictionary.Seed(),
		func() (atree.Value, atree.Value, error) {

			atreeKey, atreeValue, err := iterator.Next()
			if err != nil {
				return nil, nil, err
			}
			if atreeKey == nil || atreeValue == nil {
				return nil, nil, nil
			}

			key := MustConvertStoredValue(interpreter, atreeKey).Clone(interpreter)
			value := MustConvertStoredValue(interpreter, atreeValue).Clone(interpreter)

			return key, value, nil
		},
	)
	if err != nil {
		panic(errors.NewExternalError(err))
	}

	return &CompositeValue{
		dictionary:          dictionary,
		Location:            v.Location,
		QualifiedIdentifier: v.QualifiedIdentifier,
		Kind:                v.Kind,
		InjectedFields:      v.InjectedFields,
		ComputedFields:      v.ComputedFields,
		NestedVariables:     v.NestedVariables,
		Functions:           v.Functions,
		Destructor:          v.Destructor,
		Stringer:            v.Stringer,
		isDestroyed:         v.isDestroyed,
		typeID:              v.typeID,
		staticType:          v.staticType,
	}
}

func (v *CompositeValue) DeepRemove(interpreter *Interpreter) {
	config := interpreter.SharedState.Config

	if config.TracingEnabled {
		startTime := time.Now()

		owner := v.GetOwner().String()
		typeID := string(v.TypeID())
		kind := v.Kind.String()

		defer func() {
			interpreter.reportCompositeValueDeepRemoveTrace(
				owner,
				typeID,
				kind,
				time.Since(startTime),
			)
		}()
	}

	// Remove nested values and storables

	storage := v.dictionary.Storage

	err := v.dictionary.PopIterate(func(nameStorable atree.Storable, valueStorable atree.Storable) {
		// NOTE: key / field name is stringAtreeValue,
		// and not a Value, so no need to deep remove
		interpreter.RemoveReferencedSlab(nameStorable)

		value := StoredValue(interpreter, valueStorable, storage)
		value.DeepRemove(interpreter)
		interpreter.RemoveReferencedSlab(valueStorable)
	})
	if err != nil {
		panic(errors.NewExternalError(err))
	}
	interpreter.maybeValidateAtreeValue(v.dictionary)
}

func (v *CompositeValue) GetOwner() common.Address {
	return common.Address(v.StorageID().Address)
}

// ForEachField iterates over all field-name field-value pairs of the composite value.
// It does NOT iterate over computed fields and functions!
func (v *CompositeValue) ForEachField(gauge common.MemoryGauge, f func(fieldName string, fieldValue Value)) {

	err := v.dictionary.Iterate(func(key atree.Value, value atree.Value) (resume bool, err error) {
		f(
			string(key.(StringAtreeValue)),
			MustConvertStoredValue(gauge, value),
		)
		return true, nil
	})
	if err != nil {
		panic(errors.NewExternalError(err))
	}
}

func (v *CompositeValue) StorageID() atree.StorageID {
	return v.dictionary.StorageID()
}

func (v *CompositeValue) RemoveField(
	interpreter *Interpreter,
	_ LocationRange,
	name string,
) {

	existingKeyStorable, existingValueStorable, err := v.dictionary.Remove(
		StringAtreeComparator,
		StringAtreeHashInput,
		StringAtreeValue(name),
	)
	if err != nil {
		if _, ok := err.(*atree.KeyNotFoundError); ok {
			return
		}
		panic(errors.NewExternalError(err))
	}
	interpreter.maybeValidateAtreeValue(v.dictionary)

	// Key

	// NOTE: key / field name is stringAtreeValue,
	// and not a Value, so no need to deep remove
	interpreter.RemoveReferencedSlab(existingKeyStorable)

	// Value
	config := interpreter.SharedState.Config
	existingValue := StoredValue(interpreter, existingValueStorable, config.Storage)
	existingValue.DeepRemove(interpreter)
	interpreter.RemoveReferencedSlab(existingValueStorable)
}

func (v *CompositeValue) SetNestedVariables(variables map[string]*Variable) {
	v.NestedVariables = variables
}

func NewEnumCaseValue(
	interpreter *Interpreter,
	locationRange LocationRange,
	enumType *sema.CompositeType,
	rawValue NumberValue,
	functions map[string]FunctionValue,
) *CompositeValue {

	fields := []CompositeField{
		{
			Name:  sema.EnumRawValueFieldName,
			Value: rawValue,
		},
	}

	v := NewCompositeValue(
		interpreter,
		locationRange,
		enumType.Location,
		enumType.QualifiedIdentifier(),
		enumType.Kind,
		fields,
		common.Address{},
	)

	v.Functions = functions

	return v
}

// DictionaryValue

type DictionaryValue struct {
	Type             DictionaryStaticType
	semaType         *sema.DictionaryType
	isResourceKinded *bool
	dictionary       *atree.OrderedMap
	isDestroyed      bool
	elementSize      uint
}

func NewDictionaryValue(
	interpreter *Interpreter,
	locationRange LocationRange,
	dictionaryType DictionaryStaticType,
	keysAndValues ...Value,
) *DictionaryValue {
	return NewDictionaryValueWithAddress(
		interpreter,
		locationRange,
		dictionaryType,
		common.Address{},
		keysAndValues...,
	)
}

func NewDictionaryValueWithAddress(
	interpreter *Interpreter,
	locationRange LocationRange,
	dictionaryType DictionaryStaticType,
	address common.Address,
	keysAndValues ...Value,
) *DictionaryValue {

	interpreter.ReportComputation(common.ComputationKindCreateDictionaryValue, 1)

	var v *DictionaryValue

	config := interpreter.SharedState.Config

	if config.TracingEnabled {
		startTime := time.Now()

		defer func() {
			// NOTE: in defer, as v is only initialized at the end of the function
			// if there was no error during construction
			if v == nil {
				return
			}

			typeInfo := v.Type.String()
			count := v.Count()

			interpreter.reportDictionaryValueConstructTrace(
				typeInfo,
				count,
				time.Since(startTime),
			)
		}()
	}

	keysAndValuesCount := len(keysAndValues)
	if keysAndValuesCount%2 != 0 {
		panic("uneven number of keys and values")
	}

	constructor := func() *atree.OrderedMap {
		dictionary, err := atree.NewMap(
			config.Storage,
			atree.Address(address),
			atree.NewDefaultDigesterBuilder(),
			dictionaryType,
		)
		if err != nil {
			panic(errors.NewExternalError(err))
		}
		return dictionary
	}

	// values are added to the dictionary after creation, not here
	v = newDictionaryValueFromConstructor(interpreter, dictionaryType, 0, constructor)

	// NOTE: lazily initialized when needed for performance reasons
	var lazyIsResourceTyped *bool

	for i := 0; i < keysAndValuesCount; i += 2 {
		key := keysAndValues[i]
		value := keysAndValues[i+1]
		existingValue := v.Insert(interpreter, locationRange, key, value)
		// If the dictionary already contained a value for the key,
		// and the dictionary is resource-typed,
		// then we need to prevent a resource loss
		if _, ok := existingValue.(*SomeValue); ok {
			// Lazily determine if the dictionary is resource-typed, once
			if lazyIsResourceTyped == nil {
				isResourceTyped := v.SemaType(interpreter).IsResourceType()
				lazyIsResourceTyped = &isResourceTyped
			}
			if *lazyIsResourceTyped {
				panic(DuplicateKeyInResourceDictionaryError{
					LocationRange: locationRange,
				})
			}
		}
	}

	return v
}

func newDictionaryValueFromOrderedMap(
	dict *atree.OrderedMap,
	staticType DictionaryStaticType,
) *DictionaryValue {
	return &DictionaryValue{
		Type:       staticType,
		dictionary: dict,
	}
}

func newDictionaryValueFromConstructor(
	gauge common.MemoryGauge,
	staticType DictionaryStaticType,
	count uint64,
	constructor func() *atree.OrderedMap,
) (dict *DictionaryValue) {

	keySize := staticType.KeyType.elementSize()
	valueSize := staticType.ValueType.elementSize()
	var elementSize uint
	if keySize != 0 && valueSize != 0 {
		elementSize = keySize + valueSize
	}
	baseUsage, overheadUsage, dataSlabs, metaDataSlabs := common.NewDictionaryMemoryUsages(count, elementSize)
	common.UseMemory(gauge, baseUsage)
	common.UseMemory(gauge, overheadUsage)
	common.UseMemory(gauge, dataSlabs)
	common.UseMemory(gauge, metaDataSlabs)

	dict = newDictionaryValueFromOrderedMap(constructor(), staticType)
	dict.elementSize = elementSize
	return
}

var _ Value = &DictionaryValue{}
var _ atree.Value = &DictionaryValue{}
var _ EquatableValue = &DictionaryValue{}
var _ ValueIndexableValue = &DictionaryValue{}
var _ MemberAccessibleValue = &DictionaryValue{}
var _ ReferenceTrackedResourceKindedValue = &DictionaryValue{}

func (*DictionaryValue) IsValue() {}

func (v *DictionaryValue) Accept(interpreter *Interpreter, visitor Visitor) {
	descend := visitor.VisitDictionaryValue(interpreter, v)
	if !descend {
		return
	}

	v.Walk(interpreter, func(value Value) {
		value.Accept(interpreter, visitor)
	})
}

func (v *DictionaryValue) Iterate(gauge common.MemoryGauge, f func(key, value Value) (resume bool)) {
	err := v.dictionary.Iterate(func(key, value atree.Value) (resume bool, err error) {
		// atree.OrderedMap iteration provides low-level atree.Value,
		// convert to high-level interpreter.Value

		resume = f(
			MustConvertStoredValue(gauge, key),
			MustConvertStoredValue(gauge, value),
		)

		return resume, nil
	})
	if err != nil {
		panic(errors.NewExternalError(err))
	}
}

func (v *DictionaryValue) Walk(interpreter *Interpreter, walkChild func(Value)) {
	v.Iterate(interpreter, func(key, value Value) (resume bool) {
		walkChild(key)
		walkChild(value)
		return true
	})
}

func (v *DictionaryValue) StaticType(_ *Interpreter) StaticType {
	// TODO meter
	return v.Type
}

func (v *DictionaryValue) IsImportable(inter *Interpreter) bool {
	importable := true
	v.Iterate(inter, func(key, value Value) (resume bool) {
		if !key.IsImportable(inter) || !value.IsImportable(inter) {
			importable = false
			// stop iteration
			return false
		}

		// continue iteration
		return true
	})

	return importable
}

func (v *DictionaryValue) IsDestroyed() bool {
	return v.isDestroyed
}

func (v *DictionaryValue) checkInvalidatedResourceUse(interpreter *Interpreter, locationRange LocationRange) {
	if v.isDestroyed || v.IsStaleResource(interpreter) {
		panic(InvalidatedResourceError{
			LocationRange: locationRange,
		})
	}
}

func (v *DictionaryValue) IsStaleResource(interpreter *Interpreter) bool {
	return v.dictionary == nil && v.IsResourceKinded(interpreter)
}

func (v *DictionaryValue) Destroy(interpreter *Interpreter, locationRange LocationRange) {

	interpreter.ReportComputation(common.ComputationKindDestroyDictionaryValue, 1)

	config := interpreter.SharedState.Config

	if config.InvalidatedResourceValidationEnabled {
		v.checkInvalidatedResourceUse(interpreter, locationRange)
	}

	storageID := v.StorageID()

	if config.TracingEnabled {
		startTime := time.Now()

		typeInfo := v.Type.String()
		count := v.Count()

		defer func() {
			interpreter.reportDictionaryValueDestroyTrace(
				typeInfo,
				count,
				time.Since(startTime),
			)
		}()
	}

	v.Iterate(interpreter, func(key, value Value) (resume bool) {
		// Resources cannot be keys at the moment, so should theoretically not be needed
		maybeDestroy(interpreter, locationRange, key)
		maybeDestroy(interpreter, locationRange, value)
		return true
	})

	v.isDestroyed = true

	if config.InvalidatedResourceValidationEnabled {
		v.dictionary = nil
	}

	interpreter.updateReferencedResource(
		storageID,
		storageID,
		func(value ReferenceTrackedResourceKindedValue) {
			dictionaryValue, ok := value.(*DictionaryValue)
			if !ok {
				panic(errors.NewUnreachableError())
			}

			dictionaryValue.isDestroyed = true

			if config.InvalidatedResourceValidationEnabled {
				dictionaryValue.dictionary = nil
			}
		},
	)
}

func (v *DictionaryValue) ForEachKey(
	interpreter *Interpreter,
	locationRange LocationRange,
	procedure FunctionValue,
) {
	keyType := v.SemaType(interpreter).KeyType

	iterationInvocation := func(key Value) Invocation {
		var self MemberAccessibleValue = v
		return NewInvocation(
			interpreter,
			&self,
			[]Value{key},
			[]sema.Type{keyType},
			nil,
			locationRange,
		)
	}

	err := v.dictionary.IterateKeys(
		func(item atree.Value) (bool, error) {
			key := MustConvertStoredValue(interpreter, item)

			shouldContinue, ok := procedure.invoke(iterationInvocation(key)).(BoolValue)
			if !ok {
				panic(errors.NewUnreachableError())
			}

			return bool(shouldContinue), nil
		},
	)

	if err != nil {
		panic(errors.NewExternalError(err))
	}
}

func (v *DictionaryValue) ContainsKey(
	interpreter *Interpreter,
	locationRange LocationRange,
	keyValue Value,
) BoolValue {

	valueComparator := newValueComparator(interpreter, locationRange)
	hashInputProvider := newHashInputProvider(interpreter, locationRange)

	_, err := v.dictionary.Get(
		valueComparator,
		hashInputProvider,
		keyValue,
	)
	if err != nil {
		if _, ok := err.(*atree.KeyNotFoundError); ok {
			return FalseValue
		}
		panic(errors.NewExternalError(err))
	}

	return TrueValue
}

func (v *DictionaryValue) Get(
	interpreter *Interpreter,
	locationRange LocationRange,
	keyValue Value,
) (Value, bool) {

	valueComparator := newValueComparator(interpreter, locationRange)
	hashInputProvider := newHashInputProvider(interpreter, locationRange)

	storable, err := v.dictionary.Get(
		valueComparator,
		hashInputProvider,
		keyValue,
	)
	if err != nil {
		if _, ok := err.(*atree.KeyNotFoundError); ok {
			return nil, false
		}
		panic(errors.NewExternalError(err))
	}

	storage := v.dictionary.Storage
	value := StoredValue(interpreter, storable, storage)
	return value, true
}

func (v *DictionaryValue) GetKey(interpreter *Interpreter, locationRange LocationRange, keyValue Value) Value {
	config := interpreter.SharedState.Config

	if config.InvalidatedResourceValidationEnabled {
		v.checkInvalidatedResourceUse(interpreter, locationRange)
	}

	value, ok := v.Get(interpreter, locationRange, keyValue)
	if ok {
		return NewSomeValueNonCopying(interpreter, value)
	}

	return Nil
}

func (v *DictionaryValue) SetKey(
	interpreter *Interpreter,
	locationRange LocationRange,
	keyValue Value,
	value Value,
) {
	config := interpreter.SharedState.Config

	if config.InvalidatedResourceValidationEnabled {
		v.checkInvalidatedResourceUse(interpreter, locationRange)
	}

	interpreter.checkContainerMutation(v.Type.KeyType, keyValue, locationRange)
	interpreter.checkContainerMutation(
		OptionalStaticType{ // intentionally unmetered
			Type: v.Type.ValueType,
		},
		value,
		locationRange,
	)

	switch value := value.(type) {
	case *SomeValue:
		innerValue := value.InnerValue(interpreter, locationRange)
		_ = v.Insert(interpreter, locationRange, keyValue, innerValue)

	case NilValue:
		_ = v.Remove(interpreter, locationRange, keyValue)

	default:
		panic(errors.NewUnreachableError())
	}
}

func (v *DictionaryValue) String() string {
	return v.RecursiveString(SeenReferences{})
}

func (v *DictionaryValue) RecursiveString(seenReferences SeenReferences) string {
	return v.MeteredString(nil, seenReferences)
}

func (v *DictionaryValue) MeteredString(memoryGauge common.MemoryGauge, seenReferences SeenReferences) string {

	pairs := make([]struct {
		Key   string
		Value string
	}, v.Count())

	index := 0
	_ = v.dictionary.Iterate(func(key, value atree.Value) (resume bool, err error) {
		// atree.OrderedMap iteration provides low-level atree.Value,
		// convert to high-level interpreter.Value

		pairs[index] = struct {
			Key   string
			Value string
		}{
			Key:   MustConvertStoredValue(memoryGauge, key).MeteredString(memoryGauge, seenReferences),
			Value: MustConvertStoredValue(memoryGauge, value).MeteredString(memoryGauge, seenReferences),
		}
		index++
		return true, nil
	})

	// len = len(open-brace) + len(close-brace) + (n times colon+space) + ((n-1) times comma+space)
	//     = 2 + 2n + 2n - 2
	//     = 4n + 2 - 2
	//
	// Since (-2) only occurs if its non-empty (i.e: n>0), ignore the (-2). i.e: overestimate
	//    len = 4n + 2
	//
	// String of each key and value are metered separately.
	strLen := len(pairs)*4 + 2

	common.UseMemory(memoryGauge, common.NewRawStringMemoryUsage(strLen))

	return format.Dictionary(pairs)
}

func (v *DictionaryValue) GetMember(
	interpreter *Interpreter,
	locationRange LocationRange,
	name string,
) Value {
	config := interpreter.SharedState.Config

	if config.InvalidatedResourceValidationEnabled {
		v.checkInvalidatedResourceUse(interpreter, locationRange)
	}

	if config.TracingEnabled {
		startTime := time.Now()

		typeInfo := v.Type.String()
		count := v.Count()

		defer func() {
			interpreter.reportDictionaryValueGetMemberTrace(
				typeInfo,
				count,
				name,
				time.Since(startTime),
			)
		}()
	}

	switch name {
	case "length":
		return NewIntValueFromInt64(interpreter, int64(v.Count()))

	case "keys":

		iterator, err := v.dictionary.Iterator()
		if err != nil {
			panic(errors.NewExternalError(err))
		}

		return NewArrayValueWithIterator(
			interpreter,
			NewVariableSizedStaticType(interpreter, v.Type.KeyType),
			common.Address{},
			v.dictionary.Count(),
			func() Value {

				key, err := iterator.NextKey()
				if err != nil {
					panic(errors.NewExternalError(err))
				}
				if key == nil {
					return nil
				}

				return MustConvertStoredValue(interpreter, key).
					Transfer(interpreter, locationRange, atree.Address{}, false, nil)
			},
		)

	case "values":

		iterator, err := v.dictionary.Iterator()
		if err != nil {
			panic(errors.NewExternalError(err))
		}

		return NewArrayValueWithIterator(
			interpreter,
			NewVariableSizedStaticType(interpreter, v.Type.ValueType),
			common.Address{},
			v.dictionary.Count(),
			func() Value {

				value, err := iterator.NextValue()
				if err != nil {
					panic(errors.NewExternalError(err))
				}
				if value == nil {
					return nil
				}

				return MustConvertStoredValue(interpreter, value).
					Transfer(interpreter, locationRange, atree.Address{}, false, nil)
			})

	case "remove":
		return NewHostFunctionValue(
			interpreter,
			func(invocation Invocation) Value {
				keyValue := invocation.Arguments[0]

				return v.Remove(
					invocation.Interpreter,
					invocation.LocationRange,
					keyValue,
				)
			},
			sema.DictionaryRemoveFunctionType(
				v.SemaType(interpreter),
			),
		)

	case "insert":
		return NewHostFunctionValue(
			interpreter,
			func(invocation Invocation) Value {
				keyValue := invocation.Arguments[0]
				newValue := invocation.Arguments[1]

				return v.Insert(
					invocation.Interpreter,
					invocation.LocationRange,
					keyValue,
					newValue,
				)
			},
			sema.DictionaryInsertFunctionType(
				v.SemaType(interpreter),
			),
		)

	case "containsKey":
		return NewHostFunctionValue(
			interpreter,
			func(invocation Invocation) Value {
				return v.ContainsKey(
					invocation.Interpreter,
					invocation.LocationRange,
					invocation.Arguments[0],
				)
			},
			sema.DictionaryContainsKeyFunctionType(
				v.SemaType(interpreter),
			),
		)
	case "forEachKey":
		return NewHostFunctionValue(
			interpreter,
			func(invocation Invocation) Value {
				interpreter := invocation.Interpreter

				funcArgument, ok := invocation.Arguments[0].(FunctionValue)
				if !ok {
					panic(errors.NewUnreachableError())
				}

				v.ForEachKey(
					interpreter,
					invocation.LocationRange,
					funcArgument,
				)

				return Void
			},
			sema.DictionaryForEachKeyFunctionType(
				v.SemaType(interpreter),
			),
		)
	}

	return nil
}

func (v *DictionaryValue) RemoveMember(interpreter *Interpreter, locationRange LocationRange, _ string) Value {
	config := interpreter.SharedState.Config

	if config.InvalidatedResourceValidationEnabled {
		v.checkInvalidatedResourceUse(interpreter, locationRange)
	}

	// Dictionaries have no removable members (fields / functions)
	panic(errors.NewUnreachableError())
}

func (v *DictionaryValue) SetMember(interpreter *Interpreter, locationRange LocationRange, _ string, _ Value) {
	config := interpreter.SharedState.Config

	if config.InvalidatedResourceValidationEnabled {
		v.checkInvalidatedResourceUse(interpreter, locationRange)
	}

	// Dictionaries have no settable members (fields / functions)
	panic(errors.NewUnreachableError())
}

func (v *DictionaryValue) Count() int {
	return int(v.dictionary.Count())
}

func (v *DictionaryValue) RemoveKey(
	interpreter *Interpreter,
	locationRange LocationRange,
	key Value,
) Value {
	config := interpreter.SharedState.Config

	if config.InvalidatedResourceValidationEnabled {
		v.checkInvalidatedResourceUse(interpreter, locationRange)
	}

	return v.Remove(interpreter, locationRange, key)
}

func (v *DictionaryValue) Remove(
	interpreter *Interpreter,
	locationRange LocationRange,
	keyValue Value,
) OptionalValue {

	valueComparator := newValueComparator(interpreter, locationRange)
	hashInputProvider := newHashInputProvider(interpreter, locationRange)

	// No need to clean up storable for passed-in key value,
	// as atree never calls Storable()
	existingKeyStorable, existingValueStorable, err := v.dictionary.Remove(
		valueComparator,
		hashInputProvider,
		keyValue,
	)
	if err != nil {
		if _, ok := err.(*atree.KeyNotFoundError); ok {
			return NilOptionalValue
		}
		panic(errors.NewExternalError(err))
	}
	interpreter.maybeValidateAtreeValue(v.dictionary)

	config := interpreter.SharedState.Config
	storage := config.Storage

	// Key

	existingKeyValue := StoredValue(interpreter, existingKeyStorable, storage)
	existingKeyValue.DeepRemove(interpreter)
	interpreter.RemoveReferencedSlab(existingKeyStorable)

	// Value

	existingValue := StoredValue(interpreter, existingValueStorable, storage).
		Transfer(
			interpreter,
			locationRange,
			atree.Address{},
			true,
			existingValueStorable,
		)

	return NewSomeValueNonCopying(interpreter, existingValue)
}

func (v *DictionaryValue) InsertKey(
	interpreter *Interpreter,
	locationRange LocationRange,
	key, value Value,
) {
	v.SetKey(interpreter, locationRange, key, value)
}

func (v *DictionaryValue) Insert(
	interpreter *Interpreter,
	locationRange LocationRange,
	keyValue, value Value,
) OptionalValue {

	// length increases by 1
	dataSlabs, metaDataSlabs := common.AdditionalAtreeMemoryUsage(v.dictionary.Count(), v.elementSize, false)
	common.UseMemory(interpreter, common.AtreeMapElementOverhead)
	common.UseMemory(interpreter, dataSlabs)
	common.UseMemory(interpreter, metaDataSlabs)

	interpreter.checkContainerMutation(v.Type.KeyType, keyValue, locationRange)
	interpreter.checkContainerMutation(v.Type.ValueType, value, locationRange)

	address := v.dictionary.Address()

	keyValue = keyValue.Transfer(
		interpreter,
		locationRange,
		address,
		true,
		nil,
	)

	value = value.Transfer(
		interpreter,
		locationRange,
		address,
		true,
		nil,
	)

	valueComparator := newValueComparator(interpreter, locationRange)
	hashInputProvider := newHashInputProvider(interpreter, locationRange)

	// atree only calls Storable() on keyValue if needed,
	// i.e., if the key is a new key
	existingValueStorable, err := v.dictionary.Set(
		valueComparator,
		hashInputProvider,
		keyValue,
		value,
	)
	if err != nil {
		panic(errors.NewExternalError(err))
	}
	interpreter.maybeValidateAtreeValue(v.dictionary)

	if existingValueStorable == nil {
		return NilOptionalValue
	}

	config := interpreter.SharedState.Config
	storage := config.Storage

	existingValue := StoredValue(
		interpreter,
		existingValueStorable,
		storage,
	).Transfer(
		interpreter,
		locationRange,
		atree.Address{},
		true,
		existingValueStorable,
	)

	return NewSomeValueNonCopying(interpreter, existingValue)
}

type DictionaryEntryValues struct {
	Key   Value
	Value Value
}

func (v *DictionaryValue) ConformsToStaticType(
	interpreter *Interpreter,
	locationRange LocationRange,
	results TypeConformanceResults,
) bool {

	count := v.Count()

	config := interpreter.SharedState.Config

	if config.TracingEnabled {
		startTime := time.Now()

		typeInfo := v.Type.String()

		defer func() {
			interpreter.reportDictionaryValueConformsToStaticTypeTrace(
				typeInfo,
				count,
				time.Since(startTime),
			)
		}()
	}

	staticType, ok := v.StaticType(interpreter).(DictionaryStaticType)
	if !ok {
		return false
	}

	keyType := staticType.KeyType
	valueType := staticType.ValueType

	iterator, err := v.dictionary.Iterator()
	if err != nil {
		panic(errors.NewExternalError(err))
	}

	for {
		key, value, err := iterator.Next()
		if err != nil {
			panic(errors.NewExternalError(err))
		}
		if key == nil {
			return true
		}

		// Check the key

		// atree.OrderedMap iteration provides low-level atree.Value,
		// convert to high-level interpreter.Value
		entryKey := MustConvertStoredValue(interpreter, key)

		if !interpreter.IsSubType(entryKey.StaticType(interpreter), keyType) {
			return false
		}

		if !entryKey.ConformsToStaticType(
			interpreter,
			locationRange,
			results,
		) {
			return false
		}

		// Check the value

		// atree.OrderedMap iteration provides low-level atree.Value,
		// convert to high-level interpreter.Value
		entryValue := MustConvertStoredValue(interpreter, value)

		if !interpreter.IsSubType(entryValue.StaticType(interpreter), valueType) {
			return false
		}

		if !entryValue.ConformsToStaticType(
			interpreter,
			locationRange,
			results,
		) {
			return false
		}
	}
}

func (v *DictionaryValue) Equal(interpreter *Interpreter, locationRange LocationRange, other Value) bool {

	otherDictionary, ok := other.(*DictionaryValue)
	if !ok {
		return false
	}

	if v.Count() != otherDictionary.Count() {
		return false
	}

	if !v.Type.Equal(otherDictionary.Type) {
		return false
	}

	iterator, err := v.dictionary.Iterator()
	if err != nil {
		panic(errors.NewExternalError(err))
	}

	for {
		key, value, err := iterator.Next()
		if err != nil {
			panic(errors.NewExternalError(err))
		}
		if key == nil {
			return true
		}

		// Do NOT use an iterator, as other value may be stored in another account,
		// leading to a different iteration order, as the storage ID is used in the seed
		otherValue, otherValueExists :=
			otherDictionary.Get(
				interpreter,
				locationRange,
				MustConvertStoredValue(interpreter, key),
			)

		if !otherValueExists {
			return false
		}

		equatableValue, ok := MustConvertStoredValue(interpreter, value).(EquatableValue)
		if !ok || !equatableValue.Equal(interpreter, locationRange, otherValue) {
			return false
		}
	}
}

func (v *DictionaryValue) Storable(_ atree.SlabStorage, _ atree.Address, _ uint64) (atree.Storable, error) {
	return atree.StorageIDStorable(v.StorageID()), nil
}

func (v *DictionaryValue) IsReferenceTrackedResourceKindedValue() {}

func (v *DictionaryValue) Transfer(
	interpreter *Interpreter,
	locationRange LocationRange,
	address atree.Address,
	remove bool,
	storable atree.Storable,
) Value {
	baseUse, elementOverhead, dataUse, metaDataUse := common.NewDictionaryMemoryUsages(
		v.dictionary.Count(),
		v.elementSize,
	)
	common.UseMemory(interpreter, baseUse)
	common.UseMemory(interpreter, elementOverhead)
	common.UseMemory(interpreter, dataUse)
	common.UseMemory(interpreter, metaDataUse)

	interpreter.ReportComputation(common.ComputationKindTransferDictionaryValue, uint(v.Count()))

	config := interpreter.SharedState.Config

	if config.InvalidatedResourceValidationEnabled {
		v.checkInvalidatedResourceUse(interpreter, locationRange)
	}

	if config.TracingEnabled {
		startTime := time.Now()

		typeInfo := v.Type.String()
		count := v.Count()

		defer func() {
			interpreter.reportDictionaryValueTransferTrace(
				typeInfo,
				count,
				time.Since(startTime),
			)
		}()
	}

	currentStorageID := v.StorageID()
	currentAddress := currentStorageID.Address

	dictionary := v.dictionary

	needsStoreTo := address != currentAddress
	isResourceKinded := v.IsResourceKinded(interpreter)

	if needsStoreTo || !isResourceKinded {

		valueComparator := newValueComparator(interpreter, locationRange)
		hashInputProvider := newHashInputProvider(interpreter, locationRange)

		iterator, err := v.dictionary.Iterator()
		if err != nil {
			panic(errors.NewExternalError(err))
		}

		elementMemoryUse := common.NewAtreeMapPreAllocatedElementsMemoryUsage(v.dictionary.Count(), v.elementSize)
		common.UseMemory(config.MemoryGauge, elementMemoryUse)

		dictionary, err = atree.NewMapFromBatchData(
			config.Storage,
			address,
			atree.NewDefaultDigesterBuilder(),
			v.dictionary.Type(),
			valueComparator,
			hashInputProvider,
			v.dictionary.Seed(),
			func() (atree.Value, atree.Value, error) {

				atreeKey, atreeValue, err := iterator.Next()
				if err != nil {
					return nil, nil, err
				}
				if atreeKey == nil || atreeValue == nil {
					return nil, nil, nil
				}

				key := MustConvertStoredValue(interpreter, atreeKey).
					Transfer(interpreter, locationRange, address, remove, nil)

				value := MustConvertStoredValue(interpreter, atreeValue).
					Transfer(interpreter, locationRange, address, remove, nil)

				return key, value, nil
			},
		)
		if err != nil {
			panic(errors.NewExternalError(err))
		}

		if remove {
			err = v.dictionary.PopIterate(func(keyStorable atree.Storable, valueStorable atree.Storable) {
				interpreter.RemoveReferencedSlab(keyStorable)
				interpreter.RemoveReferencedSlab(valueStorable)
			})
			if err != nil {
				panic(errors.NewExternalError(err))
			}
			interpreter.maybeValidateAtreeValue(v.dictionary)

			interpreter.RemoveReferencedSlab(storable)
		}
	}

	var res *DictionaryValue

	if isResourceKinded {
		// Update the resource in-place,
		// and also update all values that are referencing the same value
		// (but currently point to an outdated Go instance of the value)

		// If checking of transfers of invalidated resource is enabled,
		// then mark the resource array as invalidated, by unsetting the backing array.
		// This allows raising an error when the resource array is attempted
		// to be transferred/moved again (see beginning of this function)

		if config.InvalidatedResourceValidationEnabled {
			v.dictionary = nil
		} else {
			v.dictionary = dictionary
			res = v
		}

		newStorageID := dictionary.StorageID()

		interpreter.updateReferencedResource(
			currentStorageID,
			newStorageID,
			func(value ReferenceTrackedResourceKindedValue) {
				dictionaryValue, ok := value.(*DictionaryValue)
				if !ok {
					panic(errors.NewUnreachableError())
				}

				// Any kind of move would invalidate the references.
				dictionaryValue.dictionary = nil
			},
		)
	}

	if res == nil {
		res = newDictionaryValueFromOrderedMap(dictionary, v.Type)
		res.elementSize = v.elementSize
		res.semaType = v.semaType
		res.isResourceKinded = v.isResourceKinded
		res.isDestroyed = v.isDestroyed
	}

	return res
}

func (v *DictionaryValue) Clone(interpreter *Interpreter) Value {
	config := interpreter.SharedState.Config

	valueComparator := newValueComparator(interpreter, EmptyLocationRange)
	hashInputProvider := newHashInputProvider(interpreter, EmptyLocationRange)

	iterator, err := v.dictionary.Iterator()
	if err != nil {
		panic(errors.NewExternalError(err))
	}

	elementMemoryUse := common.NewAtreeMapPreAllocatedElementsMemoryUsage(v.dictionary.Count(), v.elementSize)
	common.UseMemory(config.MemoryGauge, elementMemoryUse)

	dictionary, err := atree.NewMapFromBatchData(
		config.Storage,
		v.StorageID().Address,
		atree.NewDefaultDigesterBuilder(),
		v.dictionary.Type(),
		valueComparator,
		hashInputProvider,
		v.dictionary.Seed(),
		func() (atree.Value, atree.Value, error) {

			atreeKey, atreeValue, err := iterator.Next()
			if err != nil {
				return nil, nil, err
			}
			if atreeKey == nil || atreeValue == nil {
				return nil, nil, nil
			}

			key := MustConvertStoredValue(interpreter, atreeKey).
				Clone(interpreter)

			value := MustConvertStoredValue(interpreter, atreeValue).
				Clone(interpreter)

			return key, value, nil
		},
	)
	if err != nil {
		panic(errors.NewExternalError(err))
	}

	return &DictionaryValue{
		Type:             v.Type,
		semaType:         v.semaType,
		isResourceKinded: v.isResourceKinded,
		dictionary:       dictionary,
		isDestroyed:      v.isDestroyed,
	}
}

func (v *DictionaryValue) DeepRemove(interpreter *Interpreter) {
	config := interpreter.SharedState.Config

	if config.TracingEnabled {
		startTime := time.Now()

		typeInfo := v.Type.String()
		count := v.Count()

		defer func() {
			interpreter.reportDictionaryValueDeepRemoveTrace(
				typeInfo,
				count,
				time.Since(startTime),
			)
		}()
	}

	// Remove nested values and storables

	storage := v.dictionary.Storage

	err := v.dictionary.PopIterate(func(keyStorable atree.Storable, valueStorable atree.Storable) {

		key := StoredValue(interpreter, keyStorable, storage)
		key.DeepRemove(interpreter)
		interpreter.RemoveReferencedSlab(keyStorable)

		value := StoredValue(interpreter, valueStorable, storage)
		value.DeepRemove(interpreter)
		interpreter.RemoveReferencedSlab(valueStorable)
	})
	if err != nil {
		panic(errors.NewExternalError(err))
	}
	interpreter.maybeValidateAtreeValue(v.dictionary)
}

func (v *DictionaryValue) GetOwner() common.Address {
	return common.Address(v.StorageID().Address)
}

func (v *DictionaryValue) StorageID() atree.StorageID {
	return v.dictionary.StorageID()
}

func (v *DictionaryValue) SemaType(interpreter *Interpreter) *sema.DictionaryType {
	if v.semaType == nil {
		// this function will panic already if this conversion fails
		v.semaType, _ = interpreter.MustConvertStaticToSemaType(v.Type).(*sema.DictionaryType)
	}
	return v.semaType
}

func (v *DictionaryValue) NeedsStoreTo(address atree.Address) bool {
	return address != v.StorageID().Address
}

func (v *DictionaryValue) IsResourceKinded(interpreter *Interpreter) bool {
	if v.isResourceKinded == nil {
		isResourceKinded := v.SemaType(interpreter).IsResourceType()
		v.isResourceKinded = &isResourceKinded
	}
	return *v.isResourceKinded
}

// OptionalValue

type OptionalValue interface {
	Value
	isOptionalValue()
	forEach(f func(Value))
	fmap(inter *Interpreter, f func(Value) Value) OptionalValue
}

// NilValue

type NilValue struct{}

var Nil Value = NilValue{}
var NilOptionalValue OptionalValue = NilValue{}
var NilStorable atree.Storable = NilValue{}

var _ Value = NilValue{}
var _ atree.Storable = NilValue{}
var _ EquatableValue = NilValue{}
var _ MemberAccessibleValue = NilValue{}
var _ OptionalValue = NilValue{}

func (NilValue) IsValue() {}

func (v NilValue) Accept(interpreter *Interpreter, visitor Visitor) {
	visitor.VisitNilValue(interpreter, v)
}

func (NilValue) Walk(_ *Interpreter, _ func(Value)) {
	// NO-OP
}

func (NilValue) StaticType(interpreter *Interpreter) StaticType {
	return NewOptionalStaticType(
		interpreter,
		NewPrimitiveStaticType(interpreter, PrimitiveStaticTypeNever),
	)
}

func (NilValue) IsImportable(_ *Interpreter) bool {
	return true
}

func (NilValue) isOptionalValue() {}

func (NilValue) forEach(_ func(Value)) {}

func (n NilValue) fmap(inter *Interpreter, f func(Value) Value) OptionalValue {
	return n
}

func (NilValue) IsDestroyed() bool {
	return false
}

func (v NilValue) Destroy(_ *Interpreter, _ LocationRange) {
	// NO-OP
}

func (NilValue) String() string {
	return format.Nil
}

func (v NilValue) RecursiveString(_ SeenReferences) string {
	return v.String()
}

func (v NilValue) MeteredString(memoryGauge common.MemoryGauge, _ SeenReferences) string {
	common.UseMemory(memoryGauge, common.NilValueStringMemoryUsage)
	return v.String()
}

// nilValueMapFunction is created only once per interpreter.
// Hence, no need to meter, as it's a constant.
var nilValueMapFunction = NewUnmeteredHostFunctionValue(
	func(invocation Invocation) Value {
		return Nil
	},
	sema.OptionalTypeMapFunctionType(sema.NeverType),
)

func (v NilValue) GetMember(_ *Interpreter, _ LocationRange, name string) Value {
	switch name {
	case sema.OptionalTypeMapFunctionName:
		return nilValueMapFunction
	}

	return nil
}

func (NilValue) RemoveMember(_ *Interpreter, _ LocationRange, _ string) Value {
	// Nil has no removable members (fields / functions)
	panic(errors.NewUnreachableError())
}

func (NilValue) SetMember(_ *Interpreter, _ LocationRange, _ string, _ Value) {
	// Nil has no settable members (fields / functions)
	panic(errors.NewUnreachableError())
}

func (v NilValue) ConformsToStaticType(
	_ *Interpreter,
	_ LocationRange,
	_ TypeConformanceResults,
) bool {
	return true
}

func (v NilValue) Equal(_ *Interpreter, _ LocationRange, other Value) bool {
	_, ok := other.(NilValue)
	return ok
}

func (NilValue) IsStorable() bool {
	return true
}

func (v NilValue) Storable(_ atree.SlabStorage, _ atree.Address, _ uint64) (atree.Storable, error) {
	return v, nil
}

func (NilValue) NeedsStoreTo(_ atree.Address) bool {
	return false
}

func (NilValue) IsResourceKinded(_ *Interpreter) bool {
	return false
}

func (v NilValue) Transfer(
	interpreter *Interpreter,
	_ LocationRange,
	_ atree.Address,
	remove bool,
	storable atree.Storable,
) Value {
	if remove {
		interpreter.RemoveReferencedSlab(storable)
	}
	return v
}

func (v NilValue) Clone(_ *Interpreter) Value {
	return v
}

func (NilValue) DeepRemove(_ *Interpreter) {
	// NO-OP
}

func (v NilValue) ByteSize() uint32 {
	return 1
}

func (v NilValue) StoredValue(_ atree.SlabStorage) (atree.Value, error) {
	return v, nil
}

func (NilValue) ChildStorables() []atree.Storable {
	return nil
}

// SomeValue

type SomeValue struct {
	value         Value
	valueStorable atree.Storable
	// TODO: Store isDestroyed in SomeStorable?
	isDestroyed bool
}

func NewSomeValueNonCopying(interpreter *Interpreter, value Value) *SomeValue {
	common.UseMemory(interpreter, common.OptionalValueMemoryUsage)

	return NewUnmeteredSomeValueNonCopying(value)
}

func NewUnmeteredSomeValueNonCopying(value Value) *SomeValue {
	return &SomeValue{
		value: value,
	}
}

var _ Value = &SomeValue{}
var _ EquatableValue = &SomeValue{}
var _ MemberAccessibleValue = &SomeValue{}
var _ OptionalValue = &SomeValue{}

func (*SomeValue) IsValue() {}

func (v *SomeValue) Accept(interpreter *Interpreter, visitor Visitor) {
	descend := visitor.VisitSomeValue(interpreter, v)
	if !descend {
		return
	}
	v.value.Accept(interpreter, visitor)
}

func (v *SomeValue) Walk(_ *Interpreter, walkChild func(Value)) {
	walkChild(v.value)
}

func (v *SomeValue) StaticType(inter *Interpreter) StaticType {
	innerType := v.value.StaticType(inter)
	if innerType == nil {
		return nil
	}
	return NewOptionalStaticType(
		inter,
		innerType,
	)
}

func (v *SomeValue) IsImportable(inter *Interpreter) bool {
	return v.value.IsImportable(inter)
}

func (*SomeValue) isOptionalValue() {}

func (v *SomeValue) forEach(f func(Value)) {
	f(v.value)
}

func (v *SomeValue) fmap(inter *Interpreter, f func(Value) Value) OptionalValue {
	newValue := f(v.value)
	return NewSomeValueNonCopying(inter, newValue)
}

func (v *SomeValue) IsDestroyed() bool {
	return v.isDestroyed
}

func (v *SomeValue) Destroy(interpreter *Interpreter, locationRange LocationRange) {
	config := interpreter.SharedState.Config

	if config.InvalidatedResourceValidationEnabled {
		v.checkInvalidatedResourceUse(locationRange)
	}

	innerValue := v.InnerValue(interpreter, locationRange)

	maybeDestroy(interpreter, locationRange, innerValue)
	v.isDestroyed = true

	if config.InvalidatedResourceValidationEnabled {
		v.value = nil
	}
}

func (v *SomeValue) String() string {
	return v.RecursiveString(SeenReferences{})
}

func (v *SomeValue) RecursiveString(seenReferences SeenReferences) string {
	return v.value.RecursiveString(seenReferences)
}

func (v SomeValue) MeteredString(memoryGauge common.MemoryGauge, seenReferences SeenReferences) string {
	return v.value.MeteredString(memoryGauge, seenReferences)
}

func (v *SomeValue) GetMember(interpreter *Interpreter, locationRange LocationRange, name string) Value {
	config := interpreter.SharedState.Config

	if config.InvalidatedResourceValidationEnabled {
		v.checkInvalidatedResourceUse(locationRange)
	}
	switch name {
	case sema.OptionalTypeMapFunctionName:
		return NewHostFunctionValue(
			interpreter,
			func(invocation Invocation) Value {

				transformFunction, ok := invocation.Arguments[0].(FunctionValue)
				if !ok {
					panic(errors.NewUnreachableError())
				}

				transformFunctionType, ok := invocation.ArgumentTypes[0].(*sema.FunctionType)
				if !ok {
					panic(errors.NewUnreachableError())
				}

				valueType := transformFunctionType.Parameters[0].TypeAnnotation.Type

				f := func(v Value) Value {
					transformInvocation := NewInvocation(
						invocation.Interpreter,
						nil,
						[]Value{v},
						[]sema.Type{valueType},
						nil,
						invocation.LocationRange,
					)
					return transformFunction.invoke(transformInvocation)
				}

				return v.fmap(invocation.Interpreter, f)
			},
			sema.OptionalTypeMapFunctionType(
				interpreter.MustConvertStaticToSemaType(
					v.value.StaticType(interpreter),
				),
			),
		)
	}

	return nil
}

func (v *SomeValue) RemoveMember(interpreter *Interpreter, locationRange LocationRange, _ string) Value {
	config := interpreter.SharedState.Config

	if config.InvalidatedResourceValidationEnabled {
		v.checkInvalidatedResourceUse(locationRange)
	}

	panic(errors.NewUnreachableError())
}

func (v *SomeValue) SetMember(interpreter *Interpreter, locationRange LocationRange, _ string, _ Value) {
	config := interpreter.SharedState.Config

	if config.InvalidatedResourceValidationEnabled {
		v.checkInvalidatedResourceUse(locationRange)
	}

	panic(errors.NewUnreachableError())
}

func (v *SomeValue) ConformsToStaticType(
	interpreter *Interpreter,
	locationRange LocationRange,
	results TypeConformanceResults,
) bool {

	// NOTE: value does not have static type information on its own,
	// SomeValue.StaticType builds type from inner value (if available),
	// so no need to check it

	innerValue := v.InnerValue(interpreter, locationRange)

	return innerValue.ConformsToStaticType(
		interpreter,
		locationRange,
		results,
	)
}

func (v *SomeValue) Equal(interpreter *Interpreter, locationRange LocationRange, other Value) bool {
	otherSome, ok := other.(*SomeValue)
	if !ok {
		return false
	}

	innerValue := v.InnerValue(interpreter, locationRange)

	equatableValue, ok := innerValue.(EquatableValue)
	if !ok {
		return false
	}

	return equatableValue.Equal(interpreter, locationRange, otherSome.value)
}

func (v *SomeValue) Storable(
	storage atree.SlabStorage,
	address atree.Address,
	maxInlineSize uint64,
) (atree.Storable, error) {

	if v.valueStorable == nil {
		var err error
		v.valueStorable, err = v.value.Storable(
			storage,
			address,
			maxInlineSize,
		)
		if err != nil {
			return nil, err
		}
	}

	return maybeLargeImmutableStorable(
		SomeStorable{
			Storable: v.valueStorable,
		},
		storage,
		address,
		maxInlineSize,
	)
}

func (v *SomeValue) NeedsStoreTo(address atree.Address) bool {
	return v.value.NeedsStoreTo(address)
}

func (v *SomeValue) IsResourceKinded(interpreter *Interpreter) bool {
	return v.value.IsResourceKinded(interpreter)
}

func (v *SomeValue) checkInvalidatedResourceUse(locationRange LocationRange) {
	if v.isDestroyed || v.value == nil {
		panic(InvalidatedResourceError{
			LocationRange: locationRange,
		})
	}
}

func (v *SomeValue) Transfer(
	interpreter *Interpreter,
	locationRange LocationRange,
	address atree.Address,
	remove bool,
	storable atree.Storable,
) Value {
	config := interpreter.SharedState.Config

	if config.InvalidatedResourceValidationEnabled {
		v.checkInvalidatedResourceUse(locationRange)
	}

	innerValue := v.value

	needsStoreTo := v.NeedsStoreTo(address)
	isResourceKinded := v.IsResourceKinded(interpreter)

	if needsStoreTo || !isResourceKinded {

		innerValue = v.value.Transfer(interpreter, locationRange, address, remove, nil)

		if remove {
			interpreter.RemoveReferencedSlab(v.valueStorable)
			interpreter.RemoveReferencedSlab(storable)
		}
	}

	var res *SomeValue

	if isResourceKinded {
		// Update the resource in-place,
		// and also update all values that are referencing the same value
		// (but currently point to an outdated Go instance of the value)

		// If checking of transfers of invalidated resource is enabled,
		// then mark the resource array as invalidated, by unsetting the backing array.
		// This allows raising an error when the resource array is attempted
		// to be transferred/moved again (see beginning of this function)

		if config.InvalidatedResourceValidationEnabled {
			v.value = nil
		} else {
			v.value = innerValue
			v.valueStorable = nil
			res = v
		}

	}

	if res == nil {
		res = NewSomeValueNonCopying(interpreter, innerValue)
		res.valueStorable = nil
		res.isDestroyed = v.isDestroyed
	}

	return res
}

func (v *SomeValue) Clone(interpreter *Interpreter) Value {
	innerValue := v.value.Clone(interpreter)
	return NewUnmeteredSomeValueNonCopying(innerValue)
}

func (v *SomeValue) DeepRemove(interpreter *Interpreter) {
	v.value.DeepRemove(interpreter)
	if v.valueStorable != nil {
		interpreter.RemoveReferencedSlab(v.valueStorable)
	}
}

func (v *SomeValue) InnerValue(interpreter *Interpreter, locationRange LocationRange) Value {
	config := interpreter.SharedState.Config

	if config.InvalidatedResourceValidationEnabled {
		v.checkInvalidatedResourceUse(locationRange)
	}

	return v.value
}

type SomeStorable struct {
	gauge    common.MemoryGauge
	Storable atree.Storable
}

var _ atree.Storable = SomeStorable{}

func (s SomeStorable) ByteSize() uint32 {
	return cborTagSize + s.Storable.ByteSize()
}

func (s SomeStorable) StoredValue(storage atree.SlabStorage) (atree.Value, error) {
	value := StoredValue(s.gauge, s.Storable, storage)

	return &SomeValue{
		value:         value,
		valueStorable: s.Storable,
	}, nil
}

func (s SomeStorable) ChildStorables() []atree.Storable {
	return []atree.Storable{
		s.Storable,
	}
}

// StorageReferenceValue

type StorageReferenceValue struct {
	Authorized           bool
	TargetStorageAddress common.Address
	TargetPath           PathValue
	BorrowedType         sema.Type
}

var _ Value = &StorageReferenceValue{}
var _ EquatableValue = &StorageReferenceValue{}
var _ ValueIndexableValue = &StorageReferenceValue{}
var _ MemberAccessibleValue = &StorageReferenceValue{}

func NewUnmeteredStorageReferenceValue(
	authorized bool,
	targetStorageAddress common.Address,
	targetPath PathValue,
	borrowedType sema.Type,
) *StorageReferenceValue {
	return &StorageReferenceValue{
		Authorized:           authorized,
		TargetStorageAddress: targetStorageAddress,
		TargetPath:           targetPath,
		BorrowedType:         borrowedType,
	}
}

func NewStorageReferenceValue(
	memoryGauge common.MemoryGauge,
	authorized bool,
	targetStorageAddress common.Address,
	targetPath PathValue,
	borrowedType sema.Type,
) *StorageReferenceValue {
	common.UseMemory(memoryGauge, common.StorageReferenceValueMemoryUsage)
	return NewUnmeteredStorageReferenceValue(
		authorized,
		targetStorageAddress,
		targetPath,
		borrowedType,
	)
}

func (*StorageReferenceValue) IsValue() {}

func (v *StorageReferenceValue) Accept(interpreter *Interpreter, visitor Visitor) {
	visitor.VisitStorageReferenceValue(interpreter, v)
}

func (*StorageReferenceValue) Walk(_ *Interpreter, _ func(Value)) {
	// NO-OP
	// NOTE: *not* walking referenced value!
}

func (*StorageReferenceValue) String() string {
	return format.StorageReference
}

func (v *StorageReferenceValue) RecursiveString(_ SeenReferences) string {
	return v.String()
}

func (v *StorageReferenceValue) MeteredString(memoryGauge common.MemoryGauge, _ SeenReferences) string {
	common.UseMemory(memoryGauge, common.StorageReferenceValueStringMemoryUsage)
	return v.String()
}

func (v *StorageReferenceValue) StaticType(inter *Interpreter) StaticType {
	referencedValue, err := v.dereference(inter, EmptyLocationRange)
	if err != nil {
		panic(err)
	}

	self := *referencedValue

	return NewReferenceStaticType(
		inter,
		v.Authorized,
		ConvertSemaToStaticType(inter, v.BorrowedType),
		self.StaticType(inter),
	)
}

func (*StorageReferenceValue) IsImportable(_ *Interpreter) bool {
	return false
}

func (v *StorageReferenceValue) dereference(interpreter *Interpreter, locationRange LocationRange) (*Value, error) {
	address := v.TargetStorageAddress
	domain := v.TargetPath.Domain.Identifier()
	identifier := v.TargetPath.Identifier

	referenced := interpreter.ReadStored(address, domain, identifier)
	if referenced == nil {
		return nil, nil
	}

	if v.BorrowedType != nil {
		staticType := referenced.StaticType(interpreter)

		if !interpreter.IsSubTypeOfSemaType(staticType, v.BorrowedType) {
			semaType := interpreter.MustConvertStaticToSemaType(staticType)

			return nil, ForceCastTypeMismatchError{
				ExpectedType:  v.BorrowedType,
				ActualType:    semaType,
				LocationRange: locationRange,
			}
		}
	}

	return &referenced, nil
}

func (v *StorageReferenceValue) ReferencedValue(interpreter *Interpreter) *Value {
	value, err := v.dereference(interpreter, EmptyLocationRange)
	if err != nil {
		return nil
	}
	return value
}

func (v *StorageReferenceValue) GetMember(
	interpreter *Interpreter,
	locationRange LocationRange,
	name string,
) Value {
	referencedValue := v.ReferencedValue(interpreter)
	if referencedValue == nil {
		panic(DereferenceError{
			LocationRange: locationRange,
		})
	}

	self := *referencedValue

	interpreter.checkReferencedResourceNotDestroyed(self, locationRange)

	return interpreter.getMember(self, locationRange, name)
}

func (v *StorageReferenceValue) RemoveMember(
	interpreter *Interpreter,
	locationRange LocationRange,
	name string,
) Value {
	referencedValue := v.ReferencedValue(interpreter)
	if referencedValue == nil {
		panic(DereferenceError{
			LocationRange: locationRange,
		})
	}

	self := *referencedValue

	interpreter.checkReferencedResourceNotDestroyed(self, locationRange)

	return self.(MemberAccessibleValue).RemoveMember(interpreter, locationRange, name)
}

func (v *StorageReferenceValue) SetMember(
	interpreter *Interpreter,
	locationRange LocationRange,
	name string,
	value Value,
) {
	referencedValue := v.ReferencedValue(interpreter)
	if referencedValue == nil {
		panic(DereferenceError{
			LocationRange: locationRange,
		})
	}

	self := *referencedValue

	interpreter.checkReferencedResourceNotDestroyed(self, locationRange)

	interpreter.setMember(self, locationRange, name, value)
}

func (v *StorageReferenceValue) GetKey(
	interpreter *Interpreter,
	locationRange LocationRange,
	key Value,
) Value {
	referencedValue := v.ReferencedValue(interpreter)
	if referencedValue == nil {
		panic(DereferenceError{
			LocationRange: locationRange,
		})
	}

	self := *referencedValue

	interpreter.checkReferencedResourceNotDestroyed(self, locationRange)

	return self.(ValueIndexableValue).
		GetKey(interpreter, locationRange, key)
}

func (v *StorageReferenceValue) SetKey(
	interpreter *Interpreter,
	locationRange LocationRange,
	key Value,
	value Value,
) {
	referencedValue := v.ReferencedValue(interpreter)
	if referencedValue == nil {
		panic(DereferenceError{
			LocationRange: locationRange,
		})
	}

	self := *referencedValue

	interpreter.checkReferencedResourceNotDestroyed(self, locationRange)

	self.(ValueIndexableValue).
		SetKey(interpreter, locationRange, key, value)
}

func (v *StorageReferenceValue) InsertKey(
	interpreter *Interpreter,
	locationRange LocationRange,
	key Value,
	value Value,
) {
	referencedValue := v.ReferencedValue(interpreter)
	if referencedValue == nil {
		panic(DereferenceError{
			LocationRange: locationRange,
		})
	}

	self := *referencedValue

	interpreter.checkReferencedResourceNotDestroyed(self, locationRange)

	self.(ValueIndexableValue).
		InsertKey(interpreter, locationRange, key, value)
}

func (v *StorageReferenceValue) RemoveKey(
	interpreter *Interpreter,
	locationRange LocationRange,
	key Value,
) Value {
	referencedValue := v.ReferencedValue(interpreter)
	if referencedValue == nil {
		panic(DereferenceError{
			LocationRange: locationRange,
		})
	}

	self := *referencedValue

	interpreter.checkReferencedResourceNotDestroyed(self, locationRange)

	return self.(ValueIndexableValue).
		RemoveKey(interpreter, locationRange, key)
}

func (v *StorageReferenceValue) Equal(_ *Interpreter, _ LocationRange, other Value) bool {
	otherReference, ok := other.(*StorageReferenceValue)
	if !ok ||
		v.TargetStorageAddress != otherReference.TargetStorageAddress ||
		v.TargetPath != otherReference.TargetPath ||
		v.Authorized != otherReference.Authorized {

		return false
	}

	if v.BorrowedType == nil {
		return otherReference.BorrowedType == nil
	} else {
		return v.BorrowedType.Equal(otherReference.BorrowedType)
	}
}

func (v *StorageReferenceValue) ConformsToStaticType(
	interpreter *Interpreter,
	locationRange LocationRange,
	results TypeConformanceResults,
) bool {
	referencedValue := v.ReferencedValue(interpreter)
	if referencedValue == nil {
		return false
	}

	self := *referencedValue

	staticType := self.StaticType(interpreter)

	if !interpreter.IsSubTypeOfSemaType(staticType, v.BorrowedType) {
		return false
	}

	return self.ConformsToStaticType(
		interpreter,
		locationRange,
		results,
	)
}

func (*StorageReferenceValue) IsStorable() bool {
	return false
}

func (v *StorageReferenceValue) Storable(_ atree.SlabStorage, _ atree.Address, _ uint64) (atree.Storable, error) {
	return NonStorable{Value: v}, nil
}

func (*StorageReferenceValue) NeedsStoreTo(_ atree.Address) bool {
	return false
}

func (*StorageReferenceValue) IsResourceKinded(_ *Interpreter) bool {
	return false
}

func (v *StorageReferenceValue) Transfer(
	interpreter *Interpreter,
	_ LocationRange,
	_ atree.Address,
	remove bool,
	storable atree.Storable,
) Value {
	if remove {
		interpreter.RemoveReferencedSlab(storable)
	}
	return v
}

func (v *StorageReferenceValue) Clone(_ *Interpreter) Value {
	return NewUnmeteredStorageReferenceValue(
		v.Authorized,
		v.TargetStorageAddress,
		v.TargetPath,
		v.BorrowedType,
	)
}

func (*StorageReferenceValue) DeepRemove(_ *Interpreter) {
	// NO-OP
}

// EphemeralReferenceValue

type EphemeralReferenceValue struct {
	Authorized   bool
	Value        Value
	BorrowedType sema.Type
}

var _ Value = &EphemeralReferenceValue{}
var _ EquatableValue = &EphemeralReferenceValue{}
var _ ValueIndexableValue = &EphemeralReferenceValue{}
var _ MemberAccessibleValue = &EphemeralReferenceValue{}

func NewUnmeteredEphemeralReferenceValue(
	authorized bool,
	value Value,
	borrowedType sema.Type,
) *EphemeralReferenceValue {
	return &EphemeralReferenceValue{
		Authorized:   authorized,
		Value:        value,
		BorrowedType: borrowedType,
	}
}

func NewEphemeralReferenceValue(
	interpreter *Interpreter,
	authorized bool,
	value Value,
	borrowedType sema.Type,
) *EphemeralReferenceValue {
	common.UseMemory(interpreter, common.EphemeralReferenceValueMemoryUsage)
	return NewUnmeteredEphemeralReferenceValue(authorized, value, borrowedType)
}

func (*EphemeralReferenceValue) IsValue() {}

func (v *EphemeralReferenceValue) Accept(interpreter *Interpreter, visitor Visitor) {
	visitor.VisitEphemeralReferenceValue(interpreter, v)
}

func (*EphemeralReferenceValue) Walk(_ *Interpreter, _ func(Value)) {
	// NO-OP
	// NOTE: *not* walking referenced value!
}

func (v *EphemeralReferenceValue) String() string {
	return v.RecursiveString(SeenReferences{})
}

func (v *EphemeralReferenceValue) RecursiveString(seenReferences SeenReferences) string {
	return v.MeteredString(nil, seenReferences)
}

func (v *EphemeralReferenceValue) MeteredString(memoryGauge common.MemoryGauge, seenReferences SeenReferences) string {
	if _, ok := seenReferences[v]; ok {
		common.UseMemory(memoryGauge, common.SeenReferenceStringMemoryUsage)
		return "..."
	}

	seenReferences[v] = struct{}{}
	defer delete(seenReferences, v)

	return v.Value.MeteredString(memoryGauge, seenReferences)
}

func (v *EphemeralReferenceValue) StaticType(inter *Interpreter) StaticType {
	referencedValue := v.ReferencedValue(inter, EmptyLocationRange)
	if referencedValue == nil {
		panic(DereferenceError{})
	}

	self := *referencedValue

	return NewReferenceStaticType(
		inter,
		v.Authorized,
		ConvertSemaToStaticType(inter, v.BorrowedType),
		self.StaticType(inter),
	)
}

func (*EphemeralReferenceValue) IsImportable(_ *Interpreter) bool {
	return false
}

func (v *EphemeralReferenceValue) ReferencedValue(
	interpreter *Interpreter,
	locationRange LocationRange,
) *Value {
	// Just like for storage references, references to optionals are unwrapped,
	// i.e. a reference to `nil` aborts when dereferenced.

	switch referenced := v.Value.(type) {
	case *SomeValue:
		innerValue := referenced.InnerValue(interpreter, locationRange)
		return &innerValue
	case NilValue:
		return nil
	default:
		return &v.Value
	}
}

func (v *EphemeralReferenceValue) GetMember(
	interpreter *Interpreter,
	locationRange LocationRange,
	name string,
) Value {
	referencedValue := v.ReferencedValue(interpreter, locationRange)
	if referencedValue == nil {
		panic(DereferenceError{
			LocationRange: locationRange,
		})
	}

	self := *referencedValue

	interpreter.checkReferencedResourceNotMovedOrDestroyed(self, locationRange)

	return interpreter.getMember(self, locationRange, name)
}

func (v *EphemeralReferenceValue) RemoveMember(
	interpreter *Interpreter,
	locationRange LocationRange,
	identifier string,
) Value {
	referencedValue := v.ReferencedValue(interpreter, locationRange)
	if referencedValue == nil {
		panic(DereferenceError{
			LocationRange: locationRange,
		})
	}

	self := *referencedValue

	interpreter.checkReferencedResourceNotMovedOrDestroyed(self, locationRange)

	if memberAccessibleValue, ok := self.(MemberAccessibleValue); ok {
		return memberAccessibleValue.RemoveMember(interpreter, locationRange, identifier)
	}

	return nil
}

func (v *EphemeralReferenceValue) SetMember(
	interpreter *Interpreter,
	locationRange LocationRange,
	name string,
	value Value,
) {
	referencedValue := v.ReferencedValue(interpreter, locationRange)
	if referencedValue == nil {
		panic(DereferenceError{
			LocationRange: locationRange,
		})
	}

	self := *referencedValue

	interpreter.checkReferencedResourceNotMovedOrDestroyed(self, locationRange)

	interpreter.setMember(self, locationRange, name, value)
}

func (v *EphemeralReferenceValue) GetKey(
	interpreter *Interpreter,
	locationRange LocationRange,
	key Value,
) Value {
	referencedValue := v.ReferencedValue(interpreter, locationRange)
	if referencedValue == nil {
		panic(DereferenceError{
			LocationRange: locationRange,
		})
	}

	self := *referencedValue

	interpreter.checkReferencedResourceNotMovedOrDestroyed(self, locationRange)

	return self.(ValueIndexableValue).
		GetKey(interpreter, locationRange, key)
}

func (v *EphemeralReferenceValue) SetKey(
	interpreter *Interpreter,
	locationRange LocationRange,
	key Value,
	value Value,
) {
	referencedValue := v.ReferencedValue(interpreter, locationRange)
	if referencedValue == nil {
		panic(DereferenceError{
			LocationRange: locationRange,
		})
	}

	self := *referencedValue

	interpreter.checkReferencedResourceNotMovedOrDestroyed(self, locationRange)

	self.(ValueIndexableValue).
		SetKey(interpreter, locationRange, key, value)
}

func (v *EphemeralReferenceValue) InsertKey(
	interpreter *Interpreter,
	locationRange LocationRange,
	key Value,
	value Value,
) {
	referencedValue := v.ReferencedValue(interpreter, locationRange)
	if referencedValue == nil {
		panic(DereferenceError{
			LocationRange: locationRange,
		})
	}

	self := *referencedValue

	interpreter.checkReferencedResourceNotMovedOrDestroyed(self, locationRange)

	self.(ValueIndexableValue).
		InsertKey(interpreter, locationRange, key, value)
}

func (v *EphemeralReferenceValue) RemoveKey(
	interpreter *Interpreter,
	locationRange LocationRange,
	key Value,
) Value {
	referencedValue := v.ReferencedValue(interpreter, locationRange)
	if referencedValue == nil {
		panic(DereferenceError{
			LocationRange: locationRange,
		})
	}

	self := *referencedValue

	interpreter.checkReferencedResourceNotMovedOrDestroyed(self, locationRange)

	return self.(ValueIndexableValue).
		RemoveKey(interpreter, locationRange, key)
}

func (v *EphemeralReferenceValue) Equal(_ *Interpreter, _ LocationRange, other Value) bool {
	otherReference, ok := other.(*EphemeralReferenceValue)
	if !ok ||
		v.Value != otherReference.Value ||
		v.Authorized != otherReference.Authorized {

		return false
	}

	if v.BorrowedType == nil {
		return otherReference.BorrowedType == nil
	} else {
		return v.BorrowedType.Equal(otherReference.BorrowedType)
	}
}

func (v *EphemeralReferenceValue) ConformsToStaticType(
	interpreter *Interpreter,
	locationRange LocationRange,
	results TypeConformanceResults,
) bool {
	referencedValue := v.ReferencedValue(interpreter, locationRange)
	if referencedValue == nil {
		return false
	}

<<<<<<< HEAD
	interpreter.checkReferencedResourceNotMovedOrDestroyed(*referencedValue, locationRange)

	staticType := (*referencedValue).StaticType(interpreter)
=======
	self := *referencedValue

	staticType := self.StaticType(interpreter)
>>>>>>> 505e9c39

	if !interpreter.IsSubTypeOfSemaType(staticType, v.BorrowedType) {
		return false
	}

	entry := typeConformanceResultEntry{
		EphemeralReferenceValue: v,
		EphemeralReferenceType:  staticType,
	}

	if result, contains := results[entry]; contains {
		return result
	}

	// It is safe to set 'true' here even this is not checked yet, because the final result
	// doesn't depend on this. It depends on the rest of values of the object tree.
	results[entry] = true

	result := self.ConformsToStaticType(
		interpreter,
		locationRange,
		results,
	)

	results[entry] = result

	return result
}

func (*EphemeralReferenceValue) IsStorable() bool {
	return false
}

func (v *EphemeralReferenceValue) Storable(_ atree.SlabStorage, _ atree.Address, _ uint64) (atree.Storable, error) {
	return NonStorable{Value: v}, nil
}

func (*EphemeralReferenceValue) NeedsStoreTo(_ atree.Address) bool {
	return false
}

func (*EphemeralReferenceValue) IsResourceKinded(_ *Interpreter) bool {
	return false
}

func (v *EphemeralReferenceValue) Transfer(
	interpreter *Interpreter,
	_ LocationRange,
	_ atree.Address,
	remove bool,
	storable atree.Storable,
) Value {
	if remove {
		interpreter.RemoveReferencedSlab(storable)
	}
	return v
}

func (v *EphemeralReferenceValue) Clone(*Interpreter) Value {
	return NewUnmeteredEphemeralReferenceValue(v.Authorized, v.Value, v.BorrowedType)
}

func (*EphemeralReferenceValue) DeepRemove(_ *Interpreter) {
	// NO-OP
}

// AddressValue
type AddressValue common.Address

func NewAddressValueFromBytes(memoryGauge common.MemoryGauge, constructor func() []byte) AddressValue {
	common.UseMemory(memoryGauge, common.AddressValueMemoryUsage)
	return NewUnmeteredAddressValueFromBytes(constructor())
}

func NewUnmeteredAddressValueFromBytes(b []byte) AddressValue {
	result := AddressValue{}
	copy(result[common.AddressLength-len(b):], b)
	return result
}

// NewAddressValue constructs an address-value from a `common.Address`.
//
// NOTE:
// This method must only be used if the `address` value is already constructed,
// and/or already loaded onto memory. This is a convenient method for better performance.
// If the `address` needs to be constructed, the `NewAddressValueFromConstructor` must be used.
func NewAddressValue(
	memoryGauge common.MemoryGauge,
	address common.Address,
) AddressValue {
	common.UseMemory(memoryGauge, common.AddressValueMemoryUsage)
	return NewUnmeteredAddressValueFromBytes(address[:])
}

func NewAddressValueFromConstructor(
	memoryGauge common.MemoryGauge,
	addressConstructor func() common.Address,
) AddressValue {
	common.UseMemory(memoryGauge, common.AddressValueMemoryUsage)
	address := addressConstructor()
	return NewUnmeteredAddressValueFromBytes(address[:])
}

func ConvertAddress(memoryGauge common.MemoryGauge, value Value, locationRange LocationRange) AddressValue {
	converter := func() (result common.Address) {
		uint64Value := ConvertUInt64(memoryGauge, value, locationRange)

		binary.BigEndian.PutUint64(
			result[:common.AddressLength],
			uint64(uint64Value),
		)

		return
	}

	return NewAddressValueFromConstructor(memoryGauge, converter)
}

var _ Value = AddressValue{}
var _ atree.Storable = AddressValue{}
var _ EquatableValue = AddressValue{}
var _ HashableValue = AddressValue{}
var _ MemberAccessibleValue = AddressValue{}

func (AddressValue) IsValue() {}

func (v AddressValue) Accept(interpreter *Interpreter, visitor Visitor) {
	visitor.VisitAddressValue(interpreter, v)
}

func (AddressValue) Walk(_ *Interpreter, _ func(Value)) {
	// NO-OP
}

func (AddressValue) StaticType(interpreter *Interpreter) StaticType {
	return NewPrimitiveStaticType(interpreter, PrimitiveStaticTypeAddress)
}

func (AddressValue) IsImportable(_ *Interpreter) bool {
	return true
}

func (v AddressValue) String() string {
	return format.Address(common.Address(v))
}

func (v AddressValue) RecursiveString(_ SeenReferences) string {
	return v.String()
}

func (v AddressValue) MeteredString(memoryGauge common.MemoryGauge, _ SeenReferences) string {
	common.UseMemory(memoryGauge, common.AddressValueStringMemoryUsage)
	return v.String()
}

func (v AddressValue) Equal(_ *Interpreter, _ LocationRange, other Value) bool {
	otherAddress, ok := other.(AddressValue)
	if !ok {
		return false
	}
	return v == otherAddress
}

// HashInput returns a byte slice containing:
// - HashInputTypeAddress (1 byte)
// - address (8 bytes)
func (v AddressValue) HashInput(_ *Interpreter, _ LocationRange, scratch []byte) []byte {
	length := 1 + len(v)
	var buffer []byte
	if length <= len(scratch) {
		buffer = scratch[:length]
	} else {
		buffer = make([]byte, length)
	}

	buffer[0] = byte(HashInputTypeAddress)
	copy(buffer[1:], v[:])
	return buffer
}

func (v AddressValue) Hex() string {
	return v.ToAddress().Hex()
}

func (v AddressValue) ToAddress() common.Address {
	return common.Address(v)
}

func (v AddressValue) GetMember(interpreter *Interpreter, locationRange LocationRange, name string) Value {
	switch name {

	case sema.ToStringFunctionName:
		return NewHostFunctionValue(
			interpreter,
			func(invocation Invocation) Value {
				interpreter := invocation.Interpreter
				memoryUsage := common.NewStringMemoryUsage(
					safeMul(common.AddressLength, 2, locationRange),
				)
				return NewStringValue(
					interpreter,
					memoryUsage,
					func() string {
						return v.String()
					},
				)
			},
			sema.ToStringFunctionType,
		)

	case sema.AddressTypeToBytesFunctionName:
		return NewHostFunctionValue(
			interpreter,
			func(invocation Invocation) Value {
				interpreter := invocation.Interpreter
				address := common.Address(v)
				return ByteSliceToByteArrayValue(interpreter, address[:])
			},
			sema.AddressTypeToBytesFunctionType,
		)
	}

	return nil
}

func (AddressValue) RemoveMember(_ *Interpreter, _ LocationRange, _ string) Value {
	// Addresses have no removable members (fields / functions)
	panic(errors.NewUnreachableError())
}

func (AddressValue) SetMember(_ *Interpreter, _ LocationRange, _ string, _ Value) {
	// Addresses have no settable members (fields / functions)
	panic(errors.NewUnreachableError())
}

func (v AddressValue) ConformsToStaticType(
	_ *Interpreter,
	_ LocationRange,
	_ TypeConformanceResults,
) bool {
	return true
}

func (AddressValue) IsStorable() bool {
	return true
}

func (v AddressValue) Storable(_ atree.SlabStorage, _ atree.Address, _ uint64) (atree.Storable, error) {
	return v, nil
}

func (AddressValue) NeedsStoreTo(_ atree.Address) bool {
	return false
}

func (AddressValue) IsResourceKinded(_ *Interpreter) bool {
	return false
}

func (v AddressValue) Transfer(
	interpreter *Interpreter,
	_ LocationRange,
	_ atree.Address,
	remove bool,
	storable atree.Storable,
) Value {
	if remove {
		interpreter.RemoveReferencedSlab(storable)
	}
	return v
}

func (v AddressValue) Clone(_ *Interpreter) Value {
	return v
}

func (AddressValue) DeepRemove(_ *Interpreter) {
	// NO-OP
}

func (v AddressValue) ByteSize() uint32 {
	return cborTagSize + getBytesCBORSize(v.ToAddress().Bytes())
}

func (v AddressValue) StoredValue(_ atree.SlabStorage) (atree.Value, error) {
	return v, nil
}

func (AddressValue) ChildStorables() []atree.Storable {
	return nil
}

func accountGetCapabilityFunction(
	gauge common.MemoryGauge,
	addressValue AddressValue,
	pathType sema.Type,
	funcType *sema.FunctionType,
) *HostFunctionValue {

	return NewHostFunctionValue(
		gauge,
		func(invocation Invocation) Value {

			path, ok := invocation.Arguments[0].(PathValue)
			if !ok {
				panic(errors.NewUnreachableError())
			}

			interpreter := invocation.Interpreter

			pathStaticType := path.StaticType(interpreter)

			if !interpreter.IsSubTypeOfSemaType(pathStaticType, pathType) {
				pathSemaType := interpreter.MustConvertStaticToSemaType(pathStaticType)

				panic(TypeMismatchError{
					ExpectedType:  pathType,
					ActualType:    pathSemaType,
					LocationRange: invocation.LocationRange,
				})
			}

			// NOTE: the type parameter is optional, for backwards compatibility

			var borrowType *sema.ReferenceType
			typeParameterPair := invocation.TypeParameterTypes.Oldest()
			if typeParameterPair != nil {
				ty := typeParameterPair.Value
				// we handle the nil case for this below
				borrowType, _ = ty.(*sema.ReferenceType)
			}

			var borrowStaticType StaticType
			if borrowType != nil {
				borrowStaticType = ConvertSemaToStaticType(interpreter, borrowType)
			}

			return NewStorageCapabilityValue(
				gauge,
				addressValue,
				path,
				borrowStaticType,
			)
		},
		funcType,
	)
}

// PathValue

type PathValue struct {
	Domain     common.PathDomain
	Identifier string
}

func NewUnmeteredPathValue(domain common.PathDomain, identifier string) PathValue {
	return PathValue{Domain: domain, Identifier: identifier}
}

func NewPathValue(
	memoryGauge common.MemoryGauge,
	domain common.PathDomain,
	identifier string,
) PathValue {
	common.UseMemory(memoryGauge, common.PathValueMemoryUsage)
	return NewUnmeteredPathValue(domain, identifier)
}

var EmptyPathValue = PathValue{}

var _ Value = PathValue{}
var _ atree.Storable = PathValue{}
var _ EquatableValue = PathValue{}
var _ HashableValue = PathValue{}
var _ MemberAccessibleValue = PathValue{}

func (PathValue) IsValue() {}

func (v PathValue) Accept(interpreter *Interpreter, visitor Visitor) {
	visitor.VisitPathValue(interpreter, v)
}

func (PathValue) Walk(_ *Interpreter, _ func(Value)) {
	// NO-OP
}

func (v PathValue) StaticType(interpreter *Interpreter) StaticType {
	switch v.Domain {
	case common.PathDomainStorage:
		return NewPrimitiveStaticType(interpreter, PrimitiveStaticTypeStoragePath)
	case common.PathDomainPublic:
		return NewPrimitiveStaticType(interpreter, PrimitiveStaticTypePublicPath)
	case common.PathDomainPrivate:
		return NewPrimitiveStaticType(interpreter, PrimitiveStaticTypePrivatePath)
	default:
		panic(errors.NewUnreachableError())
	}
}

func (v PathValue) IsImportable(_ *Interpreter) bool {
	switch v.Domain {
	case common.PathDomainStorage:
		return sema.StoragePathType.Importable
	case common.PathDomainPublic:
		return sema.PublicPathType.Importable
	case common.PathDomainPrivate:
		return sema.PrivatePathType.Importable
	default:
		panic(errors.NewUnreachableError())
	}
}

func (v PathValue) String() string {
	return format.Path(
		v.Domain.Identifier(),
		v.Identifier,
	)
}

func (v PathValue) RecursiveString(_ SeenReferences) string {
	return v.String()
}

func (v PathValue) MeteredString(memoryGauge common.MemoryGauge, _ SeenReferences) string {
	// len(domain) + len(identifier) + '/' x2
	strLen := len(v.Domain.Identifier()) + len(v.Identifier) + 2
	common.UseMemory(memoryGauge, common.NewRawStringMemoryUsage(strLen))
	return v.String()
}

func (v PathValue) GetMember(inter *Interpreter, locationRange LocationRange, name string) Value {
	switch name {

	case sema.ToStringFunctionName:
		return NewHostFunctionValue(
			inter,
			func(invocation Invocation) Value {
				interpreter := invocation.Interpreter

				domainLength := len(v.Domain.Identifier())
				identifierLength := len(v.Identifier)

				memoryUsage := common.NewStringMemoryUsage(
					safeAdd(domainLength, identifierLength, locationRange),
				)

				return NewStringValue(
					interpreter,
					memoryUsage,
					v.String,
				)
			},
			sema.ToStringFunctionType,
		)
	}

	return nil
}

func (PathValue) RemoveMember(_ *Interpreter, _ LocationRange, _ string) Value {
	// Paths have no removable members (fields / functions)
	panic(errors.NewUnreachableError())
}

func (PathValue) SetMember(_ *Interpreter, _ LocationRange, _ string, _ Value) {
	// Paths have no settable members (fields / functions)
	panic(errors.NewUnreachableError())
}

func (v PathValue) ConformsToStaticType(
	_ *Interpreter,
	_ LocationRange,
	_ TypeConformanceResults,
) bool {
	return true
}

func (v PathValue) Equal(_ *Interpreter, _ LocationRange, other Value) bool {
	otherPath, ok := other.(PathValue)
	if !ok {
		return false
	}

	return otherPath.Identifier == v.Identifier &&
		otherPath.Domain == v.Domain
}

// HashInput returns a byte slice containing:
// - HashInputTypePath (1 byte)
// - domain (1 byte)
// - identifier (n bytes)
func (v PathValue) HashInput(_ *Interpreter, _ LocationRange, scratch []byte) []byte {
	length := 1 + 1 + len(v.Identifier)
	var buffer []byte
	if length <= len(scratch) {
		buffer = scratch[:length]
	} else {
		buffer = make([]byte, length)
	}

	buffer[0] = byte(HashInputTypePath)
	buffer[1] = byte(v.Domain)
	copy(buffer[2:], v.Identifier)
	return buffer
}

func (PathValue) IsStorable() bool {
	return true
}

func convertPath(interpreter *Interpreter, domain common.PathDomain, value Value) Value {
	stringValue, ok := value.(*StringValue)
	if !ok {
		return Nil
	}

	_, err := sema.CheckPathLiteral(
		domain.Identifier(),
		stringValue.Str,
		ReturnEmptyRange,
		ReturnEmptyRange,
	)
	if err != nil {
		return Nil
	}

	return NewSomeValueNonCopying(
		interpreter,
		NewPathValue(
			interpreter,
			domain,
			stringValue.Str,
		),
	)
}

func ConvertPublicPath(interpreter *Interpreter, value Value) Value {
	return convertPath(interpreter, common.PathDomainPublic, value)
}

func ConvertPrivatePath(interpreter *Interpreter, value Value) Value {
	return convertPath(interpreter, common.PathDomainPrivate, value)
}

func ConvertStoragePath(interpreter *Interpreter, value Value) Value {
	return convertPath(interpreter, common.PathDomainStorage, value)
}

func (v PathValue) Storable(
	storage atree.SlabStorage,
	address atree.Address,
	maxInlineSize uint64,
) (atree.Storable, error) {
	return maybeLargeImmutableStorable(
		v,
		storage,
		address,
		maxInlineSize,
	)
}

func (PathValue) NeedsStoreTo(_ atree.Address) bool {
	return false
}

func (PathValue) IsResourceKinded(_ *Interpreter) bool {
	return false
}

func (v PathValue) Transfer(
	interpreter *Interpreter,
	_ LocationRange,
	_ atree.Address,
	remove bool,
	storable atree.Storable,
) Value {
	if remove {
		interpreter.RemoveReferencedSlab(storable)
	}
	return v
}

func (v PathValue) Clone(_ *Interpreter) Value {
	return v
}

func (PathValue) DeepRemove(_ *Interpreter) {
	// NO-OP
}

func (v PathValue) ByteSize() uint32 {
	// tag number (2 bytes) + array head (1 byte) + domain (CBOR uint) + identifier (CBOR string)
	return cborTagSize + 1 + getUintCBORSize(uint64(v.Domain)) + getBytesCBORSize([]byte(v.Identifier))
}

func (v PathValue) StoredValue(_ atree.SlabStorage) (atree.Value, error) {
	return v, nil
}

func (PathValue) ChildStorables() []atree.Storable {
	return nil
}

// StorageCapabilityValue

type StorageCapabilityValue struct {
	Address    AddressValue
	Path       PathValue
	BorrowType StaticType
}

func NewUnmeteredStorageCapabilityValue(
	address AddressValue,
	path PathValue,
	borrowType StaticType,
) *StorageCapabilityValue {
	return &StorageCapabilityValue{
		Address:    address,
		Path:       path,
		BorrowType: borrowType,
	}
}

func NewStorageCapabilityValue(
	memoryGauge common.MemoryGauge,
	address AddressValue,
	path PathValue,
	borrowType StaticType,
) *StorageCapabilityValue {
	// Constant because its constituents are already metered.
	common.UseMemory(memoryGauge, common.StorageCapabilityValueMemoryUsage)
	return NewUnmeteredStorageCapabilityValue(address, path, borrowType)
}

var _ Value = &StorageCapabilityValue{}
var _ atree.Storable = &StorageCapabilityValue{}
var _ EquatableValue = &StorageCapabilityValue{}
var _ MemberAccessibleValue = &StorageCapabilityValue{}

func (*StorageCapabilityValue) IsValue() {}

func (v *StorageCapabilityValue) Accept(interpreter *Interpreter, visitor Visitor) {
	visitor.VisitStorageCapabilityValue(interpreter, v)
}

func (v *StorageCapabilityValue) Walk(_ *Interpreter, walkChild func(Value)) {
	walkChild(v.Address)
	walkChild(v.Path)
}

func (v *StorageCapabilityValue) StaticType(inter *Interpreter) StaticType {
	return NewCapabilityStaticType(
		inter,
		v.BorrowType,
	)
}

func (v *StorageCapabilityValue) IsImportable(_ *Interpreter) bool {
	return v.Path.Domain == common.PathDomainPublic
}

func (v *StorageCapabilityValue) String() string {
	return v.RecursiveString(SeenReferences{})
}

func (v *StorageCapabilityValue) RecursiveString(seenReferences SeenReferences) string {
	var borrowType string
	if v.BorrowType != nil {
		borrowType = v.BorrowType.String()
	}
	return format.StorageCapability(
		borrowType,
		v.Address.RecursiveString(seenReferences),
		v.Path.RecursiveString(seenReferences),
	)
}

func (v *StorageCapabilityValue) MeteredString(memoryGauge common.MemoryGauge, seenReferences SeenReferences) string {
	common.UseMemory(memoryGauge, common.StorageCapabilityValueStringMemoryUsage)

	var borrowType string
	if v.BorrowType != nil {
		borrowType = v.BorrowType.MeteredString(memoryGauge)
	}

	return format.StorageCapability(
		borrowType,
		v.Address.MeteredString(memoryGauge, seenReferences),
		v.Path.MeteredString(memoryGauge, seenReferences),
	)
}

func (v *StorageCapabilityValue) GetMember(interpreter *Interpreter, _ LocationRange, name string) Value {
	switch name {
	case sema.CapabilityTypeBorrowFunctionName:
		var borrowType *sema.ReferenceType
		if v.BorrowType != nil {
			// this function will panic already if this conversion fails
			borrowType, _ = interpreter.MustConvertStaticToSemaType(v.BorrowType).(*sema.ReferenceType)
		}
		return interpreter.storageCapabilityBorrowFunction(v.Address, v.Path, borrowType)

	case sema.CapabilityTypeCheckFunctionName:
		var borrowType *sema.ReferenceType
		if v.BorrowType != nil {
			// this function will panic already if this conversion fails
			borrowType, _ = interpreter.MustConvertStaticToSemaType(v.BorrowType).(*sema.ReferenceType)
		}
		return interpreter.storageCapabilityCheckFunction(v.Address, v.Path, borrowType)

	case sema.CapabilityTypeAddressFieldName:
		return v.Address
	}

	return nil
}

func (*StorageCapabilityValue) RemoveMember(_ *Interpreter, _ LocationRange, _ string) Value {
	// Capabilities have no removable members (fields / functions)
	panic(errors.NewUnreachableError())
}

func (*StorageCapabilityValue) SetMember(_ *Interpreter, _ LocationRange, _ string, _ Value) {
	// Capabilities have no settable members (fields / functions)
	panic(errors.NewUnreachableError())
}

func (v *StorageCapabilityValue) ConformsToStaticType(
	_ *Interpreter,
	_ LocationRange,
	_ TypeConformanceResults,
) bool {
	return true
}

func (v *StorageCapabilityValue) Equal(interpreter *Interpreter, locationRange LocationRange, other Value) bool {
	otherCapability, ok := other.(*StorageCapabilityValue)
	if !ok {
		return false
	}

	// BorrowType is optional

	if v.BorrowType == nil {
		if otherCapability.BorrowType != nil {
			return false
		}
	} else if !v.BorrowType.Equal(otherCapability.BorrowType) {
		return false
	}

	return otherCapability.Address.Equal(interpreter, locationRange, v.Address) &&
		otherCapability.Path.Equal(interpreter, locationRange, v.Path)
}

func (*StorageCapabilityValue) IsStorable() bool {
	return true
}

func (v *StorageCapabilityValue) Storable(
	storage atree.SlabStorage,
	address atree.Address,
	maxInlineSize uint64,
) (atree.Storable, error) {
	return maybeLargeImmutableStorable(
		v,
		storage,
		address,
		maxInlineSize,
	)
}

func (*StorageCapabilityValue) NeedsStoreTo(_ atree.Address) bool {
	return false
}

func (*StorageCapabilityValue) IsResourceKinded(_ *Interpreter) bool {
	return false
}

func (v *StorageCapabilityValue) Transfer(
	interpreter *Interpreter,
	_ LocationRange,
	_ atree.Address,
	remove bool,
	storable atree.Storable,
) Value {
	if remove {
		v.DeepRemove(interpreter)
		interpreter.RemoveReferencedSlab(storable)
	}
	return v
}

func (v *StorageCapabilityValue) Clone(interpreter *Interpreter) Value {
	return &StorageCapabilityValue{
		Address:    v.Address.Clone(interpreter).(AddressValue),
		Path:       v.Path.Clone(interpreter).(PathValue),
		BorrowType: v.BorrowType,
	}
}

func (v *StorageCapabilityValue) DeepRemove(interpreter *Interpreter) {
	v.Address.DeepRemove(interpreter)
	v.Path.DeepRemove(interpreter)
}

func (v *StorageCapabilityValue) ByteSize() uint32 {
	return mustStorableSize(v)
}

func (v *StorageCapabilityValue) StoredValue(_ atree.SlabStorage) (atree.Value, error) {
	return v, nil
}

func (v *StorageCapabilityValue) ChildStorables() []atree.Storable {
	return []atree.Storable{
		v.Address,
		v.Path,
	}
}

// PathLinkValue

type PathLinkValue struct {
	TargetPath PathValue
	Type       StaticType
}

func NewUnmeteredPathLinkValue(targetPath PathValue, staticType StaticType) PathLinkValue {
	return PathLinkValue{TargetPath: targetPath, Type: staticType}
}

func NewPathLinkValue(memoryGauge common.MemoryGauge, targetPath PathValue, staticType StaticType) PathLinkValue {
	// The only variable is TargetPath, which is already metered as a PathValue.
	common.UseMemory(memoryGauge, common.PathLinkValueMemoryUsage)
	return NewUnmeteredPathLinkValue(targetPath, staticType)
}

var EmptyPathLinkValue = PathLinkValue{}

var _ Value = PathLinkValue{}
var _ atree.Value = PathLinkValue{}
var _ EquatableValue = PathLinkValue{}

func (PathLinkValue) IsValue() {}

func (v PathLinkValue) Accept(interpreter *Interpreter, visitor Visitor) {
	visitor.VisitPathLinkValue(interpreter, v)
}

func (v PathLinkValue) Walk(_ *Interpreter, walkChild func(Value)) {
	walkChild(v.TargetPath)
}

func (v PathLinkValue) StaticType(interpreter *Interpreter) StaticType {
	// When iterating over public/private paths,
	// the values at these paths are PathLinkValues,
	// placed there by the `link` function.
	//
	// These are loaded as links, however,
	// for the purposes of checking their type,
	// we treat them as capabilities
	return NewCapabilityStaticType(interpreter, v.Type)
}

func (PathLinkValue) IsImportable(_ *Interpreter) bool {
	return false
}

func (v PathLinkValue) String() string {
	return v.RecursiveString(SeenReferences{})
}

func (v PathLinkValue) RecursiveString(seenReferences SeenReferences) string {
	return format.PathLink(
		v.Type.String(),
		v.TargetPath.RecursiveString(seenReferences),
	)
}

func (v PathLinkValue) MeteredString(memoryGauge common.MemoryGauge, seenReferences SeenReferences) string {
	common.UseMemory(memoryGauge, common.PathLinkValueStringMemoryUsage)

	return format.PathLink(
		v.Type.MeteredString(memoryGauge),
		v.TargetPath.MeteredString(memoryGauge, seenReferences),
	)
}

func (v PathLinkValue) ConformsToStaticType(
	_ *Interpreter,
	_ LocationRange,
	_ TypeConformanceResults,
) bool {
	return true
}

func (v PathLinkValue) Equal(interpreter *Interpreter, locationRange LocationRange, other Value) bool {
	otherLink, ok := other.(PathLinkValue)
	if !ok {
		return false
	}

	return otherLink.TargetPath.Equal(interpreter, locationRange, v.TargetPath) &&
		otherLink.Type.Equal(v.Type)
}

func (PathLinkValue) IsStorable() bool {
	return true
}

func (v PathLinkValue) Storable(storage atree.SlabStorage, address atree.Address, maxInlineSize uint64) (atree.Storable, error) {
	return maybeLargeImmutableStorable(v, storage, address, maxInlineSize)
}

func (PathLinkValue) NeedsStoreTo(_ atree.Address) bool {
	return false
}

func (PathLinkValue) IsResourceKinded(_ *Interpreter) bool {
	return false
}

func (v PathLinkValue) Transfer(
	interpreter *Interpreter,
	_ LocationRange,
	_ atree.Address,
	remove bool,
	storable atree.Storable,
) Value {
	if remove {
		interpreter.RemoveReferencedSlab(storable)
	}
	return v
}

func (v PathLinkValue) Clone(interpreter *Interpreter) Value {
	return PathLinkValue{
		TargetPath: v.TargetPath.Clone(interpreter).(PathValue),
		Type:       v.Type,
	}
}

func (PathLinkValue) DeepRemove(_ *Interpreter) {
	// NO-OP
}

func (v PathLinkValue) ByteSize() uint32 {
	return mustStorableSize(v)
}

func (v PathLinkValue) StoredValue(_ atree.SlabStorage) (atree.Value, error) {
	return v, nil
}

func (v PathLinkValue) ChildStorables() []atree.Storable {
	return []atree.Storable{
		v.TargetPath,
	}
}

// PublishedValue

type PublishedValue struct {
	Recipient AddressValue
	// NB: If `publish` and `claim` are ever extended to support arbitrary values, rather than just capabilities,
	// this will need to be changed to `Value`, and more storage-related operations must be implemented for `PublishedValue`
	Value *StorageCapabilityValue
}

func NewPublishedValue(memoryGauge common.MemoryGauge, recipient AddressValue, value *StorageCapabilityValue) *PublishedValue {
	common.UseMemory(memoryGauge, common.PublishedValueMemoryUsage)
	return &PublishedValue{Recipient: recipient, Value: value}
}

var _ Value = &PublishedValue{}
var _ atree.Value = &PublishedValue{}
var _ EquatableValue = &PublishedValue{}

func (*PublishedValue) IsValue() {}

func (v *PublishedValue) Accept(interpreter *Interpreter, visitor Visitor) {
	visitor.VisitPublishedValue(interpreter, v)
}

func (v *PublishedValue) StaticType(interpreter *Interpreter) StaticType {
	// checking the static type of a published value should show us the
	// static type of the underlying value
	return v.Value.StaticType(interpreter)
}

func (*PublishedValue) IsImportable(_ *Interpreter) bool {
	return false
}

func (v *PublishedValue) String() string {
	return v.RecursiveString(SeenReferences{})
}

func (v *PublishedValue) RecursiveString(seenReferences SeenReferences) string {
	return fmt.Sprintf(
		"PublishedValue<%s>(%s)",
		v.Recipient.RecursiveString(seenReferences),
		v.Value.RecursiveString(seenReferences),
	)
}

func (v *PublishedValue) MeteredString(memoryGauge common.MemoryGauge, seenReferences SeenReferences) string {
	common.UseMemory(memoryGauge, common.PublishedValueStringMemoryUsage)

	return fmt.Sprintf(
		"PublishedValue<%s>(%s)",
		v.Recipient.MeteredString(memoryGauge, seenReferences),
		v.Value.MeteredString(memoryGauge, seenReferences),
	)
}

func (v *PublishedValue) Walk(_ *Interpreter, walkChild func(Value)) {
	walkChild(v.Recipient)
	walkChild(v.Value)
}

func (v *PublishedValue) ConformsToStaticType(
	_ *Interpreter,
	_ LocationRange,
	_ TypeConformanceResults,
) bool {
	return false
}

func (v *PublishedValue) Equal(interpreter *Interpreter, locationRange LocationRange, other Value) bool {
	otherValue, ok := other.(*PublishedValue)
	if !ok {
		return false
	}

	return otherValue.Recipient.Equal(interpreter, locationRange, v.Recipient) &&
		otherValue.Value.Equal(interpreter, locationRange, v.Value)
}

func (*PublishedValue) IsStorable() bool {
	return true
}

func (v *PublishedValue) Storable(storage atree.SlabStorage, address atree.Address, maxInlineSize uint64) (atree.Storable, error) {
	return maybeLargeImmutableStorable(v, storage, address, maxInlineSize)
}

func (v *PublishedValue) NeedsStoreTo(address atree.Address) bool {
	return v.Value.NeedsStoreTo(address)
}

func (*PublishedValue) IsResourceKinded(_ *Interpreter) bool {
	return false
}

func (v *PublishedValue) Transfer(
	interpreter *Interpreter,
	locationRange LocationRange,
	address atree.Address,
	remove bool,
	storable atree.Storable,
) Value {
	// NB: if the inner value of a PublishedValue can be a resource,
	// we must perform resource-related checks here as well

	if v.NeedsStoreTo(address) {

		innerValue := v.Value.Transfer(interpreter, locationRange, address, remove, nil).(*StorageCapabilityValue)
		addressValue := v.Recipient.Transfer(interpreter, locationRange, address, remove, nil).(AddressValue)

		if remove {
			interpreter.RemoveReferencedSlab(storable)
		}

		return NewPublishedValue(interpreter, addressValue, innerValue)
	}

	return v

}

func (v *PublishedValue) Clone(interpreter *Interpreter) Value {
	return &PublishedValue{
		Recipient: v.Recipient,
		Value:     v.Value,
	}
}

func (*PublishedValue) DeepRemove(_ *Interpreter) {
	// NO-OP
}

func (v *PublishedValue) ByteSize() uint32 {
	return mustStorableSize(v)
}

func (v *PublishedValue) StoredValue(_ atree.SlabStorage) (atree.Value, error) {
	return v, nil
}

func (v *PublishedValue) ChildStorables() []atree.Storable {
	return []atree.Storable{
		v.Recipient,
		v.Value,
	}
}

// ContractValue is the value of a contract.
// Under normal circumstances, a contract value is always a CompositeValue.
// However, in the test framework, an imported contract is constructed via a constructor function.
// Hence, during tests, the value is a HostFunctionValue.
type ContractValue interface {
	Value
	SetNestedVariables(variables map[string]*Variable)
}

// AccountLinkValue

type AccountLinkValue struct{}

func NewUnmeteredAccountLinkValue() AccountLinkValue {
	return EmptyAccountLinkValue
}

func NewAccountLinkValue(memoryGauge common.MemoryGauge) AccountLinkValue {
	common.UseMemory(memoryGauge, common.AccountLinkValueMemoryUsage)
	return NewUnmeteredAccountLinkValue()
}

var EmptyAccountLinkValue = AccountLinkValue{}

var _ Value = AccountLinkValue{}
var _ atree.Value = AccountLinkValue{}
var _ EquatableValue = AccountLinkValue{}

func (AccountLinkValue) IsValue() {}

func (v AccountLinkValue) Accept(interpreter *Interpreter, visitor Visitor) {
	visitor.VisitAccountLinkValue(interpreter, v)
}

func (AccountLinkValue) Walk(_ *Interpreter, _ func(Value)) {
	// NO-OP
}

func (v AccountLinkValue) StaticType(interpreter *Interpreter) StaticType {
	// When iterating over public/private paths,
	// the values at these paths are AccountLinkValues,
	// placed there by the `linkAccount` function.
	//
	// These are loaded as links, however,
	// for the purposes of checking their type,
	// we treat them as capabilities
	return NewCapabilityStaticType(
		interpreter,
		ReferenceStaticType{
			BorrowedType:   authAccountStaticType,
			ReferencedType: authAccountStaticType,
		},
	)
}

func (AccountLinkValue) IsImportable(_ *Interpreter) bool {
	return false
}

func (v AccountLinkValue) String() string {
	return v.RecursiveString(SeenReferences{})
}

func (v AccountLinkValue) RecursiveString(_ SeenReferences) string {
	return format.AccountLink
}

func (v AccountLinkValue) MeteredString(_ common.MemoryGauge, _ SeenReferences) string {
	return format.AccountLink
}

func (v AccountLinkValue) ConformsToStaticType(
	_ *Interpreter,
	_ LocationRange,
	_ TypeConformanceResults,
) bool {
	return true
}

func (v AccountLinkValue) Equal(_ *Interpreter, _ LocationRange, other Value) bool {
	_, ok := other.(AccountLinkValue)
	return ok
}

func (AccountLinkValue) IsStorable() bool {
	return true
}

func (v AccountLinkValue) Storable(storage atree.SlabStorage, address atree.Address, maxInlineSize uint64) (atree.Storable, error) {
	return maybeLargeImmutableStorable(v, storage, address, maxInlineSize)
}

func (AccountLinkValue) NeedsStoreTo(_ atree.Address) bool {
	return false
}

func (AccountLinkValue) IsResourceKinded(_ *Interpreter) bool {
	return false
}

func (v AccountLinkValue) Transfer(
	interpreter *Interpreter,
	_ LocationRange,
	_ atree.Address,
	remove bool,
	storable atree.Storable,
) Value {
	if remove {
		interpreter.RemoveReferencedSlab(storable)
	}
	return v
}

func (AccountLinkValue) Clone(_ *Interpreter) Value {
	return AccountLinkValue{}
}

func (AccountLinkValue) DeepRemove(_ *Interpreter) {
	// NO-OP
}

func (v AccountLinkValue) ByteSize() uint32 {
	return mustStorableSize(v)
}

func (v AccountLinkValue) StoredValue(_ atree.SlabStorage) (atree.Value, error) {
	return v, nil
}

func (v AccountLinkValue) ChildStorables() []atree.Storable {
	return nil
}<|MERGE_RESOLUTION|>--- conflicted
+++ resolved
@@ -17380,15 +17380,11 @@
 		return false
 	}
 
-<<<<<<< HEAD
 	interpreter.checkReferencedResourceNotMovedOrDestroyed(*referencedValue, locationRange)
 
-	staticType := (*referencedValue).StaticType(interpreter)
-=======
 	self := *referencedValue
 
 	staticType := self.StaticType(interpreter)
->>>>>>> 505e9c39
 
 	if !interpreter.IsSubTypeOfSemaType(staticType, v.BorrowedType) {
 		return false
