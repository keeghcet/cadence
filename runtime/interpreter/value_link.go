/*
 * Cadence - The resource-oriented smart contract programming language
 *
 * Copyright Dapper Labs, Inc.
 *
 * Licensed under the Apache License, Version 2.0 (the "License");
 * you may not use this file except in compliance with the License.
 * You may obtain a copy of the License at
 *
 *   http://www.apache.org/licenses/LICENSE-2.0
 *
 * Unless required by applicable law or agreed to in writing, software
 * distributed under the License is distributed on an "AS IS" BASIS,
 * WITHOUT WARRANTIES OR CONDITIONS OF ANY KIND, either express or implied.
 * See the License for the specific language governing permissions and
 * limitations under the License.
 */

package interpreter

import (
	"fmt"

	"github.com/onflow/atree"

	"github.com/onflow/cadence/runtime/common"
	"github.com/onflow/cadence/runtime/errors"
)

// TODO: remove once migrated

// Deprecated: LinkValue
type LinkValue interface {
	Value
	isLinkValue()
}

// Deprecated: PathLinkValue
type PathLinkValue struct {
	Type       StaticType
	TargetPath PathValue
}

var EmptyPathLinkValue = PathLinkValue{}

var _ Value = PathLinkValue{}
var _ atree.Value = PathLinkValue{}
var _ EquatableValue = PathLinkValue{}
var _ LinkValue = PathLinkValue{}

func (PathLinkValue) isValue() {}

func (PathLinkValue) isLinkValue() {}

<<<<<<< HEAD
func (v PathLinkValue) Accept(_ *Interpreter, _ LocationRange, _ Visitor) {
	panic(errors.NewUnreachableError())
}

func (v PathLinkValue) Walk(_ *Interpreter, _ LocationRange, _ func(Value)) {
=======
func (v PathLinkValue) Accept(_ *Interpreter, _ Visitor, _ LocationRange) {
	panic(errors.NewUnreachableError())
}

func (v PathLinkValue) Walk(_ *Interpreter, _ func(Value), _ LocationRange) {
>>>>>>> eecd3931
	panic(errors.NewUnreachableError())
}

func (v PathLinkValue) StaticType(interpreter *Interpreter) StaticType {
	// When iterating over public/private paths,
	// the values at these paths are PathLinkValues,
	// placed there by the `link` function.
	//
	// These are loaded as links, however,
	// for the purposes of checking their type,
	// we treat them as capabilities
	return NewCapabilityStaticType(interpreter, v.Type)
}

func (PathLinkValue) IsImportable(_ *Interpreter, _ LocationRange) bool {
	panic(errors.NewUnreachableError())
}

func (v PathLinkValue) String() string {
	return v.RecursiveString(SeenReferences{})
}

func (v PathLinkValue) RecursiveString(seenReferences SeenReferences) string {
	return fmt.Sprintf(
		"PathLink<%s>(%s)",
		v.Type.String(),
		v.TargetPath.RecursiveString(seenReferences),
	)
}

func (v PathLinkValue) MeteredString(_ common.MemoryGauge, _ SeenReferences) string {
	panic(errors.NewUnreachableError())
}

func (v PathLinkValue) ConformsToStaticType(
	_ *Interpreter,
	_ LocationRange,
	_ TypeConformanceResults,
) bool {
	panic(errors.NewUnreachableError())
}

func (v PathLinkValue) Equal(interpreter *Interpreter, locationRange LocationRange, other Value) bool {
	otherLink, ok := other.(PathLinkValue)
	if !ok {
		return false
	}

	return otherLink.TargetPath.Equal(interpreter, locationRange, v.TargetPath) &&
		otherLink.Type.Equal(v.Type)
}

func (PathLinkValue) IsStorable() bool {
	panic(errors.NewUnreachableError())
}

func (v PathLinkValue) Storable(storage atree.SlabStorage, address atree.Address, maxInlineSize uint64) (atree.Storable, error) {
	return maybeLargeImmutableStorable(v, storage, address, maxInlineSize)
}

func (PathLinkValue) NeedsStoreTo(_ atree.Address) bool {
	panic(errors.NewUnreachableError())
}

func (PathLinkValue) IsResourceKinded(_ *Interpreter) bool {
	panic(errors.NewUnreachableError())
}

func (v PathLinkValue) Transfer(
	interpreter *Interpreter,
	_ LocationRange,
	_ atree.Address,
	remove bool,
	storable atree.Storable,
	_ map[atree.ValueID]struct{},
	_ bool,
) Value {
	if remove {
		interpreter.RemoveReferencedSlab(storable)
	}
	return v
}

func (v PathLinkValue) Clone(inter *Interpreter) Value {
	return PathLinkValue{
		Type:       v.Type,
		TargetPath: v.TargetPath.Clone(inter).(PathValue),
	}
}

func (PathLinkValue) DeepRemove(_ *Interpreter, _ bool) {
	// NO-OP
}

func (v PathLinkValue) ByteSize() uint32 {
	return mustStorableSize(v)
}

func (v PathLinkValue) StoredValue(_ atree.SlabStorage) (atree.Value, error) {
	return v, nil
}

func (v PathLinkValue) ChildStorables() []atree.Storable {
	return []atree.Storable{
		v.TargetPath,
	}
}

// Deprecated: AccountLinkValue
type AccountLinkValue struct{}

var _ Value = AccountLinkValue{}
var _ atree.Value = AccountLinkValue{}
var _ EquatableValue = AccountLinkValue{}
var _ LinkValue = AccountLinkValue{}

func (AccountLinkValue) isValue() {}

func (AccountLinkValue) isLinkValue() {}

<<<<<<< HEAD
func (v AccountLinkValue) Accept(_ *Interpreter, _ LocationRange, _ Visitor) {
	panic(errors.NewUnreachableError())
}

func (AccountLinkValue) Walk(_ *Interpreter, _ LocationRange, _ func(Value)) {
=======
func (v AccountLinkValue) Accept(_ *Interpreter, _ Visitor, _ LocationRange) {
	panic(errors.NewUnreachableError())
}

func (AccountLinkValue) Walk(_ *Interpreter, _ func(Value), _ LocationRange) {
>>>>>>> eecd3931
	panic(errors.NewUnreachableError())
}

func (v AccountLinkValue) StaticType(interpreter *Interpreter) StaticType {
	// When iterating over public/private paths,
	// the values at these paths are AccountLinkValues,
	// placed there by the `linkAccount` function.
	//
	// These are loaded as links, however,
	// for the purposes of checking their type,
	// we treat them as capabilities
	return NewCapabilityStaticType(
		interpreter,
		NewReferenceStaticType(
			interpreter,
			FullyEntitledAccountAccess,
			PrimitiveStaticTypeAccount,
		),
	)
}

func (AccountLinkValue) IsImportable(_ *Interpreter, _ LocationRange) bool {
	panic(errors.NewUnreachableError())
}

func (v AccountLinkValue) String() string {
	return "AccountLink()"
}

func (v AccountLinkValue) RecursiveString(_ SeenReferences) string {
	panic(errors.NewUnreachableError())
}

func (v AccountLinkValue) MeteredString(_ common.MemoryGauge, _ SeenReferences) string {
	panic(errors.NewUnreachableError())
}

func (v AccountLinkValue) ConformsToStaticType(
	_ *Interpreter,
	_ LocationRange,
	_ TypeConformanceResults,
) bool {
	panic(errors.NewUnreachableError())
}

func (v AccountLinkValue) Equal(_ *Interpreter, _ LocationRange, other Value) bool {
	_, ok := other.(AccountLinkValue)
	return ok
}

func (AccountLinkValue) IsStorable() bool {
	panic(errors.NewUnreachableError())
}

func (v AccountLinkValue) Storable(storage atree.SlabStorage, address atree.Address, maxInlineSize uint64) (atree.Storable, error) {
	return maybeLargeImmutableStorable(v, storage, address, maxInlineSize)
}

func (AccountLinkValue) NeedsStoreTo(_ atree.Address) bool {
	panic(errors.NewUnreachableError())
}

func (AccountLinkValue) IsResourceKinded(_ *Interpreter) bool {
	panic(errors.NewUnreachableError())
}

func (v AccountLinkValue) Transfer(
	interpreter *Interpreter,
	_ LocationRange,
	_ atree.Address,
	remove bool,
	storable atree.Storable,
	_ map[atree.ValueID]struct{},
	_ bool,
) Value {
	if remove {
		interpreter.RemoveReferencedSlab(storable)
	}
	return v
}

func (AccountLinkValue) Clone(_ *Interpreter) Value {
	return AccountLinkValue{}
}

func (AccountLinkValue) DeepRemove(_ *Interpreter, _ bool) {
	// NO-OP
}

func (v AccountLinkValue) ByteSize() uint32 {
	return mustStorableSize(v)
}

func (v AccountLinkValue) StoredValue(_ atree.SlabStorage) (atree.Value, error) {
	return v, nil
}

func (v AccountLinkValue) ChildStorables() []atree.Storable {
	return nil
}

// NOTE: NEVER change, only add/increment; ensure uint64
const (
	// encodedPathLinkValueTargetPathFieldKey uint64 = 0
	// encodedPathLinkValueTypeFieldKey       uint64 = 1

	// !!! *WARNING* !!!
	//
	// encodedPathLinkValueLength MUST be updated when new element is added.
	// It is used to verify encoded link length during decoding.
	encodedPathLinkValueLength = 2
)

// Encode encodes PathLinkValue as
//
//	cbor.Tag{
//				Number: CBORTagPathLinkValue,
//				Content: []any{
//					encodedPathLinkValueTargetPathFieldKey: PathValue(v.TargetPath),
//					encodedPathLinkValueTypeFieldKey:       StaticType(v.Type),
//				},
//	}
func (v PathLinkValue) Encode(e *atree.Encoder) error {
	// Encode tag number and array head
	err := e.CBOR.EncodeRawBytes([]byte{
		// tag number
		0xd8, CBORTagPathLinkValue,
		// array, 2 items follow
		0x82,
	})
	if err != nil {
		return err
	}
	// Encode path at array index encodedPathLinkValueTargetPathFieldKey
	err = v.TargetPath.Encode(e)
	if err != nil {
		return err
	}
	// Encode type at array index encodedPathLinkValueTypeFieldKey
	return v.Type.Encode(e.CBOR)
}

// cborAccountLinkValue represents the CBOR value:
//
//	cbor.Tag{
//		Number: CBORTagAccountLinkValue,
//		Content: nil
//	}
var cborAccountLinkValue = []byte{
	// tag
	0xd8, CBORTagAccountLinkValue,
	// null
	0xf6,
}

// Encode writes a value of type AccountValue to the encoder
func (AccountLinkValue) Encode(e *atree.Encoder) error {
	return e.CBOR.EncodeRawBytes(cborAccountLinkValue)
}<|MERGE_RESOLUTION|>--- conflicted
+++ resolved
@@ -52,19 +52,11 @@
 
 func (PathLinkValue) isLinkValue() {}
 
-<<<<<<< HEAD
-func (v PathLinkValue) Accept(_ *Interpreter, _ LocationRange, _ Visitor) {
-	panic(errors.NewUnreachableError())
-}
-
-func (v PathLinkValue) Walk(_ *Interpreter, _ LocationRange, _ func(Value)) {
-=======
 func (v PathLinkValue) Accept(_ *Interpreter, _ Visitor, _ LocationRange) {
 	panic(errors.NewUnreachableError())
 }
 
 func (v PathLinkValue) Walk(_ *Interpreter, _ func(Value), _ LocationRange) {
->>>>>>> eecd3931
 	panic(errors.NewUnreachableError())
 }
 
@@ -185,19 +177,11 @@
 
 func (AccountLinkValue) isLinkValue() {}
 
-<<<<<<< HEAD
-func (v AccountLinkValue) Accept(_ *Interpreter, _ LocationRange, _ Visitor) {
-	panic(errors.NewUnreachableError())
-}
-
-func (AccountLinkValue) Walk(_ *Interpreter, _ LocationRange, _ func(Value)) {
-=======
 func (v AccountLinkValue) Accept(_ *Interpreter, _ Visitor, _ LocationRange) {
 	panic(errors.NewUnreachableError())
 }
 
 func (AccountLinkValue) Walk(_ *Interpreter, _ func(Value), _ LocationRange) {
->>>>>>> eecd3931
 	panic(errors.NewUnreachableError())
 }
 
