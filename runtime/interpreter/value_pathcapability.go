--- conflicted
+++ resolved
@@ -44,13 +44,6 @@
 
 func (*PathCapabilityValue) isValue() {}
 
-<<<<<<< HEAD
-func (v *PathCapabilityValue) Accept(_ *Interpreter, _ LocationRange, _ Visitor) {
-	panic(errors.NewUnreachableError())
-}
-
-func (v *PathCapabilityValue) Walk(_ *Interpreter, _ LocationRange, _ func(Value)) {
-=======
 func (*PathCapabilityValue) isCapabilityValue() {}
 
 func (v *PathCapabilityValue) Accept(_ *Interpreter, _ Visitor, _ LocationRange) {
@@ -58,7 +51,6 @@
 }
 
 func (v *PathCapabilityValue) Walk(_ *Interpreter, _ func(Value), _ LocationRange) {
->>>>>>> eecd3931
 	panic(errors.NewUnreachableError())
 }
 
