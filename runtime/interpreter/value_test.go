--- conflicted
+++ resolved
@@ -3762,14 +3762,9 @@
 
 		t.Parallel()
 
-<<<<<<< HEAD
 		functionType := sema.NewSimpleFunctionType(
 			sema.FunctionPurityImpure,
-			[]*sema.Parameter{
-=======
-		functionType := &sema.FunctionType{
-			Parameters: []sema.Parameter{
->>>>>>> 505e9c39
+			[]sema.Parameter{
 				{
 					TypeAnnotation: sema.IntTypeAnnotation,
 				},
