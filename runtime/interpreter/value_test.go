/*
 * Cadence - The resource-oriented smart contract programming language
 *
 * Copyright 2019-2022 Dapper Labs, Inc.
 *
 * Licensed under the Apache License, Version 2.0 (the "License");
 * you may not use this file except in compliance with the License.
 * You may obtain a copy of the License at
 *
 *   http://www.apache.org/licenses/LICENSE-2.0
 *
 * Unless required by applicable law or agreed to in writing, software
 * distributed under the License is distributed on an "AS IS" BASIS,
 * WITHOUT WARRANTIES OR CONDITIONS OF ANY KIND, either express or implied.
 * See the License for the specific language governing permissions and
 * limitations under the License.
 */

package interpreter_test

import (
	"fmt"
	"go/types"
	"math"
	"math/big"
	"strings"
	"testing"

	"golang.org/x/tools/go/packages"

	"github.com/onflow/atree"
	"github.com/stretchr/testify/assert"
	"github.com/stretchr/testify/require"

	"github.com/onflow/cadence/runtime/common"
	. "github.com/onflow/cadence/runtime/interpreter"
	"github.com/onflow/cadence/runtime/sema"
	"github.com/onflow/cadence/runtime/stdlib"
	checkerUtils "github.com/onflow/cadence/runtime/tests/checker"
	"github.com/onflow/cadence/runtime/tests/utils"
)

func newTestCompositeValue(inter *Interpreter, owner common.Address) *CompositeValue {
	return NewCompositeValue(
		inter,
		EmptyLocationRange,
		utils.TestLocation,
		"Test",
		common.CompositeKindStructure,
		nil,
		owner,
	)
}

var testCompositeValueType = &sema.CompositeType{
	Location:   utils.TestLocation,
	Identifier: "Test",
	Kind:       common.CompositeKindStructure,
	Members:    &sema.StringMemberOrderedMap{},
}

func getMeterCompFuncWithExpectedKinds(
	t *testing.T,
	kinds []common.ComputationKind,
	intensities []uint,
) OnMeterComputationFunc {
	if len(kinds) != len(intensities) {
		t.Fatal("size of kinds doesn't match size of intensities")
	}
	expectedCompKindsIndex := 0
	return func(compKind common.ComputationKind, intensity uint) {
		if expectedCompKindsIndex >= len(kinds) {
			t.Fatal("received an extra meterComputation call")
		}
		assert.Equal(t, kinds[expectedCompKindsIndex], compKind)
		assert.Equal(t, intensities[expectedCompKindsIndex], intensity)
		expectedCompKindsIndex++
	}
}

func TestOwnerNewArray(t *testing.T) {

	t.Parallel()

	storage := newUnmeteredInMemoryStorage()

	elaboration := sema.NewElaboration(nil, false)
	elaboration.CompositeTypes[testCompositeValueType.ID()] = testCompositeValueType

	inter, err := NewInterpreter(
		&Program{
			Elaboration: elaboration,
		},
		utils.TestLocation,
		&Config{Storage: storage},
	)
	require.NoError(t, err)

	oldOwner := common.Address{0x1}

	value := newTestCompositeValue(inter, oldOwner)

	assert.Equal(t, oldOwner, value.GetOwner())

	array := NewArrayValue(
		inter,
		EmptyLocationRange,
		VariableSizedStaticType{
			Type: PrimitiveStaticTypeAnyStruct,
		},
		common.Address{},
		value,
	)

	value = array.Get(inter, EmptyLocationRange, 0).(*CompositeValue)

	assert.Equal(t, common.Address{}, array.GetOwner())
	assert.Equal(t, common.Address{}, value.GetOwner())
}

func TestOwnerArrayDeepCopy(t *testing.T) {

	t.Parallel()

	storage := newUnmeteredInMemoryStorage()

	elaboration := sema.NewElaboration(nil, false)
	elaboration.CompositeTypes[testCompositeValueType.ID()] = testCompositeValueType

	inter, err := NewInterpreter(
		&Program{
			Elaboration: elaboration,
		},
		utils.TestLocation,
		&Config{
			Storage: storage,
			OnMeterComputation: getMeterCompFuncWithExpectedKinds(t,
				[]common.ComputationKind{
					common.ComputationKindCreateCompositeValue,
					common.ComputationKindCreateArrayValue,
					common.ComputationKindTransferCompositeValue,
					common.ComputationKindTransferArrayValue,
					common.ComputationKindTransferCompositeValue,
				},
				[]uint{1, 1, 1, 1, 1},
			),
		},
	)
	require.NoError(t, err)

	oldOwner := common.Address{0x1}
	newOwner := common.Address{0x2}

	value := newTestCompositeValue(inter, oldOwner)

	array := NewArrayValue(
		inter,
		EmptyLocationRange,
		VariableSizedStaticType{
			Type: PrimitiveStaticTypeAnyStruct,
		},
		common.Address{},
		value,
	)

	arrayCopy := array.Transfer(
		inter,
		EmptyLocationRange,
		atree.Address(newOwner),
		false,
		nil,
	)
	array = arrayCopy.(*ArrayValue)

	value = array.Get(
		inter,
		EmptyLocationRange,
		0,
	).(*CompositeValue)

	assert.Equal(t, newOwner, array.GetOwner())
	assert.Equal(t, newOwner, value.GetOwner())
}

func TestOwnerArrayElement(t *testing.T) {

	t.Parallel()

	storage := newUnmeteredInMemoryStorage()

	elaboration := sema.NewElaboration(nil, false)
	elaboration.CompositeTypes[testCompositeValueType.ID()] = testCompositeValueType

	inter, err := NewInterpreter(
		&Program{
			Elaboration: elaboration,
		},
		utils.TestLocation,
		&Config{Storage: storage},
	)
	require.NoError(t, err)

	oldOwner := common.Address{0x1}
	newOwner := common.Address{0x2}

	value := newTestCompositeValue(inter, oldOwner)

	array := NewArrayValue(
		inter,
		EmptyLocationRange,
		VariableSizedStaticType{
			Type: PrimitiveStaticTypeAnyStruct,
		},
		newOwner,
		value,
	)

	value = array.Get(inter, EmptyLocationRange, 0).(*CompositeValue)

	assert.Equal(t, newOwner, array.GetOwner())
	assert.Equal(t, newOwner, value.GetOwner())
}

func TestOwnerArraySetIndex(t *testing.T) {

	t.Parallel()

	storage := newUnmeteredInMemoryStorage()

	elaboration := sema.NewElaboration(nil, false)
	elaboration.CompositeTypes[testCompositeValueType.ID()] = testCompositeValueType

	inter, err := NewInterpreter(
		&Program{
			Elaboration: elaboration,
		},
		utils.TestLocation,
		&Config{Storage: storage},
	)
	require.NoError(t, err)

	oldOwner := common.Address{0x1}
	newOwner := common.Address{0x2}

	value1 := newTestCompositeValue(inter, oldOwner)
	value2 := newTestCompositeValue(inter, oldOwner)

	array := NewArrayValue(
		inter,
		EmptyLocationRange,
		VariableSizedStaticType{
			Type: PrimitiveStaticTypeAnyStruct,
		},
		newOwner,
		value1,
	)

	value1 = array.Get(inter, EmptyLocationRange, 0).(*CompositeValue)

	assert.Equal(t, newOwner, array.GetOwner())
	assert.Equal(t, newOwner, value1.GetOwner())
	assert.Equal(t, oldOwner, value2.GetOwner())

	array.Set(inter, EmptyLocationRange, 0, value2)

	value2 = array.Get(inter, EmptyLocationRange, 0).(*CompositeValue)

	assert.Equal(t, newOwner, array.GetOwner())
	assert.Equal(t, newOwner, value1.GetOwner())
	assert.Equal(t, newOwner, value2.GetOwner())
}

func TestOwnerArrayAppend(t *testing.T) {

	t.Parallel()

	storage := newUnmeteredInMemoryStorage()

	elaboration := sema.NewElaboration(nil, false)
	elaboration.CompositeTypes[testCompositeValueType.ID()] = testCompositeValueType

	inter, err := NewInterpreter(
		&Program{
			Elaboration: elaboration,
		},
		utils.TestLocation,
		&Config{Storage: storage},
	)
	require.NoError(t, err)

	oldOwner := common.Address{0x1}
	newOwner := common.Address{0x2}

	value := newTestCompositeValue(inter, oldOwner)

	array := NewArrayValue(
		inter,
		EmptyLocationRange,
		VariableSizedStaticType{
			Type: PrimitiveStaticTypeAnyStruct,
		},
		newOwner,
	)

	assert.Equal(t, newOwner, array.GetOwner())
	assert.Equal(t, oldOwner, value.GetOwner())

	array.Append(inter, EmptyLocationRange, value)

	value = array.Get(inter, EmptyLocationRange, 0).(*CompositeValue)

	assert.Equal(t, newOwner, array.GetOwner())
	assert.Equal(t, newOwner, value.GetOwner())
}

func TestOwnerArrayInsert(t *testing.T) {

	t.Parallel()

	storage := newUnmeteredInMemoryStorage()

	elaboration := sema.NewElaboration(nil, false)
	elaboration.CompositeTypes[testCompositeValueType.ID()] = testCompositeValueType

	inter, err := NewInterpreter(
		&Program{
			Elaboration: elaboration,
		},
		utils.TestLocation,
		&Config{Storage: storage},
	)
	require.NoError(t, err)

	oldOwner := common.Address{0x1}
	newOwner := common.Address{0x2}

	value := newTestCompositeValue(inter, oldOwner)

	array := NewArrayValue(
		inter,
		EmptyLocationRange,
		VariableSizedStaticType{
			Type: PrimitiveStaticTypeAnyStruct,
		},
		newOwner,
	)

	assert.Equal(t, newOwner, array.GetOwner())
	assert.Equal(t, oldOwner, value.GetOwner())

	array.Insert(inter, EmptyLocationRange, 0, value)

	value = array.Get(inter, EmptyLocationRange, 0).(*CompositeValue)

	assert.Equal(t, newOwner, array.GetOwner())
	assert.Equal(t, newOwner, value.GetOwner())
}

func TestOwnerArrayRemove(t *testing.T) {

	t.Parallel()

	storage := newUnmeteredInMemoryStorage()

	elaboration := sema.NewElaboration(nil, false)
	elaboration.CompositeTypes[testCompositeValueType.ID()] = testCompositeValueType

	inter, err := NewInterpreter(
		&Program{
			Elaboration: elaboration,
		},
		utils.TestLocation,
		&Config{Storage: storage},
	)
	require.NoError(t, err)

	owner := common.Address{0x1}

	value := newTestCompositeValue(inter, owner)

	array := NewArrayValue(
		inter,
		EmptyLocationRange,
		VariableSizedStaticType{
			Type: PrimitiveStaticTypeAnyStruct,
		},
		owner,
		value,
	)

	assert.Equal(t, owner, array.GetOwner())
	assert.Equal(t, owner, value.GetOwner())

	value = array.Remove(inter, EmptyLocationRange, 0).(*CompositeValue)

	assert.Equal(t, owner, array.GetOwner())
	assert.Equal(t, common.Address{}, value.GetOwner())
}

func TestOwnerNewDictionary(t *testing.T) {

	t.Parallel()

	storage := newUnmeteredInMemoryStorage()

	elaboration := sema.NewElaboration(nil, false)
	elaboration.CompositeTypes[testCompositeValueType.ID()] = testCompositeValueType

	inter, err := NewInterpreter(
		&Program{
			Elaboration: elaboration,
		},
		utils.TestLocation,
		&Config{Storage: storage},
	)
	require.NoError(t, err)

	oldOwner := common.Address{0x1}

	keyValue := NewUnmeteredStringValue("test")
	value := newTestCompositeValue(inter, oldOwner)

	assert.Equal(t, oldOwner, value.GetOwner())

	dictionary := NewDictionaryValue(
		inter,
		EmptyLocationRange,
		DictionaryStaticType{
			KeyType:   PrimitiveStaticTypeString,
			ValueType: PrimitiveStaticTypeAnyStruct,
		},
		keyValue, value,
	)

	// NOTE: keyValue is string, has no owner

	queriedValue, _ := dictionary.Get(inter, EmptyLocationRange, keyValue)
	value = queriedValue.(*CompositeValue)

	assert.Equal(t, common.Address{}, dictionary.GetOwner())
	assert.Equal(t, common.Address{}, value.GetOwner())
}

func TestOwnerDictionary(t *testing.T) {

	t.Parallel()

	storage := newUnmeteredInMemoryStorage()

	elaboration := sema.NewElaboration(nil, false)
	elaboration.CompositeTypes[testCompositeValueType.ID()] = testCompositeValueType

	inter, err := NewInterpreter(
		&Program{
			Elaboration: elaboration,
		},
		utils.TestLocation,
		&Config{Storage: storage},
	)
	require.NoError(t, err)

	oldOwner := common.Address{0x1}
	newOwner := common.Address{0x2}

	keyValue := NewUnmeteredStringValue("test")
	value := newTestCompositeValue(inter, oldOwner)

	dictionary := NewDictionaryValueWithAddress(
		inter,
		EmptyLocationRange,
		DictionaryStaticType{
			KeyType:   PrimitiveStaticTypeString,
			ValueType: PrimitiveStaticTypeAnyStruct,
		},
		newOwner,
		keyValue, value,
	)

	// NOTE: keyValue is string, has no owner

	queriedValue, _ := dictionary.Get(inter, EmptyLocationRange, keyValue)
	value = queriedValue.(*CompositeValue)

	assert.Equal(t, newOwner, dictionary.GetOwner())
	assert.Equal(t, newOwner, value.GetOwner())
}

func TestOwnerDictionaryCopy(t *testing.T) {

	t.Parallel()

	storage := newUnmeteredInMemoryStorage()

	elaboration := sema.NewElaboration(nil, false)
	elaboration.CompositeTypes[testCompositeValueType.ID()] = testCompositeValueType

	inter, err := NewInterpreter(
		&Program{
			Elaboration: elaboration,
		},
		utils.TestLocation,
		&Config{
			Storage: storage,
			OnMeterComputation: getMeterCompFuncWithExpectedKinds(t,
				[]common.ComputationKind{
					common.ComputationKindCreateCompositeValue,
					common.ComputationKindCreateDictionaryValue,
					common.ComputationKindTransferCompositeValue,
					common.ComputationKindTransferDictionaryValue,
					common.ComputationKindTransferCompositeValue,
				},
				[]uint{1, 1, 1, 1, 1},
			),
		},
	)
	require.NoError(t, err)

	oldOwner := common.Address{0x1}
	newOwner := common.Address{0x2}

	keyValue := NewUnmeteredStringValue("test")
	value := newTestCompositeValue(inter, oldOwner)

	dictionary := NewDictionaryValueWithAddress(
		inter,
		EmptyLocationRange,
		DictionaryStaticType{
			KeyType:   PrimitiveStaticTypeString,
			ValueType: PrimitiveStaticTypeAnyStruct,
		},
		newOwner,
		keyValue, value,
	)

	copyResult := dictionary.Transfer(
		inter,
		EmptyLocationRange,
		atree.Address{},
		false,
		nil,
	)

	dictionaryCopy := copyResult.(*DictionaryValue)

	queriedValue, _ := dictionaryCopy.Get(
		inter,
		EmptyLocationRange,
		keyValue,
	)
	value = queriedValue.(*CompositeValue)

	assert.Equal(t, common.Address{}, dictionaryCopy.GetOwner())
	assert.Equal(t, common.Address{}, value.GetOwner())
}

func TestOwnerDictionarySetSome(t *testing.T) {

	t.Parallel()

	storage := newUnmeteredInMemoryStorage()

	elaboration := sema.NewElaboration(nil, false)
	elaboration.CompositeTypes[testCompositeValueType.ID()] = testCompositeValueType

	inter, err := NewInterpreter(
		&Program{
			Elaboration: elaboration,
		},
		utils.TestLocation,
		&Config{Storage: storage},
	)
	require.NoError(t, err)

	oldOwner := common.Address{0x1}
	newOwner := common.Address{0x2}

	keyValue := NewUnmeteredStringValue("test")
	value := newTestCompositeValue(inter, oldOwner)

	dictionary := NewDictionaryValueWithAddress(
		inter,
		EmptyLocationRange,
		DictionaryStaticType{
			KeyType:   PrimitiveStaticTypeString,
			ValueType: PrimitiveStaticTypeAnyStruct,
		},
		newOwner,
	)

	assert.Equal(t, newOwner, dictionary.GetOwner())
	assert.Equal(t, oldOwner, value.GetOwner())

	dictionary.SetKey(
		inter,
		EmptyLocationRange,
		keyValue,
		NewUnmeteredSomeValueNonCopying(value),
	)

	queriedValue, _ := dictionary.Get(inter, EmptyLocationRange, keyValue)
	value = queriedValue.(*CompositeValue)

	assert.Equal(t, newOwner, dictionary.GetOwner())
	assert.Equal(t, newOwner, value.GetOwner())
}

func TestOwnerDictionaryInsertNonExisting(t *testing.T) {

	t.Parallel()

	storage := newUnmeteredInMemoryStorage()

	elaboration := sema.NewElaboration(nil, false)
	elaboration.CompositeTypes[testCompositeValueType.ID()] = testCompositeValueType

	inter, err := NewInterpreter(
		&Program{
			Elaboration: elaboration,
		},
		utils.TestLocation,
		&Config{Storage: storage},
	)
	require.NoError(t, err)

	oldOwner := common.Address{0x1}
	newOwner := common.Address{0x2}

	keyValue := NewUnmeteredStringValue("test")
	value := newTestCompositeValue(inter, oldOwner)

	dictionary := NewDictionaryValueWithAddress(
		inter,
		EmptyLocationRange,
		DictionaryStaticType{
			KeyType:   PrimitiveStaticTypeString,
			ValueType: PrimitiveStaticTypeAnyStruct,
		},
		newOwner,
	)

	assert.Equal(t, newOwner, dictionary.GetOwner())
	assert.Equal(t, oldOwner, value.GetOwner())

	existingValue := dictionary.Insert(
		inter,
		EmptyLocationRange,
		keyValue,
		value,
	)
	assert.Equal(t, Nil, existingValue)

	queriedValue, _ := dictionary.Get(inter, EmptyLocationRange, keyValue)
	value = queriedValue.(*CompositeValue)

	assert.Equal(t, newOwner, dictionary.GetOwner())
	assert.Equal(t, newOwner, value.GetOwner())
}

func TestOwnerDictionaryRemove(t *testing.T) {

	t.Parallel()

	storage := newUnmeteredInMemoryStorage()

	elaboration := sema.NewElaboration(nil, false)
	elaboration.CompositeTypes[testCompositeValueType.ID()] = testCompositeValueType

	inter, err := NewInterpreter(
		&Program{
			Elaboration: elaboration,
		},
		utils.TestLocation,
		&Config{Storage: storage},
	)
	require.NoError(t, err)

	oldOwner := common.Address{0x1}
	newOwner := common.Address{0x2}

	keyValue := NewUnmeteredStringValue("test")
	value1 := newTestCompositeValue(inter, oldOwner)
	value2 := newTestCompositeValue(inter, oldOwner)

	dictionary := NewDictionaryValueWithAddress(
		inter,
		EmptyLocationRange,
		DictionaryStaticType{
			KeyType:   PrimitiveStaticTypeString,
			ValueType: PrimitiveStaticTypeAnyStruct,
		},
		newOwner,
		keyValue, value1,
	)

	assert.Equal(t, newOwner, dictionary.GetOwner())
	assert.Equal(t, oldOwner, value1.GetOwner())
	assert.Equal(t, oldOwner, value2.GetOwner())

	existingValue := dictionary.Insert(
		inter,
		EmptyLocationRange,
		keyValue,
		value2,
	)
	require.IsType(t, &SomeValue{}, existingValue)
	innerValue := existingValue.(*SomeValue).InnerValue(inter, EmptyLocationRange)
	value1 = innerValue.(*CompositeValue)

	queriedValue, _ := dictionary.Get(inter, EmptyLocationRange, keyValue)
	value2 = queriedValue.(*CompositeValue)

	assert.Equal(t, newOwner, dictionary.GetOwner())
	assert.Equal(t, common.Address{}, value1.GetOwner())
	assert.Equal(t, newOwner, value2.GetOwner())
}

func TestOwnerDictionaryInsertExisting(t *testing.T) {

	t.Parallel()

	storage := newUnmeteredInMemoryStorage()

	elaboration := sema.NewElaboration(nil, false)
	elaboration.CompositeTypes[testCompositeValueType.ID()] = testCompositeValueType

	inter, err := NewInterpreter(
		&Program{
			Elaboration: elaboration,
		},
		utils.TestLocation,
		&Config{Storage: storage},
	)
	require.NoError(t, err)

	oldOwner := common.Address{0x1}
	newOwner := common.Address{0x2}

	keyValue := NewUnmeteredStringValue("test")
	value := newTestCompositeValue(inter, oldOwner)

	dictionary := NewDictionaryValueWithAddress(
		inter,
		EmptyLocationRange,
		DictionaryStaticType{
			KeyType:   PrimitiveStaticTypeString,
			ValueType: PrimitiveStaticTypeAnyStruct,
		},
		newOwner,
		keyValue, value,
	)

	assert.Equal(t, newOwner, dictionary.GetOwner())
	assert.Equal(t, oldOwner, value.GetOwner())

	existingValue := dictionary.Remove(
		inter,
		EmptyLocationRange,
		keyValue,
	)
	require.IsType(t, &SomeValue{}, existingValue)
	innerValue := existingValue.(*SomeValue).InnerValue(inter, EmptyLocationRange)
	value = innerValue.(*CompositeValue)

	assert.Equal(t, newOwner, dictionary.GetOwner())
	assert.Equal(t, common.Address{}, value.GetOwner())
}

func TestOwnerNewComposite(t *testing.T) {

	t.Parallel()

	inter := newTestInterpreter(t)

	oldOwner := common.Address{0x1}

	composite := newTestCompositeValue(inter, oldOwner)

	assert.Equal(t, oldOwner, composite.GetOwner())
}

func TestOwnerCompositeSet(t *testing.T) {

	t.Parallel()

	inter := newTestInterpreter(t)

	oldOwner := common.Address{0x1}
	newOwner := common.Address{0x2}

	value := newTestCompositeValue(inter, oldOwner)
	composite := newTestCompositeValue(inter, newOwner)

	assert.Equal(t, oldOwner, value.GetOwner())
	assert.Equal(t, newOwner, composite.GetOwner())

	const fieldName = "test"

	composite.SetMember(inter, EmptyLocationRange, fieldName, value)

	value = composite.GetMember(inter, EmptyLocationRange, fieldName).(*CompositeValue)

	assert.Equal(t, newOwner, composite.GetOwner())
	assert.Equal(t, newOwner, value.GetOwner())
}

func TestOwnerCompositeCopy(t *testing.T) {

	t.Parallel()

	inter := newTestInterpreter(t)

	oldOwner := common.Address{0x1}

	value := newTestCompositeValue(inter, oldOwner)
	composite := newTestCompositeValue(inter, oldOwner)

	const fieldName = "test"

	composite.SetMember(
		inter,
		EmptyLocationRange,
		fieldName,
		value,
	)

	composite = composite.Transfer(
		inter,
		EmptyLocationRange,
		atree.Address{},
		false,
		nil,
	).(*CompositeValue)

	value = composite.GetMember(
		inter,
		EmptyLocationRange,
		fieldName,
	).(*CompositeValue)

	assert.Equal(t, common.Address{}, composite.GetOwner())
	assert.Equal(t, common.Address{}, value.GetOwner())
}

func TestStringer(t *testing.T) {

	t.Parallel()

	type testCase struct {
		value    Value
		expected string
	}

	stringerTests := map[string]testCase{
		"UInt": {
			value:    NewUnmeteredUIntValueFromUint64(10),
			expected: "10",
		},
		"UInt8": {
			value:    NewUnmeteredUInt8Value(8),
			expected: "8",
		},
		"UInt16": {
			value:    NewUnmeteredUInt16Value(16),
			expected: "16",
		},
		"UInt32": {
			value:    NewUnmeteredUInt32Value(32),
			expected: "32",
		},
		"UInt64": {
			value:    NewUnmeteredUInt64Value(64),
			expected: "64",
		},
		"UInt128": {
			value:    NewUnmeteredUInt128ValueFromUint64(128),
			expected: "128",
		},
		"UInt256": {
			value:    NewUnmeteredUInt256ValueFromUint64(256),
			expected: "256",
		},
		"Int8": {
			value:    NewUnmeteredInt8Value(-8),
			expected: "-8",
		},
		"Int16": {
			value:    NewUnmeteredInt16Value(-16),
			expected: "-16",
		},
		"Int32": {
			value:    NewUnmeteredInt32Value(-32),
			expected: "-32",
		},
		"Int64": {
			value:    NewUnmeteredInt64Value(-64),
			expected: "-64",
		},
		"Int128": {
			value:    NewUnmeteredInt128ValueFromInt64(-128),
			expected: "-128",
		},
		"Int256": {
			value:    NewUnmeteredInt256ValueFromInt64(-256),
			expected: "-256",
		},
		"Word8": {
			value:    NewUnmeteredWord8Value(8),
			expected: "8",
		},
		"Word16": {
			value:    NewUnmeteredWord16Value(16),
			expected: "16",
		},
		"Word32": {
			value:    NewUnmeteredWord32Value(32),
			expected: "32",
		},
		"Word64": {
			value:    NewUnmeteredWord64Value(64),
			expected: "64",
		},
		"UFix64": {
			value:    NewUnmeteredUFix64ValueWithInteger(64),
			expected: "64.00000000",
		},
		"Fix64": {
			value:    NewUnmeteredFix64ValueWithInteger(-32),
			expected: "-32.00000000",
		},
		"Void": {
			value:    Void,
			expected: "()",
		},
		"true": {
			value:    BoolValue(true),
			expected: "true",
		},
		"false": {
			value:    BoolValue(false),
			expected: "false",
		},
		"some": {
			value:    NewUnmeteredSomeValueNonCopying(BoolValue(true)),
			expected: "true",
		},
		"nil": {
			value:    Nil,
			expected: "nil",
		},
		"String": {
			value:    NewUnmeteredStringValue("Flow ridah!"),
			expected: "\"Flow ridah!\"",
		},
		"Array": {
			value: NewArrayValue(
				newTestInterpreter(t),
				EmptyLocationRange,
				VariableSizedStaticType{
					Type: PrimitiveStaticTypeAnyStruct,
				},
				common.Address{},
				NewUnmeteredIntValueFromInt64(10),
				NewUnmeteredStringValue("TEST"),
			),
			expected: "[10, \"TEST\"]",
		},
		"Dictionary": {
			value: NewDictionaryValue(
				newTestInterpreter(t),
				EmptyLocationRange,
				DictionaryStaticType{
					KeyType:   PrimitiveStaticTypeString,
					ValueType: PrimitiveStaticTypeUInt8,
				},
				NewUnmeteredStringValue("a"), NewUnmeteredUInt8Value(42),
				NewUnmeteredStringValue("b"), NewUnmeteredUInt8Value(99),
			),
			expected: `{"b": 99, "a": 42}`,
		},
		"Address": {
			value:    NewUnmeteredAddressValueFromBytes([]byte{0, 0, 0, 0, 0, 0, 0, 1}),
			expected: "0x0000000000000001",
		},
		"composite": {
			value: func() Value {
				inter := newTestInterpreter(t)

				fields := []CompositeField{
					{
						Name:  "y",
						Value: NewUnmeteredStringValue("bar"),
					},
				}

				return NewCompositeValue(
					inter,
					EmptyLocationRange,
					utils.TestLocation,
					"Foo",
					common.CompositeKindResource,
					fields,
					common.Address{},
				)
			}(),
			expected: "S.test.Foo(y: \"bar\")",
		},
		"composite with custom stringer": {
			value: func() Value {
				inter := newTestInterpreter(t)

				fields := []CompositeField{
					{
						Name:  "y",
						Value: NewUnmeteredStringValue("bar"),
					},
				}

				compositeValue := NewCompositeValue(
					inter,
					EmptyLocationRange,
					utils.TestLocation,
					"Foo",
					common.CompositeKindResource,
					fields,
					common.Address{},
				)

				compositeValue.Stringer = func(_ common.MemoryGauge, _ *CompositeValue, _ SeenReferences) string {
					return "y --> bar"
				}

				return compositeValue
			}(),
			expected: "y --> bar",
		},
		"Link": {
			value: LinkValue{
				TargetPath: PathValue{
					Domain:     common.PathDomainStorage,
					Identifier: "foo",
				},
				Type: PrimitiveStaticTypeInt,
			},
			expected: "Link<Int>(/storage/foo)",
		},
		"Path": {
			value: PathValue{
				Domain:     common.PathDomainStorage,
				Identifier: "foo",
			},
			expected: "/storage/foo",
		},
		"Type": {
			value:    TypeValue{Type: PrimitiveStaticTypeInt},
			expected: "Type<Int>()",
		},
		"Capability with borrow type": {
			value: &CapabilityValue{
				Path: PathValue{
					Domain:     common.PathDomainStorage,
					Identifier: "foo",
				},
				Address:    NewUnmeteredAddressValueFromBytes([]byte{1, 2, 3, 4, 5}),
				BorrowType: PrimitiveStaticTypeInt,
			},
			expected: "Capability<Int>(address: 0x0000000102030405, path: /storage/foo)",
		},
		"Capability without borrow type": {
			value: &CapabilityValue{
				Path: PathValue{
					Domain:     common.PathDomainStorage,
					Identifier: "foo",
				},
				Address: NewUnmeteredAddressValueFromBytes([]byte{1, 2, 3, 4, 5}),
			},
			expected: "Capability(address: 0x0000000102030405, path: /storage/foo)",
		},
		"Recursive ephemeral reference (array)": {
			value: func() Value {
				inter := newTestInterpreter(t)

				array := NewArrayValue(
<<<<<<< HEAD
					inter,
					ReturnEmptyLocationRange,
=======
					newTestInterpreter(t),
					EmptyLocationRange,
>>>>>>> 0e3bc7b9
					VariableSizedStaticType{
						Type: PrimitiveStaticTypeAnyStruct,
					},
					common.Address{},
				)
<<<<<<< HEAD
				arrayRef := NewUnmeteredEphemeralReferenceValue(
					false,
					array,
					&sema.VariableSizedType{
						Type: sema.AnyStructType,
					},
				)

				array.Insert(inter, ReturnEmptyLocationRange, 0, arrayRef)
=======
				arrayRef := &EphemeralReferenceValue{Value: array}
				array.Insert(newTestInterpreter(t), EmptyLocationRange, 0, arrayRef)
>>>>>>> 0e3bc7b9
				return array
			}(),
			expected: `[[...]]`,
		},
	}

	test := func(name string, testCase testCase) {

		t.Run(name, func(t *testing.T) {

			t.Parallel()

			assert.Equal(t,
				testCase.expected,
				testCase.value.String(),
			)
		})
	}

	for name, testCase := range stringerTests {
		test(name, testCase)
	}
}

func TestVisitor(t *testing.T) {

	t.Parallel()

	inter := newTestInterpreter(t)

	var intVisits, stringVisits int

	visitor := EmptyVisitor{
		IntValueVisitor: func(interpreter *Interpreter, value IntValue) {
			intVisits++
		},
		StringValueVisitor: func(interpreter *Interpreter, value *StringValue) {
			stringVisits++
		},
	}

	var value Value
	value = NewUnmeteredIntValueFromInt64(42)
	value = NewUnmeteredSomeValueNonCopying(value)
	value = NewArrayValue(
		inter,
		EmptyLocationRange,
		VariableSizedStaticType{
			Type: PrimitiveStaticTypeAnyStruct,
		},
		common.Address{},
		value,
	)

	value = NewDictionaryValue(
		inter,
		EmptyLocationRange,
		DictionaryStaticType{
			KeyType:   PrimitiveStaticTypeString,
			ValueType: PrimitiveStaticTypeAny,
		},
		NewUnmeteredStringValue("42"), value,
	)

	fields := []CompositeField{
		{
			Name:  "foo",
			Value: value,
		},
	}

	value = NewCompositeValue(
		inter,
		EmptyLocationRange,
		utils.TestLocation,
		"Foo",
		common.CompositeKindStructure,
		fields,
		common.Address{},
	)

	value.Accept(inter, visitor)

	require.Equal(t, 1, intVisits)
	require.Equal(t, 1, stringVisits)
}

func TestGetHashInput(t *testing.T) {

	t.Parallel()

	type testCase struct {
		value    HashableValue
		expected []byte
	}

	stringerTests := map[string]testCase{
		"UInt": {
			value:    NewUnmeteredUIntValueFromUint64(10),
			expected: []byte{byte(HashInputTypeUInt), 10},
		},
		"UInt min": {
			value:    NewUnmeteredUIntValueFromUint64(0),
			expected: []byte{byte(HashInputTypeUInt), 0},
		},
		"UInt large": {
			value:    NewUnmeteredUIntValueFromBigInt(sema.UInt256TypeMaxIntBig),
			expected: append([]byte{byte(HashInputTypeUInt)}, sema.UInt256TypeMaxIntBig.Bytes()...),
		},
		"UInt8": {
			value:    NewUnmeteredUInt8Value(8),
			expected: []byte{byte(HashInputTypeUInt8), 8},
		},
		"UInt8 min": {
			value:    NewUnmeteredUInt8Value(0),
			expected: []byte{byte(HashInputTypeUInt8), 0},
		},
		"UInt8 max": {
			value:    NewUnmeteredUInt8Value(math.MaxUint8),
			expected: []byte{byte(HashInputTypeUInt8), 0xff},
		},
		"UInt16": {
			value:    NewUnmeteredUInt16Value(16),
			expected: []byte{byte(HashInputTypeUInt16), 0, 16},
		},
		"UInt16 min": {
			value:    NewUnmeteredUInt16Value(0),
			expected: []byte{byte(HashInputTypeUInt16), 0, 0},
		},
		"UInt16 max": {
			value:    NewUnmeteredUInt16Value(math.MaxUint16),
			expected: []byte{byte(HashInputTypeUInt16), 0xff, 0xff},
		},
		"UInt32": {
			value:    NewUnmeteredUInt32Value(32),
			expected: []byte{byte(HashInputTypeUInt32), 0, 0, 0, 32},
		},
		"UInt32 min": {
			value:    NewUnmeteredUInt32Value(0),
			expected: []byte{byte(HashInputTypeUInt32), 0, 0, 0, 0},
		},
		"UInt32 max": {
			value:    NewUnmeteredUInt32Value(math.MaxUint32),
			expected: []byte{byte(HashInputTypeUInt32), 0xff, 0xff, 0xff, 0xff},
		},
		"UInt64": {
			value:    NewUnmeteredUInt64Value(64),
			expected: []byte{byte(HashInputTypeUInt64), 0, 0, 0, 0, 0, 0, 0, 64},
		},
		"UInt64 min": {
			value:    NewUnmeteredUInt64Value(0),
			expected: []byte{byte(HashInputTypeUInt64), 0, 0, 0, 0, 0, 0, 0, 0},
		},
		"UInt64 max": {
			value:    NewUnmeteredUInt64Value(math.MaxUint64),
			expected: []byte{byte(HashInputTypeUInt64), 0xff, 0xff, 0xff, 0xff, 0xff, 0xff, 0xff, 0xff},
		},
		"UInt128": {
			value:    NewUnmeteredUInt128ValueFromUint64(128),
			expected: []byte{byte(HashInputTypeUInt128), 128},
		},
		"UInt128 min": {
			value:    NewUnmeteredUInt128ValueFromUint64(0),
			expected: append([]byte{byte(HashInputTypeUInt128)}, 0),
		},
		"UInt128 max": {
			value:    NewUnmeteredUInt128ValueFromBigInt(sema.UInt128TypeMaxIntBig),
			expected: append([]byte{byte(HashInputTypeUInt128)}, sema.UInt128TypeMaxIntBig.Bytes()...),
		},
		"UInt256": {
			value:    NewUnmeteredUInt256ValueFromUint64(256),
			expected: []byte{byte(HashInputTypeUInt256), 1, 0},
		},
		"UInt256 min": {
			value:    NewUnmeteredUInt256ValueFromUint64(0),
			expected: append([]byte{byte(HashInputTypeUInt256)}, 0),
		},
		"UInt256 max": {
			value:    NewUnmeteredUInt256ValueFromBigInt(sema.UInt256TypeMaxIntBig),
			expected: append([]byte{byte(HashInputTypeUInt256)}, sema.UInt256TypeMaxIntBig.Bytes()...),
		},
		"Int": {
			value:    NewUnmeteredIntValueFromInt64(10),
			expected: []byte{byte(HashInputTypeInt), 10},
		},
		"Int small": {
			value:    NewUnmeteredIntValueFromBigInt(sema.Int256TypeMinIntBig),
			expected: append([]byte{byte(HashInputTypeInt)}, sema.Int256TypeMinIntBig.Bytes()...),
		},
		"Int large": {
			value:    NewUnmeteredIntValueFromBigInt(sema.Int256TypeMaxIntBig),
			expected: append([]byte{byte(HashInputTypeInt)}, sema.Int256TypeMaxIntBig.Bytes()...),
		},
		"Int8": {
			value:    NewUnmeteredInt8Value(-8),
			expected: []byte{byte(HashInputTypeInt8), 0xf8},
		},
		"Int8 min": {
			value:    NewUnmeteredInt8Value(math.MinInt8),
			expected: []byte{byte(HashInputTypeInt8), 0x80},
		},
		"Int8 max": {
			value:    NewUnmeteredInt8Value(math.MaxInt8),
			expected: []byte{byte(HashInputTypeInt8), 0x7f},
		},
		"Int16": {
			value:    NewUnmeteredInt16Value(-16),
			expected: []byte{byte(HashInputTypeInt16), 0xff, 0xf0},
		},
		"Int16 min": {
			value:    NewUnmeteredInt16Value(math.MinInt16),
			expected: []byte{byte(HashInputTypeInt16), 0x80, 0x00},
		},
		"Int16 max": {
			value:    NewUnmeteredInt16Value(math.MaxInt16),
			expected: []byte{byte(HashInputTypeInt16), 0x7f, 0xff},
		},
		"Int32": {
			value:    NewUnmeteredInt32Value(-32),
			expected: []byte{byte(HashInputTypeInt32), 0xff, 0xff, 0xff, 0xe0},
		},
		"Int32 min": {
			value:    NewUnmeteredInt32Value(math.MinInt32),
			expected: []byte{byte(HashInputTypeInt32), 0x80, 0x00, 0x00, 0x00},
		},
		"Int32 max": {
			value:    NewUnmeteredInt32Value(math.MaxInt32),
			expected: []byte{byte(HashInputTypeInt32), 0x7f, 0xff, 0xff, 0xff},
		},
		"Int64": {
			value:    NewUnmeteredInt64Value(-64),
			expected: []byte{byte(HashInputTypeInt64), 0xff, 0xff, 0xff, 0xff, 0xff, 0xff, 0xff, 0xc0},
		},
		"Int64 min": {
			value:    NewUnmeteredInt64Value(math.MinInt64),
			expected: []byte{byte(HashInputTypeInt64), 0x80, 0x00, 0x00, 0x00, 0x00, 0x00, 0x00, 0x00},
		},
		"Int64 max": {
			value:    NewUnmeteredInt64Value(math.MaxInt64),
			expected: []byte{byte(HashInputTypeInt64), 0x7f, 0xff, 0xff, 0xff, 0xff, 0xff, 0xff, 0xff},
		},
		"Int128": {
			value:    NewUnmeteredInt128ValueFromInt64(-128),
			expected: []byte{byte(HashInputTypeInt128), 0x80},
		},
		"Int128 min": {
			value:    NewUnmeteredInt128ValueFromBigInt(sema.Int128TypeMinIntBig),
			expected: append([]byte{byte(HashInputTypeInt128)}, sema.Int128TypeMinIntBig.Bytes()...),
		},
		"Int128 max": {
			value:    NewUnmeteredInt128ValueFromBigInt(sema.Int128TypeMaxIntBig),
			expected: append([]byte{byte(HashInputTypeInt128)}, sema.Int128TypeMaxIntBig.Bytes()...),
		},
		"Int256": {
			value:    NewUnmeteredInt256ValueFromInt64(-256),
			expected: []byte{byte(HashInputTypeInt256), 0xff, 0x0},
		},
		"Int256 min": {
			value:    NewUnmeteredInt256ValueFromBigInt(sema.Int256TypeMinIntBig),
			expected: append([]byte{byte(HashInputTypeInt256)}, sema.Int256TypeMinIntBig.Bytes()...),
		},
		"Int256 max": {
			value:    NewUnmeteredInt256ValueFromBigInt(sema.Int256TypeMaxIntBig),
			expected: append([]byte{byte(HashInputTypeInt256)}, sema.Int256TypeMaxIntBig.Bytes()...),
		},
		"Word8": {
			value:    NewUnmeteredWord8Value(8),
			expected: []byte{byte(HashInputTypeWord8), 8},
		},
		"Word8 min": {
			value:    NewUnmeteredWord8Value(0),
			expected: []byte{byte(HashInputTypeWord8), 0},
		},
		"Word8 max": {
			value:    NewUnmeteredWord8Value(255),
			expected: []byte{byte(HashInputTypeWord8), 0xff},
		},
		"Word16": {
			value:    NewUnmeteredWord16Value(16),
			expected: []byte{byte(HashInputTypeWord16), 0, 16},
		},
		"Word16 min": {
			value:    NewUnmeteredWord16Value(0),
			expected: []byte{byte(HashInputTypeWord16), 0, 0},
		},
		"Word16 max": {
			value:    NewUnmeteredWord16Value(math.MaxUint16),
			expected: []byte{byte(HashInputTypeWord16), 0xff, 0xff},
		},
		"Word32": {
			value:    NewUnmeteredWord32Value(32),
			expected: []byte{byte(HashInputTypeWord32), 0, 0, 0, 32},
		},
		"Word32 min": {
			value:    NewUnmeteredWord32Value(0),
			expected: []byte{byte(HashInputTypeWord32), 0, 0, 0, 0},
		},
		"Word32 max": {
			value:    NewUnmeteredWord32Value(math.MaxUint32),
			expected: []byte{byte(HashInputTypeWord32), 0xff, 0xff, 0xff, 0xff},
		},
		"Word64": {
			value:    NewUnmeteredWord64Value(64),
			expected: []byte{byte(HashInputTypeWord64), 0, 0, 0, 0, 0, 0, 0, 64},
		},
		"Word64 min": {
			value:    NewUnmeteredWord64Value(0),
			expected: []byte{byte(HashInputTypeWord64), 0, 0, 0, 0, 0, 0, 0, 0},
		},
		"Word64 max": {
			value:    NewUnmeteredWord64Value(math.MaxUint64),
			expected: []byte{byte(HashInputTypeWord64), 0xff, 0xff, 0xff, 0xff, 0xff, 0xff, 0xff, 0xff},
		},
		"UFix64": {
			value:    NewUnmeteredUFix64ValueWithInteger(64),
			expected: []byte{byte(HashInputTypeUFix64), 0x0, 0x0, 0x0, 0x1, 0x7d, 0x78, 0x40, 0x0},
		},
		"UFix64 min": {
			value:    NewUnmeteredUFix64ValueWithInteger(0),
			expected: []byte{byte(HashInputTypeUFix64), 0x0, 0x0, 0x0, 0x0, 0x0, 0x0, 0x0, 0x0},
		},
		"UFix64 max": {
			value:    NewUnmeteredUFix64ValueWithInteger(sema.UFix64TypeMaxInt),
			expected: []byte{byte(HashInputTypeUFix64), 0xff, 0xff, 0xff, 0xff, 0xff, 0x6e, 0x41, 0x0},
		},
		"Fix64": {
			value:    NewUnmeteredFix64ValueWithInteger(-32),
			expected: []byte{byte(HashInputTypeFix64), 0xff, 0xff, 0xff, 0xff, 0x41, 0x43, 0xe0, 0x0},
		},
		"Fix64 min": {
			value:    NewUnmeteredFix64ValueWithInteger(sema.Fix64TypeMinInt),
			expected: []byte{byte(HashInputTypeFix64), 0x80, 0x0, 0x0, 0x0, 0x03, 0x43, 0xd0, 0x0},
		},
		"Fix64 max": {
			value:    NewUnmeteredFix64ValueWithInteger(sema.Fix64TypeMaxInt),
			expected: []byte{byte(HashInputTypeFix64), 0x7f, 0xff, 0xff, 0xff, 0xfc, 0xbc, 0x30, 0x00},
		},
		"true": {
			value:    BoolValue(true),
			expected: []byte{byte(HashInputTypeBool), 1},
		},
		"false": {
			value:    BoolValue(false),
			expected: []byte{byte(HashInputTypeBool), 0},
		},
		"String": {
			value: NewUnmeteredStringValue("Flow ridah!"),
			expected: []byte{
				byte(HashInputTypeString),
				0x46, 0x6c, 0x6f, 0x77, 0x20, 0x72, 0x69, 0x64, 0x61, 0x68, 0x21,
			},
		},
		"String long": {
			value: NewUnmeteredStringValue(strings.Repeat("a", 32)),
			expected: append([]byte{byte(HashInputTypeString)},
				[]byte(strings.Repeat("a", 32))...,
			),
		},
		"Character": {
			value: NewUnmeteredCharacterValue("ᄀᄀᄀ각ᆨᆨ"),
			expected: []byte{
				byte(HashInputTypeCharacter),
				0xe1, 0x84, 0x80, 0xe1, 0x84, 0x80, 0xe1, 0x84, 0x80, 0xea, 0xb0, 0x81, 0xe1, 0x86, 0xa8, 0xe1, 0x86, 0xa8,
			},
		},
		"Address": {
			value:    NewUnmeteredAddressValueFromBytes([]byte{0, 0, 0, 0, 0, 0, 0, 1}),
			expected: []byte{byte(HashInputTypeAddress), 0, 0, 0, 0, 0, 0, 0, 1},
		},
		"enum": {
			value: func() HashableValue {
				inter := newTestInterpreter(t)

				fields := []CompositeField{
					{
						Name:  "rawValue",
						Value: NewUnmeteredUInt8Value(42),
					},
				}
				return NewCompositeValue(
					inter,
					EmptyLocationRange,
					utils.TestLocation,
					"Foo",
					common.CompositeKindEnum,
					fields,
					common.Address{},
				)
			}(),
			expected: []byte{
				byte(HashInputTypeEnum),
				// S.test.Foo
				0x53, 0x2e, 0x74, 0x65, 0x73, 0x74, 0x2e, 0x46, 0x6f, 0x6f,
				byte(HashInputTypeUInt8),
				42,
			},
		},
		"enum long identifier": {
			value: func() HashableValue {
				inter := newTestInterpreter(t)

				fields := []CompositeField{
					{
						Name:  "rawValue",
						Value: NewUnmeteredUInt8Value(42),
					},
				}
				return NewCompositeValue(
					inter,
					EmptyLocationRange,
					utils.TestLocation,
					strings.Repeat("a", 32),
					common.CompositeKindEnum,
					fields,
					common.Address{},
				)
			}(),
			expected: append(
				append([]byte{byte(HashInputTypeEnum)},
					append(
						// S.test.
						[]byte{0x53, 0x2e, 0x74, 0x65, 0x73, 0x74, 0x2e},
						// identifier
						[]byte(strings.Repeat("a", 32))...,
					)...),
				byte(HashInputTypeUInt8),
				42,
			),
		},
		"Path": {
			value: PathValue{
				Domain:     common.PathDomainStorage,
				Identifier: "foo",
			},
			expected: []byte{
				byte(HashInputTypePath),
				// domain: storage
				0x1,
				// identifier: "foo"
				0x66, 0x6f, 0x6f,
			},
		},
		"Path long identifier": {
			value: PathValue{
				Domain:     common.PathDomainStorage,
				Identifier: strings.Repeat("a", 32),
			},
			expected: append(
				[]byte{byte(HashInputTypePath),
					// domain: storage
					0x1},
				// identifier: aaa...
				[]byte(strings.Repeat("a", 32))...,
			),
		},
	}

	test := func(name string, testCase testCase) {

		t.Run(name, func(t *testing.T) {

			t.Parallel()

			var scratch [32]byte

			inter := newTestInterpreter(t)

			actual := testCase.value.HashInput(inter, EmptyLocationRange, scratch[:])

			assert.Equal(t,
				testCase.expected,
				actual,
			)
		})
	}

	for name, testCase := range stringerTests {
		test(name, testCase)
	}
}

func TestBlockValue(t *testing.T) {

	t.Parallel()

	inter := newTestInterpreter(t)

	block := NewBlockValue(
		inter,
		4,
		5,
		NewArrayValue(
			inter,
			EmptyLocationRange,
			ByteArrayStaticType,
			common.Address{},
		),
		5.0,
	)

	// static type test
	var actualTs = block.Fields[sema.BlockTypeTimestampFieldName]
	const expectedTs UFix64Value = 5.0
	assert.Equal(t, expectedTs, actualTs)
}

func TestEphemeralReferenceTypeConformance(t *testing.T) {

	t.Parallel()

	storage := newUnmeteredInMemoryStorage()

	// Obtain a self referencing (cyclic) ephemeral reference value.

	code := `
        pub fun getEphemeralRef(): &Foo {
            var foo = Foo()
            var fooRef = &foo as &Foo

            // Create the cyclic reference
            fooRef.bar = fooRef

            return fooRef
        }

        pub struct Foo {

            pub(set) var bar: &Foo?

            init() {
                self.bar = nil
            }
        }`

	checker, err := checkerUtils.ParseAndCheckWithOptions(t,
		code,
		checkerUtils.ParseAndCheckOptions{},
	)

	require.NoError(t, err)

	inter, err := NewInterpreter(
		ProgramFromChecker(checker),
		checker.Location,
		&Config{Storage: storage},
	)

	require.NoError(t, err)

	err = inter.Interpret()
	require.NoError(t, err)

	value, err := inter.Invoke("getEphemeralRef")
	require.NoError(t, err)
	require.IsType(t, &EphemeralReferenceValue{}, value)

	// Check the dynamic type conformance on a cyclic value.
	conforms := value.ConformsToStaticType(
		inter,
		EmptyLocationRange,
		TypeConformanceResults{},
	)
	assert.True(t, conforms)
}

func TestCapabilityValue_Equal(t *testing.T) {

	t.Parallel()

	t.Run("equal, borrow type", func(t *testing.T) {

		t.Parallel()

		inter := newTestInterpreter(t)

		require.True(t,
			(&CapabilityValue{
				Address: AddressValue{0x1},
				Path: PathValue{
					Domain:     common.PathDomainStorage,
					Identifier: "test",
				},
				BorrowType: PrimitiveStaticTypeInt,
			}).Equal(
				inter,
				EmptyLocationRange,
				&CapabilityValue{
					Address: AddressValue{0x1},
					Path: PathValue{
						Domain:     common.PathDomainStorage,
						Identifier: "test",
					},
					BorrowType: PrimitiveStaticTypeInt,
				},
			),
		)
	})

	t.Run("equal, no borrow type", func(t *testing.T) {

		t.Parallel()

		inter := newTestInterpreter(t)

		require.True(t,
			(&CapabilityValue{
				Address: AddressValue{0x1},
				Path: PathValue{
					Domain:     common.PathDomainStorage,
					Identifier: "test",
				},
			}).Equal(
				inter,
				EmptyLocationRange,
				&CapabilityValue{
					Address: AddressValue{0x1},
					Path: PathValue{
						Domain:     common.PathDomainStorage,
						Identifier: "test",
					},
				},
			),
		)
	})

	t.Run("different paths", func(t *testing.T) {

		t.Parallel()

		inter := newTestInterpreter(t)

		require.False(t,
			(&CapabilityValue{
				Address: AddressValue{0x1},
				Path: PathValue{
					Domain:     common.PathDomainStorage,
					Identifier: "test1",
				},
				BorrowType: PrimitiveStaticTypeInt,
			}).Equal(
				inter,
				EmptyLocationRange,
				&CapabilityValue{
					Address: AddressValue{0x1},
					Path: PathValue{
						Domain:     common.PathDomainStorage,
						Identifier: "test2",
					},
					BorrowType: PrimitiveStaticTypeInt,
				},
			),
		)
	})

	t.Run("different addresses", func(t *testing.T) {

		t.Parallel()

		inter := newTestInterpreter(t)

		require.False(t,
			(&CapabilityValue{
				Address: AddressValue{0x1},
				Path: PathValue{
					Domain:     common.PathDomainStorage,
					Identifier: "test",
				},
				BorrowType: PrimitiveStaticTypeInt,
			}).Equal(
				inter,
				EmptyLocationRange,
				&CapabilityValue{
					Address: AddressValue{0x2},
					Path: PathValue{
						Domain:     common.PathDomainStorage,
						Identifier: "test",
					},
					BorrowType: PrimitiveStaticTypeInt,
				},
			),
		)
	})

	t.Run("different borrow types", func(t *testing.T) {

		t.Parallel()

		inter := newTestInterpreter(t)

		require.False(t,
			(&CapabilityValue{
				Address: AddressValue{0x1},
				Path: PathValue{
					Domain:     common.PathDomainStorage,
					Identifier: "test",
				},
				BorrowType: PrimitiveStaticTypeInt,
			}).Equal(
				inter,
				EmptyLocationRange,
				&CapabilityValue{
					Address: AddressValue{0x1},
					Path: PathValue{
						Domain:     common.PathDomainStorage,
						Identifier: "test",
					},
					BorrowType: PrimitiveStaticTypeString,
				},
			),
		)
	})

	t.Run("different kind", func(t *testing.T) {

		t.Parallel()

		inter := newTestInterpreter(t)

		require.False(t,
			(&CapabilityValue{
				Address: AddressValue{0x1},
				Path: PathValue{
					Domain:     common.PathDomainStorage,
					Identifier: "test",
				},
				BorrowType: PrimitiveStaticTypeInt,
			}).Equal(
				inter,
				EmptyLocationRange,
				NewUnmeteredStringValue("test"),
			),
		)
	})
}

func TestAddressValue_Equal(t *testing.T) {

	t.Parallel()

	t.Run("equal", func(t *testing.T) {

		t.Parallel()

		inter := newTestInterpreter(t)

		require.True(t,
			AddressValue{0x1}.Equal(
				inter,
				EmptyLocationRange,
				AddressValue{0x1},
			),
		)
	})

	t.Run("different", func(t *testing.T) {

		t.Parallel()

		inter := newTestInterpreter(t)

		require.False(t,
			AddressValue{0x1}.Equal(
				inter,
				EmptyLocationRange,
				AddressValue{0x2},
			),
		)
	})

	t.Run("different kind", func(t *testing.T) {

		t.Parallel()

		inter := newTestInterpreter(t)

		require.False(t,
			AddressValue{0x1}.Equal(
				inter,
				EmptyLocationRange,
				NewUnmeteredUInt8Value(1),
			),
		)
	})
}

// ensure () == ()
func TestVoidValue_Equal(t *testing.T) {
	t.Parallel()

	inter := newTestInterpreter(t)
	require.True(t,
		VoidValue{}.Equal(
			inter,
			EmptyLocationRange,
			VoidValue{},
		),
	)
}

func TestBoolValue_Equal(t *testing.T) {

	t.Parallel()

	t.Run("equal true", func(t *testing.T) {

		t.Parallel()

		inter := newTestInterpreter(t)

		require.True(t,
			BoolValue(true).Equal(
				inter,
				EmptyLocationRange,
				BoolValue(true),
			),
		)
	})

	t.Run("equal false", func(t *testing.T) {

		t.Parallel()

		inter := newTestInterpreter(t)

		require.True(t,
			BoolValue(false).Equal(
				inter,
				EmptyLocationRange,
				BoolValue(false),
			),
		)
	})

	t.Run("different", func(t *testing.T) {

		t.Parallel()

		inter := newTestInterpreter(t)

		require.False(t,
			BoolValue(true).Equal(
				inter,
				EmptyLocationRange,
				BoolValue(false),
			),
		)
	})

	t.Run("different kind", func(t *testing.T) {

		t.Parallel()

		inter := newTestInterpreter(t)

		require.False(t,
			BoolValue(true).Equal(
				inter,
				EmptyLocationRange,
				NewUnmeteredUInt8Value(1),
			),
		)
	})
}

func TestStringValue_Equal(t *testing.T) {

	t.Parallel()

	t.Run("equal", func(t *testing.T) {

		t.Parallel()

		inter := newTestInterpreter(t)

		require.True(t,
			NewUnmeteredStringValue("test").Equal(
				inter,
				EmptyLocationRange,
				NewUnmeteredStringValue("test"),
			),
		)
	})

	t.Run("different", func(t *testing.T) {

		t.Parallel()

		inter := newTestInterpreter(t)

		require.False(t,
			NewUnmeteredStringValue("test").Equal(
				inter,
				EmptyLocationRange,
				NewUnmeteredStringValue("foo"),
			),
		)
	})

	t.Run("different kind", func(t *testing.T) {

		t.Parallel()

		inter := newTestInterpreter(t)

		require.False(t,
			NewUnmeteredStringValue("1").Equal(
				inter,
				EmptyLocationRange,
				NewUnmeteredUInt8Value(1),
			),
		)
	})
}

func TestNilValue_Equal(t *testing.T) {

	t.Parallel()

	t.Run("equal", func(t *testing.T) {

		t.Parallel()

		inter := newTestInterpreter(t)

		require.True(t,
			NilValue{}.Equal(
				inter,
				EmptyLocationRange,
				Nil,
			),
		)
	})

	t.Run("different kind", func(t *testing.T) {

		t.Parallel()

		inter := newTestInterpreter(t)

		require.False(t,
			NilValue{}.Equal(
				inter,
				EmptyLocationRange,
				NewUnmeteredUInt8Value(0),
			),
		)
	})
}

func TestSomeValue_Equal(t *testing.T) {

	t.Parallel()

	t.Run("equal", func(t *testing.T) {

		t.Parallel()

		inter := newTestInterpreter(t)

		require.True(t,
			NewUnmeteredSomeValueNonCopying(NewUnmeteredStringValue("test")).Equal(
				inter,
				EmptyLocationRange,
				NewUnmeteredSomeValueNonCopying(NewUnmeteredStringValue("test")),
			),
		)
	})

	t.Run("different", func(t *testing.T) {

		t.Parallel()

		inter := newTestInterpreter(t)

		require.False(t,
			NewUnmeteredSomeValueNonCopying(NewUnmeteredStringValue("test")).Equal(
				inter,
				EmptyLocationRange,
				NewUnmeteredSomeValueNonCopying(NewUnmeteredStringValue("foo")),
			),
		)
	})

	t.Run("different kind", func(t *testing.T) {

		t.Parallel()

		inter := newTestInterpreter(t)

		require.False(t,
			NewUnmeteredSomeValueNonCopying(NewUnmeteredStringValue("1")).Equal(
				inter,
				EmptyLocationRange,
				NewUnmeteredUInt8Value(1),
			),
		)
	})
}

func TestTypeValue_Equal(t *testing.T) {

	t.Parallel()

	t.Run("equal", func(t *testing.T) {

		t.Parallel()

		inter := newTestInterpreter(t)

		require.True(t,
			TypeValue{
				Type: PrimitiveStaticTypeString,
			}.Equal(
				inter,
				EmptyLocationRange,
				TypeValue{
					Type: PrimitiveStaticTypeString,
				},
			),
		)
	})

	t.Run("different", func(t *testing.T) {

		t.Parallel()

		inter := newTestInterpreter(t)

		require.False(t,
			TypeValue{
				Type: PrimitiveStaticTypeString,
			}.Equal(
				inter,
				EmptyLocationRange,
				TypeValue{
					Type: PrimitiveStaticTypeInt,
				},
			),
		)
	})

	t.Run("different kind", func(t *testing.T) {

		t.Parallel()

		inter := newTestInterpreter(t)

		require.False(t,
			TypeValue{
				Type: PrimitiveStaticTypeString,
			}.Equal(
				inter,
				EmptyLocationRange,
				NewUnmeteredStringValue("String"),
			),
		)
	})
}

func TestPathValue_Equal(t *testing.T) {

	t.Parallel()

	for _, domain := range common.AllPathDomains {

		t.Run(fmt.Sprintf("equal, %s", domain), func(t *testing.T) {

			inter := newTestInterpreter(t)

			require.True(t,
				PathValue{
					Domain:     domain,
					Identifier: "test",
				}.Equal(
					inter,
					EmptyLocationRange,
					PathValue{
						Domain:     domain,
						Identifier: "test",
					},
				),
			)
		})
	}

	for _, domain := range common.AllPathDomains {
		for _, otherDomain := range common.AllPathDomains {

			if domain == otherDomain {
				continue
			}

			t.Run(fmt.Sprintf("different domains %s %s", domain, otherDomain), func(t *testing.T) {

				inter := newTestInterpreter(t)

				require.False(t,
					PathValue{
						Domain:     domain,
						Identifier: "test",
					}.Equal(
						inter,
						EmptyLocationRange,
						PathValue{
							Domain:     otherDomain,
							Identifier: "test",
						},
					),
				)
			})
		}
	}

	for _, domain := range common.AllPathDomains {

		t.Run(fmt.Sprintf("different identifiers, %s", domain), func(t *testing.T) {

			inter := newTestInterpreter(t)

			require.False(t,
				PathValue{
					Domain:     domain,
					Identifier: "test1",
				}.Equal(
					inter,
					EmptyLocationRange,
					PathValue{
						Domain:     domain,
						Identifier: "test2",
					},
				),
			)
		})
	}

	t.Run("different kind", func(t *testing.T) {

		t.Parallel()

		inter := newTestInterpreter(t)

		require.False(t,
			PathValue{
				Domain:     common.PathDomainStorage,
				Identifier: "test",
			}.Equal(
				inter,
				EmptyLocationRange,
				NewUnmeteredStringValue("/storage/test"),
			),
		)
	})
}

func TestLinkValue_Equal(t *testing.T) {

	t.Parallel()

	t.Run("equal, borrow type", func(t *testing.T) {

		t.Parallel()

		inter := newTestInterpreter(t)

		require.True(t,
			LinkValue{
				TargetPath: PathValue{
					Domain:     common.PathDomainStorage,
					Identifier: "test",
				},
				Type: PrimitiveStaticTypeInt,
			}.Equal(
				inter,
				EmptyLocationRange,
				LinkValue{
					TargetPath: PathValue{
						Domain:     common.PathDomainStorage,
						Identifier: "test",
					},
					Type: PrimitiveStaticTypeInt,
				},
			),
		)
	})

	t.Run("different paths", func(t *testing.T) {

		t.Parallel()

		inter := newTestInterpreter(t)

		require.False(t,
			LinkValue{
				TargetPath: PathValue{
					Domain:     common.PathDomainStorage,
					Identifier: "test1",
				},
				Type: PrimitiveStaticTypeInt,
			}.Equal(
				inter,
				EmptyLocationRange,
				LinkValue{
					TargetPath: PathValue{
						Domain:     common.PathDomainStorage,
						Identifier: "test2",
					},
					Type: PrimitiveStaticTypeInt,
				},
			),
		)
	})

	t.Run("different types", func(t *testing.T) {

		t.Parallel()

		inter := newTestInterpreter(t)

		require.False(t,
			LinkValue{
				TargetPath: PathValue{
					Domain:     common.PathDomainStorage,
					Identifier: "test",
				},
				Type: PrimitiveStaticTypeInt,
			}.Equal(
				inter,
				EmptyLocationRange,
				LinkValue{
					TargetPath: PathValue{
						Domain:     common.PathDomainStorage,
						Identifier: "test",
					},
					Type: PrimitiveStaticTypeString,
				},
			),
		)
	})

	t.Run("different kind", func(t *testing.T) {

		t.Parallel()

		inter := newTestInterpreter(t)

		require.False(t,
			LinkValue{
				TargetPath: PathValue{
					Domain:     common.PathDomainStorage,
					Identifier: "test",
				},
				Type: PrimitiveStaticTypeInt,
			}.Equal(
				inter,
				EmptyLocationRange,
				NewUnmeteredStringValue("test"),
			),
		)
	})
}

func TestArrayValue_Equal(t *testing.T) {

	t.Parallel()

	uint8ArrayStaticType := VariableSizedStaticType{
		Type: PrimitiveStaticTypeUInt8,
	}

	t.Run("equal", func(t *testing.T) {

		t.Parallel()

		inter := newTestInterpreter(t)

		require.True(t,
			NewArrayValue(
				inter,
				EmptyLocationRange,
				uint8ArrayStaticType,
				common.Address{},
				NewUnmeteredUInt8Value(1),
				NewUnmeteredUInt8Value(2),
			).Equal(
				inter,
				EmptyLocationRange,
				NewArrayValue(
					inter,
					EmptyLocationRange,
					uint8ArrayStaticType,
					common.Address{},
					NewUnmeteredUInt8Value(1),
					NewUnmeteredUInt8Value(2),
				),
			),
		)
	})

	t.Run("different elements", func(t *testing.T) {

		t.Parallel()

		inter := newTestInterpreter(t)

		require.False(t,
			NewArrayValue(
				inter,
				EmptyLocationRange,
				uint8ArrayStaticType,
				common.Address{},
				NewUnmeteredUInt8Value(1),
				NewUnmeteredUInt8Value(2),
			).Equal(
				inter,
				EmptyLocationRange,
				NewArrayValue(
					inter,
					EmptyLocationRange,
					uint8ArrayStaticType,
					common.Address{},
					NewUnmeteredUInt8Value(2),
					NewUnmeteredUInt8Value(3),
				),
			),
		)
	})

	t.Run("more elements", func(t *testing.T) {

		t.Parallel()

		inter := newTestInterpreter(t)

		require.False(t,
			NewArrayValue(
				inter,
				EmptyLocationRange,
				uint8ArrayStaticType,
				common.Address{},
				NewUnmeteredUInt8Value(1),
			).Equal(
				inter,
				EmptyLocationRange,
				NewArrayValue(
					inter,
					EmptyLocationRange,
					uint8ArrayStaticType,
					common.Address{},
					NewUnmeteredUInt8Value(1),
					NewUnmeteredUInt8Value(2),
				),
			),
		)
	})

	t.Run("fewer elements", func(t *testing.T) {

		t.Parallel()

		inter := newTestInterpreter(t)

		require.False(t,
			NewArrayValue(
				inter,
				EmptyLocationRange,
				uint8ArrayStaticType,
				common.Address{},
				NewUnmeteredUInt8Value(1),
				NewUnmeteredUInt8Value(2),
			).Equal(
				inter,
				EmptyLocationRange,
				NewArrayValue(
					inter,
					EmptyLocationRange,
					uint8ArrayStaticType,
					common.Address{},
					NewUnmeteredUInt8Value(1),
				),
			),
		)
	})

	t.Run("different types", func(t *testing.T) {

		t.Parallel()

		inter := newTestInterpreter(t)

		uint16ArrayStaticType := VariableSizedStaticType{
			Type: PrimitiveStaticTypeUInt16,
		}

		require.False(t,
			NewArrayValue(
				inter,
				EmptyLocationRange,
				uint8ArrayStaticType,
				common.Address{},
			).Equal(
				inter,
				EmptyLocationRange,
				NewArrayValue(
					inter,
					EmptyLocationRange,
					uint16ArrayStaticType,
					common.Address{},
				),
			),
		)
	})

	t.Run("no type, type", func(t *testing.T) {

		t.Parallel()

		inter := newTestInterpreter(t)

		require.False(t,
			NewArrayValue(
				inter,
				EmptyLocationRange,
				nil,
				common.Address{},
			).Equal(
				inter,
				EmptyLocationRange,
				NewArrayValue(
					inter,
					EmptyLocationRange,
					uint8ArrayStaticType,
					common.Address{},
				),
			),
		)
	})

	t.Run("type, no type", func(t *testing.T) {

		t.Parallel()

		inter := newTestInterpreter(t)

		require.False(t,
			NewArrayValue(
				inter,
				EmptyLocationRange,
				uint8ArrayStaticType,
				common.Address{},
			).Equal(
				inter,
				EmptyLocationRange,
				NewArrayValue(
					inter,
					EmptyLocationRange,
					nil,
					common.Address{},
				),
			),
		)
	})

	t.Run("no types", func(t *testing.T) {

		t.Parallel()

		inter := newTestInterpreter(t)

		require.True(t,
			NewArrayValue(
				inter,
				EmptyLocationRange,
				nil,
				common.Address{},
			).Equal(
				inter,
				EmptyLocationRange,
				NewArrayValue(
					inter,
					EmptyLocationRange,
					nil,
					common.Address{},
				),
			),
		)
	})

	t.Run("different kind", func(t *testing.T) {

		t.Parallel()

		inter := newTestInterpreter(t)

		require.False(t,
			NewArrayValue(
				inter,
				EmptyLocationRange,
				uint8ArrayStaticType,
				common.Address{},
				NewUnmeteredUInt8Value(1),
			).Equal(
				inter,
				EmptyLocationRange,
				NewUnmeteredUInt8Value(1),
			),
		)
	})
}

func TestDictionaryValue_Equal(t *testing.T) {

	t.Parallel()

	byteStringDictionaryType := DictionaryStaticType{
		KeyType:   PrimitiveStaticTypeUInt8,
		ValueType: PrimitiveStaticTypeString,
	}

	t.Run("equal", func(t *testing.T) {

		t.Parallel()

		inter := newTestInterpreter(t)

		require.True(t,
			NewDictionaryValue(
				inter,
				EmptyLocationRange,
				byteStringDictionaryType,
				NewUnmeteredUInt8Value(1),
				NewUnmeteredStringValue("1"),
				NewUnmeteredUInt8Value(2),
				NewUnmeteredStringValue("2"),
			).Equal(
				inter,
				EmptyLocationRange,
				NewDictionaryValue(
					inter,
					EmptyLocationRange,
					byteStringDictionaryType,
					NewUnmeteredUInt8Value(1),
					NewUnmeteredStringValue("1"),
					NewUnmeteredUInt8Value(2),
					NewUnmeteredStringValue("2"),
				),
			),
		)
	})

	t.Run("different keys", func(t *testing.T) {

		t.Parallel()

		inter := newTestInterpreter(t)

		require.False(t,
			NewDictionaryValue(
				inter,
				EmptyLocationRange,
				byteStringDictionaryType,
				NewUnmeteredUInt8Value(1),
				NewUnmeteredStringValue("1"),
				NewUnmeteredUInt8Value(2),
				NewUnmeteredStringValue("2"),
			).Equal(
				inter,
				EmptyLocationRange,
				NewDictionaryValue(
					inter,
					EmptyLocationRange,
					byteStringDictionaryType,
					NewUnmeteredUInt8Value(2),
					NewUnmeteredStringValue("1"),
					NewUnmeteredUInt8Value(3),
					NewUnmeteredStringValue("2"),
				),
			),
		)
	})

	t.Run("different values", func(t *testing.T) {

		t.Parallel()

		inter := newTestInterpreter(t)

		require.False(t,
			NewDictionaryValue(
				inter,
				EmptyLocationRange,
				byteStringDictionaryType,
				NewUnmeteredUInt8Value(1),
				NewUnmeteredStringValue("1"),
				NewUnmeteredUInt8Value(2),
				NewUnmeteredStringValue("2"),
			).Equal(
				inter,
				EmptyLocationRange,
				NewDictionaryValue(
					inter,
					EmptyLocationRange,
					byteStringDictionaryType,
					NewUnmeteredUInt8Value(1),
					NewUnmeteredStringValue("2"),
					NewUnmeteredUInt8Value(2),
					NewUnmeteredStringValue("3"),
				),
			),
		)
	})

	t.Run("more elements", func(t *testing.T) {

		t.Parallel()

		inter := newTestInterpreter(t)

		require.False(t,
			NewDictionaryValue(
				inter,
				EmptyLocationRange,
				byteStringDictionaryType,
				NewUnmeteredUInt8Value(1),
				NewUnmeteredStringValue("1"),
			).Equal(
				inter,
				EmptyLocationRange,
				NewDictionaryValue(
					inter,
					EmptyLocationRange,
					byteStringDictionaryType,
					NewUnmeteredUInt8Value(1),
					NewUnmeteredStringValue("1"),
					NewUnmeteredUInt8Value(2),
					NewUnmeteredStringValue("2"),
				),
			),
		)
	})

	t.Run("fewer elements", func(t *testing.T) {

		t.Parallel()

		inter := newTestInterpreter(t)

		require.False(t,
			NewDictionaryValue(
				inter,
				EmptyLocationRange,
				byteStringDictionaryType,
				NewUnmeteredUInt8Value(1),
				NewUnmeteredStringValue("1"),
				NewUnmeteredUInt8Value(2),
				NewUnmeteredStringValue("2"),
			).Equal(
				inter,
				EmptyLocationRange,
				NewDictionaryValue(
					inter,
					EmptyLocationRange,
					byteStringDictionaryType,
					NewUnmeteredUInt8Value(1),
					NewUnmeteredStringValue("1"),
				),
			),
		)
	})

	t.Run("different types", func(t *testing.T) {

		t.Parallel()

		inter := newTestInterpreter(t)

		stringByteDictionaryStaticType := DictionaryStaticType{
			KeyType:   PrimitiveStaticTypeString,
			ValueType: PrimitiveStaticTypeUInt8,
		}

		require.False(t,
			NewDictionaryValue(
				inter,
				EmptyLocationRange,
				byteStringDictionaryType,
			).Equal(
				inter,
				EmptyLocationRange,
				NewDictionaryValue(
					inter,
					EmptyLocationRange,
					stringByteDictionaryStaticType,
				),
			),
		)
	})

	t.Run("different kind", func(t *testing.T) {

		t.Parallel()

		inter := newTestInterpreter(t)

		require.False(t,
			NewDictionaryValue(
				inter,
				EmptyLocationRange,
				byteStringDictionaryType,
				NewUnmeteredUInt8Value(1),
				NewUnmeteredStringValue("1"),
				NewUnmeteredUInt8Value(2),
				NewUnmeteredStringValue("2"),
			).Equal(
				inter,
				EmptyLocationRange,
				NewArrayValue(
					inter,
					EmptyLocationRange,
					ByteArrayStaticType,
					common.Address{},
					NewUnmeteredUInt8Value(1),
					NewUnmeteredUInt8Value(2),
				),
			),
		)
	})
}

func TestCompositeValue_Equal(t *testing.T) {

	t.Parallel()

	t.Run("equal", func(t *testing.T) {

		t.Parallel()

		inter := newTestInterpreter(t)

		fields1 := []CompositeField{
			{
				Name:  "a",
				Value: NewUnmeteredStringValue("a"),
			},
		}

		fields2 := []CompositeField{
			{
				Name:  "a",
				Value: NewUnmeteredStringValue("a"),
			},
		}

		require.True(t,
			NewCompositeValue(
				inter,
				EmptyLocationRange,
				utils.TestLocation,
				"X",
				common.CompositeKindStructure,
				fields1,
				common.Address{},
			).Equal(
				inter,
				EmptyLocationRange,
				NewCompositeValue(
					inter,
					EmptyLocationRange,
					utils.TestLocation,
					"X",
					common.CompositeKindStructure,
					fields2,
					common.Address{},
				),
			),
		)
	})

	t.Run("different location", func(t *testing.T) {

		t.Parallel()

		inter := newTestInterpreter(t)

		fields1 := []CompositeField{
			{
				Name:  "a",
				Value: NewUnmeteredStringValue("a"),
			},
		}

		fields2 := []CompositeField{
			{
				Name:  "a",
				Value: NewUnmeteredStringValue("a"),
			},
		}

		require.False(t,
			NewCompositeValue(
				inter,
				EmptyLocationRange,
				common.IdentifierLocation("A"),
				"X",
				common.CompositeKindStructure,
				fields1,
				common.Address{},
			).Equal(
				inter,
				EmptyLocationRange,
				NewCompositeValue(
					inter,
					EmptyLocationRange,
					common.IdentifierLocation("B"),
					"X",
					common.CompositeKindStructure,
					fields2,
					common.Address{},
				),
			),
		)
	})

	t.Run("different identifier", func(t *testing.T) {

		t.Parallel()

		inter := newTestInterpreter(t)

		fields1 := []CompositeField{
			{
				Name:  "a",
				Value: NewUnmeteredStringValue("a"),
			},
		}

		fields2 := []CompositeField{
			{
				Name:  "a",
				Value: NewUnmeteredStringValue("a"),
			},
		}

		require.False(t,
			NewCompositeValue(
				inter,
				EmptyLocationRange,
				common.IdentifierLocation("A"),
				"X",
				common.CompositeKindStructure,
				fields1,
				common.Address{},
			).Equal(
				inter,
				EmptyLocationRange,
				NewCompositeValue(
					inter,
					EmptyLocationRange,
					common.IdentifierLocation("A"),
					"Y",
					common.CompositeKindStructure,
					fields2,
					common.Address{},
				),
			),
		)
	})

	t.Run("different fields", func(t *testing.T) {

		t.Parallel()

		inter := newTestInterpreter(t)

		fields1 := []CompositeField{
			{
				Name:  "a",
				Value: NewUnmeteredStringValue("a"),
			},
		}

		fields2 := []CompositeField{
			{
				Name:  "a",
				Value: NewUnmeteredStringValue("b"),
			},
		}

		require.False(t,
			NewCompositeValue(
				inter,
				EmptyLocationRange,
				common.IdentifierLocation("A"),
				"X",
				common.CompositeKindStructure,
				fields1,
				common.Address{},
			).Equal(
				inter,
				EmptyLocationRange,
				NewCompositeValue(
					inter,
					EmptyLocationRange,
					common.IdentifierLocation("A"),
					"X",
					common.CompositeKindStructure,
					fields2,
					common.Address{},
				),
			),
		)
	})

	t.Run("more fields", func(t *testing.T) {

		t.Parallel()

		inter := newTestInterpreter(t)

		fields1 := []CompositeField{
			{
				Name:  "a",
				Value: NewUnmeteredStringValue("a"),
			},
		}

		fields2 := []CompositeField{
			{
				Name:  "a",
				Value: NewUnmeteredStringValue("a"),
			},
			{
				Name:  "b",
				Value: NewUnmeteredStringValue("b"),
			},
		}

		require.False(t,
			NewCompositeValue(
				inter,
				EmptyLocationRange,
				common.IdentifierLocation("A"),
				"X",
				common.CompositeKindStructure,
				fields1,
				common.Address{},
			).Equal(
				inter,
				EmptyLocationRange,
				NewCompositeValue(
					inter,
					EmptyLocationRange,
					common.IdentifierLocation("A"),
					"X",
					common.CompositeKindStructure,
					fields2,
					common.Address{},
				),
			),
		)
	})

	t.Run("fewer fields", func(t *testing.T) {

		t.Parallel()

		inter := newTestInterpreter(t)

		fields1 := []CompositeField{
			{
				Name:  "a",
				Value: NewUnmeteredStringValue("a"),
			},
			{
				Name:  "b",
				Value: NewUnmeteredStringValue("b"),
			},
		}

		fields2 := []CompositeField{
			{
				Name:  "a",
				Value: NewUnmeteredStringValue("a"),
			},
		}

		require.False(t,
			NewCompositeValue(
				inter,
				EmptyLocationRange,
				common.IdentifierLocation("A"),
				"X",
				common.CompositeKindStructure,
				fields1,
				common.Address{},
			).Equal(
				inter,
				EmptyLocationRange,
				NewCompositeValue(
					inter,
					EmptyLocationRange,
					common.IdentifierLocation("A"),
					"X",
					common.CompositeKindStructure,
					fields2,
					common.Address{},
				),
			),
		)
	})

	t.Run("different composite kind", func(t *testing.T) {

		t.Parallel()

		inter := newTestInterpreter(t)

		fields1 := []CompositeField{
			{
				Name:  "a",
				Value: NewUnmeteredStringValue("a"),
			},
		}

		fields2 := []CompositeField{
			{
				Name:  "a",
				Value: NewUnmeteredStringValue("a"),
			},
		}

		require.False(t,
			NewCompositeValue(
				inter,
				EmptyLocationRange,
				common.IdentifierLocation("A"),
				"X",
				common.CompositeKindStructure,
				fields1,
				common.Address{},
			).Equal(
				inter,
				EmptyLocationRange,
				NewCompositeValue(
					inter,
					EmptyLocationRange,
					common.IdentifierLocation("A"),
					"X",
					common.CompositeKindResource,
					fields2,
					common.Address{},
				),
			),
		)
	})

	t.Run("different composite kind", func(t *testing.T) {

		t.Parallel()

		inter := newTestInterpreter(t)

		fields1 := []CompositeField{
			{
				Name:  "a",
				Value: NewUnmeteredStringValue("a"),
			},
		}

		require.False(t,
			NewCompositeValue(
				inter,
				EmptyLocationRange,
				common.IdentifierLocation("A"),
				"X",
				common.CompositeKindStructure,
				fields1,
				common.Address{},
			).Equal(
				inter,
				EmptyLocationRange,
				NewUnmeteredStringValue("test"),
			),
		)
	})
}

func TestNumberValue_Equal(t *testing.T) {

	t.Parallel()

	testValues := map[string]EquatableValue{
		"UInt":    NewUnmeteredUIntValueFromUint64(10),
		"UInt8":   NewUnmeteredUInt8Value(8),
		"UInt16":  NewUnmeteredUInt16Value(16),
		"UInt32":  NewUnmeteredUInt32Value(32),
		"UInt64":  NewUnmeteredUInt64Value(64),
		"UInt128": NewUnmeteredUInt128ValueFromUint64(128),
		"UInt256": NewUnmeteredUInt256ValueFromUint64(256),
		"Int8":    NewUnmeteredInt8Value(-8),
		"Int16":   NewUnmeteredInt16Value(-16),
		"Int32":   NewUnmeteredInt32Value(-32),
		"Int64":   NewUnmeteredInt64Value(-64),
		"Int128":  NewUnmeteredInt128ValueFromInt64(-128),
		"Int256":  NewUnmeteredInt256ValueFromInt64(-256),
		"Word8":   NewUnmeteredWord8Value(8),
		"Word16":  NewUnmeteredWord16Value(16),
		"Word32":  NewUnmeteredWord32Value(32),
		"Word64":  NewUnmeteredWord64Value(64),
		"UFix64":  NewUnmeteredUFix64ValueWithInteger(64),
		"Fix64":   NewUnmeteredFix64ValueWithInteger(-32),
	}

	for name, value := range testValues {

		t.Run(fmt.Sprintf("equal, %s", name), func(t *testing.T) {

			inter := newTestInterpreter(t)

			require.True(t,
				value.Equal(
					inter,
					EmptyLocationRange,
					value,
				),
			)
		})
	}

	for name, value := range testValues {
		for otherName, otherValue := range testValues {

			if name == otherName {
				continue
			}

			t.Run(fmt.Sprintf("unequal, %s %s", name, otherName), func(t *testing.T) {

				inter := newTestInterpreter(t)

				require.False(t,
					value.Equal(
						inter,
						EmptyLocationRange,
						otherValue,
					),
				)
			})
		}
	}

	for name, value := range testValues {

		t.Run(fmt.Sprintf("different kind, %s", name), func(t *testing.T) {

			inter := newTestInterpreter(t)

			require.False(t,
				value.Equal(
					inter,
					EmptyLocationRange,
					AddressValue{0x1},
				),
			)
		})
	}
}

func TestPublicKeyValue(t *testing.T) {

	t.Parallel()

	t.Run("Stringer output includes public key value", func(t *testing.T) {

		t.Parallel()

		storage := newUnmeteredInMemoryStorage()

		inter, err := NewInterpreter(
			nil,
			utils.TestLocation,
			&Config{
				Storage: storage,
				PublicKeyValidationHandler: func(_ *Interpreter, _ LocationRange, _ *CompositeValue) error {
					return nil
				},
			},
		)
		require.NoError(t, err)

		publicKey := NewArrayValue(
			inter,
			EmptyLocationRange,
			VariableSizedStaticType{
				Type: PrimitiveStaticTypeInt,
			},
			common.Address{},
			NewUnmeteredIntValueFromInt64(1),
			NewUnmeteredIntValueFromInt64(7),
			NewUnmeteredIntValueFromInt64(3),
		)

		sigAlgo := stdlib.NewSignatureAlgorithmCase(
			UInt8Value(sema.SignatureAlgorithmECDSA_secp256k1.RawValue()),
		)

		key := NewPublicKeyValue(
			inter,
			EmptyLocationRange,
			publicKey,
			sigAlgo,
			inter.Config.PublicKeyValidationHandler,
		)

		require.Equal(t,
			"PublicKey(publicKey: [1, 7, 3], signatureAlgorithm: SignatureAlgorithm(rawValue: 2))",
			key.String(),
		)
	})

	t.Run("Panics when PublicKey is invalid", func(t *testing.T) {

		t.Parallel()

		storage := newUnmeteredInMemoryStorage()

		fakeError := fakeError{}

		inter, err := NewInterpreter(
			nil,
			utils.TestLocation,
			&Config{
				Storage: storage,
				PublicKeyValidationHandler: func(_ *Interpreter, _ LocationRange, _ *CompositeValue) error {
					return fakeError
				},
			},
		)
		require.NoError(t, err)

		publicKeyBytes := []byte{1, 7, 3}

		publicKey := NewArrayValue(
			inter,
			EmptyLocationRange,
			VariableSizedStaticType{
				Type: PrimitiveStaticTypeInt,
			},
			common.Address{},
			NewUnmeteredIntValueFromInt64(int64(publicKeyBytes[0])),
			NewUnmeteredIntValueFromInt64(int64(publicKeyBytes[1])),
			NewUnmeteredIntValueFromInt64(int64(publicKeyBytes[2])),
		)

		sigAlgo := stdlib.NewSignatureAlgorithmCase(
			UInt8Value(sema.SignatureAlgorithmECDSA_secp256k1.RawValue()),
		)

		assert.PanicsWithError(t,
			(InvalidPublicKeyError{PublicKey: publicKey, Err: fakeError}).Error(),
			func() {
				_ = NewPublicKeyValue(
					inter,
					EmptyLocationRange,
					publicKey,
					sigAlgo,
					inter.Config.PublicKeyValidationHandler,
				)
			})
	})
}

func TestHashable(t *testing.T) {

	// Assert that all Value implementations are hashable

	pkgs, err := packages.Load(
		&packages.Config{
			// https://github.com/golang/go/issues/45218
			Mode: packages.NeedImports | packages.NeedTypes,
		},
		"github.com/onflow/cadence/runtime/interpreter",
	)
	require.NoError(t, err)

	pkg := pkgs[0]
	scope := pkg.Types.Scope()

	test := func(interfaceName string) {

		t.Run(interfaceName, func(t *testing.T) {

			object := scope.Lookup(interfaceName)
			ty := object.Type()
			interfaceType, ok := ty.Underlying().(*types.Interface)
			require.True(t, ok)

			for _, name := range scope.Names() {
				object := scope.Lookup(name)
				_, ok := object.(*types.TypeName)
				if !ok {
					continue
				}

				implementationType := object.Type()
				if !types.Implements(implementationType, interfaceType) {
					continue
				}

				err := checkHashable(implementationType)
				if !assert.NoError(t,
					err,
					"%s implementation is not hashable: %s",
					interfaceType.String(),
					implementationType,
				) {
					continue
				}
			}
		})
	}

	test("Value")
}

func checkHashable(ty types.Type) error {

	// TODO: extend the notion of unhashable types,
	//  see https://github.com/golang/go/blob/a22e3172200d4bdd0afcbbe6564dbb67fea4b03a/src/runtime/alg.go#L144

	switch ty := ty.(type) {
	case *types.Basic:
		switch ty.Kind() {
		case types.Bool,
			types.Int,
			types.Int8,
			types.Int16,
			types.Int32,
			types.Int64,
			types.Uint,
			types.Uint8,
			types.Uint16,
			types.Uint32,
			types.Uint64,
			types.Float32,
			types.Float64,
			types.String:
			return nil
		}
	case *types.Pointer,
		*types.Array,
		*types.Interface:
		return nil

	case *types.Struct:
		numFields := ty.NumFields()
		for i := 0; i < numFields; i++ {
			field := ty.Field(i)
			fieldTy := field.Type()
			err := checkHashable(fieldTy)
			if err != nil {
				return fmt.Errorf(
					"struct type has unhashable field %s: %w",
					field.Name(),
					err,
				)
			}
		}
		return nil

	case *types.Named:
		return checkHashable(ty.Underlying())
	}

	return fmt.Errorf(
		"type %s is potentially not hashable",
		ty.String(),
	)
}

func newTestInterpreter(tb testing.TB) *Interpreter {

	storage := newUnmeteredInMemoryStorage()

	inter, err := NewInterpreter(
		nil,
		utils.TestLocation,
		&Config{
			Storage:                       storage,
			AtreeValueValidationEnabled:   true,
			AtreeStorageValidationEnabled: true,
		},
	)
	require.NoError(tb, err)

	return inter
}

func TestNonStorable(t *testing.T) {

	t.Parallel()

	storage := newUnmeteredInMemoryStorage()

	code := `
      pub struct Foo {

          let bar: &Int?

          init() {
              self.bar = &1 as &Int
          }
      }

      fun foo(): &Int? {
          return Foo().bar
      }
    `

	checker, err := checkerUtils.ParseAndCheckWithOptions(t,
		code,
		checkerUtils.ParseAndCheckOptions{},
	)

	require.NoError(t, err)

	inter, err := NewInterpreter(
		ProgramFromChecker(checker),
		checker.Location,
		&Config{Storage: storage},
	)

	require.NoError(t, err)

	err = inter.Interpret()
	require.NoError(t, err)

	_, err = inter.Invoke("foo")
	require.NoError(t, err)

}

type fakeError struct{}

func (fakeError) Error() string {
	return "fake error for testing"
}

func TestNumberValueIntegerConversion(t *testing.T) {

	t.Parallel()

	type converter struct {
		convert func(NumberValue) (result any, convertible bool)
		check   func(t *testing.T, result any) bool
	}

	test := func(
		t *testing.T,
		numericType sema.Type,
		testValue NumberValue,
		converter converter,
	) {

		result, convertible := converter.convert(testValue)
		if !convertible {
			return
		}
		converter.check(t, result)
	}

	testValues := map[*sema.NumericType]NumberValue{
		sema.IntType:     NewUnmeteredIntValueFromInt64(42),
		sema.UIntType:    NewUnmeteredUIntValueFromUint64(42),
		sema.UInt8Type:   NewUnmeteredUInt8Value(42),
		sema.UInt16Type:  NewUnmeteredUInt16Value(42),
		sema.UInt32Type:  NewUnmeteredUInt32Value(42),
		sema.UInt64Type:  NewUnmeteredUInt64Value(42),
		sema.UInt128Type: NewUnmeteredUInt128ValueFromUint64(42),
		sema.UInt256Type: NewUnmeteredUInt256ValueFromUint64(42),
		sema.Word8Type:   NewUnmeteredWord8Value(42),
		sema.Word16Type:  NewUnmeteredWord16Value(42),
		sema.Word32Type:  NewUnmeteredWord32Value(42),
		sema.Word64Type:  NewUnmeteredWord64Value(42),
		sema.Int8Type:    NewUnmeteredInt8Value(42),
		sema.Int16Type:   NewUnmeteredInt16Value(42),
		sema.Int32Type:   NewUnmeteredInt32Value(42),
		sema.Int64Type:   NewUnmeteredInt64Value(42),
		sema.Int128Type:  NewUnmeteredInt128ValueFromInt64(42),
		sema.Int256Type:  NewUnmeteredInt256ValueFromInt64(42),
	}

	for _, ty := range sema.AllIntegerTypes {
		// Only test leaf types
		switch ty {
		case sema.IntegerType, sema.SignedIntegerType:
			continue
		}

		_, ok := testValues[ty.(*sema.NumericType)]
		require.True(t, ok, "missing expected value for type %s", ty.String())
	}

	converters := map[string]converter{
		"ToInt": {
			convert: func(value NumberValue) (any, bool) {
				return value.ToInt(), true
			},
			check: func(t *testing.T, result any) bool {
				return assert.Equal(t, 42, result)
			},
		},
		"ToBigInt": {
			convert: func(value NumberValue) (any, bool) {
				bigNumberValue, ok := value.(BigNumberValue)
				if !ok {
					return nil, false
				}
				return bigNumberValue.ToBigInt(nil), true
			},
			check: func(t *testing.T, result any) bool {
				return assert.Equal(t, big.NewInt(42), result)
			},
		},
	}

	for numericType, testValue := range testValues {

		t.Run(numericType.String(), func(t *testing.T) {

			for converterName, converter := range converters {

				t.Run(converterName, func(t *testing.T) {
					test(t, numericType, testValue, converter)
				})

			}
		})
	}
}

func TestValue_ConformsToStaticType(t *testing.T) {

	t.Parallel()

	testAddress := common.MustBytesToAddress([]byte{0x1})

	newCompositeValue := func(inter *Interpreter, fields []CompositeField) *CompositeValue {
		return NewCompositeValue(
			inter,
			EmptyLocationRange,
			utils.TestLocation,
			"Test",
			common.CompositeKindStructure,
			fields,
			testAddress,
		)
	}

	newInvalidCompositeValue := func(inter *Interpreter) *CompositeValue {
		return newCompositeValue(inter, []CompositeField{})
	}

	test := func(valueFactory func(*Interpreter) Value, expected bool) {

		storage := newUnmeteredInMemoryStorage()

		members := &sema.StringMemberOrderedMap{}

		compositeType := &sema.CompositeType{
			Location:   utils.TestLocation,
			Identifier: "Test",
			Kind:       common.CompositeKindStructure,
			Members:    members,
			Fields:     []string{"foo"},
		}

		fooField := sema.NewPublicConstantFieldMember(
			nil,
			compositeType,
			"foo",
			sema.BoolType,
			"",
		)
		members.Set("foo", fooField)

		elaboration := sema.NewElaboration(nil, false)
		elaboration.CompositeTypes[compositeType.ID()] = compositeType

		inter, err := NewInterpreter(
			&Program{
				Elaboration: elaboration,
			},
			utils.TestLocation,
			&Config{Storage: storage},
		)
		require.NoError(t, err)

		storageMap := storage.GetStorageMap(testAddress, "storage", true)
		storageMap.WriteValue(inter, "test", TrueValue)

		value := valueFactory(inter)

		result := value.ConformsToStaticType(
			inter,
			EmptyLocationRange,
			TypeConformanceResults{},
		)
		if expected {
			assert.True(t, result)
		} else {
			assert.False(t, result)
		}
	}

	t.Run("function values", func(t *testing.T) {

		t.Parallel()

		functionType := &sema.FunctionType{
			Parameters: []*sema.Parameter{
				{
					TypeAnnotation: sema.NewTypeAnnotation(sema.IntType),
				},
			},
			ReturnTypeAnnotation: sema.NewTypeAnnotation(sema.BoolType),
		}

		for name, f := range map[string]Value{
			"InterpretedFunctionValue": &InterpretedFunctionValue{
				Type: functionType,
			},
			"HostFunctionValue": &HostFunctionValue{
				Type: functionType,
			},
			"BoundFunctionValue": &BoundFunctionValue{
				Function: &InterpretedFunctionValue{
					Type: functionType,
				},
			},
		} {
			t.Run(name, func(t *testing.T) {
				test(
					func(_ *Interpreter) Value {
						return f
					},
					true,
				)
			})
		}
	})

	t.Run("BoolValue", func(t *testing.T) {

		t.Parallel()

		test(
			func(_ *Interpreter) Value {
				return TrueValue
			},
			true,
		)
	})

	t.Run("StringValue", func(t *testing.T) {

		t.Parallel()

		test(
			func(_ *Interpreter) Value {
				return NewUnmeteredStringValue("test")
			},
			true,
		)
	})

	t.Run("AddressValue", func(t *testing.T) {

		t.Parallel()

		test(
			func(_ *Interpreter) Value {
				return NewUnmeteredAddressValueFromBytes([]byte{0x1})
			},
			true,
		)
	})

	t.Run("TypeValue", func(t *testing.T) {

		t.Parallel()

		test(
			func(_ *Interpreter) Value {
				return NewUnmeteredTypeValue(PrimitiveStaticTypeInt)
			},
			true,
		)
	})

	t.Run("VoidValue", func(t *testing.T) {

		t.Parallel()

		test(
			func(_ *Interpreter) Value {
				return Void
			},
			true,
		)
	})

	t.Run("CharacterValue", func(t *testing.T) {

		t.Parallel()

		test(
			func(_ *Interpreter) Value {
				return NewUnmeteredCharacterValue("t")
			},
			true,
		)
	})

	t.Run("NilValue", func(t *testing.T) {

		t.Parallel()

		test(
			func(_ *Interpreter) Value {
				return Nil
			},
			true,
		)
	})

	t.Run("SomeValue", func(t *testing.T) {

		t.Parallel()

		test(
			func(interpreter *Interpreter) Value {
				return NewUnmeteredSomeValueNonCopying(
					TrueValue,
				)
			},
			true,
		)
	})

	t.Run("PathValue", func(t *testing.T) {

		t.Parallel()

		for _, domain := range common.AllPathDomains {
			t.Run(domain.Identifier(), func(t *testing.T) {
				test(
					func(interpreter *Interpreter) Value {
						return NewUnmeteredPathValue(domain, "test")
					},
					true,
				)
			})
		}
	})

	t.Run("integer values", func(t *testing.T) {

		t.Parallel()

		testCases := map[*sema.NumericType]NumberValue{
			sema.IntType:     NewUnmeteredIntValueFromInt64(42),
			sema.UIntType:    NewUnmeteredUIntValueFromUint64(42),
			sema.UInt8Type:   NewUnmeteredUInt8Value(42),
			sema.UInt16Type:  NewUnmeteredUInt16Value(42),
			sema.UInt32Type:  NewUnmeteredUInt32Value(42),
			sema.UInt64Type:  NewUnmeteredUInt64Value(42),
			sema.UInt128Type: NewUnmeteredUInt128ValueFromUint64(42),
			sema.UInt256Type: NewUnmeteredUInt256ValueFromUint64(42),
			sema.Word8Type:   NewUnmeteredWord8Value(42),
			sema.Word16Type:  NewUnmeteredWord16Value(42),
			sema.Word32Type:  NewUnmeteredWord32Value(42),
			sema.Word64Type:  NewUnmeteredWord64Value(42),
			sema.Int8Type:    NewUnmeteredInt8Value(42),
			sema.Int16Type:   NewUnmeteredInt16Value(42),
			sema.Int32Type:   NewUnmeteredInt32Value(42),
			sema.Int64Type:   NewUnmeteredInt64Value(42),
			sema.Int128Type:  NewUnmeteredInt128ValueFromInt64(42),
			sema.Int256Type:  NewUnmeteredInt256ValueFromInt64(42),
		}

		for _, ty := range sema.AllIntegerTypes {
			// Only test leaf types
			switch ty {
			case sema.IntegerType, sema.SignedIntegerType:
				continue
			}

			_, ok := testCases[ty.(*sema.NumericType)]
			require.True(t, ok, "missing case for type %s", ty.String())
		}

		for ty, v := range testCases {
			t.Run(ty.String(), func(t *testing.T) {
				test(
					func(_ *Interpreter) Value {
						return v
					},
					true,
				)
			})
		}
	})

	t.Run("fixed-point values", func(t *testing.T) {

		t.Parallel()

		testCases := map[*sema.FixedPointNumericType]NumberValue{
			sema.UFix64Type: NewUnmeteredUFix64ValueWithInteger(42),
			sema.Fix64Type:  NewUnmeteredFix64ValueWithInteger(42),
		}

		for _, ty := range sema.AllFixedPointTypes {
			// Only test leaf types
			switch ty {
			case sema.FixedPointType, sema.SignedFixedPointType:
				continue
			}

			_, ok := testCases[ty.(*sema.FixedPointNumericType)]
			require.True(t, ok, "missing case for type %s", ty.String())
		}

		for ty, v := range testCases {
			t.Run(ty.String(), func(t *testing.T) {
				test(
					func(_ *Interpreter) Value {
						return v
					},
					true,
				)
			})
		}
	})

	t.Run("EphemeralReferenceValue", func(t *testing.T) {

		t.Parallel()

		test(
			func(*Interpreter) Value {
				return NewUnmeteredEphemeralReferenceValue(
					false,
					TrueValue,
					sema.BoolType,
				)
			},
			true,
		)

		test(
			func(*Interpreter) Value {
				return NewUnmeteredEphemeralReferenceValue(
					false,
					TrueValue,
					sema.StringType,
				)
			},
			false,
		)
	})

	t.Run("StorageReferenceValue", func(t *testing.T) {

		t.Parallel()

		test(
			func(_ *Interpreter) Value {
				return NewUnmeteredStorageReferenceValue(
					false,
					testAddress,
					NewUnmeteredPathValue(common.PathDomainStorage, "test"),
					sema.BoolType,
				)
			},
			true,
		)

		test(
			func(_ *Interpreter) Value {
				return NewUnmeteredStorageReferenceValue(
					false,
					testAddress,
					NewUnmeteredPathValue(common.PathDomainStorage, "test"),
					sema.StringType,
				)
			},
			false,
		)
	})

	t.Run("CapabilityValue", func(t *testing.T) {

		t.Parallel()

		test(
			func(_ *Interpreter) Value {
				return NewUnmeteredCapabilityValue(
					NewUnmeteredAddressValueFromBytes(testAddress.Bytes()),
					NewUnmeteredPathValue(common.PathDomainStorage, "test"),
					ReferenceStaticType{
						Authorized:     false,
						BorrowedType:   PrimitiveStaticTypeBool,
						ReferencedType: PrimitiveStaticTypeBool,
					},
				)
			},
			true,
		)
	})

	t.Run("ArrayValue", func(t *testing.T) {

		t.Parallel()

		test(
			func(inter *Interpreter) Value {
				return NewArrayValue(
					inter,
					EmptyLocationRange,
					VariableSizedStaticType{
						Type: PrimitiveStaticTypeNumber,
					},
					testAddress,
					NewUnmeteredInt8Value(2),
					NewUnmeteredFix64Value(3),
				)
			},
			true,
		)

		test(
			func(inter *Interpreter) Value {
				return NewArrayValue(
					inter,
					EmptyLocationRange,
					VariableSizedStaticType{
						Type: PrimitiveStaticTypeAnyStruct,
					},
					testAddress,
					NewUnmeteredInt8Value(2),
					NewUnmeteredFix64Value(3),
				)
			},
			true,
		)

		test(
			func(inter *Interpreter) Value {
				return NewArrayValue(
					inter,
					EmptyLocationRange,
					VariableSizedStaticType{
						Type: PrimitiveStaticTypeInteger,
					},
					testAddress,
					NewUnmeteredInt8Value(2),
					NewUnmeteredFix64Value(3),
				)
			},
			false,
		)

		test(
			func(inter *Interpreter) Value {
				return NewArrayValue(
					inter,
					EmptyLocationRange,
					VariableSizedStaticType{
						Type: PrimitiveStaticTypeAnyStruct,
					},
					testAddress,
					newInvalidCompositeValue(inter),
				)
			},
			false,
		)
	})

	t.Run("DictionaryValue", func(t *testing.T) {

		t.Parallel()

		test(
			func(inter *Interpreter) Value {
				return NewDictionaryValueWithAddress(
					inter,
					EmptyLocationRange,
					DictionaryStaticType{
						KeyType:   PrimitiveStaticTypeString,
						ValueType: PrimitiveStaticTypeNumber,
					},
					testAddress,
					NewUnmeteredStringValue("a"),
					NewUnmeteredInt8Value(2),
					NewUnmeteredStringValue("b"),
					NewUnmeteredFix64Value(3),
				)
			},
			true,
		)

		test(
			func(inter *Interpreter) Value {
				return NewDictionaryValueWithAddress(
					inter,
					EmptyLocationRange,
					DictionaryStaticType{
						KeyType:   PrimitiveStaticTypeString,
						ValueType: PrimitiveStaticTypeAnyStruct,
					},
					testAddress,
					NewUnmeteredStringValue("a"),
					NewUnmeteredInt8Value(2),
					NewUnmeteredStringValue("b"),
					NewUnmeteredFix64Value(3),
				)
			},
			true,
		)

		test(
			func(inter *Interpreter) Value {
				return NewDictionaryValueWithAddress(
					inter,
					EmptyLocationRange,
					DictionaryStaticType{
						KeyType:   PrimitiveStaticTypeAnyStruct,
						ValueType: PrimitiveStaticTypeNumber,
					},
					testAddress,
					NewUnmeteredStringValue("a"),
					NewUnmeteredInt8Value(2),
					NewUnmeteredStringValue("b"),
					NewUnmeteredFix64Value(3),
				)
			},
			true,
		)

		// TODO: cannot test due to container mutation check. import instead?

		//test(
		//	NewDictionaryValueWithAddress(
		//		inter,
		//		DictionaryStaticType{
		//			KeyType:   PrimitiveStaticTypeInt,
		//			ValueType: PrimitiveStaticTypeNumber,
		//		},
		//		testAddress,
		//		NewUnmeteredStringValue("a"),
		//		NewUnmeteredInt8Value(2),
		//		NewUnmeteredStringValue("b"),
		//		NewUnmeteredFix64Value(3),
		//	),
		//	false,
		//)
		//
		//test(
		//	NewDictionaryValueWithAddress(
		//		inter,
		//		DictionaryStaticType{
		//			KeyType:   PrimitiveStaticTypeAnyStruct,
		//			ValueType: PrimitiveStaticTypeInteger,
		//		},
		//		testAddress,
		//		NewUnmeteredStringValue("a"),
		//		NewUnmeteredInt8Value(2),
		//		NewUnmeteredStringValue("b"),
		//		NewUnmeteredFix64Value(3),
		//	),
		//	false,
		//)

		test(
			func(inter *Interpreter) Value {
				return NewDictionaryValueWithAddress(
					inter,
					EmptyLocationRange,
					DictionaryStaticType{
						KeyType:   PrimitiveStaticTypeAnyStruct,
						ValueType: PrimitiveStaticTypeAnyStruct,
					},
					testAddress,
					NewUnmeteredStringValue("a"),
					newInvalidCompositeValue(inter),
				)
			},
			false,
		)
	})

	t.Run("CompositeValue", func(t *testing.T) {

		t.Parallel()

		test(
			func(inter *Interpreter) Value {
				return newCompositeValue(inter, []CompositeField{
					{
						Name:  "foo",
						Value: TrueValue,
					},
				})
			},
			true,
		)

		test(
			func(inter *Interpreter) Value {
				return newCompositeValue(inter, []CompositeField{
					{
						Name:  "foo",
						Value: NewUnmeteredStringValue("test"),
					},
				})
			},
			false,
		)

		test(
			func(inter *Interpreter) Value {
				return newInvalidCompositeValue(inter)
			},
			false,
		)
	})

	t.Run("SimpleCompositeValue", func(t *testing.T) {

		t.Parallel()

		test(
			func(inter *Interpreter) Value {
				return NewSimpleCompositeValue(
					inter,
					PrimitiveStaticTypeBlock.SemaType().ID(),
					PrimitiveStaticTypeBlock,
					[]string{"height"},
					map[string]Value{
						"height": NewUnmeteredInt64Value(1),
					},
					nil,
					nil,
					nil,
				)
			},
			true,
		)

		test(
			func(inter *Interpreter) Value {
				return NewSimpleCompositeValue(
					inter,
					PrimitiveStaticTypeBlock.SemaType().ID(),
					PrimitiveStaticTypeBlock,
					[]string{"foo"},
					map[string]Value{
						"foo": newInvalidCompositeValue(inter),
					},
					nil,
					nil,
					nil,
				)
			},
			false,
		)
	})

}<|MERGE_RESOLUTION|>--- conflicted
+++ resolved
@@ -1080,19 +1080,13 @@
 				inter := newTestInterpreter(t)
 
 				array := NewArrayValue(
-<<<<<<< HEAD
 					inter,
-					ReturnEmptyLocationRange,
-=======
-					newTestInterpreter(t),
 					EmptyLocationRange,
->>>>>>> 0e3bc7b9
 					VariableSizedStaticType{
 						Type: PrimitiveStaticTypeAnyStruct,
 					},
 					common.Address{},
 				)
-<<<<<<< HEAD
 				arrayRef := NewUnmeteredEphemeralReferenceValue(
 					false,
 					array,
@@ -1101,11 +1095,7 @@
 					},
 				)
 
-				array.Insert(inter, ReturnEmptyLocationRange, 0, arrayRef)
-=======
-				arrayRef := &EphemeralReferenceValue{Value: array}
-				array.Insert(newTestInterpreter(t), EmptyLocationRange, 0, arrayRef)
->>>>>>> 0e3bc7b9
+				array.Insert(inter, EmptyLocationRange, 0, arrayRef)
 				return array
 			}(),
 			expected: `[[...]]`,
