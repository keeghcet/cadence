/*
 * Cadence - The resource-oriented smart contract programming language
 *
 * Copyright Dapper Labs, Inc.
 *
 * Licensed under the Apache License, Version 2.0 (the "License");
 * you may not use this file except in compliance with the License.
 * You may obtain a copy of the License at
 *
 *   http://www.apache.org/licenses/LICENSE-2.0
 *
 * Unless required by applicable law or agreed to in writing, software
 * distributed under the License is distributed on an "AS IS" BASIS,
 * WITHOUT WARRANTIES OR CONDITIONS OF ANY KIND, either express or implied.
 * See the License for the specific language governing permissions and
 * limitations under the License.
 */

package interpreter_test

import (
	"fmt"
	"go/types"
	"math"
	"math/big"
	"strings"
	"testing"

	"golang.org/x/tools/go/packages"

	"github.com/onflow/atree"
	"github.com/stretchr/testify/assert"
	"github.com/stretchr/testify/require"

	"github.com/onflow/cadence/runtime/common"
	. "github.com/onflow/cadence/runtime/interpreter"
	"github.com/onflow/cadence/runtime/sema"
	"github.com/onflow/cadence/runtime/stdlib"
	checkerUtils "github.com/onflow/cadence/runtime/tests/checker"
	"github.com/onflow/cadence/runtime/tests/utils"
)

func newTestCompositeValue(inter *Interpreter, owner common.Address) *CompositeValue {
	return NewCompositeValue(
		inter,
		EmptyLocationRange,
		utils.TestLocation,
		"Test",
		common.CompositeKindStructure,
		nil,
		owner,
	)
}

var testCompositeValueType = &sema.CompositeType{
	Location:   utils.TestLocation,
	Identifier: "Test",
	Kind:       common.CompositeKindStructure,
	Members:    &sema.StringMemberOrderedMap{},
}

func getMeterCompFuncWithExpectedKinds(
	t *testing.T,
	kinds []common.ComputationKind,
	intensities []uint,
) OnMeterComputationFunc {
	if len(kinds) != len(intensities) {
		t.Fatal("size of kinds doesn't match size of intensities")
	}
	expectedCompKindsIndex := 0
	return func(compKind common.ComputationKind, intensity uint) {
		if expectedCompKindsIndex >= len(kinds) {
			t.Fatal("received an extra meterComputation call")
		}
		assert.Equal(t, kinds[expectedCompKindsIndex], compKind)
		assert.Equal(t, intensities[expectedCompKindsIndex], intensity)
		expectedCompKindsIndex++
	}
}

func TestOwnerNewArray(t *testing.T) {

	t.Parallel()

	storage := newUnmeteredInMemoryStorage()

	elaboration := sema.NewElaboration(nil)
	elaboration.SetCompositeType(
		testCompositeValueType.ID(),
		testCompositeValueType,
	)

	inter, err := NewInterpreter(
		&Program{
			Elaboration: elaboration,
		},
		utils.TestLocation,
		&Config{Storage: storage},
	)
	require.NoError(t, err)

	oldOwner := common.Address{0x1}

	value := newTestCompositeValue(inter, oldOwner)

	assert.Equal(t, oldOwner, value.GetOwner())

	array := NewArrayValue(
		inter,
		EmptyLocationRange,
		&VariableSizedStaticType{
			Type: PrimitiveStaticTypeAnyStruct,
		},
		common.ZeroAddress,
		value,
	)

	value = array.Get(inter, EmptyLocationRange, 0).(*CompositeValue)

	assert.Equal(t, common.ZeroAddress, array.GetOwner())
	assert.Equal(t, common.ZeroAddress, value.GetOwner())
}

func TestOwnerArrayDeepCopy(t *testing.T) {

	t.Parallel()

	storage := newUnmeteredInMemoryStorage()

	elaboration := sema.NewElaboration(nil)
	elaboration.SetCompositeType(
		testCompositeValueType.ID(),
		testCompositeValueType,
	)

	inter, err := NewInterpreter(
		&Program{
			Elaboration: elaboration,
		},
		utils.TestLocation,
		&Config{
			Storage: storage,
			OnMeterComputation: getMeterCompFuncWithExpectedKinds(t,
				[]common.ComputationKind{
					common.ComputationKindCreateCompositeValue,
					common.ComputationKindCreateArrayValue,
					common.ComputationKindTransferCompositeValue,
					common.ComputationKindTransferArrayValue,
					common.ComputationKindTransferCompositeValue,
				},
				[]uint{1, 1, 1, 1, 1},
			),
		},
	)
	require.NoError(t, err)

	oldOwner := common.Address{0x1}
	newOwner := common.Address{0x2}

	value := newTestCompositeValue(inter, oldOwner)

	array := NewArrayValue(
		inter,
		EmptyLocationRange,
		&VariableSizedStaticType{
			Type: PrimitiveStaticTypeAnyStruct,
		},
		common.ZeroAddress,
		value,
	)

	arrayCopy := array.Transfer(
		inter,
		EmptyLocationRange,
		atree.Address(newOwner),
		false,
		nil,
		nil,
		true, // array is standalone.
	)
	array = arrayCopy.(*ArrayValue)

	value = array.Get(
		inter,
		EmptyLocationRange,
		0,
	).(*CompositeValue)

	assert.Equal(t, newOwner, array.GetOwner())
	assert.Equal(t, newOwner, value.GetOwner())
}

func TestOwnerArrayElement(t *testing.T) {

	t.Parallel()

	storage := newUnmeteredInMemoryStorage()

	elaboration := sema.NewElaboration(nil)
	elaboration.SetCompositeType(
		testCompositeValueType.ID(),
		testCompositeValueType,
	)

	inter, err := NewInterpreter(
		&Program{
			Elaboration: elaboration,
		},
		utils.TestLocation,
		&Config{Storage: storage},
	)
	require.NoError(t, err)

	oldOwner := common.Address{0x1}
	newOwner := common.Address{0x2}

	value := newTestCompositeValue(inter, oldOwner)

	array := NewArrayValue(
		inter,
		EmptyLocationRange,
		&VariableSizedStaticType{
			Type: PrimitiveStaticTypeAnyStruct,
		},
		newOwner,
		value,
	)

	value = array.Get(inter, EmptyLocationRange, 0).(*CompositeValue)

	assert.Equal(t, newOwner, array.GetOwner())
	assert.Equal(t, newOwner, value.GetOwner())
}

func TestOwnerArraySetIndex(t *testing.T) {

	t.Parallel()

	storage := newUnmeteredInMemoryStorage()

	elaboration := sema.NewElaboration(nil)
	elaboration.SetCompositeType(
		testCompositeValueType.ID(),
		testCompositeValueType,
	)

	inter, err := NewInterpreter(
		&Program{
			Elaboration: elaboration,
		},
		utils.TestLocation,
		&Config{Storage: storage},
	)
	require.NoError(t, err)

	oldOwner := common.Address{0x1}
	newOwner := common.Address{0x2}

	value1 := newTestCompositeValue(inter, oldOwner)
	value2 := newTestCompositeValue(inter, oldOwner)

	array := NewArrayValue(
		inter,
		EmptyLocationRange,
		&VariableSizedStaticType{
			Type: PrimitiveStaticTypeAnyStruct,
		},
		newOwner,
		value1,
	)

	value1 = array.Get(inter, EmptyLocationRange, 0).(*CompositeValue)

	assert.Equal(t, newOwner, array.GetOwner())
	assert.Equal(t, newOwner, value1.GetOwner())
	assert.Equal(t, oldOwner, value2.GetOwner())

	array.Set(inter, EmptyLocationRange, 0, value2)

	value2 = array.Get(inter, EmptyLocationRange, 0).(*CompositeValue)

	assert.Equal(t, newOwner, array.GetOwner())
	assert.Equal(t, newOwner, value1.GetOwner())
	assert.Equal(t, newOwner, value2.GetOwner())
}

func TestOwnerArrayAppend(t *testing.T) {

	t.Parallel()

	storage := newUnmeteredInMemoryStorage()

	elaboration := sema.NewElaboration(nil)
	elaboration.SetCompositeType(
		testCompositeValueType.ID(),
		testCompositeValueType,
	)

	inter, err := NewInterpreter(
		&Program{
			Elaboration: elaboration,
		},
		utils.TestLocation,
		&Config{Storage: storage},
	)
	require.NoError(t, err)

	oldOwner := common.Address{0x1}
	newOwner := common.Address{0x2}

	value := newTestCompositeValue(inter, oldOwner)

	array := NewArrayValue(
		inter,
		EmptyLocationRange,
		&VariableSizedStaticType{
			Type: PrimitiveStaticTypeAnyStruct,
		},
		newOwner,
	)

	assert.Equal(t, newOwner, array.GetOwner())
	assert.Equal(t, oldOwner, value.GetOwner())

	array.Append(inter, EmptyLocationRange, value)

	value = array.Get(inter, EmptyLocationRange, 0).(*CompositeValue)

	assert.Equal(t, newOwner, array.GetOwner())
	assert.Equal(t, newOwner, value.GetOwner())
}

func TestOwnerArrayInsert(t *testing.T) {

	t.Parallel()

	storage := newUnmeteredInMemoryStorage()

	elaboration := sema.NewElaboration(nil)
	elaboration.SetCompositeType(
		testCompositeValueType.ID(),
		testCompositeValueType,
	)

	inter, err := NewInterpreter(
		&Program{
			Elaboration: elaboration,
		},
		utils.TestLocation,
		&Config{Storage: storage},
	)
	require.NoError(t, err)

	oldOwner := common.Address{0x1}
	newOwner := common.Address{0x2}

	value := newTestCompositeValue(inter, oldOwner)

	array := NewArrayValue(
		inter,
		EmptyLocationRange,
		&VariableSizedStaticType{
			Type: PrimitiveStaticTypeAnyStruct,
		},
		newOwner,
	)

	assert.Equal(t, newOwner, array.GetOwner())
	assert.Equal(t, oldOwner, value.GetOwner())

	array.Insert(inter, EmptyLocationRange, 0, value)

	value = array.Get(inter, EmptyLocationRange, 0).(*CompositeValue)

	assert.Equal(t, newOwner, array.GetOwner())
	assert.Equal(t, newOwner, value.GetOwner())
}

func TestOwnerArrayRemove(t *testing.T) {

	t.Parallel()

	storage := newUnmeteredInMemoryStorage()

	elaboration := sema.NewElaboration(nil)
	elaboration.SetCompositeType(
		testCompositeValueType.ID(),
		testCompositeValueType,
	)

	inter, err := NewInterpreter(
		&Program{
			Elaboration: elaboration,
		},
		utils.TestLocation,
		&Config{Storage: storage},
	)
	require.NoError(t, err)

	owner := common.Address{0x1}

	value := newTestCompositeValue(inter, owner)

	array := NewArrayValue(
		inter,
		EmptyLocationRange,
		&VariableSizedStaticType{
			Type: PrimitiveStaticTypeAnyStruct,
		},
		owner,
		value,
	)

	assert.Equal(t, owner, array.GetOwner())
	assert.Equal(t, owner, value.GetOwner())

	value = array.Remove(inter, EmptyLocationRange, 0).(*CompositeValue)

	assert.Equal(t, owner, array.GetOwner())
	assert.Equal(t, common.ZeroAddress, value.GetOwner())
}

func TestOwnerNewDictionary(t *testing.T) {

	t.Parallel()

	storage := newUnmeteredInMemoryStorage()

	elaboration := sema.NewElaboration(nil)
	elaboration.SetCompositeType(
		testCompositeValueType.ID(),
		testCompositeValueType,
	)

	inter, err := NewInterpreter(
		&Program{
			Elaboration: elaboration,
		},
		utils.TestLocation,
		&Config{Storage: storage},
	)
	require.NoError(t, err)

	oldOwner := common.Address{0x1}

	keyValue := NewUnmeteredStringValue("test")
	value := newTestCompositeValue(inter, oldOwner)

	assert.Equal(t, oldOwner, value.GetOwner())

	dictionary := NewDictionaryValue(
		inter,
		EmptyLocationRange,
		&DictionaryStaticType{
			KeyType:   PrimitiveStaticTypeString,
			ValueType: PrimitiveStaticTypeAnyStruct,
		},
		keyValue, value,
	)

	// NOTE: keyValue is string, has no owner

	queriedValue, _ := dictionary.Get(inter, EmptyLocationRange, keyValue)
	value = queriedValue.(*CompositeValue)

	assert.Equal(t, common.ZeroAddress, dictionary.GetOwner())
	assert.Equal(t, common.ZeroAddress, value.GetOwner())
}

func TestOwnerDictionary(t *testing.T) {

	t.Parallel()

	storage := newUnmeteredInMemoryStorage()

	elaboration := sema.NewElaboration(nil)
	elaboration.SetCompositeType(
		testCompositeValueType.ID(),
		testCompositeValueType,
	)

	inter, err := NewInterpreter(
		&Program{
			Elaboration: elaboration,
		},
		utils.TestLocation,
		&Config{Storage: storage},
	)
	require.NoError(t, err)

	oldOwner := common.Address{0x1}
	newOwner := common.Address{0x2}

	keyValue := NewUnmeteredStringValue("test")
	value := newTestCompositeValue(inter, oldOwner)

	dictionary := NewDictionaryValueWithAddress(
		inter,
		EmptyLocationRange,
		&DictionaryStaticType{
			KeyType:   PrimitiveStaticTypeString,
			ValueType: PrimitiveStaticTypeAnyStruct,
		},
		newOwner,
		keyValue, value,
	)

	// NOTE: keyValue is string, has no owner

	queriedValue, _ := dictionary.Get(inter, EmptyLocationRange, keyValue)
	value = queriedValue.(*CompositeValue)

	assert.Equal(t, newOwner, dictionary.GetOwner())
	assert.Equal(t, newOwner, value.GetOwner())
}

func TestOwnerDictionaryCopy(t *testing.T) {

	t.Parallel()

	storage := newUnmeteredInMemoryStorage()

	elaboration := sema.NewElaboration(nil)
	elaboration.SetCompositeType(
		testCompositeValueType.ID(),
		testCompositeValueType,
	)

	inter, err := NewInterpreter(
		&Program{
			Elaboration: elaboration,
		},
		utils.TestLocation,
		&Config{
			Storage: storage,
			OnMeterComputation: getMeterCompFuncWithExpectedKinds(t,
				[]common.ComputationKind{
					common.ComputationKindCreateCompositeValue,
					common.ComputationKindCreateDictionaryValue,
					common.ComputationKindTransferCompositeValue,
					common.ComputationKindTransferDictionaryValue,
					common.ComputationKindTransferCompositeValue,
				},
				[]uint{1, 1, 1, 1, 1},
			),
		},
	)
	require.NoError(t, err)

	oldOwner := common.Address{0x1}
	newOwner := common.Address{0x2}

	keyValue := NewUnmeteredStringValue("test")
	value := newTestCompositeValue(inter, oldOwner)

	dictionary := NewDictionaryValueWithAddress(
		inter,
		EmptyLocationRange,
		&DictionaryStaticType{
			KeyType:   PrimitiveStaticTypeString,
			ValueType: PrimitiveStaticTypeAnyStruct,
		},
		newOwner,
		keyValue, value,
	)

	copyResult := dictionary.Transfer(
		inter,
		EmptyLocationRange,
		atree.Address{},
		false,
		nil,
		nil,
		true, // dictionary is standalone.
	)

	dictionaryCopy := copyResult.(*DictionaryValue)

	queriedValue, _ := dictionaryCopy.Get(
		inter,
		EmptyLocationRange,
		keyValue,
	)
	value = queriedValue.(*CompositeValue)

	assert.Equal(t, common.ZeroAddress, dictionaryCopy.GetOwner())
	assert.Equal(t, common.ZeroAddress, value.GetOwner())
}

func TestOwnerDictionarySetSome(t *testing.T) {

	t.Parallel()

	storage := newUnmeteredInMemoryStorage()

	elaboration := sema.NewElaboration(nil)
	elaboration.SetCompositeType(
		testCompositeValueType.ID(),
		testCompositeValueType,
	)

	inter, err := NewInterpreter(
		&Program{
			Elaboration: elaboration,
		},
		utils.TestLocation,
		&Config{Storage: storage},
	)
	require.NoError(t, err)

	oldOwner := common.Address{0x1}
	newOwner := common.Address{0x2}

	keyValue := NewUnmeteredStringValue("test")
	value := newTestCompositeValue(inter, oldOwner)

	dictionary := NewDictionaryValueWithAddress(
		inter,
		EmptyLocationRange,
		&DictionaryStaticType{
			KeyType:   PrimitiveStaticTypeString,
			ValueType: PrimitiveStaticTypeAnyStruct,
		},
		newOwner,
	)

	assert.Equal(t, newOwner, dictionary.GetOwner())
	assert.Equal(t, oldOwner, value.GetOwner())

	dictionary.SetKey(
		inter,
		EmptyLocationRange,
		keyValue,
		NewUnmeteredSomeValueNonCopying(value),
	)

	queriedValue, _ := dictionary.Get(inter, EmptyLocationRange, keyValue)
	value = queriedValue.(*CompositeValue)

	assert.Equal(t, newOwner, dictionary.GetOwner())
	assert.Equal(t, newOwner, value.GetOwner())
}

func TestOwnerDictionaryInsertNonExisting(t *testing.T) {

	t.Parallel()

	storage := newUnmeteredInMemoryStorage()

	elaboration := sema.NewElaboration(nil)
	elaboration.SetCompositeType(
		testCompositeValueType.ID(),
		testCompositeValueType,
	)

	inter, err := NewInterpreter(
		&Program{
			Elaboration: elaboration,
		},
		utils.TestLocation,
		&Config{Storage: storage},
	)
	require.NoError(t, err)

	oldOwner := common.Address{0x1}
	newOwner := common.Address{0x2}

	keyValue := NewUnmeteredStringValue("test")
	value := newTestCompositeValue(inter, oldOwner)

	dictionary := NewDictionaryValueWithAddress(
		inter,
		EmptyLocationRange,
		&DictionaryStaticType{
			KeyType:   PrimitiveStaticTypeString,
			ValueType: PrimitiveStaticTypeAnyStruct,
		},
		newOwner,
	)

	assert.Equal(t, newOwner, dictionary.GetOwner())
	assert.Equal(t, oldOwner, value.GetOwner())

	existingValue := dictionary.Insert(
		inter,
		EmptyLocationRange,
		keyValue,
		value,
	)
	assert.Equal(t, Nil, existingValue)

	queriedValue, _ := dictionary.Get(inter, EmptyLocationRange, keyValue)
	value = queriedValue.(*CompositeValue)

	assert.Equal(t, newOwner, dictionary.GetOwner())
	assert.Equal(t, newOwner, value.GetOwner())
}

func TestOwnerDictionaryRemove(t *testing.T) {

	t.Parallel()

	storage := newUnmeteredInMemoryStorage()

	elaboration := sema.NewElaboration(nil)
	elaboration.SetCompositeType(
		testCompositeValueType.ID(),
		testCompositeValueType,
	)

	inter, err := NewInterpreter(
		&Program{
			Elaboration: elaboration,
		},
		utils.TestLocation,
		&Config{Storage: storage},
	)
	require.NoError(t, err)

	oldOwner := common.Address{0x1}
	newOwner := common.Address{0x2}

	keyValue := NewUnmeteredStringValue("test")
	value1 := newTestCompositeValue(inter, oldOwner)
	value2 := newTestCompositeValue(inter, oldOwner)

	dictionary := NewDictionaryValueWithAddress(
		inter,
		EmptyLocationRange,
		&DictionaryStaticType{
			KeyType:   PrimitiveStaticTypeString,
			ValueType: PrimitiveStaticTypeAnyStruct,
		},
		newOwner,
		keyValue, value1,
	)

	assert.Equal(t, newOwner, dictionary.GetOwner())
	assert.Equal(t, oldOwner, value1.GetOwner())
	assert.Equal(t, oldOwner, value2.GetOwner())

	existingValue := dictionary.Insert(
		inter,
		EmptyLocationRange,
		keyValue,
		value2,
	)
	require.IsType(t, &SomeValue{}, existingValue)
	innerValue := existingValue.(*SomeValue).InnerValue(inter, EmptyLocationRange)
	value1 = innerValue.(*CompositeValue)

	queriedValue, _ := dictionary.Get(inter, EmptyLocationRange, keyValue)
	value2 = queriedValue.(*CompositeValue)

	assert.Equal(t, newOwner, dictionary.GetOwner())
	assert.Equal(t, common.ZeroAddress, value1.GetOwner())
	assert.Equal(t, newOwner, value2.GetOwner())
}

func TestOwnerDictionaryInsertExisting(t *testing.T) {

	t.Parallel()

	storage := newUnmeteredInMemoryStorage()

	elaboration := sema.NewElaboration(nil)
	elaboration.SetCompositeType(
		testCompositeValueType.ID(),
		testCompositeValueType,
	)

	inter, err := NewInterpreter(
		&Program{
			Elaboration: elaboration,
		},
		utils.TestLocation,
		&Config{Storage: storage},
	)
	require.NoError(t, err)

	oldOwner := common.Address{0x1}
	newOwner := common.Address{0x2}

	keyValue := NewUnmeteredStringValue("test")
	value := newTestCompositeValue(inter, oldOwner)

	dictionary := NewDictionaryValueWithAddress(
		inter,
		EmptyLocationRange,
		&DictionaryStaticType{
			KeyType:   PrimitiveStaticTypeString,
			ValueType: PrimitiveStaticTypeAnyStruct,
		},
		newOwner,
		keyValue, value,
	)

	assert.Equal(t, newOwner, dictionary.GetOwner())
	assert.Equal(t, oldOwner, value.GetOwner())

	existingValue := dictionary.Remove(
		inter,
		EmptyLocationRange,
		keyValue,
	)
	require.IsType(t, &SomeValue{}, existingValue)
	innerValue := existingValue.(*SomeValue).InnerValue(inter, EmptyLocationRange)
	value = innerValue.(*CompositeValue)

	assert.Equal(t, newOwner, dictionary.GetOwner())
	assert.Equal(t, common.ZeroAddress, value.GetOwner())
}

func TestOwnerNewComposite(t *testing.T) {

	t.Parallel()

	inter := newTestInterpreter(t)

	oldOwner := common.Address{0x1}

	composite := newTestCompositeValue(inter, oldOwner)

	assert.Equal(t, oldOwner, composite.GetOwner())
}

func TestOwnerCompositeSet(t *testing.T) {

	t.Parallel()

	inter := newTestInterpreter(t)

	oldOwner := common.Address{0x1}
	newOwner := common.Address{0x2}

	value := newTestCompositeValue(inter, oldOwner)
	composite := newTestCompositeValue(inter, newOwner)

	assert.Equal(t, oldOwner, value.GetOwner())
	assert.Equal(t, newOwner, composite.GetOwner())

	const fieldName = "test"

	composite.SetMember(inter, EmptyLocationRange, fieldName, value)

	value = composite.GetMember(inter, EmptyLocationRange, fieldName).(*CompositeValue)

	assert.Equal(t, newOwner, composite.GetOwner())
	assert.Equal(t, newOwner, value.GetOwner())
}

func TestOwnerCompositeCopy(t *testing.T) {

	t.Parallel()

	inter := newTestInterpreter(t)

	oldOwner := common.Address{0x1}

	value := newTestCompositeValue(inter, oldOwner)
	composite := newTestCompositeValue(inter, oldOwner)

	const fieldName = "test"

	composite.SetMember(
		inter,
		EmptyLocationRange,
		fieldName,
		value,
	)

	composite = composite.Transfer(
		inter,
		EmptyLocationRange,
		atree.Address{},
		false,
		nil,
		nil,
		true, // composite is standalone.
	).(*CompositeValue)

	value = composite.GetMember(
		inter,
		EmptyLocationRange,
		fieldName,
	).(*CompositeValue)

	assert.Equal(t, common.ZeroAddress, composite.GetOwner())
	assert.Equal(t, common.ZeroAddress, value.GetOwner())
}

func TestStringer(t *testing.T) {

	t.Parallel()

	type testCase struct {
		value    Value
		expected string
	}

	stringerTests := map[string]testCase{
		"UInt": {
			value:    NewUnmeteredUIntValueFromUint64(10),
			expected: "10",
		},
		"UInt8": {
			value:    NewUnmeteredUInt8Value(8),
			expected: "8",
		},
		"UInt16": {
			value:    NewUnmeteredUInt16Value(16),
			expected: "16",
		},
		"UInt32": {
			value:    NewUnmeteredUInt32Value(32),
			expected: "32",
		},
		"UInt64": {
			value:    NewUnmeteredUInt64Value(64),
			expected: "64",
		},
		"UInt128": {
			value:    NewUnmeteredUInt128ValueFromUint64(128),
			expected: "128",
		},
		"UInt256": {
			value:    NewUnmeteredUInt256ValueFromUint64(256),
			expected: "256",
		},
		"Int8": {
			value:    NewUnmeteredInt8Value(-8),
			expected: "-8",
		},
		"Int16": {
			value:    NewUnmeteredInt16Value(-16),
			expected: "-16",
		},
		"Int32": {
			value:    NewUnmeteredInt32Value(-32),
			expected: "-32",
		},
		"Int64": {
			value:    NewUnmeteredInt64Value(-64),
			expected: "-64",
		},
		"Int128": {
			value:    NewUnmeteredInt128ValueFromInt64(-128),
			expected: "-128",
		},
		"Int256": {
			value:    NewUnmeteredInt256ValueFromInt64(-256),
			expected: "-256",
		},
		"Word8": {
			value:    NewUnmeteredWord8Value(8),
			expected: "8",
		},
		"Word16": {
			value:    NewUnmeteredWord16Value(16),
			expected: "16",
		},
		"Word32": {
			value:    NewUnmeteredWord32Value(32),
			expected: "32",
		},
		"Word64": {
			value:    NewUnmeteredWord64Value(64),
			expected: "64",
		},
		"Word128": {
			value:    NewUnmeteredWord128ValueFromUint64(128),
			expected: "128",
		},
		"Word256": {
			value:    NewUnmeteredWord256ValueFromUint64(256),
			expected: "256",
		},
		"UFix64": {
			value:    NewUnmeteredUFix64ValueWithInteger(64, EmptyLocationRange),
			expected: "64.00000000",
		},
		"Fix64": {
			value:    NewUnmeteredFix64ValueWithInteger(-32, EmptyLocationRange),
			expected: "-32.00000000",
		},
		"Void": {
			value:    Void,
			expected: "()",
		},
		"true": {
			value:    TrueValue,
			expected: "true",
		},
		"false": {
			value:    FalseValue,
			expected: "false",
		},
		"some": {
			value:    NewUnmeteredSomeValueNonCopying(TrueValue),
			expected: "true",
		},
		"nil": {
			value:    Nil,
			expected: "nil",
		},
		"String": {
			value:    NewUnmeteredStringValue("Flow ridah!"),
			expected: "\"Flow ridah!\"",
		},
		"Array": {
			value: NewArrayValue(
				newTestInterpreter(t),
				EmptyLocationRange,
				&VariableSizedStaticType{
					Type: PrimitiveStaticTypeAnyStruct,
				},
				common.ZeroAddress,
				NewUnmeteredIntValueFromInt64(10),
				NewUnmeteredStringValue("TEST"),
			),
			expected: "[10, \"TEST\"]",
		},
		"Dictionary": {
			value: NewDictionaryValue(
				newTestInterpreter(t),
				EmptyLocationRange,
				&DictionaryStaticType{
					KeyType:   PrimitiveStaticTypeString,
					ValueType: PrimitiveStaticTypeUInt8,
				},
				NewUnmeteredStringValue("a"), NewUnmeteredUInt8Value(42),
				NewUnmeteredStringValue("b"), NewUnmeteredUInt8Value(99),
			),
			expected: `{"b": 99, "a": 42}`,
		},
		"Address": {
			value:    NewUnmeteredAddressValueFromBytes([]byte{0, 0, 0, 0, 0, 0, 0, 1}),
			expected: "0x0000000000000001",
		},
		"composite": {
			value: func() Value {
				inter := newTestInterpreter(t)

				fields := []CompositeField{
					{
						Name:  "y",
						Value: NewUnmeteredStringValue("bar"),
					},
				}

				return NewCompositeValue(
					inter,
					EmptyLocationRange,
					utils.TestLocation,
					"Foo",
					common.CompositeKindResource,
					fields,
					common.ZeroAddress,
				)
			}(),
			expected: "S.test.Foo(y: \"bar\")",
		},
		"composite with custom stringer": {
			value: func() Value {
				inter := newTestInterpreter(t)

				fields := []CompositeField{
					{
						Name:  "y",
						Value: NewUnmeteredStringValue("bar"),
					},
				}

				compositeValue := NewCompositeValue(
					inter,
					EmptyLocationRange,
					utils.TestLocation,
					"Foo",
					common.CompositeKindResource,
					fields,
					common.ZeroAddress,
				)

				compositeValue.Stringer = func(_ common.MemoryGauge, _ *CompositeValue, _ SeenReferences) string {
					return "y --> bar"
				}

				return compositeValue
			}(),
			expected: "y --> bar",
		},
		"Path": {
			value: NewUnmeteredPathValue(
				common.PathDomainStorage,
				"foo",
			),
			expected: "/storage/foo",
		},
		"Type": {
			value:    NewUnmeteredTypeValue(PrimitiveStaticTypeInt),
			expected: "Type<Int>()",
		},
		"ID Capability with borrow type": {
			value: NewUnmeteredCapabilityValue(
				6,
				NewUnmeteredAddressValueFromBytes([]byte{1, 2, 3, 4, 5}),
				PrimitiveStaticTypeInt,
			),
			expected: "Capability<Int>(address: 0x0000000102030405, id: 6)",
		},
		"Recursive ephemeral reference (array)": {
			value: func() Value {
				inter := newTestInterpreter(t)

				array := NewArrayValue(
					inter,
					EmptyLocationRange,
					&VariableSizedStaticType{
						Type: PrimitiveStaticTypeAnyStruct,
					},
					common.ZeroAddress,
				)
				arrayRef := NewUnmeteredEphemeralReferenceValue(
					inter,
					UnauthorizedAccess,
					array,
					&sema.VariableSizedType{
						Type: sema.AnyStructType,
					},
					EmptyLocationRange,
				)

				array.Insert(inter, EmptyLocationRange, 0, arrayRef)
				return array
			}(),
			expected: `[[...]]`,
		},
	}

	test := func(name string, testCase testCase) {

		t.Run(name, func(t *testing.T) {

			t.Parallel()

			assert.Equal(t,
				testCase.expected,
				testCase.value.String(),
			)
		})
	}

	for name, testCase := range stringerTests {
		test(name, testCase)
	}
}

func TestVisitor(t *testing.T) {

	t.Parallel()

	inter := newTestInterpreter(t)

	var intVisits, stringVisits int

	visitor := EmptyVisitor{
		IntValueVisitor: func(interpreter *Interpreter, value IntValue) {
			intVisits++
		},
		StringValueVisitor: func(interpreter *Interpreter, value *StringValue) {
			stringVisits++
		},
	}

	var value Value
	value = NewUnmeteredIntValueFromInt64(42)
	value = NewUnmeteredSomeValueNonCopying(value)
	value = NewArrayValue(
		inter,
		EmptyLocationRange,
		&VariableSizedStaticType{
			Type: PrimitiveStaticTypeAnyStruct,
		},
		common.ZeroAddress,
		value,
	)

	value = NewDictionaryValue(
		inter,
		EmptyLocationRange,
		&DictionaryStaticType{
			KeyType:   PrimitiveStaticTypeString,
			ValueType: PrimitiveStaticTypeAny,
		},
		NewUnmeteredStringValue("42"), value,
	)

	fields := []CompositeField{
		{
			Name:  "foo",
			Value: value,
		},
	}

	value = NewCompositeValue(
		inter,
		EmptyLocationRange,
		utils.TestLocation,
		"Foo",
		common.CompositeKindStructure,
		fields,
		common.ZeroAddress,
	)

<<<<<<< HEAD
	value.Accept(inter, EmptyLocationRange, visitor)
=======
	value.Accept(inter, visitor, EmptyLocationRange)
>>>>>>> eecd3931

	require.Equal(t, 1, intVisits)
	require.Equal(t, 1, stringVisits)
}

func TestGetHashInput(t *testing.T) {

	t.Parallel()

	type testCase struct {
		value    HashableValue
		expected []byte
	}

	stringerTests := map[string]testCase{
		"UInt": {
			value:    NewUnmeteredUIntValueFromUint64(10),
			expected: []byte{byte(HashInputTypeUInt), 10},
		},
		"UInt min": {
			value:    NewUnmeteredUIntValueFromUint64(0),
			expected: []byte{byte(HashInputTypeUInt), 0},
		},
		"UInt large": {
			value:    NewUnmeteredUIntValueFromBigInt(sema.UInt256TypeMaxIntBig),
			expected: append([]byte{byte(HashInputTypeUInt)}, sema.UInt256TypeMaxIntBig.Bytes()...),
		},
		"UInt8": {
			value:    NewUnmeteredUInt8Value(8),
			expected: []byte{byte(HashInputTypeUInt8), 8},
		},
		"UInt8 min": {
			value:    NewUnmeteredUInt8Value(0),
			expected: []byte{byte(HashInputTypeUInt8), 0},
		},
		"UInt8 max": {
			value:    NewUnmeteredUInt8Value(math.MaxUint8),
			expected: []byte{byte(HashInputTypeUInt8), 0xff},
		},
		"UInt16": {
			value:    NewUnmeteredUInt16Value(16),
			expected: []byte{byte(HashInputTypeUInt16), 0, 16},
		},
		"UInt16 min": {
			value:    NewUnmeteredUInt16Value(0),
			expected: []byte{byte(HashInputTypeUInt16), 0, 0},
		},
		"UInt16 max": {
			value:    NewUnmeteredUInt16Value(math.MaxUint16),
			expected: []byte{byte(HashInputTypeUInt16), 0xff, 0xff},
		},
		"UInt32": {
			value:    NewUnmeteredUInt32Value(32),
			expected: []byte{byte(HashInputTypeUInt32), 0, 0, 0, 32},
		},
		"UInt32 min": {
			value:    NewUnmeteredUInt32Value(0),
			expected: []byte{byte(HashInputTypeUInt32), 0, 0, 0, 0},
		},
		"UInt32 max": {
			value:    NewUnmeteredUInt32Value(math.MaxUint32),
			expected: []byte{byte(HashInputTypeUInt32), 0xff, 0xff, 0xff, 0xff},
		},
		"UInt64": {
			value:    NewUnmeteredUInt64Value(64),
			expected: []byte{byte(HashInputTypeUInt64), 0, 0, 0, 0, 0, 0, 0, 64},
		},
		"UInt64 min": {
			value:    NewUnmeteredUInt64Value(0),
			expected: []byte{byte(HashInputTypeUInt64), 0, 0, 0, 0, 0, 0, 0, 0},
		},
		"UInt64 max": {
			value:    NewUnmeteredUInt64Value(math.MaxUint64),
			expected: []byte{byte(HashInputTypeUInt64), 0xff, 0xff, 0xff, 0xff, 0xff, 0xff, 0xff, 0xff},
		},
		"UInt128": {
			value:    NewUnmeteredUInt128ValueFromUint64(128),
			expected: []byte{byte(HashInputTypeUInt128), 128},
		},
		"UInt128 min": {
			value:    NewUnmeteredUInt128ValueFromUint64(0),
			expected: append([]byte{byte(HashInputTypeUInt128)}, 0),
		},
		"UInt128 max": {
			value:    NewUnmeteredUInt128ValueFromBigInt(sema.UInt128TypeMaxIntBig),
			expected: append([]byte{byte(HashInputTypeUInt128)}, sema.UInt128TypeMaxIntBig.Bytes()...),
		},
		"UInt256": {
			value:    NewUnmeteredUInt256ValueFromUint64(256),
			expected: []byte{byte(HashInputTypeUInt256), 1, 0},
		},
		"UInt256 min": {
			value:    NewUnmeteredUInt256ValueFromUint64(0),
			expected: append([]byte{byte(HashInputTypeUInt256)}, 0),
		},
		"UInt256 max": {
			value:    NewUnmeteredUInt256ValueFromBigInt(sema.UInt256TypeMaxIntBig),
			expected: append([]byte{byte(HashInputTypeUInt256)}, sema.UInt256TypeMaxIntBig.Bytes()...),
		},
		"Int": {
			value:    NewUnmeteredIntValueFromInt64(10),
			expected: []byte{byte(HashInputTypeInt), 10},
		},
		"Int small": {
			value:    NewUnmeteredIntValueFromBigInt(sema.Int256TypeMinIntBig),
			expected: append([]byte{byte(HashInputTypeInt)}, sema.Int256TypeMinIntBig.Bytes()...),
		},
		"Int large": {
			value:    NewUnmeteredIntValueFromBigInt(sema.Int256TypeMaxIntBig),
			expected: append([]byte{byte(HashInputTypeInt)}, sema.Int256TypeMaxIntBig.Bytes()...),
		},
		"Int8": {
			value:    NewUnmeteredInt8Value(-8),
			expected: []byte{byte(HashInputTypeInt8), 0xf8},
		},
		"Int8 min": {
			value:    NewUnmeteredInt8Value(math.MinInt8),
			expected: []byte{byte(HashInputTypeInt8), 0x80},
		},
		"Int8 max": {
			value:    NewUnmeteredInt8Value(math.MaxInt8),
			expected: []byte{byte(HashInputTypeInt8), 0x7f},
		},
		"Int16": {
			value:    NewUnmeteredInt16Value(-16),
			expected: []byte{byte(HashInputTypeInt16), 0xff, 0xf0},
		},
		"Int16 min": {
			value:    NewUnmeteredInt16Value(math.MinInt16),
			expected: []byte{byte(HashInputTypeInt16), 0x80, 0x00},
		},
		"Int16 max": {
			value:    NewUnmeteredInt16Value(math.MaxInt16),
			expected: []byte{byte(HashInputTypeInt16), 0x7f, 0xff},
		},
		"Int32": {
			value:    NewUnmeteredInt32Value(-32),
			expected: []byte{byte(HashInputTypeInt32), 0xff, 0xff, 0xff, 0xe0},
		},
		"Int32 min": {
			value:    NewUnmeteredInt32Value(math.MinInt32),
			expected: []byte{byte(HashInputTypeInt32), 0x80, 0x00, 0x00, 0x00},
		},
		"Int32 max": {
			value:    NewUnmeteredInt32Value(math.MaxInt32),
			expected: []byte{byte(HashInputTypeInt32), 0x7f, 0xff, 0xff, 0xff},
		},
		"Int64": {
			value:    NewUnmeteredInt64Value(-64),
			expected: []byte{byte(HashInputTypeInt64), 0xff, 0xff, 0xff, 0xff, 0xff, 0xff, 0xff, 0xc0},
		},
		"Int64 min": {
			value:    NewUnmeteredInt64Value(math.MinInt64),
			expected: []byte{byte(HashInputTypeInt64), 0x80, 0x00, 0x00, 0x00, 0x00, 0x00, 0x00, 0x00},
		},
		"Int64 max": {
			value:    NewUnmeteredInt64Value(math.MaxInt64),
			expected: []byte{byte(HashInputTypeInt64), 0x7f, 0xff, 0xff, 0xff, 0xff, 0xff, 0xff, 0xff},
		},
		"Int128": {
			value:    NewUnmeteredInt128ValueFromInt64(-128),
			expected: []byte{byte(HashInputTypeInt128), 0x80},
		},
		"Int128 min": {
			value:    NewUnmeteredInt128ValueFromBigInt(sema.Int128TypeMinIntBig),
			expected: append([]byte{byte(HashInputTypeInt128)}, sema.Int128TypeMinIntBig.Bytes()...),
		},
		"Int128 max": {
			value:    NewUnmeteredInt128ValueFromBigInt(sema.Int128TypeMaxIntBig),
			expected: append([]byte{byte(HashInputTypeInt128)}, sema.Int128TypeMaxIntBig.Bytes()...),
		},
		"Int256": {
			value:    NewUnmeteredInt256ValueFromInt64(-256),
			expected: []byte{byte(HashInputTypeInt256), 0xff, 0x0},
		},
		"Int256 min": {
			value:    NewUnmeteredInt256ValueFromBigInt(sema.Int256TypeMinIntBig),
			expected: append([]byte{byte(HashInputTypeInt256)}, sema.Int256TypeMinIntBig.Bytes()...),
		},
		"Int256 max": {
			value:    NewUnmeteredInt256ValueFromBigInt(sema.Int256TypeMaxIntBig),
			expected: append([]byte{byte(HashInputTypeInt256)}, sema.Int256TypeMaxIntBig.Bytes()...),
		},
		"Word8": {
			value:    NewUnmeteredWord8Value(8),
			expected: []byte{byte(HashInputTypeWord8), 8},
		},
		"Word8 min": {
			value:    NewUnmeteredWord8Value(0),
			expected: []byte{byte(HashInputTypeWord8), 0},
		},
		"Word8 max": {
			value:    NewUnmeteredWord8Value(255),
			expected: []byte{byte(HashInputTypeWord8), 0xff},
		},
		"Word16": {
			value:    NewUnmeteredWord16Value(16),
			expected: []byte{byte(HashInputTypeWord16), 0, 16},
		},
		"Word16 min": {
			value:    NewUnmeteredWord16Value(0),
			expected: []byte{byte(HashInputTypeWord16), 0, 0},
		},
		"Word16 max": {
			value:    NewUnmeteredWord16Value(math.MaxUint16),
			expected: []byte{byte(HashInputTypeWord16), 0xff, 0xff},
		},
		"Word32": {
			value:    NewUnmeteredWord32Value(32),
			expected: []byte{byte(HashInputTypeWord32), 0, 0, 0, 32},
		},
		"Word32 min": {
			value:    NewUnmeteredWord32Value(0),
			expected: []byte{byte(HashInputTypeWord32), 0, 0, 0, 0},
		},
		"Word32 max": {
			value:    NewUnmeteredWord32Value(math.MaxUint32),
			expected: []byte{byte(HashInputTypeWord32), 0xff, 0xff, 0xff, 0xff},
		},
		"Word64": {
			value:    NewUnmeteredWord64Value(64),
			expected: []byte{byte(HashInputTypeWord64), 0, 0, 0, 0, 0, 0, 0, 64},
		},
		"Word64 min": {
			value:    NewUnmeteredWord64Value(0),
			expected: []byte{byte(HashInputTypeWord64), 0, 0, 0, 0, 0, 0, 0, 0},
		},
		"Word64 max": {
			value:    NewUnmeteredWord64Value(math.MaxUint64),
			expected: []byte{byte(HashInputTypeWord64), 0xff, 0xff, 0xff, 0xff, 0xff, 0xff, 0xff, 0xff},
		},
		"Word128": {
			value:    NewUnmeteredWord128ValueFromUint64(128),
			expected: []byte{byte(HashInputTypeWord128), 128},
		},
		"Word128 min": {
			value:    NewUnmeteredWord128ValueFromUint64(0),
			expected: append([]byte{byte(HashInputTypeWord128)}, 0),
		},
		"Word128 max": {
			value:    NewUnmeteredWord128ValueFromBigInt(sema.Word128TypeMaxIntBig),
			expected: append([]byte{byte(HashInputTypeWord128)}, sema.Word128TypeMaxIntBig.Bytes()...),
		},
		"Word256": {
			value:    NewUnmeteredWord256ValueFromUint64(256),
			expected: []byte{byte(HashInputTypeWord256), 1, 0},
		},
		"Word256 min": {
			value:    NewUnmeteredWord256ValueFromUint64(0),
			expected: append([]byte{byte(HashInputTypeWord256)}, 0),
		},
		"Word256 max": {
			value:    NewUnmeteredWord256ValueFromBigInt(sema.Word256TypeMaxIntBig),
			expected: append([]byte{byte(HashInputTypeWord256)}, sema.Word256TypeMaxIntBig.Bytes()...),
		},
		"UFix64": {
			value:    NewUnmeteredUFix64ValueWithInteger(64, EmptyLocationRange),
			expected: []byte{byte(HashInputTypeUFix64), 0x0, 0x0, 0x0, 0x1, 0x7d, 0x78, 0x40, 0x0},
		},
		"UFix64 min": {
			value:    NewUnmeteredUFix64ValueWithInteger(0, EmptyLocationRange),
			expected: []byte{byte(HashInputTypeUFix64), 0x0, 0x0, 0x0, 0x0, 0x0, 0x0, 0x0, 0x0},
		},
		"UFix64 max": {
			value:    NewUnmeteredUFix64ValueWithInteger(sema.UFix64TypeMaxInt, EmptyLocationRange),
			expected: []byte{byte(HashInputTypeUFix64), 0xff, 0xff, 0xff, 0xff, 0xff, 0x6e, 0x41, 0x0},
		},
		"Fix64": {
			value:    NewUnmeteredFix64ValueWithInteger(-32, EmptyLocationRange),
			expected: []byte{byte(HashInputTypeFix64), 0xff, 0xff, 0xff, 0xff, 0x41, 0x43, 0xe0, 0x0},
		},
		"Fix64 min": {
			value:    NewUnmeteredFix64ValueWithInteger(sema.Fix64TypeMinInt, EmptyLocationRange),
			expected: []byte{byte(HashInputTypeFix64), 0x80, 0x0, 0x0, 0x0, 0x03, 0x43, 0xd0, 0x0},
		},
		"Fix64 max": {
			value:    NewUnmeteredFix64ValueWithInteger(sema.Fix64TypeMaxInt, EmptyLocationRange),
			expected: []byte{byte(HashInputTypeFix64), 0x7f, 0xff, 0xff, 0xff, 0xfc, 0xbc, 0x30, 0x00},
		},
		"true": {
			value:    TrueValue,
			expected: []byte{byte(HashInputTypeBool), 1},
		},
		"false": {
			value:    FalseValue,
			expected: []byte{byte(HashInputTypeBool), 0},
		},
		"String": {
			value: NewUnmeteredStringValue("Flow ridah!"),
			expected: []byte{
				byte(HashInputTypeString),
				0x46, 0x6c, 0x6f, 0x77, 0x20, 0x72, 0x69, 0x64, 0x61, 0x68, 0x21,
			},
		},
		"String long": {
			value: NewUnmeteredStringValue(strings.Repeat("a", 32)),
			expected: append([]byte{byte(HashInputTypeString)},
				[]byte(strings.Repeat("a", 32))...,
			),
		},
		"Character": {
			value: NewUnmeteredCharacterValue("ᄀᄀᄀ각ᆨᆨ"),
			expected: []byte{
				byte(HashInputTypeCharacter),
				0xe1, 0x84, 0x80, 0xe1, 0x84, 0x80, 0xe1, 0x84, 0x80, 0xea, 0xb0, 0x81, 0xe1, 0x86, 0xa8, 0xe1, 0x86, 0xa8,
			},
		},
		"Address": {
			value:    NewUnmeteredAddressValueFromBytes([]byte{0, 0, 0, 0, 0, 0, 0, 1}),
			expected: []byte{byte(HashInputTypeAddress), 0, 0, 0, 0, 0, 0, 0, 1},
		},
		"enum": {
			value: func() HashableValue {
				inter := newTestInterpreter(t)

				fields := []CompositeField{
					{
						Name:  "rawValue",
						Value: NewUnmeteredUInt8Value(42),
					},
				}
				return NewCompositeValue(
					inter,
					EmptyLocationRange,
					utils.TestLocation,
					"Foo",
					common.CompositeKindEnum,
					fields,
					common.ZeroAddress,
				)
			}(),
			expected: []byte{
				byte(HashInputTypeEnum),
				// S.test.Foo
				0x53, 0x2e, 0x74, 0x65, 0x73, 0x74, 0x2e, 0x46, 0x6f, 0x6f,
				byte(HashInputTypeUInt8),
				42,
			},
		},
		"enum long identifier": {
			value: func() HashableValue {
				inter := newTestInterpreter(t)

				fields := []CompositeField{
					{
						Name:  "rawValue",
						Value: NewUnmeteredUInt8Value(42),
					},
				}
				return NewCompositeValue(
					inter,
					EmptyLocationRange,
					utils.TestLocation,
					strings.Repeat("a", 32),
					common.CompositeKindEnum,
					fields,
					common.ZeroAddress,
				)
			}(),
			expected: append(
				append([]byte{byte(HashInputTypeEnum)},
					append(
						// S.test.
						[]byte{0x53, 0x2e, 0x74, 0x65, 0x73, 0x74, 0x2e},
						// identifier
						[]byte(strings.Repeat("a", 32))...,
					)...),
				byte(HashInputTypeUInt8),
				42,
			),
		},
		"Path": {
			value: NewUnmeteredPathValue(
				common.PathDomainStorage,
				"foo",
			),
			expected: []byte{
				byte(HashInputTypePath),
				// domain: storage
				0x1,
				// identifier: "foo"
				0x66, 0x6f, 0x6f,
			},
		},
		"Path long identifier": {
			value: NewUnmeteredPathValue(
				common.PathDomainStorage,
				strings.Repeat("a", 32),
			),
			expected: append(
				[]byte{byte(HashInputTypePath),
					// domain: storage
					0x1},
				// identifier: aaa...
				[]byte(strings.Repeat("a", 32))...,
			),
		},
	}

	test := func(name string, testCase testCase) {

		t.Run(name, func(t *testing.T) {

			t.Parallel()

			var scratch [32]byte

			inter := newTestInterpreter(t)

			actual := testCase.value.HashInput(inter, EmptyLocationRange, scratch[:])

			assert.Equal(t,
				testCase.expected,
				actual,
			)
		})
	}

	for name, testCase := range stringerTests {
		test(name, testCase)
	}
}

func TestBlockValue(t *testing.T) {

	t.Parallel()

	inter := newTestInterpreter(t)

	block := NewBlockValue(
		inter,
		4,
		5,
		NewArrayValue(
			inter,
			EmptyLocationRange,
			ByteArrayStaticType,
			common.ZeroAddress,
		),
		5.0,
	)

	// static type test
	var actualTs = block.Fields[sema.BlockTypeTimestampFieldName]
	const expectedTs UFix64Value = 5.0
	assert.Equal(t, expectedTs, actualTs)
}

func TestEphemeralReferenceTypeConformance(t *testing.T) {

	t.Parallel()

	storage := newUnmeteredInMemoryStorage()

	// Obtain a self referencing (cyclic) ephemeral reference value.

	code := `
        access(all) fun getEphemeralRef(): &Foo {
            var foo = Foo()
            var fooRef = &foo as &Foo

            // Create the cyclic reference
            fooRef.setBar(fooRef)

            return fooRef
        }

        access(all) struct Foo {

            access(all) var bar: &Foo?

			access(all) fun setBar(_ bar: &Foo) {
				self.bar = bar
			}

            init() {
                self.bar = nil
            }
        }`

	checker, err := checkerUtils.ParseAndCheckWithOptions(t,
		code,
		checkerUtils.ParseAndCheckOptions{},
	)

	require.NoError(t, err)

	inter, err := NewInterpreter(
		ProgramFromChecker(checker),
		checker.Location,
		&Config{Storage: storage},
	)

	require.NoError(t, err)

	err = inter.Interpret()
	require.NoError(t, err)

	value, err := inter.Invoke("getEphemeralRef")
	require.NoError(t, err)
	require.IsType(t, &EphemeralReferenceValue{}, value)

	// Check the dynamic type conformance on a cyclic value.
	conforms := value.ConformsToStaticType(
		inter,
		EmptyLocationRange,
		TypeConformanceResults{},
	)
	assert.True(t, conforms)
}

func TestCapabilityValue_Equal(t *testing.T) {

	t.Parallel()

	t.Run("equal, borrow type", func(t *testing.T) {

		t.Parallel()

		inter := newTestInterpreter(t)

		require.True(t,
			NewUnmeteredCapabilityValue(
				4,
				NewUnmeteredAddressValueFromBytes([]byte{0x1}),
				PrimitiveStaticTypeInt,
			).Equal(
				inter,
				EmptyLocationRange,
				NewUnmeteredCapabilityValue(
					4,
					NewUnmeteredAddressValueFromBytes([]byte{0x1}),
					PrimitiveStaticTypeInt,
				),
			),
		)
	})

	t.Run("different addresses", func(t *testing.T) {

		t.Parallel()

		inter := newTestInterpreter(t)

		require.False(t,
			NewUnmeteredCapabilityValue(
				4,
				NewUnmeteredAddressValueFromBytes([]byte{0x1}),
				PrimitiveStaticTypeInt,
			).Equal(
				inter,
				EmptyLocationRange,
				NewUnmeteredCapabilityValue(
					4,
					NewUnmeteredAddressValueFromBytes([]byte{0x2}),
					PrimitiveStaticTypeInt,
				),
			),
		)
	})

	t.Run("different borrow types", func(t *testing.T) {

		t.Parallel()

		inter := newTestInterpreter(t)

		require.False(t,
			NewUnmeteredCapabilityValue(
				4,
				NewUnmeteredAddressValueFromBytes([]byte{0x1}),
				PrimitiveStaticTypeInt,
			).Equal(
				inter,
				EmptyLocationRange,
				NewUnmeteredCapabilityValue(
					4,
					NewUnmeteredAddressValueFromBytes([]byte{0x1}),
					PrimitiveStaticTypeString,
				),
			),
		)
	})

	t.Run("different ID", func(t *testing.T) {

		t.Parallel()

		inter := newTestInterpreter(t)

		require.False(t,
			NewUnmeteredCapabilityValue(
				4,
				NewUnmeteredAddressValueFromBytes([]byte{0x1}),
				PrimitiveStaticTypeInt,
			).Equal(
				inter,
				EmptyLocationRange,
				NewUnmeteredCapabilityValue(
					5,
					NewUnmeteredAddressValueFromBytes([]byte{0x1}),
					PrimitiveStaticTypeInt,
				),
			),
		)
	})

	t.Run("different kind", func(t *testing.T) {

		t.Parallel()

		inter := newTestInterpreter(t)

		require.False(t,
			NewUnmeteredCapabilityValue(
				4,
				NewUnmeteredAddressValueFromBytes([]byte{0x1}),
				PrimitiveStaticTypeInt,
			).Equal(
				inter,
				EmptyLocationRange,
				FalseValue,
			),
		)
	})
}

func TestAddressValue_Equal(t *testing.T) {

	t.Parallel()

	t.Run("equal", func(t *testing.T) {

		t.Parallel()

		inter := newTestInterpreter(t)

		require.True(t,
			NewUnmeteredAddressValueFromBytes([]byte{0x1}).Equal(
				inter,
				EmptyLocationRange,
				NewUnmeteredAddressValueFromBytes([]byte{0x1}),
			),
		)
	})

	t.Run("different", func(t *testing.T) {

		t.Parallel()

		inter := newTestInterpreter(t)

		require.False(t,
			NewUnmeteredAddressValueFromBytes([]byte{0x1}).Equal(
				inter,
				EmptyLocationRange,
				NewUnmeteredAddressValueFromBytes([]byte{0x2}),
			),
		)
	})

	t.Run("different kind", func(t *testing.T) {

		t.Parallel()

		inter := newTestInterpreter(t)

		require.False(t,
			NewUnmeteredAddressValueFromBytes([]byte{0x1}).Equal(
				inter,
				EmptyLocationRange,
				NewUnmeteredUInt8Value(1),
			),
		)
	})
}

// ensure () == ()
func TestVoidValue_Equal(t *testing.T) {
	t.Parallel()

	inter := newTestInterpreter(t)
	require.True(t,
		VoidValue{}.Equal(
			inter,
			EmptyLocationRange,
			VoidValue{},
		),
	)
}

func TestBoolValue_Equal(t *testing.T) {

	t.Parallel()

	t.Run("equal true", func(t *testing.T) {

		t.Parallel()

		inter := newTestInterpreter(t)

		require.True(t,
			TrueValue.Equal(
				inter,
				EmptyLocationRange,
				TrueValue,
			),
		)
	})

	t.Run("equal false", func(t *testing.T) {

		t.Parallel()

		inter := newTestInterpreter(t)

		require.True(t,
			FalseValue.Equal(
				inter,
				EmptyLocationRange,
				FalseValue,
			),
		)
	})

	t.Run("different", func(t *testing.T) {

		t.Parallel()

		inter := newTestInterpreter(t)

		require.False(t,
			TrueValue.Equal(
				inter,
				EmptyLocationRange,
				FalseValue,
			),
		)
	})

	t.Run("different kind", func(t *testing.T) {

		t.Parallel()

		inter := newTestInterpreter(t)

		require.False(t,
			TrueValue.Equal(
				inter,
				EmptyLocationRange,
				NewUnmeteredUInt8Value(1),
			),
		)
	})
}

func TestStringValue_Equal(t *testing.T) {

	t.Parallel()

	t.Run("equal", func(t *testing.T) {

		t.Parallel()

		inter := newTestInterpreter(t)

		require.True(t,
			NewUnmeteredStringValue("test").Equal(
				inter,
				EmptyLocationRange,
				NewUnmeteredStringValue("test"),
			),
		)
	})

	t.Run("different", func(t *testing.T) {

		t.Parallel()

		inter := newTestInterpreter(t)

		require.False(t,
			NewUnmeteredStringValue("test").Equal(
				inter,
				EmptyLocationRange,
				NewUnmeteredStringValue("foo"),
			),
		)
	})

	t.Run("different kind", func(t *testing.T) {

		t.Parallel()

		inter := newTestInterpreter(t)

		require.False(t,
			NewUnmeteredStringValue("1").Equal(
				inter,
				EmptyLocationRange,
				NewUnmeteredUInt8Value(1),
			),
		)
	})
}

func TestNilValue_Equal(t *testing.T) {

	t.Parallel()

	t.Run("equal", func(t *testing.T) {

		t.Parallel()

		inter := newTestInterpreter(t)

		require.True(t,
			NilValue{}.Equal(
				inter,
				EmptyLocationRange,
				Nil,
			),
		)
	})

	t.Run("different kind", func(t *testing.T) {

		t.Parallel()

		inter := newTestInterpreter(t)

		require.False(t,
			NilValue{}.Equal(
				inter,
				EmptyLocationRange,
				NewUnmeteredUInt8Value(0),
			),
		)
	})
}

func TestSomeValue_Equal(t *testing.T) {

	t.Parallel()

	t.Run("equal", func(t *testing.T) {

		t.Parallel()

		inter := newTestInterpreter(t)

		require.True(t,
			NewUnmeteredSomeValueNonCopying(NewUnmeteredStringValue("test")).Equal(
				inter,
				EmptyLocationRange,
				NewUnmeteredSomeValueNonCopying(NewUnmeteredStringValue("test")),
			),
		)
	})

	t.Run("different", func(t *testing.T) {

		t.Parallel()

		inter := newTestInterpreter(t)

		require.False(t,
			NewUnmeteredSomeValueNonCopying(NewUnmeteredStringValue("test")).Equal(
				inter,
				EmptyLocationRange,
				NewUnmeteredSomeValueNonCopying(NewUnmeteredStringValue("foo")),
			),
		)
	})

	t.Run("different kind", func(t *testing.T) {

		t.Parallel()

		inter := newTestInterpreter(t)

		require.False(t,
			NewUnmeteredSomeValueNonCopying(NewUnmeteredStringValue("1")).Equal(
				inter,
				EmptyLocationRange,
				NewUnmeteredUInt8Value(1),
			),
		)
	})
}

func TestTypeValue_Equal(t *testing.T) {

	t.Parallel()

	t.Run("equal", func(t *testing.T) {

		t.Parallel()

		inter := newTestInterpreter(t)

		require.True(t,
			TypeValue{
				Type: PrimitiveStaticTypeString,
			}.Equal(
				inter,
				EmptyLocationRange,
				TypeValue{
					Type: PrimitiveStaticTypeString,
				},
			),
		)
	})

	t.Run("different", func(t *testing.T) {

		t.Parallel()

		inter := newTestInterpreter(t)

		require.False(t,
			TypeValue{
				Type: PrimitiveStaticTypeString,
			}.Equal(
				inter,
				EmptyLocationRange,
				TypeValue{
					Type: PrimitiveStaticTypeInt,
				},
			),
		)
	})

	t.Run("different kind", func(t *testing.T) {

		t.Parallel()

		inter := newTestInterpreter(t)

		require.False(t,
			TypeValue{
				Type: PrimitiveStaticTypeString,
			}.Equal(
				inter,
				EmptyLocationRange,
				NewUnmeteredStringValue("String"),
			),
		)
	})
}

func TestPathValue_Equal(t *testing.T) {

	t.Parallel()

	for _, domain := range common.AllPathDomains {

		t.Run(fmt.Sprintf("equal, %s", domain), func(t *testing.T) {

			inter := newTestInterpreter(t)

			require.True(t,
				NewUnmeteredPathValue(
					domain,
					"test",
				).Equal(
					inter,
					EmptyLocationRange,
					NewUnmeteredPathValue(
						domain,
						"test",
					),
				),
			)
		})
	}

	for _, domain := range common.AllPathDomains {
		for _, otherDomain := range common.AllPathDomains {

			if domain == otherDomain {
				continue
			}

			t.Run(fmt.Sprintf("different domains %s %s", domain, otherDomain), func(t *testing.T) {

				inter := newTestInterpreter(t)

				require.False(t,
					NewUnmeteredPathValue(
						domain,
						"test",
					).Equal(
						inter,
						EmptyLocationRange,
						NewUnmeteredPathValue(
							otherDomain,
							"test",
						),
					),
				)
			})
		}
	}

	for _, domain := range common.AllPathDomains {

		t.Run(fmt.Sprintf("different identifiers, %s", domain), func(t *testing.T) {

			inter := newTestInterpreter(t)

			require.False(t,
				NewUnmeteredPathValue(
					domain,
					"test1",
				).Equal(
					inter,
					EmptyLocationRange,
					NewUnmeteredPathValue(
						domain,
						"test2",
					),
				),
			)
		})
	}

	t.Run("different kind", func(t *testing.T) {

		t.Parallel()

		inter := newTestInterpreter(t)

		require.False(t,
			NewUnmeteredPathValue(
				common.PathDomainStorage,
				"test",
			).Equal(
				inter,
				EmptyLocationRange,
				NewUnmeteredStringValue("/storage/test"),
			),
		)
	})
}

func TestArrayValue_Equal(t *testing.T) {

	t.Parallel()

	uint8ArrayStaticType := &VariableSizedStaticType{
		Type: PrimitiveStaticTypeUInt8,
	}

	t.Run("equal", func(t *testing.T) {

		t.Parallel()

		inter := newTestInterpreter(t)

		require.True(t,
			NewArrayValue(
				inter,
				EmptyLocationRange,
				uint8ArrayStaticType,
				common.ZeroAddress,
				NewUnmeteredUInt8Value(1),
				NewUnmeteredUInt8Value(2),
			).Equal(
				inter,
				EmptyLocationRange,
				NewArrayValue(
					inter,
					EmptyLocationRange,
					uint8ArrayStaticType,
					common.ZeroAddress,
					NewUnmeteredUInt8Value(1),
					NewUnmeteredUInt8Value(2),
				),
			),
		)
	})

	t.Run("different elements", func(t *testing.T) {

		t.Parallel()

		inter := newTestInterpreter(t)

		require.False(t,
			NewArrayValue(
				inter,
				EmptyLocationRange,
				uint8ArrayStaticType,
				common.ZeroAddress,
				NewUnmeteredUInt8Value(1),
				NewUnmeteredUInt8Value(2),
			).Equal(
				inter,
				EmptyLocationRange,
				NewArrayValue(
					inter,
					EmptyLocationRange,
					uint8ArrayStaticType,
					common.ZeroAddress,
					NewUnmeteredUInt8Value(2),
					NewUnmeteredUInt8Value(3),
				),
			),
		)
	})

	t.Run("more elements", func(t *testing.T) {

		t.Parallel()

		inter := newTestInterpreter(t)

		require.False(t,
			NewArrayValue(
				inter,
				EmptyLocationRange,
				uint8ArrayStaticType,
				common.ZeroAddress,
				NewUnmeteredUInt8Value(1),
			).Equal(
				inter,
				EmptyLocationRange,
				NewArrayValue(
					inter,
					EmptyLocationRange,
					uint8ArrayStaticType,
					common.ZeroAddress,
					NewUnmeteredUInt8Value(1),
					NewUnmeteredUInt8Value(2),
				),
			),
		)
	})

	t.Run("fewer elements", func(t *testing.T) {

		t.Parallel()

		inter := newTestInterpreter(t)

		require.False(t,
			NewArrayValue(
				inter,
				EmptyLocationRange,
				uint8ArrayStaticType,
				common.ZeroAddress,
				NewUnmeteredUInt8Value(1),
				NewUnmeteredUInt8Value(2),
			).Equal(
				inter,
				EmptyLocationRange,
				NewArrayValue(
					inter,
					EmptyLocationRange,
					uint8ArrayStaticType,
					common.ZeroAddress,
					NewUnmeteredUInt8Value(1),
				),
			),
		)
	})

	t.Run("different types", func(t *testing.T) {

		t.Parallel()

		inter := newTestInterpreter(t)

		uint16ArrayStaticType := &VariableSizedStaticType{
			Type: PrimitiveStaticTypeUInt16,
		}

		require.False(t,
			NewArrayValue(
				inter,
				EmptyLocationRange,
				uint8ArrayStaticType,
				common.ZeroAddress,
			).Equal(
				inter,
				EmptyLocationRange,
				NewArrayValue(
					inter,
					EmptyLocationRange,
					uint16ArrayStaticType,
					common.ZeroAddress,
				),
			),
		)
	})

	t.Run("no type, type", func(t *testing.T) {

		t.Parallel()

		inter := newTestInterpreter(t)

		require.False(t,
			NewArrayValue(
				inter,
				EmptyLocationRange,
				nil,
				common.ZeroAddress,
			).Equal(
				inter,
				EmptyLocationRange,
				NewArrayValue(
					inter,
					EmptyLocationRange,
					uint8ArrayStaticType,
					common.ZeroAddress,
				),
			),
		)
	})

	t.Run("type, no type", func(t *testing.T) {

		t.Parallel()

		inter := newTestInterpreter(t)

		require.False(t,
			NewArrayValue(
				inter,
				EmptyLocationRange,
				uint8ArrayStaticType,
				common.ZeroAddress,
			).Equal(
				inter,
				EmptyLocationRange,
				NewArrayValue(
					inter,
					EmptyLocationRange,
					nil,
					common.ZeroAddress,
				),
			),
		)
	})

	t.Run("no types", func(t *testing.T) {

		t.Parallel()

		inter := newTestInterpreter(t)

		require.True(t,
			NewArrayValue(
				inter,
				EmptyLocationRange,
				nil,
				common.ZeroAddress,
			).Equal(
				inter,
				EmptyLocationRange,
				NewArrayValue(
					inter,
					EmptyLocationRange,
					nil,
					common.ZeroAddress,
				),
			),
		)
	})

	t.Run("different kind", func(t *testing.T) {

		t.Parallel()

		inter := newTestInterpreter(t)

		require.False(t,
			NewArrayValue(
				inter,
				EmptyLocationRange,
				uint8ArrayStaticType,
				common.ZeroAddress,
				NewUnmeteredUInt8Value(1),
			).Equal(
				inter,
				EmptyLocationRange,
				NewUnmeteredUInt8Value(1),
			),
		)
	})
}

func TestDictionaryValue_Equal(t *testing.T) {

	t.Parallel()

	byteStringDictionaryType := &DictionaryStaticType{
		KeyType:   PrimitiveStaticTypeUInt8,
		ValueType: PrimitiveStaticTypeString,
	}

	t.Run("equal", func(t *testing.T) {

		t.Parallel()

		inter := newTestInterpreter(t)

		require.True(t,
			NewDictionaryValue(
				inter,
				EmptyLocationRange,
				byteStringDictionaryType,
				NewUnmeteredUInt8Value(1),
				NewUnmeteredStringValue("1"),
				NewUnmeteredUInt8Value(2),
				NewUnmeteredStringValue("2"),
			).Equal(
				inter,
				EmptyLocationRange,
				NewDictionaryValue(
					inter,
					EmptyLocationRange,
					byteStringDictionaryType,
					NewUnmeteredUInt8Value(1),
					NewUnmeteredStringValue("1"),
					NewUnmeteredUInt8Value(2),
					NewUnmeteredStringValue("2"),
				),
			),
		)
	})

	t.Run("different keys", func(t *testing.T) {

		t.Parallel()

		inter := newTestInterpreter(t)

		require.False(t,
			NewDictionaryValue(
				inter,
				EmptyLocationRange,
				byteStringDictionaryType,
				NewUnmeteredUInt8Value(1),
				NewUnmeteredStringValue("1"),
				NewUnmeteredUInt8Value(2),
				NewUnmeteredStringValue("2"),
			).Equal(
				inter,
				EmptyLocationRange,
				NewDictionaryValue(
					inter,
					EmptyLocationRange,
					byteStringDictionaryType,
					NewUnmeteredUInt8Value(2),
					NewUnmeteredStringValue("1"),
					NewUnmeteredUInt8Value(3),
					NewUnmeteredStringValue("2"),
				),
			),
		)
	})

	t.Run("different values", func(t *testing.T) {

		t.Parallel()

		inter := newTestInterpreter(t)

		require.False(t,
			NewDictionaryValue(
				inter,
				EmptyLocationRange,
				byteStringDictionaryType,
				NewUnmeteredUInt8Value(1),
				NewUnmeteredStringValue("1"),
				NewUnmeteredUInt8Value(2),
				NewUnmeteredStringValue("2"),
			).Equal(
				inter,
				EmptyLocationRange,
				NewDictionaryValue(
					inter,
					EmptyLocationRange,
					byteStringDictionaryType,
					NewUnmeteredUInt8Value(1),
					NewUnmeteredStringValue("2"),
					NewUnmeteredUInt8Value(2),
					NewUnmeteredStringValue("3"),
				),
			),
		)
	})

	t.Run("more elements", func(t *testing.T) {

		t.Parallel()

		inter := newTestInterpreter(t)

		require.False(t,
			NewDictionaryValue(
				inter,
				EmptyLocationRange,
				byteStringDictionaryType,
				NewUnmeteredUInt8Value(1),
				NewUnmeteredStringValue("1"),
			).Equal(
				inter,
				EmptyLocationRange,
				NewDictionaryValue(
					inter,
					EmptyLocationRange,
					byteStringDictionaryType,
					NewUnmeteredUInt8Value(1),
					NewUnmeteredStringValue("1"),
					NewUnmeteredUInt8Value(2),
					NewUnmeteredStringValue("2"),
				),
			),
		)
	})

	t.Run("fewer elements", func(t *testing.T) {

		t.Parallel()

		inter := newTestInterpreter(t)

		require.False(t,
			NewDictionaryValue(
				inter,
				EmptyLocationRange,
				byteStringDictionaryType,
				NewUnmeteredUInt8Value(1),
				NewUnmeteredStringValue("1"),
				NewUnmeteredUInt8Value(2),
				NewUnmeteredStringValue("2"),
			).Equal(
				inter,
				EmptyLocationRange,
				NewDictionaryValue(
					inter,
					EmptyLocationRange,
					byteStringDictionaryType,
					NewUnmeteredUInt8Value(1),
					NewUnmeteredStringValue("1"),
				),
			),
		)
	})

	t.Run("different types", func(t *testing.T) {

		t.Parallel()

		inter := newTestInterpreter(t)

		stringByteDictionaryStaticType := &DictionaryStaticType{
			KeyType:   PrimitiveStaticTypeString,
			ValueType: PrimitiveStaticTypeUInt8,
		}

		require.False(t,
			NewDictionaryValue(
				inter,
				EmptyLocationRange,
				byteStringDictionaryType,
			).Equal(
				inter,
				EmptyLocationRange,
				NewDictionaryValue(
					inter,
					EmptyLocationRange,
					stringByteDictionaryStaticType,
				),
			),
		)
	})

	t.Run("different kind", func(t *testing.T) {

		t.Parallel()

		inter := newTestInterpreter(t)

		require.False(t,
			NewDictionaryValue(
				inter,
				EmptyLocationRange,
				byteStringDictionaryType,
				NewUnmeteredUInt8Value(1),
				NewUnmeteredStringValue("1"),
				NewUnmeteredUInt8Value(2),
				NewUnmeteredStringValue("2"),
			).Equal(
				inter,
				EmptyLocationRange,
				NewArrayValue(
					inter,
					EmptyLocationRange,
					ByteArrayStaticType,
					common.ZeroAddress,
					NewUnmeteredUInt8Value(1),
					NewUnmeteredUInt8Value(2),
				),
			),
		)
	})
}

func TestCompositeValue_Equal(t *testing.T) {

	t.Parallel()

	t.Run("equal", func(t *testing.T) {

		t.Parallel()

		inter := newTestInterpreter(t)

		fields1 := []CompositeField{
			{
				Name:  "a",
				Value: NewUnmeteredStringValue("a"),
			},
		}

		fields2 := []CompositeField{
			{
				Name:  "a",
				Value: NewUnmeteredStringValue("a"),
			},
		}

		require.True(t,
			NewCompositeValue(
				inter,
				EmptyLocationRange,
				utils.TestLocation,
				"X",
				common.CompositeKindStructure,
				fields1,
				common.ZeroAddress,
			).Equal(
				inter,
				EmptyLocationRange,
				NewCompositeValue(
					inter,
					EmptyLocationRange,
					utils.TestLocation,
					"X",
					common.CompositeKindStructure,
					fields2,
					common.ZeroAddress,
				),
			),
		)
	})

	t.Run("different location", func(t *testing.T) {

		t.Parallel()

		inter := newTestInterpreter(t)

		fields1 := []CompositeField{
			{
				Name:  "a",
				Value: NewUnmeteredStringValue("a"),
			},
		}

		fields2 := []CompositeField{
			{
				Name:  "a",
				Value: NewUnmeteredStringValue("a"),
			},
		}

		require.False(t,
			NewCompositeValue(
				inter,
				EmptyLocationRange,
				common.IdentifierLocation("A"),
				"X",
				common.CompositeKindStructure,
				fields1,
				common.ZeroAddress,
			).Equal(
				inter,
				EmptyLocationRange,
				NewCompositeValue(
					inter,
					EmptyLocationRange,
					common.IdentifierLocation("B"),
					"X",
					common.CompositeKindStructure,
					fields2,
					common.ZeroAddress,
				),
			),
		)
	})

	t.Run("different identifier", func(t *testing.T) {

		t.Parallel()

		inter := newTestInterpreter(t)

		fields1 := []CompositeField{
			{
				Name:  "a",
				Value: NewUnmeteredStringValue("a"),
			},
		}

		fields2 := []CompositeField{
			{
				Name:  "a",
				Value: NewUnmeteredStringValue("a"),
			},
		}

		require.False(t,
			NewCompositeValue(
				inter,
				EmptyLocationRange,
				common.IdentifierLocation("A"),
				"X",
				common.CompositeKindStructure,
				fields1,
				common.ZeroAddress,
			).Equal(
				inter,
				EmptyLocationRange,
				NewCompositeValue(
					inter,
					EmptyLocationRange,
					common.IdentifierLocation("A"),
					"Y",
					common.CompositeKindStructure,
					fields2,
					common.ZeroAddress,
				),
			),
		)
	})

	t.Run("different fields", func(t *testing.T) {

		t.Parallel()

		inter := newTestInterpreter(t)

		fields1 := []CompositeField{
			{
				Name:  "a",
				Value: NewUnmeteredStringValue("a"),
			},
		}

		fields2 := []CompositeField{
			{
				Name:  "a",
				Value: NewUnmeteredStringValue("b"),
			},
		}

		require.False(t,
			NewCompositeValue(
				inter,
				EmptyLocationRange,
				common.IdentifierLocation("A"),
				"X",
				common.CompositeKindStructure,
				fields1,
				common.ZeroAddress,
			).Equal(
				inter,
				EmptyLocationRange,
				NewCompositeValue(
					inter,
					EmptyLocationRange,
					common.IdentifierLocation("A"),
					"X",
					common.CompositeKindStructure,
					fields2,
					common.ZeroAddress,
				),
			),
		)
	})

	t.Run("more fields", func(t *testing.T) {

		t.Parallel()

		inter := newTestInterpreter(t)

		fields1 := []CompositeField{
			{
				Name:  "a",
				Value: NewUnmeteredStringValue("a"),
			},
		}

		fields2 := []CompositeField{
			{
				Name:  "a",
				Value: NewUnmeteredStringValue("a"),
			},
			{
				Name:  "b",
				Value: NewUnmeteredStringValue("b"),
			},
		}

		require.False(t,
			NewCompositeValue(
				inter,
				EmptyLocationRange,
				common.IdentifierLocation("A"),
				"X",
				common.CompositeKindStructure,
				fields1,
				common.ZeroAddress,
			).Equal(
				inter,
				EmptyLocationRange,
				NewCompositeValue(
					inter,
					EmptyLocationRange,
					common.IdentifierLocation("A"),
					"X",
					common.CompositeKindStructure,
					fields2,
					common.ZeroAddress,
				),
			),
		)
	})

	t.Run("fewer fields", func(t *testing.T) {

		t.Parallel()

		inter := newTestInterpreter(t)

		fields1 := []CompositeField{
			{
				Name:  "a",
				Value: NewUnmeteredStringValue("a"),
			},
			{
				Name:  "b",
				Value: NewUnmeteredStringValue("b"),
			},
		}

		fields2 := []CompositeField{
			{
				Name:  "a",
				Value: NewUnmeteredStringValue("a"),
			},
		}

		require.False(t,
			NewCompositeValue(
				inter,
				EmptyLocationRange,
				common.IdentifierLocation("A"),
				"X",
				common.CompositeKindStructure,
				fields1,
				common.ZeroAddress,
			).Equal(
				inter,
				EmptyLocationRange,
				NewCompositeValue(
					inter,
					EmptyLocationRange,
					common.IdentifierLocation("A"),
					"X",
					common.CompositeKindStructure,
					fields2,
					common.ZeroAddress,
				),
			),
		)
	})

	t.Run("different composite kind", func(t *testing.T) {

		t.Parallel()

		inter := newTestInterpreter(t)

		fields1 := []CompositeField{
			{
				Name:  "a",
				Value: NewUnmeteredStringValue("a"),
			},
		}

		fields2 := []CompositeField{
			{
				Name:  "a",
				Value: NewUnmeteredStringValue("a"),
			},
		}

		require.False(t,
			NewCompositeValue(
				inter,
				EmptyLocationRange,
				common.IdentifierLocation("A"),
				"X",
				common.CompositeKindStructure,
				fields1,
				common.ZeroAddress,
			).Equal(
				inter,
				EmptyLocationRange,
				NewCompositeValue(
					inter,
					EmptyLocationRange,
					common.IdentifierLocation("A"),
					"X",
					common.CompositeKindResource,
					fields2,
					common.ZeroAddress,
				),
			),
		)
	})

	t.Run("different composite kind", func(t *testing.T) {

		t.Parallel()

		inter := newTestInterpreter(t)

		fields1 := []CompositeField{
			{
				Name:  "a",
				Value: NewUnmeteredStringValue("a"),
			},
		}

		require.False(t,
			NewCompositeValue(
				inter,
				EmptyLocationRange,
				common.IdentifierLocation("A"),
				"X",
				common.CompositeKindStructure,
				fields1,
				common.ZeroAddress,
			).Equal(
				inter,
				EmptyLocationRange,
				NewUnmeteredStringValue("test"),
			),
		)
	})
}

func TestNumberValue_Equal(t *testing.T) {

	t.Parallel()

	testValues := map[string]EquatableValue{
		"UInt":    NewUnmeteredUIntValueFromUint64(10),
		"UInt8":   NewUnmeteredUInt8Value(8),
		"UInt16":  NewUnmeteredUInt16Value(16),
		"UInt32":  NewUnmeteredUInt32Value(32),
		"UInt64":  NewUnmeteredUInt64Value(64),
		"UInt128": NewUnmeteredUInt128ValueFromUint64(128),
		"UInt256": NewUnmeteredUInt256ValueFromUint64(256),
		"Int8":    NewUnmeteredInt8Value(-8),
		"Int16":   NewUnmeteredInt16Value(-16),
		"Int32":   NewUnmeteredInt32Value(-32),
		"Int64":   NewUnmeteredInt64Value(-64),
		"Int128":  NewUnmeteredInt128ValueFromInt64(-128),
		"Int256":  NewUnmeteredInt256ValueFromInt64(-256),
		"Word8":   NewUnmeteredWord8Value(8),
		"Word16":  NewUnmeteredWord16Value(16),
		"Word32":  NewUnmeteredWord32Value(32),
		"Word64":  NewUnmeteredWord64Value(64),
		"Word128": NewUnmeteredWord128ValueFromUint64(128),
		"Word256": NewUnmeteredWord256ValueFromUint64(256),
		"UFix64":  NewUnmeteredUFix64ValueWithInteger(64, EmptyLocationRange),
		"Fix64":   NewUnmeteredFix64ValueWithInteger(-32, EmptyLocationRange),
	}

	for name, value := range testValues {

		t.Run(fmt.Sprintf("equal, %s", name), func(t *testing.T) {

			inter := newTestInterpreter(t)

			require.True(t,
				value.Equal(
					inter,
					EmptyLocationRange,
					value,
				),
			)
		})
	}

	for name, value := range testValues {
		for otherName, otherValue := range testValues {

			if name == otherName {
				continue
			}

			t.Run(fmt.Sprintf("unequal, %s %s", name, otherName), func(t *testing.T) {

				inter := newTestInterpreter(t)

				require.False(t,
					value.Equal(
						inter,
						EmptyLocationRange,
						otherValue,
					),
				)
			})
		}
	}

	for name, value := range testValues {

		t.Run(fmt.Sprintf("different kind, %s", name), func(t *testing.T) {

			inter := newTestInterpreter(t)

			require.False(t,
				value.Equal(
					inter,
					EmptyLocationRange,
					NewUnmeteredAddressValueFromBytes([]byte{0x1}),
				),
			)
		})
	}
}

func TestPublicKeyValue(t *testing.T) {

	t.Parallel()

	t.Run("Stringer output includes public key value", func(t *testing.T) {

		t.Parallel()

		storage := newUnmeteredInMemoryStorage()

		inter, err := NewInterpreter(
			nil,
			utils.TestLocation,
			&Config{
				Storage: storage,
			},
		)
		require.NoError(t, err)

		publicKey := NewArrayValue(
			inter,
			EmptyLocationRange,
			&VariableSizedStaticType{
				Type: PrimitiveStaticTypeInt,
			},
			common.ZeroAddress,
			NewUnmeteredIntValueFromInt64(1),
			NewUnmeteredIntValueFromInt64(7),
			NewUnmeteredIntValueFromInt64(3),
		)

		sigAlgo := stdlib.NewSignatureAlgorithmCase(
			UInt8Value(sema.SignatureAlgorithmECDSA_secp256k1.RawValue()),
		)

		key := NewPublicKeyValue(
			inter,
			EmptyLocationRange,
			publicKey,
			sigAlgo,
			func(interpreter *Interpreter, locationRange LocationRange, publicKey *CompositeValue) error {
				return nil
			},
		)

		require.Equal(t,
			"PublicKey(publicKey: [1, 7, 3], signatureAlgorithm: SignatureAlgorithm(rawValue: 2))",
			key.String(),
		)
	})

	t.Run("Panics when PublicKey is invalid", func(t *testing.T) {

		t.Parallel()

		storage := newUnmeteredInMemoryStorage()

		fakeError := fakeError{}

		inter, err := NewInterpreter(
			nil,
			utils.TestLocation,
			&Config{
				Storage: storage,
			},
		)
		require.NoError(t, err)

		publicKeyBytes := []byte{1, 7, 3}

		publicKey := NewArrayValue(
			inter,
			EmptyLocationRange,
			&VariableSizedStaticType{
				Type: PrimitiveStaticTypeInt,
			},
			common.ZeroAddress,
			NewUnmeteredIntValueFromInt64(int64(publicKeyBytes[0])),
			NewUnmeteredIntValueFromInt64(int64(publicKeyBytes[1])),
			NewUnmeteredIntValueFromInt64(int64(publicKeyBytes[2])),
		)

		sigAlgo := stdlib.NewSignatureAlgorithmCase(
			UInt8Value(sema.SignatureAlgorithmECDSA_secp256k1.RawValue()),
		)

		assert.PanicsWithValue(t,
			InvalidPublicKeyError{PublicKey: publicKey, Err: fakeError},
			func() {
				_ = NewPublicKeyValue(
					inter,
					EmptyLocationRange,
					publicKey,
					sigAlgo,
					func(interpreter *Interpreter, locationRange LocationRange, publicKey *CompositeValue) error {
						return fakeError
					},
				)
			})
	})
}

func TestHashable(t *testing.T) {
	t.Parallel()

	// Assert that all Value implementations are hashable

	pkgs, err := packages.Load(
		&packages.Config{
			// https://github.com/golang/go/issues/45218
			Mode: packages.NeedImports | packages.NeedTypes,
		},
		"github.com/onflow/cadence/runtime/interpreter",
	)
	require.NoError(t, err)

	pkg := pkgs[0]
	scope := pkg.Types.Scope()

	test := func(interfaceName string) {

		t.Run(interfaceName, func(t *testing.T) {

			object := scope.Lookup(interfaceName)
			ty := object.Type()
			interfaceType, ok := ty.Underlying().(*types.Interface)
			require.True(t, ok)

			for _, name := range scope.Names() {
				object := scope.Lookup(name)
				_, ok := object.(*types.TypeName)
				if !ok {
					continue
				}

				implementationType := object.Type()
				if !types.Implements(implementationType, interfaceType) {
					continue
				}

				err := checkHashable(implementationType)
				if !assert.NoError(t,
					err,
					"%s implementation is not hashable: %s",
					interfaceType.String(),
					implementationType,
				) {
					continue
				}
			}
		})
	}

	test("Value")
}

func checkHashable(ty types.Type) error {

	// TODO: extend the notion of unhashable types,
	//  see https://github.com/golang/go/blob/a22e3172200d4bdd0afcbbe6564dbb67fea4b03a/src/runtime/alg.go#L144

	switch ty := ty.(type) {
	case *types.Basic:
		switch ty.Kind() {
		case types.Bool,
			types.Int,
			types.Int8,
			types.Int16,
			types.Int32,
			types.Int64,
			types.Uint,
			types.Uint8,
			types.Uint16,
			types.Uint32,
			types.Uint64,
			types.Float32,
			types.Float64,
			types.String:
			return nil
		}
	case *types.Pointer,
		*types.Array,
		*types.Interface:
		return nil

	case *types.Struct:
		numFields := ty.NumFields()
		for i := 0; i < numFields; i++ {
			field := ty.Field(i)
			fieldTy := field.Type()
			err := checkHashable(fieldTy)
			if err != nil {
				return fmt.Errorf(
					"struct type has unhashable field %s: %w",
					field.Name(),
					err,
				)
			}
		}
		return nil

	case *types.Named:
		return checkHashable(ty.Underlying())
	}

	return fmt.Errorf(
		"type %s is potentially not hashable",
		ty.String(),
	)
}

func newTestInterpreter(tb testing.TB) *Interpreter {

	storage := newUnmeteredInMemoryStorage()

	inter, err := NewInterpreter(
		nil,
		utils.TestLocation,
		&Config{
			Storage:                       storage,
			AtreeValueValidationEnabled:   true,
			AtreeStorageValidationEnabled: true,
		},
	)
	require.NoError(tb, err)

	return inter
}

func TestNonStorable(t *testing.T) {

	t.Parallel()

	storage := newUnmeteredInMemoryStorage()

	code := `
      access(all) struct Foo {

          let bar: &Int?

          init() {
              self.bar = &1 as &Int
          }
      }

      fun foo(): &Int? {
          return Foo().bar
      }
    `

	checker, err := checkerUtils.ParseAndCheckWithOptions(t,
		code,
		checkerUtils.ParseAndCheckOptions{},
	)

	require.NoError(t, err)

	inter, err := NewInterpreter(
		ProgramFromChecker(checker),
		checker.Location,
		&Config{Storage: storage},
	)

	require.NoError(t, err)

	err = inter.Interpret()
	require.NoError(t, err)

	_, err = inter.Invoke("foo")
	require.NoError(t, err)

}

type fakeError struct{}

func (fakeError) Error() string {
	return "fake error for testing"
}

func TestNumberValueIntegerConversion(t *testing.T) {

	t.Parallel()

	type converter struct {
		convert func(NumberValue) (result any, convertible bool)
		check   func(t *testing.T, result any) bool
	}

	test := func(
		t *testing.T,
		numericType sema.Type,
		testValue NumberValue,
		converter converter,
	) {

		result, convertible := converter.convert(testValue)
		if !convertible {
			return
		}
		converter.check(t, result)
	}

	testValues := map[*sema.NumericType]NumberValue{
		sema.IntType:     NewUnmeteredIntValueFromInt64(42),
		sema.UIntType:    NewUnmeteredUIntValueFromUint64(42),
		sema.UInt8Type:   NewUnmeteredUInt8Value(42),
		sema.UInt16Type:  NewUnmeteredUInt16Value(42),
		sema.UInt32Type:  NewUnmeteredUInt32Value(42),
		sema.UInt64Type:  NewUnmeteredUInt64Value(42),
		sema.UInt128Type: NewUnmeteredUInt128ValueFromUint64(42),
		sema.UInt256Type: NewUnmeteredUInt256ValueFromUint64(42),
		sema.Word8Type:   NewUnmeteredWord8Value(42),
		sema.Word16Type:  NewUnmeteredWord16Value(42),
		sema.Word32Type:  NewUnmeteredWord32Value(42),
		sema.Word64Type:  NewUnmeteredWord64Value(42),
		sema.Word128Type: NewUnmeteredWord128ValueFromUint64(42),
		sema.Word256Type: NewUnmeteredWord256ValueFromUint64(42),
		sema.Int8Type:    NewUnmeteredInt8Value(42),
		sema.Int16Type:   NewUnmeteredInt16Value(42),
		sema.Int32Type:   NewUnmeteredInt32Value(42),
		sema.Int64Type:   NewUnmeteredInt64Value(42),
		sema.Int128Type:  NewUnmeteredInt128ValueFromInt64(42),
		sema.Int256Type:  NewUnmeteredInt256ValueFromInt64(42),
	}

	for _, ty := range sema.AllIntegerTypes {
		// Only test leaf types
		switch ty {
		case sema.IntegerType, sema.SignedIntegerType, sema.FixedSizeUnsignedIntegerType:
			continue
		}

		_, ok := testValues[ty.(*sema.NumericType)]
		require.True(t, ok, "missing expected value for type %s", ty.String())
	}

	converters := map[string]converter{
		"ToInt": {
			convert: func(value NumberValue) (any, bool) {
				return value.ToInt(EmptyLocationRange), true
			},
			check: func(t *testing.T, result any) bool {
				return assert.Equal(t, 42, result)
			},
		},
		"ToBigInt": {
			convert: func(value NumberValue) (any, bool) {
				bigNumberValue, ok := value.(BigNumberValue)
				if !ok {
					return nil, false
				}
				return bigNumberValue.ToBigInt(nil), true
			},
			check: func(t *testing.T, result any) bool {
				return assert.Equal(t, big.NewInt(42), result)
			},
		},
	}

	for numericType, testValue := range testValues {

		t.Run(numericType.String(), func(t *testing.T) {

			for converterName, converter := range converters {

				t.Run(converterName, func(t *testing.T) {
					test(t, numericType, testValue, converter)
				})

			}
		})
	}
}

func TestValue_ConformsToStaticType(t *testing.T) {

	t.Parallel()

	testAddress := common.MustBytesToAddress([]byte{0x1})

	newCompositeValue := func(inter *Interpreter, fields []CompositeField) *CompositeValue {
		return NewCompositeValue(
			inter,
			EmptyLocationRange,
			utils.TestLocation,
			"Test",
			common.CompositeKindStructure,
			fields,
			testAddress,
		)
	}

	newInvalidCompositeValue := func(inter *Interpreter) *CompositeValue {
		return newCompositeValue(inter, []CompositeField{})
	}

	test := func(valueFactory func(*Interpreter) Value, expected bool) {

		storage := newUnmeteredInMemoryStorage()

		members := &sema.StringMemberOrderedMap{}

		compositeType := &sema.CompositeType{
			Location:   utils.TestLocation,
			Identifier: "Test",
			Kind:       common.CompositeKindStructure,
			Members:    members,
			Fields:     []string{"foo"},
		}

		fooField := sema.NewPublicConstantFieldMember(
			nil,
			compositeType,
			"foo",
			sema.BoolType,
			"",
		)
		members.Set("foo", fooField)

		elaboration := sema.NewElaboration(nil)
		elaboration.SetCompositeType(
			compositeType.ID(),
			compositeType,
		)

		inter, err := NewInterpreter(
			&Program{
				Elaboration: elaboration,
			},
			utils.TestLocation,
			&Config{Storage: storage},
		)
		require.NoError(t, err)

		storageMap := storage.GetStorageMap(testAddress, "storage", true)
		storageMap.WriteValue(inter, StringStorageMapKey("test"), TrueValue)

		value := valueFactory(inter)

		result := value.ConformsToStaticType(
			inter,
			EmptyLocationRange,
			TypeConformanceResults{},
		)
		if expected {
			assert.True(t, result)
		} else {
			assert.False(t, result)
		}
	}

	t.Run("function values", func(t *testing.T) {

		t.Parallel()

		functionType := sema.NewSimpleFunctionType(
			sema.FunctionPurityImpure,
			[]sema.Parameter{
				{
					TypeAnnotation: sema.IntTypeAnnotation,
				},
			},
			sema.BoolTypeAnnotation,
		)

		for name, f := range map[string]Value{
			"InterpretedFunctionValue": &InterpretedFunctionValue{
				Type: functionType,
			},
			"HostFunctionValue": &HostFunctionValue{
				Type: functionType,
			},
			"BoundFunctionValue": &BoundFunctionValue{
				Function: &InterpretedFunctionValue{
					Type: functionType,
				},
			},
		} {
			t.Run(name, func(t *testing.T) {
				test(
					func(_ *Interpreter) Value {
						return f
					},
					true,
				)
			})
		}
	})

	t.Run("BoolValue", func(t *testing.T) {

		t.Parallel()

		test(
			func(_ *Interpreter) Value {
				return TrueValue
			},
			true,
		)
	})

	t.Run("StringValue", func(t *testing.T) {

		t.Parallel()

		test(
			func(_ *Interpreter) Value {
				return NewUnmeteredStringValue("test")
			},
			true,
		)
	})

	t.Run("AddressValue", func(t *testing.T) {

		t.Parallel()

		test(
			func(_ *Interpreter) Value {
				return NewUnmeteredAddressValueFromBytes([]byte{0x1})
			},
			true,
		)
	})

	t.Run("TypeValue", func(t *testing.T) {

		t.Parallel()

		test(
			func(_ *Interpreter) Value {
				return NewUnmeteredTypeValue(PrimitiveStaticTypeInt)
			},
			true,
		)
	})

	t.Run("VoidValue", func(t *testing.T) {

		t.Parallel()

		test(
			func(_ *Interpreter) Value {
				return Void
			},
			true,
		)
	})

	t.Run("CharacterValue", func(t *testing.T) {

		t.Parallel()

		test(
			func(_ *Interpreter) Value {
				return NewUnmeteredCharacterValue("t")
			},
			true,
		)
	})

	t.Run("NilValue", func(t *testing.T) {

		t.Parallel()

		test(
			func(_ *Interpreter) Value {
				return Nil
			},
			true,
		)
	})

	t.Run("SomeValue", func(t *testing.T) {

		t.Parallel()

		test(
			func(interpreter *Interpreter) Value {
				return NewUnmeteredSomeValueNonCopying(
					TrueValue,
				)
			},
			true,
		)
	})

	t.Run("PathValue", func(t *testing.T) {

		t.Parallel()

		for _, domain := range common.AllPathDomains {
			t.Run(domain.Identifier(), func(t *testing.T) {
				test(
					func(interpreter *Interpreter) Value {
						return NewUnmeteredPathValue(domain, "test")
					},
					true,
				)
			})
		}
	})

	t.Run("integer values", func(t *testing.T) {

		t.Parallel()

		testCases := map[*sema.NumericType]NumberValue{
			sema.IntType:     NewUnmeteredIntValueFromInt64(42),
			sema.UIntType:    NewUnmeteredUIntValueFromUint64(42),
			sema.UInt8Type:   NewUnmeteredUInt8Value(42),
			sema.UInt16Type:  NewUnmeteredUInt16Value(42),
			sema.UInt32Type:  NewUnmeteredUInt32Value(42),
			sema.UInt64Type:  NewUnmeteredUInt64Value(42),
			sema.UInt128Type: NewUnmeteredUInt128ValueFromUint64(42),
			sema.UInt256Type: NewUnmeteredUInt256ValueFromUint64(42),
			sema.Word8Type:   NewUnmeteredWord8Value(42),
			sema.Word16Type:  NewUnmeteredWord16Value(42),
			sema.Word32Type:  NewUnmeteredWord32Value(42),
			sema.Word64Type:  NewUnmeteredWord64Value(42),
			sema.Word128Type: NewUnmeteredWord128ValueFromUint64(42),
			sema.Word256Type: NewUnmeteredWord256ValueFromUint64(42),
			sema.Int8Type:    NewUnmeteredInt8Value(42),
			sema.Int16Type:   NewUnmeteredInt16Value(42),
			sema.Int32Type:   NewUnmeteredInt32Value(42),
			sema.Int64Type:   NewUnmeteredInt64Value(42),
			sema.Int128Type:  NewUnmeteredInt128ValueFromInt64(42),
			sema.Int256Type:  NewUnmeteredInt256ValueFromInt64(42),
		}

		for _, ty := range sema.AllIntegerTypes {
			// Only test leaf types
			switch ty {
			case sema.IntegerType, sema.SignedIntegerType, sema.FixedSizeUnsignedIntegerType:
				continue
			}

			_, ok := testCases[ty.(*sema.NumericType)]
			require.True(t, ok, "missing case for type %s", ty.String())
		}

		for ty, v := range testCases {
			t.Run(ty.String(), func(t *testing.T) {
				test(
					func(_ *Interpreter) Value {
						return v
					},
					true,
				)
			})
		}
	})

	t.Run("fixed-point values", func(t *testing.T) {

		t.Parallel()

		testCases := map[*sema.FixedPointNumericType]NumberValue{
			sema.UFix64Type: NewUnmeteredUFix64ValueWithInteger(42, EmptyLocationRange),
			sema.Fix64Type:  NewUnmeteredFix64ValueWithInteger(42, EmptyLocationRange),
		}

		for _, ty := range sema.AllFixedPointTypes {
			// Only test leaf types
			switch ty {
			case sema.FixedPointType, sema.SignedFixedPointType:
				continue
			}

			_, ok := testCases[ty.(*sema.FixedPointNumericType)]
			require.True(t, ok, "missing case for type %s", ty.String())
		}

		for ty, v := range testCases {
			t.Run(ty.String(), func(t *testing.T) {
				test(
					func(_ *Interpreter) Value {
						return v
					},
					true,
				)
			})
		}
	})

	t.Run("EphemeralReferenceValue", func(t *testing.T) {

		t.Parallel()

		test(
			func(inter *Interpreter) Value {
				return NewUnmeteredEphemeralReferenceValue(
					inter,
					UnauthorizedAccess,
					TrueValue,
					sema.BoolType,
					EmptyLocationRange,
				)
			},
			true,
		)

		test(
			func(inter *Interpreter) Value {
				return NewUnmeteredEphemeralReferenceValue(
					inter,
					UnauthorizedAccess,
					TrueValue,
					sema.StringType,
					EmptyLocationRange,
				)
			},
			false,
		)
	})

	t.Run("StorageReferenceValue", func(t *testing.T) {

		t.Parallel()

		test(
			func(_ *Interpreter) Value {
				return NewUnmeteredStorageReferenceValue(
					UnauthorizedAccess,
					testAddress,
					NewUnmeteredPathValue(common.PathDomainStorage, "test"),
					sema.BoolType,
				)
			},
			true,
		)

		test(
			func(_ *Interpreter) Value {
				return NewUnmeteredStorageReferenceValue(
					UnauthorizedAccess,
					testAddress,
					NewUnmeteredPathValue(common.PathDomainStorage, "test"),
					sema.StringType,
				)
			},
			false,
		)
	})

	t.Run("CapabilityValue", func(t *testing.T) {

		t.Parallel()

		test(
			func(_ *Interpreter) Value {
				return NewUnmeteredCapabilityValue(
					NewUnmeteredUInt64Value(4),
					NewUnmeteredAddressValueFromBytes(testAddress.Bytes()),
					&ReferenceStaticType{
						Authorization:  UnauthorizedAccess,
						ReferencedType: PrimitiveStaticTypeBool,
					},
				)
			},
			true,
		)
	})

	t.Run("ArrayValue", func(t *testing.T) {

		t.Parallel()

		test(
			func(inter *Interpreter) Value {
				return NewArrayValue(
					inter,
					EmptyLocationRange,
					&VariableSizedStaticType{
						Type: PrimitiveStaticTypeNumber,
					},
					testAddress,
					NewUnmeteredInt8Value(2),
					NewUnmeteredFix64Value(3),
				)
			},
			true,
		)

		test(
			func(inter *Interpreter) Value {
				return NewArrayValue(
					inter,
					EmptyLocationRange,
					&VariableSizedStaticType{
						Type: PrimitiveStaticTypeAnyStruct,
					},
					testAddress,
					NewUnmeteredInt8Value(2),
					NewUnmeteredFix64Value(3),
				)
			},
			true,
		)

		test(
			func(inter *Interpreter) Value {
				return NewArrayValue(
					inter,
					EmptyLocationRange,
					&VariableSizedStaticType{
						Type: PrimitiveStaticTypeInteger,
					},
					testAddress,
					NewUnmeteredInt8Value(2),
					NewUnmeteredFix64Value(3),
				)
			},
			false,
		)

		test(
			func(inter *Interpreter) Value {
				return NewArrayValue(
					inter,
					EmptyLocationRange,
					&VariableSizedStaticType{
						Type: PrimitiveStaticTypeAnyStruct,
					},
					testAddress,
					newInvalidCompositeValue(inter),
				)
			},
			false,
		)
	})

	t.Run("DictionaryValue", func(t *testing.T) {

		t.Parallel()

		test(
			func(inter *Interpreter) Value {
				return NewDictionaryValueWithAddress(
					inter,
					EmptyLocationRange,
					&DictionaryStaticType{
						KeyType:   PrimitiveStaticTypeString,
						ValueType: PrimitiveStaticTypeNumber,
					},
					testAddress,
					NewUnmeteredStringValue("a"),
					NewUnmeteredInt8Value(2),
					NewUnmeteredStringValue("b"),
					NewUnmeteredFix64Value(3),
				)
			},
			true,
		)

		test(
			func(inter *Interpreter) Value {
				return NewDictionaryValueWithAddress(
					inter,
					EmptyLocationRange,
					&DictionaryStaticType{
						KeyType:   PrimitiveStaticTypeString,
						ValueType: PrimitiveStaticTypeAnyStruct,
					},
					testAddress,
					NewUnmeteredStringValue("a"),
					NewUnmeteredInt8Value(2),
					NewUnmeteredStringValue("b"),
					NewUnmeteredFix64Value(3),
				)
			},
			true,
		)

		test(
			func(inter *Interpreter) Value {
				return NewDictionaryValueWithAddress(
					inter,
					EmptyLocationRange,
					&DictionaryStaticType{
						KeyType:   PrimitiveStaticTypeAnyStruct,
						ValueType: PrimitiveStaticTypeNumber,
					},
					testAddress,
					NewUnmeteredStringValue("a"),
					NewUnmeteredInt8Value(2),
					NewUnmeteredStringValue("b"),
					NewUnmeteredFix64Value(3),
				)
			},
			true,
		)

		// TODO: cannot test due to container mutation check. import instead?

		//test(
		//	NewDictionaryValueWithAddress(
		//		inter,
		//		&DictionaryStaticTypeX{
		//			KeyType:   PrimitiveStaticTypeInt,
		//			ValueType: PrimitiveStaticTypeNumber,
		//		},
		//		testAddress,
		//		NewUnmeteredStringValue("a"),
		//		NewUnmeteredInt8Value(2),
		//		NewUnmeteredStringValue("b"),
		//		NewUnmeteredFix64Value(3),
		//	),
		//	false,
		//)
		//
		//test(
		//	NewDictionaryValueWithAddress(
		//		inter,
		//		&DictionaryStaticTypeX{
		//			KeyType:   PrimitiveStaticTypeAnyStruct,
		//			ValueType: PrimitiveStaticTypeInteger,
		//		},
		//		testAddress,
		//		NewUnmeteredStringValue("a"),
		//		NewUnmeteredInt8Value(2),
		//		NewUnmeteredStringValue("b"),
		//		NewUnmeteredFix64Value(3),
		//	),
		//	false,
		//)

		test(
			func(inter *Interpreter) Value {
				return NewDictionaryValueWithAddress(
					inter,
					EmptyLocationRange,
					&DictionaryStaticType{
						KeyType:   PrimitiveStaticTypeAnyStruct,
						ValueType: PrimitiveStaticTypeAnyStruct,
					},
					testAddress,
					NewUnmeteredStringValue("a"),
					newInvalidCompositeValue(inter),
				)
			},
			false,
		)
	})

	t.Run("CompositeValue", func(t *testing.T) {

		t.Parallel()

		test(
			func(inter *Interpreter) Value {
				return newCompositeValue(inter, []CompositeField{
					{
						Name:  "foo",
						Value: TrueValue,
					},
				})
			},
			true,
		)

		test(
			func(inter *Interpreter) Value {
				return newCompositeValue(inter, []CompositeField{
					{
						Name:  "foo",
						Value: NewUnmeteredStringValue("test"),
					},
				})
			},
			false,
		)

		test(
			func(inter *Interpreter) Value {
				return newInvalidCompositeValue(inter)
			},
			false,
		)
	})

	t.Run("SimpleCompositeValue", func(t *testing.T) {

		t.Parallel()

		test(
			func(inter *Interpreter) Value {
				return NewSimpleCompositeValue(
					inter,
					PrimitiveStaticTypeBlock.SemaType().ID(),
					PrimitiveStaticTypeBlock,
					[]string{"height"},
					map[string]Value{
						"height": NewUnmeteredInt64Value(1),
					},
					nil,
					nil,
					nil,
				)
			},
			true,
		)

		test(
			func(inter *Interpreter) Value {
				return NewSimpleCompositeValue(
					inter,
					PrimitiveStaticTypeBlock.SemaType().ID(),
					PrimitiveStaticTypeBlock,
					[]string{"foo"},
					map[string]Value{
						"foo": newInvalidCompositeValue(inter),
					},
					nil,
					nil,
					nil,
				)
			},
			false,
		)
	})

}<|MERGE_RESOLUTION|>--- conflicted
+++ resolved
@@ -1212,11 +1212,7 @@
 		common.ZeroAddress,
 	)
 
-<<<<<<< HEAD
-	value.Accept(inter, EmptyLocationRange, visitor)
-=======
 	value.Accept(inter, visitor, EmptyLocationRange)
->>>>>>> eecd3931
 
 	require.Equal(t, 1, intVisits)
 	require.Equal(t, 1, stringVisits)
