--- conflicted
+++ resolved
@@ -81,42 +81,22 @@
 
 		switch p.current.Type {
 		case lexer.TokenPragma:
-<<<<<<< HEAD
 			if purity != ast.FunctionPurityUnspecified {
 				return nil, NewSyntaxError(*purityPos, "invalid view modifier for pragma")
 			}
-			if access != ast.AccessNotSpecified {
-				return nil, NewSyntaxError(*accessPos, "invalid access modifier for pragma")
-			}
-			if staticModifierEnabled && staticPos != nil {
-				return nil, NewSyntaxError(*staticPos, "invalid static modifier for pragma")
-			}
-			if nativeModifierEnabled && nativePos != nil {
-				return nil, NewSyntaxError(*nativePos, "invalid native modifier for pragma")
-=======
 			err := rejectAllModifiers(p, access, accessPos, staticPos, nativePos, common.DeclarationKindPragma)
 			if err != nil {
 				return nil, err
->>>>>>> 505e9c39
 			}
 			return parsePragmaDeclaration(p)
 
 		case lexer.TokenIdentifier:
 			switch string(p.currentTokenSource()) {
-<<<<<<< HEAD
 
 			case KeywordLet, KeywordVar:
-				if staticModifierEnabled && staticPos != nil {
-					return nil, NewSyntaxError(*staticPos, "invalid static modifier for variable")
-				}
-				if nativeModifierEnabled && nativePos != nil {
-					return nil, NewSyntaxError(*nativePos, "invalid native modifier for variable")
-=======
-			case keywordLet, keywordVar:
 				err := rejectStaticAndNativeModifiers(p, staticPos, nativePos, common.DeclarationKindVariable)
 				if err != nil {
 					return nil, err
->>>>>>> 505e9c39
 				}
 				if purity != ast.FunctionPurityUnspecified {
 					return nil, NewSyntaxError(*purityPos, "invalid view modifier for variable")
@@ -136,78 +116,63 @@
 					docString,
 				)
 
-<<<<<<< HEAD
 			case KeywordImport:
-				if staticModifierEnabled && staticPos != nil {
-					return nil, NewSyntaxError(*staticPos, "invalid static modifier for import")
-				}
-				if nativeModifierEnabled && nativePos != nil {
-					return nil, NewSyntaxError(*nativePos, "invalid native modifier for import")
-=======
-			case keywordImport:
 				err := rejectStaticAndNativeModifiers(p, staticPos, nativePos, common.DeclarationKindImport)
 				if err != nil {
 					return nil, err
->>>>>>> 505e9c39
 				}
 				if purity != ast.FunctionPurityUnspecified {
 					return nil, NewSyntaxError(*purityPos, "invalid view modifier for import")
 				}
 				return parseImportDeclaration(p)
 
-<<<<<<< HEAD
 			case KeywordEvent:
-				if staticModifierEnabled && staticPos != nil {
-					return nil, NewSyntaxError(*staticPos, "invalid static modifier for event")
-				}
-				if nativeModifierEnabled && nativePos != nil {
-					return nil, NewSyntaxError(*nativePos, "invalid native modifier for event")
-=======
-			case keywordEvent:
 				err := rejectStaticAndNativeModifiers(p, staticPos, nativePos, common.DeclarationKindEvent)
 				if err != nil {
 					return nil, err
->>>>>>> 505e9c39
 				}
 				if purity != ast.FunctionPurityUnspecified {
 					return nil, NewSyntaxError(*purityPos, "invalid view modifier for event")
 				}
 				return parseEventDeclaration(p, access, accessPos, docString)
 
-<<<<<<< HEAD
-			case KeywordStruct, KeywordResource, KeywordContract, KeywordEnum:
-				if staticModifierEnabled && staticPos != nil {
-					return nil, NewSyntaxError(*staticPos, "invalid static modifier for composite")
-=======
-			case keywordStruct:
+			case KeywordStruct:
 				err := rejectStaticAndNativeModifiers(p, staticPos, nativePos, common.DeclarationKindStructure)
 				if err != nil {
 					return nil, err
->>>>>>> 505e9c39
+				}
+				if purity != ast.FunctionPurityUnspecified {
+					return nil, NewSyntaxError(*purityPos, "invalid view modifier for struct")
 				}
 				return parseCompositeOrInterfaceDeclaration(p, access, accessPos, docString)
 
-			case keywordResource:
+			case KeywordResource:
 				err := rejectStaticAndNativeModifiers(p, staticPos, nativePos, common.DeclarationKindResource)
 				if err != nil {
 					return nil, err
 				}
 				if purity != ast.FunctionPurityUnspecified {
-					return nil, NewSyntaxError(*purityPos, "invalid view modifier for composite")
+					return nil, NewSyntaxError(*purityPos, "invalid view modifier for resource")
 				}
 				return parseCompositeOrInterfaceDeclaration(p, access, accessPos, docString)
 
-			case keywordContract:
+			case KeywordContract:
 				err := rejectStaticAndNativeModifiers(p, staticPos, nativePos, common.DeclarationKindContract)
 				if err != nil {
 					return nil, err
 				}
+				if purity != ast.FunctionPurityUnspecified {
+					return nil, NewSyntaxError(*purityPos, "invalid view modifier for contract")
+				}
 				return parseCompositeOrInterfaceDeclaration(p, access, accessPos, docString)
 
-			case keywordEnum:
+			case KeywordEnum:
 				err := rejectStaticAndNativeModifiers(p, staticPos, nativePos, common.DeclarationKindEnum)
 				if err != nil {
 					return nil, err
+				}
+				if purity != ast.FunctionPurityUnspecified {
+					return nil, NewSyntaxError(*purityPos, "invalid view modifier for enum")
 				}
 				return parseCompositeOrInterfaceDeclaration(p, access, accessPos, docString)
 
@@ -1225,22 +1190,13 @@
 					docString,
 				)
 
-<<<<<<< HEAD
 			case KeywordCase:
 				if purity != ast.FunctionPurityUnspecified {
 					return nil, NewSyntaxError(*purityPos, "invalid view modifier for enum case")
 				}
-				if staticModifierEnabled && staticPos != nil {
-					return nil, NewSyntaxError(*staticPos, "invalid static modifier for enum case")
-				}
-				if nativeModifierEnabled && nativePos != nil {
-					return nil, NewSyntaxError(*nativePos, "invalid native modifier for enum case")
-=======
-			case keywordCase:
 				err := rejectStaticAndNativeModifiers(p, staticPos, nativePos, common.DeclarationKindEnumCase)
 				if err != nil {
 					return nil, err
->>>>>>> 505e9c39
 				}
 				return parseEnumCase(p, access, accessPos, docString)
 
@@ -1257,56 +1213,50 @@
 					docString,
 				)
 
-<<<<<<< HEAD
 			case KeywordEvent:
 				if purity != ast.FunctionPurityUnspecified {
 					return nil, NewSyntaxError(*purityPos, "invalid view modifier for event")
 				}
-				if staticModifierEnabled && staticPos != nil {
-					return nil, NewSyntaxError(*staticPos, "invalid static modifier for event")
-				}
-				if nativeModifierEnabled && nativePos != nil {
-					return nil, NewSyntaxError(*nativePos, "invalid native modifier for event")
-				}
-				return parseEventDeclaration(p, access, accessPos, docString)
-
-			case KeywordStruct, KeywordResource, KeywordContract, KeywordEnum:
-				if purity != ast.FunctionPurityUnspecified {
-					return nil, NewSyntaxError(*purityPos, "invalid view modifier for composite")
-				}
-				if staticModifierEnabled && staticPos != nil {
-					return nil, NewSyntaxError(*staticPos, "invalid static modifier for composite")
-=======
-			case keywordEvent:
 				err := rejectStaticAndNativeModifiers(p, staticPos, nativePos, common.DeclarationKindEvent)
 				if err != nil {
 					return nil, err
 				}
 				return parseEventDeclaration(p, access, accessPos, docString)
 
-			case keywordStruct:
+			case KeywordStruct:
+				if purity != ast.FunctionPurityUnspecified {
+					return nil, NewSyntaxError(*purityPos, "invalid view modifier for struct")
+				}
 				err := rejectStaticAndNativeModifiers(p, staticPos, nativePos, common.DeclarationKindStructure)
 				if err != nil {
 					return nil, err
->>>>>>> 505e9c39
 				}
 				return parseCompositeOrInterfaceDeclaration(p, access, accessPos, docString)
 
-			case keywordResource:
+			case KeywordResource:
+				if purity != ast.FunctionPurityUnspecified {
+					return nil, NewSyntaxError(*purityPos, "invalid view modifier for resource")
+				}
 				err := rejectStaticAndNativeModifiers(p, staticPos, nativePos, common.DeclarationKindResource)
 				if err != nil {
 					return nil, err
 				}
 				return parseCompositeOrInterfaceDeclaration(p, access, accessPos, docString)
 
-			case keywordContract:
+			case KeywordContract:
+				if purity != ast.FunctionPurityUnspecified {
+					return nil, NewSyntaxError(*purityPos, "invalid view modifier for contract")
+				}
 				err := rejectStaticAndNativeModifiers(p, staticPos, nativePos, common.DeclarationKindContract)
 				if err != nil {
 					return nil, err
 				}
 				return parseCompositeOrInterfaceDeclaration(p, access, accessPos, docString)
 
-			case keywordEnum:
+			case KeywordEnum:
+				if purity != ast.FunctionPurityUnspecified {
+					return nil, NewSyntaxError(*purityPos, "invalid view modifier for enum")
+				}
 				err := rejectStaticAndNativeModifiers(p, staticPos, nativePos, common.DeclarationKindEnum)
 				if err != nil {
 					return nil, err
