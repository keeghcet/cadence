/*
 * Cadence - The resource-oriented smart contract programming language
 *
 * Copyright Dapper Labs, Inc.
 *
 * Licensed under the Apache License, Version 2.0 (the "License");
 * you may not use this file except in compliance with the License.
 * You may obtain a copy of the License at
 *
 *   http://www.apache.org/licenses/LICENSE-2.0
 *
 * Unless required by applicable law or agreed to in writing, software
 * distributed under the License is distributed on an "AS IS" BASIS,
 * WITHOUT WARRANTIES OR CONDITIONS OF ANY KIND, either express or implied.
 * See the License for the specific language governing permissions and
 * limitations under the License.
 */

package parser

import (
	"fmt"
	"math/big"
	"strings"
	"testing"

	"github.com/stretchr/testify/assert"
	"github.com/stretchr/testify/require"

	"github.com/onflow/cadence/runtime/ast"
	"github.com/onflow/cadence/runtime/common"
	"github.com/onflow/cadence/runtime/tests/utils"
)

func TestParseVariableDeclaration(t *testing.T) {

	t.Parallel()

	t.Run("var, no type annotation, copy, one value", func(t *testing.T) {

		t.Parallel()

		result, errs := testParseDeclarations("var x = 1")
		require.Empty(t, errs)

		utils.AssertEqualWithDiff(t,
			[]ast.Declaration{
				&ast.VariableDeclaration{
					IsConstant: false,
					Identifier: ast.Identifier{
						Identifier: "x",
						Pos:        ast.Position{Line: 1, Column: 4, Offset: 4},
					},
					Value: &ast.IntegerExpression{
						PositiveLiteral: []byte("1"),
						Value:           big.NewInt(1),
						Base:            10,
						Range: ast.Range{
							StartPos: ast.Position{Line: 1, Column: 8, Offset: 8},
							EndPos:   ast.Position{Line: 1, Column: 8, Offset: 8},
						},
					},
					Transfer: &ast.Transfer{
						Operation: ast.TransferOperationCopy,
						Pos:       ast.Position{Line: 1, Column: 6, Offset: 6},
					},
					StartPos: ast.Position{Line: 1, Column: 0, Offset: 0},
				},
			},
			result,
		)
	})

	t.Run("var, no type annotation, copy, one value, pub", func(t *testing.T) {

		t.Parallel()

		result, errs := testParseDeclarations(" pub var x = 1")
		require.Empty(t, errs)

		utils.AssertEqualWithDiff(t,
			[]ast.Declaration{
				&ast.VariableDeclaration{
					Access:     ast.AccessPublic,
					IsConstant: false,
					Identifier: ast.Identifier{
						Identifier: "x",
						Pos:        ast.Position{Line: 1, Column: 9, Offset: 9},
					},
					Value: &ast.IntegerExpression{
						PositiveLiteral: []byte("1"),
						Value:           big.NewInt(1),
						Base:            10,
						Range: ast.Range{
							StartPos: ast.Position{Line: 1, Column: 13, Offset: 13},
							EndPos:   ast.Position{Line: 1, Column: 13, Offset: 13},
						},
					},
					Transfer: &ast.Transfer{
						Operation: ast.TransferOperationCopy,
						Pos:       ast.Position{Line: 1, Column: 11, Offset: 11},
					},
					StartPos: ast.Position{Line: 1, Column: 1, Offset: 1},
				},
			},
			result,
		)
	})

	t.Run("let, no type annotation, copy, one value", func(t *testing.T) {

		t.Parallel()

		result, errs := testParseDeclarations("let x = 1")
		require.Empty(t, errs)

		utils.AssertEqualWithDiff(t,
			[]ast.Declaration{
				&ast.VariableDeclaration{
					IsConstant: true,
					Identifier: ast.Identifier{
						Identifier: "x",
						Pos:        ast.Position{Line: 1, Column: 4, Offset: 4},
					},
					Value: &ast.IntegerExpression{
						PositiveLiteral: []byte("1"),
						Value:           big.NewInt(1),
						Base:            10,
						Range: ast.Range{
							StartPos: ast.Position{Line: 1, Column: 8, Offset: 8},
							EndPos:   ast.Position{Line: 1, Column: 8, Offset: 8},
						},
					},
					Transfer: &ast.Transfer{
						Operation: ast.TransferOperationCopy,
						Pos:       ast.Position{Line: 1, Column: 6, Offset: 6},
					},
					StartPos: ast.Position{Line: 1, Column: 0, Offset: 0},
				},
			},
			result,
		)
	})

	t.Run("let, no type annotation, move, one value", func(t *testing.T) {

		t.Parallel()

		result, errs := testParseDeclarations("let x <- 1")
		require.Empty(t, errs)

		utils.AssertEqualWithDiff(t,
			[]ast.Declaration{
				&ast.VariableDeclaration{
					IsConstant: true,
					Identifier: ast.Identifier{
						Identifier: "x",
						Pos:        ast.Position{Line: 1, Column: 4, Offset: 4},
					},
					Value: &ast.IntegerExpression{
						PositiveLiteral: []byte("1"),
						Value:           big.NewInt(1),
						Base:            10,
						Range: ast.Range{
							StartPos: ast.Position{Line: 1, Column: 9, Offset: 9},
							EndPos:   ast.Position{Line: 1, Column: 9, Offset: 9},
						},
					},
					Transfer: &ast.Transfer{
						Operation: ast.TransferOperationMove,
						Pos:       ast.Position{Line: 1, Column: 6, Offset: 6},
					},
					StartPos: ast.Position{Line: 1, Column: 0, Offset: 0},
				},
			},
			result,
		)
	})

	t.Run("let, resource type annotation, move, one value", func(t *testing.T) {

		t.Parallel()

		result, errs := testParseDeclarations("let r2: @R <- r")
		require.Empty(t, errs)

		utils.AssertEqualWithDiff(t,
			[]ast.Declaration{
				&ast.VariableDeclaration{
					IsConstant: true,
					Identifier: ast.Identifier{
						Identifier: "r2",
						Pos:        ast.Position{Line: 1, Column: 4, Offset: 4},
					},
					TypeAnnotation: &ast.TypeAnnotation{
						IsResource: true,
						Type: &ast.NominalType{
							Identifier: ast.Identifier{
								Identifier: "R",
								Pos:        ast.Position{Line: 1, Column: 9, Offset: 9},
							},
						},
						StartPos: ast.Position{Line: 1, Column: 8, Offset: 8},
					},
					Value: &ast.IdentifierExpression{
						Identifier: ast.Identifier{
							Identifier: "r",
							Pos:        ast.Position{Line: 1, Column: 14, Offset: 14},
						},
					},
					Transfer: &ast.Transfer{
						Operation: ast.TransferOperationMove,
						Pos:       ast.Position{Line: 1, Column: 11, Offset: 11},
					},
					StartPos: ast.Position{Line: 1, Column: 0, Offset: 0},
				},
			},
			result,
		)
	})

	t.Run("var, no type annotation, copy, two values ", func(t *testing.T) {

		t.Parallel()

		result, errs := testParseStatements("var x <- y <- z")
		require.Empty(t, errs)

		utils.AssertEqualWithDiff(t,
			[]ast.Statement{
				&ast.VariableDeclaration{
					IsConstant: false,
					Identifier: ast.Identifier{
						Identifier: "x",
						Pos:        ast.Position{Line: 1, Column: 4, Offset: 4},
					},
					Value: &ast.IdentifierExpression{
						Identifier: ast.Identifier{
							Identifier: "y",
							Pos:        ast.Position{Line: 1, Column: 9, Offset: 9},
						},
					},
					Transfer: &ast.Transfer{
						Operation: ast.TransferOperationMove,
						Pos:       ast.Position{Line: 1, Column: 6, Offset: 6},
					},
					SecondValue: &ast.IdentifierExpression{
						Identifier: ast.Identifier{
							Identifier: "z",
							Pos:        ast.Position{Line: 1, Column: 14, Offset: 14},
						},
					},
					SecondTransfer: &ast.Transfer{
						Operation: ast.TransferOperationMove,
						Pos:       ast.Position{Line: 1, Column: 11, Offset: 11},
					},
					StartPos: ast.Position{Line: 1, Column: 0, Offset: 0},
				},
			},
			result,
		)
	})

	t.Run("with purity", func(t *testing.T) {

		t.Parallel()

		_, errs := testParseDeclarations("view var x = 1")
		utils.AssertEqualWithDiff(t,
			[]error{
				&SyntaxError{
					Message: "invalid view modifier for variable",
					Pos:     ast.Position{Offset: 0, Line: 1, Column: 0},
				},
			},
			errs,
		)
	})

	t.Run("static, enabled", func(t *testing.T) {

		t.Parallel()

		_, errs := ParseDeclarations(
			nil,
			[]byte("static var x = 1"),
			Config{
				StaticModifierEnabled: true,
			},
		)
		utils.AssertEqualWithDiff(t,
			[]error{
				&SyntaxError{
					Message: "invalid static modifier for variable",
					Pos:     ast.Position{Offset: 0, Line: 1, Column: 0},
				},
			},
			errs,
		)
	})

	t.Run("static, disabled", func(t *testing.T) {

		t.Parallel()

		_, errs := testParseDeclarations("static var x = 1")
		utils.AssertEqualWithDiff(t,
			[]error{
				&SyntaxError{
					Message: "unexpected token: identifier",
					Pos:     ast.Position{Offset: 0, Line: 1, Column: 0},
				},
			},
			errs,
		)
	})

	t.Run("native, enabled", func(t *testing.T) {

		t.Parallel()

		_, errs := ParseDeclarations(
			nil,
			[]byte("native var x = 1"),
			Config{
				NativeModifierEnabled: true,
			},
		)
		utils.AssertEqualWithDiff(t,
			[]error{
				&SyntaxError{
					Message: "invalid native modifier for variable",
					Pos:     ast.Position{Offset: 0, Line: 1, Column: 0},
				},
			},
			errs,
		)
	})

	t.Run("native, disabled", func(t *testing.T) {

		t.Parallel()

		_, errs := testParseDeclarations("native var x = 1")
		utils.AssertEqualWithDiff(t,
			[]error{
				&SyntaxError{
					Message: "unexpected token: identifier",
					Pos:     ast.Position{Offset: 0, Line: 1, Column: 0},
				},
			},
			errs,
		)
	})
}

func TestParseParameterList(t *testing.T) {

	t.Parallel()

	parse := func(input string) (*ast.ParameterList, []error) {
		return Parse(
			nil,
			[]byte(input),
			parseParameterList,
			Config{},
		)
	}

	t.Run("empty", func(t *testing.T) {

		t.Parallel()

		result, errs := parse("()")
		require.Empty(t, errs)

		utils.AssertEqualWithDiff(t,
			&ast.ParameterList{
				Range: ast.Range{
					StartPos: ast.Position{Line: 1, Column: 0, Offset: 0},
					EndPos:   ast.Position{Line: 1, Column: 1, Offset: 1},
				},
			},
			result,
		)
	})

	t.Run("space", func(t *testing.T) {

		t.Parallel()

		result, errs := parse(" (   )")
		require.Empty(t, errs)

		utils.AssertEqualWithDiff(t,
			&ast.ParameterList{
				Range: ast.Range{
					StartPos: ast.Position{Line: 1, Column: 1, Offset: 1},
					EndPos:   ast.Position{Line: 1, Column: 5, Offset: 5},
				},
			},
			result,
		)
	})

	t.Run("one, without argument label", func(t *testing.T) {

		t.Parallel()

		result, errs := parse("( a : Int )")
		require.Empty(t, errs)

		utils.AssertEqualWithDiff(t,
			&ast.ParameterList{
				Parameters: []*ast.Parameter{
					{
						Label: "",
						Identifier: ast.Identifier{
							Identifier: "a",
							Pos:        ast.Position{Line: 1, Column: 2, Offset: 2},
						},
						TypeAnnotation: &ast.TypeAnnotation{
							IsResource: false,
							Type: &ast.NominalType{
								Identifier: ast.Identifier{
									Identifier: "Int",
									Pos:        ast.Position{Line: 1, Column: 6, Offset: 6},
								},
							},
							StartPos: ast.Position{Line: 1, Column: 6, Offset: 6},
						},
						StartPos: ast.Position{Line: 1, Column: 2, Offset: 2},
					},
				},
				Range: ast.Range{
					StartPos: ast.Position{Line: 1, Column: 0, Offset: 0},
					EndPos:   ast.Position{Line: 1, Column: 10, Offset: 10},
				},
			},
			result,
		)
	})

	t.Run("one, with argument label", func(t *testing.T) {

		t.Parallel()

		result, errs := parse("( a b : Int )")
		require.Empty(t, errs)

		utils.AssertEqualWithDiff(t,
			&ast.ParameterList{
				Parameters: []*ast.Parameter{
					{
						Label: "a",
						Identifier: ast.Identifier{
							Identifier: "b",
							Pos:        ast.Position{Line: 1, Column: 4, Offset: 4},
						},
						TypeAnnotation: &ast.TypeAnnotation{
							IsResource: false,
							Type: &ast.NominalType{
								Identifier: ast.Identifier{
									Identifier: "Int",
									Pos:        ast.Position{Line: 1, Column: 8, Offset: 8},
								},
							},
							StartPos: ast.Position{Line: 1, Column: 8, Offset: 8},
						},
						StartPos: ast.Position{Line: 1, Column: 2, Offset: 2},
					},
				},
				Range: ast.Range{
					StartPos: ast.Position{Line: 1, Column: 0, Offset: 0},
					EndPos:   ast.Position{Line: 1, Column: 12, Offset: 12},
				},
			},
			result,
		)
	})

	t.Run("two, with and without argument label", func(t *testing.T) {

		t.Parallel()

		result, errs := parse("( a b : Int , c : Int )")
		require.Empty(t, errs)

		utils.AssertEqualWithDiff(t,
			&ast.ParameterList{
				Parameters: []*ast.Parameter{
					{
						Label: "a",
						Identifier: ast.Identifier{
							Identifier: "b",
							Pos:        ast.Position{Line: 1, Column: 4, Offset: 4},
						},
						TypeAnnotation: &ast.TypeAnnotation{
							IsResource: false,
							Type: &ast.NominalType{
								Identifier: ast.Identifier{
									Identifier: "Int",
									Pos:        ast.Position{Line: 1, Column: 8, Offset: 8},
								},
							},
							StartPos: ast.Position{Line: 1, Column: 8, Offset: 8},
						},
						StartPos: ast.Position{Line: 1, Column: 2, Offset: 2},
					},
					{
						Label: "",
						Identifier: ast.Identifier{
							Identifier: "c",
							Pos:        ast.Position{Line: 1, Column: 14, Offset: 14},
						},
						TypeAnnotation: &ast.TypeAnnotation{
							IsResource: false,
							Type: &ast.NominalType{
								Identifier: ast.Identifier{
									Identifier: "Int",
									Pos:        ast.Position{Line: 1, Column: 18, Offset: 18},
								},
							},
							StartPos: ast.Position{Line: 1, Column: 18, Offset: 18},
						},
						StartPos: ast.Position{Line: 1, Column: 14, Offset: 14},
					},
				},
				Range: ast.Range{
					StartPos: ast.Position{Line: 1, Column: 0, Offset: 0},
					EndPos:   ast.Position{Line: 1, Column: 22, Offset: 22},
				},
			},
			result,
		)
	})

	t.Run("two, with and without argument label, missing comma", func(t *testing.T) {

		t.Parallel()

		_, errs := parse("( a b : Int   c : Int )")
		utils.AssertEqualWithDiff(t,
			[]error{
				&MissingCommaInParameterListError{
					Pos: ast.Position{Offset: 14, Line: 1, Column: 14},
				},
			},
			errs,
		)
	})
}

func TestParseFunctionDeclaration(t *testing.T) {

	t.Parallel()

	t.Run("without return type", func(t *testing.T) {

		t.Parallel()

		result, errs := testParseDeclarations("fun foo () { }")
		require.Empty(t, errs)

		utils.AssertEqualWithDiff(t,
			[]ast.Declaration{
				&ast.FunctionDeclaration{
					Identifier: ast.Identifier{
						Identifier: "foo",
						Pos:        ast.Position{Line: 1, Column: 4, Offset: 4},
					},
					ParameterList: &ast.ParameterList{
						Parameters: nil,
						Range: ast.Range{
							StartPos: ast.Position{Line: 1, Column: 8, Offset: 8},
							EndPos:   ast.Position{Line: 1, Column: 9, Offset: 9},
						},
					},
<<<<<<< HEAD
					Purity: ast.FunctionPurityUnspecified,
					ReturnTypeAnnotation: &ast.TypeAnnotation{
						IsResource: false,
						Type: &ast.NominalType{
							Identifier: ast.Identifier{
								Identifier: "",
								Pos:        ast.Position{Line: 1, Column: 9, Offset: 9},
							},
						},
						StartPos: ast.Position{Line: 1, Column: 9, Offset: 9},
					},
=======
>>>>>>> 67b64c35
					FunctionBlock: &ast.FunctionBlock{
						Block: &ast.Block{
							Range: ast.Range{
								StartPos: ast.Position{Line: 1, Column: 11, Offset: 11},
								EndPos:   ast.Position{Line: 1, Column: 13, Offset: 13},
							},
						},
					},
					StartPos: ast.Position{Line: 1, Column: 0, Offset: 0},
				},
			},
			result,
		)
	})

	t.Run("without return type, pub", func(t *testing.T) {

		t.Parallel()

		result, errs := testParseDeclarations("pub fun foo () { }")
		require.Empty(t, errs)

		utils.AssertEqualWithDiff(t,
			[]ast.Declaration{
				&ast.FunctionDeclaration{
					Access: ast.AccessPublic,
					Identifier: ast.Identifier{
						Identifier: "foo",
						Pos:        ast.Position{Line: 1, Column: 8, Offset: 8},
					},
					ParameterList: &ast.ParameterList{
						Parameters: nil,
						Range: ast.Range{
							StartPos: ast.Position{Line: 1, Column: 12, Offset: 12},
							EndPos:   ast.Position{Line: 1, Column: 13, Offset: 13},
						},
					},
					FunctionBlock: &ast.FunctionBlock{
						Block: &ast.Block{
							Range: ast.Range{
								StartPos: ast.Position{Line: 1, Column: 15, Offset: 15},
								EndPos:   ast.Position{Line: 1, Column: 17, Offset: 17},
							},
						},
					},
					StartPos: ast.Position{Line: 1, Column: 0, Offset: 0},
				},
			},
			result,
		)
	})

	t.Run("with return type", func(t *testing.T) {

		t.Parallel()

		result, errs := testParseDeclarations("fun foo (): X { }")
		require.Empty(t, errs)

		utils.AssertEqualWithDiff(t,
			[]ast.Declaration{
				&ast.FunctionDeclaration{
					Identifier: ast.Identifier{
						Identifier: "foo",
						Pos:        ast.Position{Line: 1, Column: 4, Offset: 4},
					},
					ParameterList: &ast.ParameterList{
						Parameters: nil,
						Range: ast.Range{
							StartPos: ast.Position{Line: 1, Column: 8, Offset: 8},
							EndPos:   ast.Position{Line: 1, Column: 9, Offset: 9},
						},
					},
					ReturnTypeAnnotation: &ast.TypeAnnotation{
						Type: &ast.NominalType{
							Identifier: ast.Identifier{
								Identifier: "X",
								Pos:        ast.Position{Line: 1, Column: 12, Offset: 12},
							},
						},
						StartPos: ast.Position{Line: 1, Column: 12, Offset: 12},
					},
					FunctionBlock: &ast.FunctionBlock{
						Block: &ast.Block{
							Range: ast.Range{
								StartPos: ast.Position{Line: 1, Column: 14, Offset: 14},
								EndPos:   ast.Position{Line: 1, Column: 16, Offset: 16},
							},
						},
					},
					StartPos: ast.Position{Line: 1, Column: 0, Offset: 0},
				},
			},
			result,
		)
	})

	t.Run("without return type, with pre and post conditions", func(t *testing.T) {

		t.Parallel()

		result, errs := testParseStatements(`
          fun foo () {
              pre {
                 true : "test"
                 2 > 1 : "foo"
              }

              post {
                 false
              }

              bar()
          }
        `)
		require.Empty(t, errs)

		utils.AssertEqualWithDiff(t,
			[]ast.Statement{
				&ast.FunctionDeclaration{
					Identifier: ast.Identifier{
						Identifier: "foo",
						Pos:        ast.Position{Line: 2, Column: 14, Offset: 15},
					},
					ParameterList: &ast.ParameterList{
						Parameters: nil,
						Range: ast.Range{
							StartPos: ast.Position{Line: 2, Column: 18, Offset: 19},
							EndPos:   ast.Position{Line: 2, Column: 19, Offset: 20},
						},
					},
					FunctionBlock: &ast.FunctionBlock{
						PreConditions: &ast.Conditions{
							{
								Kind: ast.ConditionKindPre,
								Test: &ast.BoolExpression{
									Value: true,
									Range: ast.Range{
										StartPos: ast.Position{Line: 4, Column: 17, Offset: 61},
										EndPos:   ast.Position{Line: 4, Column: 20, Offset: 64},
									},
								},
								Message: &ast.StringExpression{
									Value: "test",
									Range: ast.Range{
										StartPos: ast.Position{Line: 4, Column: 24, Offset: 68},
										EndPos:   ast.Position{Line: 4, Column: 29, Offset: 73},
									},
								},
							},
							{
								Kind: ast.ConditionKindPre,
								Test: &ast.BinaryExpression{
									Operation: ast.OperationGreater,
									Left: &ast.IntegerExpression{
										PositiveLiteral: []byte("2"),
										Value:           big.NewInt(2),
										Base:            10,
										Range: ast.Range{
											StartPos: ast.Position{Line: 5, Column: 17, Offset: 92},
											EndPos:   ast.Position{Line: 5, Column: 17, Offset: 92},
										},
									},
									Right: &ast.IntegerExpression{
										PositiveLiteral: []byte("1"),
										Value:           big.NewInt(1),
										Base:            10,
										Range: ast.Range{
											StartPos: ast.Position{Line: 5, Column: 21, Offset: 96},
											EndPos:   ast.Position{Line: 5, Column: 21, Offset: 96},
										},
									},
								},
								Message: &ast.StringExpression{
									Value: "foo",
									Range: ast.Range{
										StartPos: ast.Position{Line: 5, Column: 25, Offset: 100},
										EndPos:   ast.Position{Line: 5, Column: 29, Offset: 104},
									},
								},
							},
						},
						PostConditions: &ast.Conditions{
							{
								Kind: ast.ConditionKindPost,
								Test: &ast.BoolExpression{
									Value: false,
									Range: ast.Range{
										StartPos: ast.Position{Line: 9, Column: 17, Offset: 161},
										EndPos:   ast.Position{Line: 9, Column: 21, Offset: 165},
									},
								},
								Message: nil,
							},
						},
						Block: &ast.Block{
							Statements: []ast.Statement{
								&ast.ExpressionStatement{
									Expression: &ast.InvocationExpression{
										InvokedExpression: &ast.IdentifierExpression{
											Identifier: ast.Identifier{
												Identifier: "bar",
												Pos:        ast.Position{Line: 12, Column: 14, Offset: 198},
											},
										},
										ArgumentsStartPos: ast.Position{Line: 12, Column: 17, Offset: 201},
										EndPos:            ast.Position{Line: 12, Column: 18, Offset: 202},
									},
								},
							},
							Range: ast.Range{
								StartPos: ast.Position{Line: 2, Column: 21, Offset: 22},
								EndPos:   ast.Position{Line: 13, Column: 10, Offset: 214},
							},
						},
					},
					StartPos: ast.Position{Line: 2, Column: 10, Offset: 11},
				},
			},
			result,
		)
	})

	t.Run("with docstring, single line comment", func(t *testing.T) {

		t.Parallel()

		result, errs := testParseDeclarations("/// Test\nfun foo() {}")
		require.Empty(t, errs)

		utils.AssertEqualWithDiff(t,
			[]ast.Declaration{
				&ast.FunctionDeclaration{
					Identifier: ast.Identifier{
						Identifier: "foo",
						Pos:        ast.Position{Line: 2, Column: 4, Offset: 13},
					},
					ParameterList: &ast.ParameterList{
						Parameters: nil,
						Range: ast.Range{
							StartPos: ast.Position{Line: 2, Column: 7, Offset: 16},
							EndPos:   ast.Position{Line: 2, Column: 8, Offset: 17},
						},
					},
					FunctionBlock: &ast.FunctionBlock{
						Block: &ast.Block{
							Range: ast.Range{
								StartPos: ast.Position{Line: 2, Column: 10, Offset: 19},
								EndPos:   ast.Position{Line: 2, Column: 11, Offset: 20},
							},
						},
					},
					DocString: " Test",
					StartPos:  ast.Position{Line: 2, Column: 0, Offset: 9},
				},
			},
			result,
		)
	})

	t.Run("with docstring, two line comments", func(t *testing.T) {

		t.Parallel()

		result, errs := testParseDeclarations("\n  /// First line\n  \n/// Second line\n\n\nfun foo() {}")
		require.Empty(t, errs)

		utils.AssertEqualWithDiff(t,
			[]ast.Declaration{
				&ast.FunctionDeclaration{
					Identifier: ast.Identifier{
						Identifier: "foo",
						Pos:        ast.Position{Line: 7, Column: 4, Offset: 43},
					},
					ParameterList: &ast.ParameterList{
						Parameters: nil,
						Range: ast.Range{
							StartPos: ast.Position{Line: 7, Column: 7, Offset: 46},
							EndPos:   ast.Position{Line: 7, Column: 8, Offset: 47},
						},
					},
					FunctionBlock: &ast.FunctionBlock{
						Block: &ast.Block{
							Range: ast.Range{
								StartPos: ast.Position{Line: 7, Column: 10, Offset: 49},
								EndPos:   ast.Position{Line: 7, Column: 11, Offset: 50},
							},
						},
					},
					DocString: " First line\n Second line",
					StartPos:  ast.Position{Line: 7, Column: 0, Offset: 39},
				},
			},
			result,
		)
	})

	t.Run("with docstring, block comment", func(t *testing.T) {

		t.Parallel()

		result, errs := testParseDeclarations("\n    /** Cool dogs.\n\n Cool cats!! */\n\n\nfun foo() {}")
		require.Empty(t, errs)

		utils.AssertEqualWithDiff(t,
			[]ast.Declaration{
				&ast.FunctionDeclaration{
					Identifier: ast.Identifier{
						Identifier: "foo",
						Pos:        ast.Position{Line: 7, Column: 4, Offset: 43},
					},
					ParameterList: &ast.ParameterList{
						Parameters: nil,
						Range: ast.Range{
							StartPos: ast.Position{Line: 7, Column: 7, Offset: 46},
							EndPos:   ast.Position{Line: 7, Column: 8, Offset: 47},
						},
					},
					FunctionBlock: &ast.FunctionBlock{
						Block: &ast.Block{
							Range: ast.Range{
								StartPos: ast.Position{Line: 7, Column: 10, Offset: 49},
								EndPos:   ast.Position{Line: 7, Column: 11, Offset: 50},
							},
						},
					},
					DocString: " Cool dogs.\n\n Cool cats!! ",
					StartPos:  ast.Position{Line: 7, Column: 0, Offset: 39},
				},
			},
			result,
		)
	})

	t.Run("without space after return type", func(t *testing.T) {

		// A brace after the return type is ambiguous:
		// It could be the start of a restricted type.
		// However, if there is space after the brace, which is most common
		// in function declarations, we consider it not a restricted type

		t.Parallel()

		result, errs := testParseDeclarations("fun main(): Int{ return 1 }")
		require.Empty(t, errs)

		utils.AssertEqualWithDiff(t,
			[]ast.Declaration{
				&ast.FunctionDeclaration{
					Identifier: ast.Identifier{
						Identifier: "main",
						Pos:        ast.Position{Line: 1, Column: 4, Offset: 4},
					},
					ParameterList: &ast.ParameterList{
						Parameters: nil,
						Range: ast.Range{
							StartPos: ast.Position{Line: 1, Column: 8, Offset: 8},
							EndPos:   ast.Position{Line: 1, Column: 9, Offset: 9},
						},
					},
					ReturnTypeAnnotation: &ast.TypeAnnotation{
						Type: &ast.NominalType{
							Identifier: ast.Identifier{
								Identifier: "Int",
								Pos:        ast.Position{Line: 1, Column: 12, Offset: 12},
							},
						},
						StartPos: ast.Position{Line: 1, Column: 12, Offset: 12},
					},
					FunctionBlock: &ast.FunctionBlock{
						Block: &ast.Block{
							Statements: []ast.Statement{
								&ast.ReturnStatement{
									Expression: &ast.IntegerExpression{
										PositiveLiteral: []byte("1"),
										Value:           big.NewInt(1),
										Base:            10,
										Range: ast.Range{
											StartPos: ast.Position{Line: 1, Column: 24, Offset: 24},
											EndPos:   ast.Position{Line: 1, Column: 24, Offset: 24},
										},
									},
									Range: ast.Range{
										StartPos: ast.Position{Line: 1, Column: 17, Offset: 17},
										EndPos:   ast.Position{Line: 1, Column: 24, Offset: 24},
									},
								},
							},
							Range: ast.Range{
								StartPos: ast.Position{Line: 1, Column: 15, Offset: 15},
								EndPos:   ast.Position{Line: 1, Column: 26, Offset: 26},
							},
						},
					},
					StartPos: ast.Position{Line: 1, Column: 0, Offset: 0},
				},
			},
			result,
		)
	})

	t.Run("view function", func(t *testing.T) {

		t.Parallel()

		result, errs := testParseDeclarations("view fun foo (): X { }")
		require.Empty(t, errs)

		utils.AssertEqualWithDiff(t,
			[]ast.Declaration{
				&ast.FunctionDeclaration{
					Identifier: ast.Identifier{
						Identifier: "foo",
						Pos:        ast.Position{Line: 1, Column: 9, Offset: 9},
					},
					ParameterList: &ast.ParameterList{
						Parameters: nil,
						Range: ast.Range{
							StartPos: ast.Position{Line: 1, Column: 13, Offset: 13},
							EndPos:   ast.Position{Line: 1, Column: 14, Offset: 14},
						},
					},
					Purity: ast.FunctionPurityView,
					ReturnTypeAnnotation: &ast.TypeAnnotation{
						Type: &ast.NominalType{
							Identifier: ast.Identifier{
								Identifier: "X",
								Pos:        ast.Position{Line: 1, Column: 17, Offset: 17},
							},
						},
						StartPos: ast.Position{Line: 1, Column: 17, Offset: 17},
					},
					FunctionBlock: &ast.FunctionBlock{
						Block: &ast.Block{
							Range: ast.Range{
								StartPos: ast.Position{Line: 1, Column: 19, Offset: 19},
								EndPos:   ast.Position{Line: 1, Column: 21, Offset: 21},
							},
						},
					},
					StartPos: ast.Position{Line: 1, Column: 0, Offset: 0},
				},
			},
			result,
		)
	})

	t.Run("native, enabled", func(t *testing.T) {

		t.Parallel()

		result, errs := ParseDeclarations(
			nil,
			[]byte("native fun foo() {}"),
			Config{
				NativeModifierEnabled: true,
			},
		)
		require.Empty(t, errs)

		utils.AssertEqualWithDiff(t,
			[]ast.Declaration{
				&ast.FunctionDeclaration{
					Flags: ast.FunctionDeclarationFlagsIsNative,
					Identifier: ast.Identifier{
						Identifier: "foo",
						Pos:        ast.Position{Line: 1, Column: 11, Offset: 11},
					},
					ParameterList: &ast.ParameterList{
						Parameters: nil,
						Range: ast.Range{
							StartPos: ast.Position{Line: 1, Column: 14, Offset: 14},
							EndPos:   ast.Position{Line: 1, Column: 15, Offset: 15},
						},
					},
					FunctionBlock: &ast.FunctionBlock{
						Block: &ast.Block{
							Range: ast.Range{
								StartPos: ast.Position{Line: 1, Column: 17, Offset: 17},
								EndPos:   ast.Position{Line: 1, Column: 18, Offset: 18},
							},
						},
					},
					StartPos: ast.Position{Line: 1, Column: 0, Offset: 0},
				},
			},
			result,
		)
	})

	t.Run("double purity annot", func(t *testing.T) {

		t.Parallel()

		_, errs := testParseDeclarations("view view fun foo (): X { }")
		require.Equal(t, 1, len(errs))
		require.Equal(t, errs[0], &SyntaxError{
			Message: "invalid second view modifier",
			Pos:     ast.Position{Offset: 5, Line: 1, Column: 5},
		})
	})

	t.Run("native, disabled", func(t *testing.T) {

		t.Parallel()

		_, errs := testParseDeclarations("native fun foo() {}")

		utils.AssertEqualWithDiff(t,
			[]error{
				&SyntaxError{
					Message: "unexpected token: identifier",
					Pos:     ast.Position{Offset: 0, Line: 1, Column: 0},
				},
			},
			errs,
		)
	})

	t.Run("static", func(t *testing.T) {

		t.Parallel()

		result, errs := ParseDeclarations(
			nil,
			[]byte("static fun foo() {}"),
			Config{
				StaticModifierEnabled: true,
			},
		)
		require.Empty(t, errs)

		utils.AssertEqualWithDiff(t,
			[]ast.Declaration{
				&ast.FunctionDeclaration{
					Flags: ast.FunctionDeclarationFlagsIsStatic,
					Identifier: ast.Identifier{
						Identifier: "foo",
						Pos:        ast.Position{Line: 1, Column: 11, Offset: 11},
					},
					ParameterList: &ast.ParameterList{
						Parameters: nil,
						Range: ast.Range{
							StartPos: ast.Position{Line: 1, Column: 14, Offset: 14},
							EndPos:   ast.Position{Line: 1, Column: 15, Offset: 15},
						},
					},
					FunctionBlock: &ast.FunctionBlock{
						Block: &ast.Block{
							Range: ast.Range{
								StartPos: ast.Position{Line: 1, Column: 17, Offset: 17},
								EndPos:   ast.Position{Line: 1, Column: 18, Offset: 18},
							},
						},
					},
					StartPos: ast.Position{Line: 1, Column: 0, Offset: 0},
				},
			},
			result,
		)
	})

	t.Run("static, disabled", func(t *testing.T) {

		t.Parallel()

		_, errs := testParseDeclarations("static fun foo() {}")

		utils.AssertEqualWithDiff(t,
			[]error{
				&SyntaxError{
					Message: "unexpected token: identifier",
					Pos:     ast.Position{Offset: 0, Line: 1, Column: 0},
				},
			},
			errs,
		)
	})

	t.Run("static native, enabled", func(t *testing.T) {

		t.Parallel()

		result, errs := ParseDeclarations(
			nil,
			[]byte("static native fun foo() {}"),
			Config{
				StaticModifierEnabled: true,
				NativeModifierEnabled: true,
			},
		)
		require.Empty(t, errs)

		utils.AssertEqualWithDiff(t,
			[]ast.Declaration{
				&ast.FunctionDeclaration{
					Flags: ast.FunctionDeclarationFlagsIsStatic | ast.FunctionDeclarationFlagsIsNative,
					Identifier: ast.Identifier{
						Identifier: "foo",
						Pos:        ast.Position{Line: 1, Column: 18, Offset: 18},
					},
					ParameterList: &ast.ParameterList{
						Parameters: nil,
						Range: ast.Range{
							StartPos: ast.Position{Line: 1, Column: 21, Offset: 21},
							EndPos:   ast.Position{Line: 1, Column: 22, Offset: 22},
						},
					},
					FunctionBlock: &ast.FunctionBlock{
						Block: &ast.Block{
							Range: ast.Range{
								StartPos: ast.Position{Line: 1, Column: 24, Offset: 24},
								EndPos:   ast.Position{Line: 1, Column: 25, Offset: 25},
							},
						},
					},
					StartPos: ast.Position{Line: 1, Column: 0, Offset: 0},
				},
			},
			result,
		)
	})

	t.Run("static native, disabled", func(t *testing.T) {

		t.Parallel()

		_, errs := testParseDeclarations("static native fun foo() {}")

		utils.AssertEqualWithDiff(t,
			[]error{
				&SyntaxError{
					Message: "unexpected token: identifier",
					Pos:     ast.Position{Offset: 0, Line: 1, Column: 0},
				},
			},
			errs,
		)
	})

	t.Run("native static, enabled", func(t *testing.T) {

		t.Parallel()

		_, errs := ParseDeclarations(
			nil,
			[]byte("native static fun foo() {}"),
			Config{
				StaticModifierEnabled: true,
				NativeModifierEnabled: true,
			},
		)
		utils.AssertEqualWithDiff(t,
			[]error{
				&SyntaxError{
					Message: "invalid static modifier after native modifier",
					Pos:     ast.Position{Offset: 7, Line: 1, Column: 7},
				},
			},
			errs,
		)
	})

	t.Run("native static, disabled", func(t *testing.T) {

		t.Parallel()

		_, errs := testParseDeclarations("native static fun foo() {}")

		utils.AssertEqualWithDiff(t,
			[]error{
				&SyntaxError{
					Message: "unexpected token: identifier",
					Pos:     ast.Position{Offset: 0, Line: 1, Column: 0},
				},
			},
			errs,
		)
	})

	t.Run("pub static native, enabled", func(t *testing.T) {

		t.Parallel()

		result, errs := ParseDeclarations(
			nil,
			[]byte("pub static native fun foo() {}"),
			Config{
				StaticModifierEnabled: true,
				NativeModifierEnabled: true,
			},
		)
		require.Empty(t, errs)

		utils.AssertEqualWithDiff(t,
			[]ast.Declaration{
				&ast.FunctionDeclaration{
					Access: ast.AccessPublic,
					Flags:  ast.FunctionDeclarationFlagsIsStatic | ast.FunctionDeclarationFlagsIsNative,
					Identifier: ast.Identifier{
						Identifier: "foo",
						Pos:        ast.Position{Line: 1, Column: 22, Offset: 22},
					},
					ParameterList: &ast.ParameterList{
						Parameters: nil,
						Range: ast.Range{
							StartPos: ast.Position{Line: 1, Column: 25, Offset: 25},
							EndPos:   ast.Position{Line: 1, Column: 26, Offset: 26},
						},
					},
					FunctionBlock: &ast.FunctionBlock{
						Block: &ast.Block{
							Range: ast.Range{
								StartPos: ast.Position{Line: 1, Column: 28, Offset: 28},
								EndPos:   ast.Position{Line: 1, Column: 29, Offset: 29},
							},
						},
					},
					StartPos: ast.Position{Line: 1, Column: 0, Offset: 0},
				},
			},
			result,
		)
	})

	t.Run("pub static native, disabled", func(t *testing.T) {

		t.Parallel()

		_, errs := testParseDeclarations("pub static native fun foo() {}")

		utils.AssertEqualWithDiff(t,
			[]error{
				&SyntaxError{
					Message: "unexpected token: identifier",
					Pos:     ast.Position{Offset: 4, Line: 1, Column: 4},
				},
			},
			errs,
		)
	})

	t.Run("with empty type parameters, enabled", func(t *testing.T) {

		t.Parallel()

		result, errs := ParseDeclarations(
			nil,
			[]byte("fun foo  < > () {}"),
			Config{
				TypeParametersEnabled: true,
			},
		)
		require.Empty(t, errs)

		utils.AssertEqualWithDiff(t,
			[]ast.Declaration{
				&ast.FunctionDeclaration{
					Identifier: ast.Identifier{
						Identifier: "foo",
						Pos:        ast.Position{Line: 1, Column: 4, Offset: 4},
					},
					TypeParameterList: &ast.TypeParameterList{
						TypeParameters: nil,
						Range: ast.Range{
							StartPos: ast.Position{Line: 1, Column: 9, Offset: 9},
							EndPos:   ast.Position{Line: 1, Column: 11, Offset: 11},
						},
					},
					ParameterList: &ast.ParameterList{
						Parameters: nil,
						Range: ast.Range{
							StartPos: ast.Position{Line: 1, Column: 13, Offset: 13},
							EndPos:   ast.Position{Line: 1, Column: 14, Offset: 14},
						},
					},
					FunctionBlock: &ast.FunctionBlock{
						Block: &ast.Block{
							Range: ast.Range{
								StartPos: ast.Position{Line: 1, Column: 16, Offset: 16},
								EndPos:   ast.Position{Line: 1, Column: 17, Offset: 17},
							},
						},
					},
					StartPos: ast.Position{Line: 1, Column: 0, Offset: 0},
				},
			},
			result,
		)
	})

	t.Run("with type parameters, single type parameter, enabled", func(t *testing.T) {

		t.Parallel()

		result, errs := ParseDeclarations(
			nil,
			[]byte("fun foo  < A  > () {}"),
			Config{
				TypeParametersEnabled: true,
			},
		)
		require.Empty(t, errs)

		utils.AssertEqualWithDiff(t,
			[]ast.Declaration{
				&ast.FunctionDeclaration{
					Identifier: ast.Identifier{
						Identifier: "foo",
						Pos:        ast.Position{Line: 1, Column: 4, Offset: 4},
					},
					TypeParameterList: &ast.TypeParameterList{
						TypeParameters: []*ast.TypeParameter{
							{
								Identifier: ast.Identifier{
									Identifier: "A",
									Pos:        ast.Position{Offset: 11, Line: 1, Column: 11},
								},
							},
						},
						Range: ast.Range{
							StartPos: ast.Position{Line: 1, Column: 9, Offset: 9},
							EndPos:   ast.Position{Line: 1, Column: 14, Offset: 14},
						},
					},
					ParameterList: &ast.ParameterList{
						Parameters: nil,
						Range: ast.Range{
							StartPos: ast.Position{Line: 1, Column: 16, Offset: 16},
							EndPos:   ast.Position{Line: 1, Column: 17, Offset: 17},
						},
					},
					FunctionBlock: &ast.FunctionBlock{
						Block: &ast.Block{
							Range: ast.Range{
								StartPos: ast.Position{Line: 1, Column: 19, Offset: 19},
								EndPos:   ast.Position{Line: 1, Column: 20, Offset: 20},
							},
						},
					},
					StartPos: ast.Position{Line: 1, Column: 0, Offset: 0},
				},
			},
			result,
		)
	})

	t.Run("with type parameters, multiple parameters, type bound, enabled", func(t *testing.T) {

		t.Parallel()

		result, errs := ParseDeclarations(
			nil,
			[]byte("fun foo  < A  , B : C > () {}"),
			Config{
				TypeParametersEnabled: true,
			},
		)
		require.Empty(t, errs)

		utils.AssertEqualWithDiff(t,
			[]ast.Declaration{
				&ast.FunctionDeclaration{
					Identifier: ast.Identifier{
						Identifier: "foo",
						Pos:        ast.Position{Line: 1, Column: 4, Offset: 4},
					},
					TypeParameterList: &ast.TypeParameterList{
						TypeParameters: []*ast.TypeParameter{
							{
								Identifier: ast.Identifier{
									Identifier: "A",
									Pos:        ast.Position{Offset: 11, Line: 1, Column: 11},
								},
							},
							{
								Identifier: ast.Identifier{
									Identifier: "B",
									Pos:        ast.Position{Offset: 16, Line: 1, Column: 16},
								},
								TypeBound: &ast.TypeAnnotation{
									Type: &ast.NominalType{
										Identifier: ast.Identifier{
											Identifier: "C",
											Pos:        ast.Position{Offset: 20, Line: 1, Column: 20},
										},
									},
									StartPos: ast.Position{Offset: 20, Line: 1, Column: 20},
								},
							},
						},
						Range: ast.Range{
							StartPos: ast.Position{Line: 1, Column: 9, Offset: 9},
							EndPos:   ast.Position{Line: 1, Column: 22, Offset: 22},
						},
					},
					ParameterList: &ast.ParameterList{
						Parameters: nil,
						Range: ast.Range{
							StartPos: ast.Position{Line: 1, Column: 24, Offset: 24},
							EndPos:   ast.Position{Line: 1, Column: 25, Offset: 25},
						},
					},
					FunctionBlock: &ast.FunctionBlock{
						Block: &ast.Block{
							Range: ast.Range{
								StartPos: ast.Position{Line: 1, Column: 27, Offset: 27},
								EndPos:   ast.Position{Line: 1, Column: 28, Offset: 28},
							},
						},
					},
					StartPos: ast.Position{Line: 1, Column: 0, Offset: 0},
				},
			},
			result,
		)
	})

	t.Run("with type parameters, disabled", func(t *testing.T) {

		t.Parallel()

		_, errs := testParseDeclarations("fun foo<A>() {}")

		utils.AssertEqualWithDiff(t,
			[]error{
				&SyntaxError{
					Message: "expected '(' as start of parameter list, got '<'",
					Pos:     ast.Position{Offset: 7, Line: 1, Column: 7},
				},
			},
			errs,
		)
	})

	t.Run("missing type parameter list end, enabled", func(t *testing.T) {

		t.Parallel()

		_, errs := ParseDeclarations(
			nil,
			[]byte("fun foo  < "),
			Config{
				TypeParametersEnabled: true,
			},
		)

		utils.AssertEqualWithDiff(t,
			[]error{
				&SyntaxError{
					Message: "missing '>' at end of type parameter list",
					Pos:     ast.Position{Offset: 11, Line: 1, Column: 11},
				},
			},
			errs,
		)
	})

	t.Run("missing type parameter list separator, enabled", func(t *testing.T) {

		t.Parallel()

		_, errs := ParseDeclarations(
			nil,
			[]byte("fun foo  < A B > () { } "),
			Config{
				TypeParametersEnabled: true,
			},
		)

		utils.AssertEqualWithDiff(t,
			[]error{
				&MissingCommaInParameterListError{
					Pos: ast.Position{Offset: 13, Line: 1, Column: 13},
				},
			},
			errs,
		)
	})

}

func TestParseAccess(t *testing.T) {

	t.Parallel()

	parse := func(input string) (ast.Access, []error) {
		return Parse(
			nil,
			[]byte(input),
			parseAccess,
			Config{},
		)
	}

	t.Run("pub", func(t *testing.T) {

		t.Parallel()

		result, errs := parse("pub")
		require.Empty(t, errs)

		utils.AssertEqualWithDiff(t,
			ast.AccessPublic,
			result,
		)
	})

	t.Run("pub(set)", func(t *testing.T) {

		t.Parallel()

		result, errs := parse("pub ( set )")
		require.Empty(t, errs)

		utils.AssertEqualWithDiff(t,
			ast.AccessPublicSettable,
			result,
		)
	})

	t.Run("pub, missing set keyword", func(t *testing.T) {

		t.Parallel()

		result, errs := parse("pub ( ")
		utils.AssertEqualWithDiff(t,
			[]error{
				&SyntaxError{
					Message: "expected keyword \"set\", got EOF",
					Pos:     ast.Position{Offset: 6, Line: 1, Column: 6},
				},
			},
			errs,
		)

		utils.AssertEqualWithDiff(t,
			ast.AccessNotSpecified,
			result,
		)
	})

	t.Run("pub, missing closing paren", func(t *testing.T) {

		t.Parallel()

		result, errs := parse("pub ( set ")
		utils.AssertEqualWithDiff(t,
			[]error{
				&SyntaxError{
					Message: "expected token ')'",
					Pos:     ast.Position{Offset: 10, Line: 1, Column: 10},
				},
			},
			errs,
		)

		utils.AssertEqualWithDiff(t,
			ast.AccessNotSpecified,
			result,
		)
	})

	t.Run("pub, invalid inner keyword", func(t *testing.T) {

		t.Parallel()

		result, errs := parse("pub ( foo )")
		utils.AssertEqualWithDiff(t,
			[]error{
				&SyntaxError{
					Message: "expected keyword \"set\", got \"foo\"",
					Pos:     ast.Position{Offset: 6, Line: 1, Column: 6},
				},
			},
			errs,
		)

		utils.AssertEqualWithDiff(t,
			ast.AccessNotSpecified,
			result,
		)
	})

	t.Run("priv", func(t *testing.T) {

		t.Parallel()

		result, errs := parse("priv")
		require.Empty(t, errs)

		utils.AssertEqualWithDiff(t,
			ast.AccessPrivate,
			result,
		)
	})

	t.Run("access(all)", func(t *testing.T) {

		t.Parallel()

		result, errs := parse("access ( all )")
		require.Empty(t, errs)

		utils.AssertEqualWithDiff(t,
			ast.AccessPublic,
			result,
		)
	})

	t.Run("access(account)", func(t *testing.T) {

		t.Parallel()

		result, errs := parse("access ( account )")
		require.Empty(t, errs)

		utils.AssertEqualWithDiff(t,
			ast.AccessAccount,
			result,
		)
	})

	t.Run("access(contract)", func(t *testing.T) {

		t.Parallel()

		result, errs := parse("access ( contract )")
		require.Empty(t, errs)

		utils.AssertEqualWithDiff(t,
			ast.AccessContract,
			result,
		)
	})

	t.Run("access(self)", func(t *testing.T) {

		t.Parallel()

		result, errs := parse("access ( self )")
		require.Empty(t, errs)

		utils.AssertEqualWithDiff(t,
			ast.AccessPrivate,
			result,
		)
	})

	t.Run("access, missing keyword", func(t *testing.T) {

		t.Parallel()

		result, errs := parse("access ( ")
		utils.AssertEqualWithDiff(t,
			[]error{
				&SyntaxError{
					Message: "expected keyword \"all\", \"account\", \"contract\", or \"self\", got EOF",
					Pos:     ast.Position{Offset: 9, Line: 1, Column: 9},
				},
			},
			errs,
		)

		utils.AssertEqualWithDiff(t,
			ast.AccessNotSpecified,
			result,
		)
	})

	t.Run("access, missing closing paren", func(t *testing.T) {

		t.Parallel()

		result, errs := parse("access ( self ")
		utils.AssertEqualWithDiff(t,
			[]error{
				&SyntaxError{
					Message: "expected token ')'",
					Pos:     ast.Position{Offset: 14, Line: 1, Column: 14},
				},
			},
			errs,
		)

		utils.AssertEqualWithDiff(t,
			ast.AccessNotSpecified,
			result,
		)
	})

	t.Run("access, invalid inner keyword", func(t *testing.T) {

		t.Parallel()

		result, errs := parse("access ( foo )")
		utils.AssertEqualWithDiff(t,
			[]error{
				&SyntaxError{
					Message: "expected keyword \"all\", \"account\", \"contract\", or \"self\", got \"foo\"",
					Pos:     ast.Position{Offset: 9, Line: 1, Column: 9},
				},
			},
			errs,
		)

		utils.AssertEqualWithDiff(t,
			ast.AccessNotSpecified,
			result,
		)
	})
}

func TestParseImportDeclaration(t *testing.T) {

	t.Parallel()

	t.Run("no identifiers, missing location", func(t *testing.T) {

		t.Parallel()

		result, errs := testParseDeclarations(` import`)
		utils.AssertEqualWithDiff(t,
			[]error{
				&SyntaxError{
					Message: "unexpected end in import declaration: expected string, address, or identifier",
					Pos:     ast.Position{Offset: 7, Line: 1, Column: 7},
				},
			},
			errs,
		)

		var expected []ast.Declaration

		utils.AssertEqualWithDiff(t,
			expected,
			result,
		)
	})

	t.Run("no identifiers, string location", func(t *testing.T) {

		t.Parallel()

		result, errs := testParseDeclarations(` import "foo"`)
		require.Empty(t, errs)

		utils.AssertEqualWithDiff(t,
			[]ast.Declaration{
				&ast.ImportDeclaration{
					Identifiers: nil,
					Location:    common.StringLocation("foo"),
					LocationPos: ast.Position{Line: 1, Column: 8, Offset: 8},
					Range: ast.Range{
						StartPos: ast.Position{Line: 1, Column: 1, Offset: 1},
						EndPos:   ast.Position{Line: 1, Column: 12, Offset: 12},
					},
				},
			},
			result,
		)
	})

	t.Run("no identifiers, address location", func(t *testing.T) {

		t.Parallel()

		result, errs := testParseDeclarations(` import 0x42`)
		require.Empty(t, errs)

		utils.AssertEqualWithDiff(t,
			[]ast.Declaration{
				&ast.ImportDeclaration{
					Identifiers: nil,
					Location: common.AddressLocation{
						Address: common.MustBytesToAddress([]byte{0x42}),
					},
					LocationPos: ast.Position{Line: 1, Column: 8, Offset: 8},
					Range: ast.Range{
						StartPos: ast.Position{Line: 1, Column: 1, Offset: 1},
						EndPos:   ast.Position{Line: 1, Column: 11, Offset: 11},
					},
				},
			},
			result,
		)
	})

	t.Run("no identifiers, address location, address too long", func(t *testing.T) {

		t.Parallel()

		result, errs := testParseDeclarations(` import 0x10000000000000001`)
		utils.AssertEqualWithDiff(t,
			[]error{
				&SyntaxError{
					Message: "address too large",
					Pos:     ast.Position{Offset: 8, Line: 1, Column: 8},
				},
			},
			errs,
		)

		expected := []ast.Declaration{
			&ast.ImportDeclaration{
				Identifiers: nil,
				Location: common.AddressLocation{
					Address: common.MustBytesToAddress([]byte{0x0}),
				},
				LocationPos: ast.Position{Line: 1, Column: 8, Offset: 8},
				Range: ast.Range{
					StartPos: ast.Position{Line: 1, Column: 1, Offset: 1},
					EndPos:   ast.Position{Line: 1, Column: 26, Offset: 26},
				},
			},
		}

		utils.AssertEqualWithDiff(t,
			expected,
			result,
		)
	})

	t.Run("no identifiers, integer location", func(t *testing.T) {

		t.Parallel()

		result, errs := testParseDeclarations(` import 1`)
		utils.AssertEqualWithDiff(t,
			[]error{
				&SyntaxError{
					Message: "unexpected token in import declaration: " +
						"got decimal integer, expected string, address, or identifier",
					Pos: ast.Position{Offset: 8, Line: 1, Column: 8},
				},
			},
			errs,
		)

		var expected []ast.Declaration

		utils.AssertEqualWithDiff(t,
			expected,
			result,
		)

	})

	t.Run("one identifier, string location", func(t *testing.T) {

		t.Parallel()

		result, errs := testParseDeclarations(` import foo from "bar"`)
		require.Empty(t, errs)

		utils.AssertEqualWithDiff(t,
			[]ast.Declaration{
				&ast.ImportDeclaration{
					Identifiers: []ast.Identifier{
						{
							Identifier: "foo",
							Pos:        ast.Position{Line: 1, Column: 8, Offset: 8},
						},
					},
					Location:    common.StringLocation("bar"),
					LocationPos: ast.Position{Line: 1, Column: 17, Offset: 17},
					Range: ast.Range{
						StartPos: ast.Position{Line: 1, Column: 1, Offset: 1},
						EndPos:   ast.Position{Line: 1, Column: 21, Offset: 21},
					},
				},
			},
			result,
		)
	})

	t.Run("one identifier, string location, missing from keyword", func(t *testing.T) {

		t.Parallel()

		result, errs := testParseDeclarations(` import foo "bar"`)
		utils.AssertEqualWithDiff(t,
			[]error{
				&SyntaxError{
					Message: "unexpected token in import declaration: " +
						"got string, expected keyword \"from\" or ','",
					Pos: ast.Position{Offset: 12, Line: 1, Column: 12},
				},
			},
			errs,
		)

		var expected []ast.Declaration

		utils.AssertEqualWithDiff(t,
			expected,
			result,
		)
	})

	t.Run("three identifiers, address location", func(t *testing.T) {

		t.Parallel()

		result, errs := testParseDeclarations(` import foo , bar , baz from 0x42`)
		require.Empty(t, errs)

		utils.AssertEqualWithDiff(t,
			[]ast.Declaration{
				&ast.ImportDeclaration{
					Identifiers: []ast.Identifier{
						{
							Identifier: "foo",
							Pos:        ast.Position{Line: 1, Column: 8, Offset: 8},
						},
						{
							Identifier: "bar",
							Pos:        ast.Position{Line: 1, Column: 14, Offset: 14},
						},
						{
							Identifier: "baz",
							Pos:        ast.Position{Line: 1, Column: 20, Offset: 20},
						},
					},
					Location: common.AddressLocation{
						Address: common.MustBytesToAddress([]byte{0x42}),
					},
					LocationPos: ast.Position{Line: 1, Column: 29, Offset: 29},
					Range: ast.Range{
						StartPos: ast.Position{Line: 1, Column: 1, Offset: 1},
						EndPos:   ast.Position{Line: 1, Column: 32, Offset: 32},
					},
				},
			},
			result,
		)
	})

	t.Run("two identifiers, address location, extra comma", func(t *testing.T) {

		t.Parallel()

		result, errs := testParseDeclarations(` import foo , bar , from 0x42`)
		utils.AssertEqualWithDiff(t,
			[]error{
				&SyntaxError{
					Message: `expected identifier, got keyword "from"`,
					Pos:     ast.Position{Offset: 20, Line: 1, Column: 20},
				},
			},
			errs,
		)

		var expected []ast.Declaration

		utils.AssertEqualWithDiff(t,
			expected,
			result,
		)
	})

	t.Run("two identifiers, address location, repeated commas", func(t *testing.T) {
		t.Parallel()

		result, errs := testParseDeclarations(`import foo, , bar from 0xaaaa`)
		utils.AssertEqualWithDiff(t,
			[]error{
				&SyntaxError{
					Pos:     ast.Position{Line: 1, Column: 12, Offset: 12},
					Message: `expected identifier or keyword "from", got ','`,
				},
			},
			errs,
		)
		var expected []ast.Declaration

		utils.AssertEqualWithDiff(t, expected, result)
	})

	t.Run("no identifiers, identifier location", func(t *testing.T) {

		t.Parallel()

		result, errs := testParseDeclarations(` import foo`)
		require.Empty(t, errs)

		utils.AssertEqualWithDiff(t,
			[]ast.Declaration{
				&ast.ImportDeclaration{
					Identifiers: nil,
					Location:    common.IdentifierLocation("foo"),
					LocationPos: ast.Position{Line: 1, Column: 8, Offset: 8},
					Range: ast.Range{
						StartPos: ast.Position{Line: 1, Column: 1, Offset: 1},
						EndPos:   ast.Position{Line: 1, Column: 10, Offset: 10},
					},
				},
			},
			result,
		)
	})

	t.Run("unexpected token as identifier", func(t *testing.T) {
		t.Parallel()

		_, errs := testParseDeclarations(`import foo, bar, baz, @ from 0x42`)

		utils.AssertEqualWithDiff(t, []error{
			&SyntaxError{
				Pos:     ast.Position{Line: 1, Column: 22, Offset: 22},
				Message: `unexpected token in import declaration: got '@', expected keyword "from" or ','`,
			},
		}, errs)

	})
	t.Run("from keyword as second identifier", func(t *testing.T) {

		t.Parallel()

		result, errs := testParseDeclarations(`
			import foo, from from 0x42
			import foo, from, bar from 0x42
		`)
		require.Empty(t, errs)

		utils.AssertEqualWithDiff(t,
			[]ast.Declaration{
				&ast.ImportDeclaration{
					Identifiers: []ast.Identifier{
						{
							Identifier: "foo",
							Pos:        ast.Position{Line: 2, Column: 10, Offset: 11},
						},
						{
							Identifier: "from",
							Pos:        ast.Position{Line: 2, Column: 15, Offset: 16},
						},
					},
					Location: common.AddressLocation{
						Address: common.MustBytesToAddress([]byte{0x42}),
					},
					LocationPos: ast.Position{Line: 2, Column: 25, Offset: 26},
					Range: ast.Range{
						StartPos: ast.Position{Line: 2, Column: 3, Offset: 4},
						EndPos:   ast.Position{Line: 2, Column: 28, Offset: 29},
					},
				},
				&ast.ImportDeclaration{
					Identifiers: []ast.Identifier{
						{
							Identifier: "foo",
							Pos:        ast.Position{Line: 3, Column: 10, Offset: 41},
						},
						{
							Identifier: "from",
							Pos:        ast.Position{Line: 3, Column: 15, Offset: 46},
						},
						{
							Identifier: "bar",
							Pos:        ast.Position{Line: 3, Column: 21, Offset: 52},
						},
					},
					Location: common.AddressLocation{
						Address: common.MustBytesToAddress([]byte{0x42}),
					},
					LocationPos: ast.Position{Line: 3, Column: 30, Offset: 61},
					Range: ast.Range{
						StartPos: ast.Position{Line: 3, Column: 3, Offset: 34},
						EndPos:   ast.Position{Line: 3, Column: 33, Offset: 64},
					},
				},
			},
			result,
		)
	})
}

func TestParseEvent(t *testing.T) {

	t.Parallel()

	t.Run("no parameters", func(t *testing.T) {

		t.Parallel()

		result, errs := testParseDeclarations("event E()")
		require.Empty(t, errs)

		utils.AssertEqualWithDiff(t,
			[]ast.Declaration{
				&ast.CompositeDeclaration{
					CompositeKind: common.CompositeKindEvent,
					Identifier: ast.Identifier{
						Identifier: "E",
						Pos:        ast.Position{Offset: 6, Line: 1, Column: 6},
					},
					Members: ast.NewUnmeteredMembers(
						[]ast.Declaration{
							&ast.SpecialFunctionDeclaration{
								Kind: common.DeclarationKindInitializer,
								FunctionDeclaration: &ast.FunctionDeclaration{
									ParameterList: &ast.ParameterList{
										Range: ast.Range{
											StartPos: ast.Position{Offset: 7, Line: 1, Column: 7},
											EndPos:   ast.Position{Offset: 8, Line: 1, Column: 8},
										},
									},
									StartPos: ast.Position{Offset: 7, Line: 1, Column: 7},
								},
							},
						},
					),
					Range: ast.Range{
						StartPos: ast.Position{Offset: 0, Line: 1, Column: 0},
						EndPos:   ast.Position{Offset: 8, Line: 1, Column: 8},
					},
				},
			},
			result,
		)
	})

	t.Run("two parameters, private", func(t *testing.T) {

		t.Parallel()

		result, errs := testParseDeclarations(" priv event E2 ( a : Int , b : String )")
		require.Empty(t, errs)

		utils.AssertEqualWithDiff(t,
			[]ast.Declaration{

				&ast.CompositeDeclaration{
					Access:        ast.AccessPrivate,
					CompositeKind: common.CompositeKindEvent,
					Identifier: ast.Identifier{
						Identifier: "E2",
						Pos:        ast.Position{Offset: 12, Line: 1, Column: 12},
					},
					Members: ast.NewUnmeteredMembers(
						[]ast.Declaration{
							&ast.SpecialFunctionDeclaration{
								Kind: common.DeclarationKindInitializer,
								FunctionDeclaration: &ast.FunctionDeclaration{
									ParameterList: &ast.ParameterList{
										Parameters: []*ast.Parameter{
											{
												Label: "",
												Identifier: ast.Identifier{
													Identifier: "a",
													Pos:        ast.Position{Offset: 17, Line: 1, Column: 17},
												},
												TypeAnnotation: &ast.TypeAnnotation{
													IsResource: false,
													Type: &ast.NominalType{
														Identifier: ast.Identifier{
															Identifier: "Int",
															Pos:        ast.Position{Offset: 21, Line: 1, Column: 21},
														},
													},
													StartPos: ast.Position{Offset: 21, Line: 1, Column: 21},
												},
												StartPos: ast.Position{Offset: 17, Line: 1, Column: 17},
											},
											{
												Label: "",
												Identifier: ast.Identifier{
													Identifier: "b",
													Pos:        ast.Position{Offset: 27, Line: 1, Column: 27},
												},
												TypeAnnotation: &ast.TypeAnnotation{
													IsResource: false,
													Type: &ast.NominalType{
														Identifier: ast.Identifier{
															Identifier: "String",
															Pos:        ast.Position{Offset: 31, Line: 1, Column: 31},
														},
													},
													StartPos: ast.Position{Offset: 31, Line: 1, Column: 31},
												},
												StartPos: ast.Position{Offset: 27, Line: 1, Column: 27},
											},
										},
										Range: ast.Range{
											StartPos: ast.Position{Offset: 15, Line: 1, Column: 15},
											EndPos:   ast.Position{Offset: 38, Line: 1, Column: 38},
										},
									},
									StartPos: ast.Position{Offset: 15, Line: 1, Column: 15},
								},
							},
						},
					),
					Range: ast.Range{
						StartPos: ast.Position{Offset: 1, Line: 1, Column: 1},
						EndPos:   ast.Position{Offset: 38, Line: 1, Column: 38},
					},
				},
			},
			result,
		)
	})

	t.Run("invalid event name", func(t *testing.T) {
		_, errs := testParseDeclarations(`event continue {}`)

		utils.AssertEqualWithDiff(t, []error{
			&SyntaxError{
				Pos:     ast.Position{Line: 1, Column: 6, Offset: 6},
				Message: "expected identifier after start of event declaration, got keyword continue",
			},
		}, errs)
	})
}

func TestParseFieldWithVariableKind(t *testing.T) {

	t.Parallel()

	parse := func(input string) (*ast.FieldDeclaration, []error) {
		return Parse(
			nil,
			[]byte(input),
			func(p *parser) (*ast.FieldDeclaration, error) {
				return parseFieldWithVariableKind(
					p,
					ast.AccessNotSpecified,
					nil,
					nil,
					nil,
					"",
				)
			},
			Config{},
		)
	}

	t.Run("variable", func(t *testing.T) {

		t.Parallel()

		result, errs := parse("var x : Int")
		require.Empty(t, errs)

		utils.AssertEqualWithDiff(t,
			&ast.FieldDeclaration{
				Access:       ast.AccessNotSpecified,
				VariableKind: ast.VariableKindVariable,
				Identifier: ast.Identifier{
					Identifier: "x",
					Pos:        ast.Position{Line: 1, Column: 4, Offset: 4},
				},
				TypeAnnotation: &ast.TypeAnnotation{
					IsResource: false,
					Type: &ast.NominalType{
						Identifier: ast.Identifier{
							Identifier: "Int",
							Pos:        ast.Position{Line: 1, Column: 8, Offset: 8},
						},
					},
					StartPos: ast.Position{Line: 1, Column: 8, Offset: 8},
				},
				Range: ast.Range{
					StartPos: ast.Position{Line: 1, Column: 0, Offset: 0},
					EndPos:   ast.Position{Line: 1, Column: 10, Offset: 10},
				},
			},
			result,
		)
	})

	t.Run("constant", func(t *testing.T) {

		t.Parallel()

		result, errs := parse("let x : Int")
		require.Empty(t, errs)

		utils.AssertEqualWithDiff(t,
			&ast.FieldDeclaration{
				Access:       ast.AccessNotSpecified,
				VariableKind: ast.VariableKindConstant,
				Identifier: ast.Identifier{
					Identifier: "x",
					Pos:        ast.Position{Line: 1, Column: 4, Offset: 4},
				},
				TypeAnnotation: &ast.TypeAnnotation{
					IsResource: false,
					Type: &ast.NominalType{
						Identifier: ast.Identifier{
							Identifier: "Int",
							Pos:        ast.Position{Line: 1, Column: 8, Offset: 8},
						},
					},
					StartPos: ast.Position{Line: 1, Column: 8, Offset: 8},
				},
				Range: ast.Range{
					StartPos: ast.Position{Line: 1, Column: 0, Offset: 0},
					EndPos:   ast.Position{Line: 1, Column: 10, Offset: 10},
				},
			},
			result,
		)
	})
}

func TestParseField(t *testing.T) {

	t.Parallel()

	parse := func(input string, config Config) (ast.Declaration, []error) {
		return Parse(
			nil,
			[]byte(input),
			func(p *parser) (ast.Declaration, error) {
				return parseMemberOrNestedDeclaration(
					p,
					"",
				)
			},
			config,
		)
	}

	t.Run("native, enabled", func(t *testing.T) {

		t.Parallel()

		result, errs := parse(
			"native let foo: Int",
			Config{
				NativeModifierEnabled: true,
			},
		)
		require.Empty(t, errs)

		utils.AssertEqualWithDiff(t,
			&ast.FieldDeclaration{
				Flags:        ast.FieldDeclarationFlagsIsNative,
				VariableKind: ast.VariableKindConstant,
				Identifier: ast.Identifier{
					Identifier: "foo",
					Pos:        ast.Position{Line: 1, Column: 11, Offset: 11},
				},
				TypeAnnotation: &ast.TypeAnnotation{
					Type: &ast.NominalType{
						Identifier: ast.Identifier{
							Identifier: "Int",
							Pos:        ast.Position{Line: 1, Column: 16, Offset: 16},
						},
					},
					StartPos: ast.Position{Line: 1, Column: 16, Offset: 16},
				},
				Range: ast.Range{
					StartPos: ast.Position{Line: 1, Column: 0, Offset: 0},
					EndPos:   ast.Position{Line: 1, Column: 18, Offset: 18},
				},
			},
			result,
		)
	})

	t.Run("native, disabled", func(t *testing.T) {

		t.Parallel()

		_, errs := parse("native let foo: Int", Config{})

		utils.AssertEqualWithDiff(t,
			[]error{
				&SyntaxError{
					Message: "unexpected identifier",
					Pos:     ast.Position{Offset: 0, Line: 1, Column: 0},
				},
			},
			errs,
		)
	})

	t.Run("static", func(t *testing.T) {

		t.Parallel()

		result, errs := parse(
			"static let foo: Int",
			Config{
				StaticModifierEnabled: true,
			},
		)
		require.Empty(t, errs)

		utils.AssertEqualWithDiff(t,
			&ast.FieldDeclaration{
				Flags:        ast.FieldDeclarationFlagsIsStatic,
				VariableKind: ast.VariableKindConstant,
				Identifier: ast.Identifier{
					Identifier: "foo",
					Pos:        ast.Position{Line: 1, Column: 11, Offset: 11},
				},
				TypeAnnotation: &ast.TypeAnnotation{
					Type: &ast.NominalType{
						Identifier: ast.Identifier{
							Identifier: "Int",
							Pos:        ast.Position{Line: 1, Column: 16, Offset: 16},
						},
					},
					StartPos: ast.Position{Line: 1, Column: 16, Offset: 16},
				},
				Range: ast.Range{
					StartPos: ast.Position{Line: 1, Column: 0, Offset: 0},
					EndPos:   ast.Position{Line: 1, Column: 18, Offset: 18},
				},
			},
			result,
		)
	})

	t.Run("static, disabled", func(t *testing.T) {

		t.Parallel()

		_, errs := parse(
			"static let foo: Int",
			Config{},
		)

		utils.AssertEqualWithDiff(t,
			[]error{
				&SyntaxError{
					Message: "unexpected identifier",
					Pos:     ast.Position{Offset: 0, Line: 1, Column: 0},
				},
			},
			errs,
		)
	})

	t.Run("static native, enabled", func(t *testing.T) {

		t.Parallel()

		result, errs := parse(
			"static native let foo: Int",
			Config{
				StaticModifierEnabled: true,
				NativeModifierEnabled: true,
			},
		)
		require.Empty(t, errs)

		utils.AssertEqualWithDiff(t,
			&ast.FieldDeclaration{
				Flags:        ast.FieldDeclarationFlagsIsStatic | ast.FieldDeclarationFlagsIsNative,
				VariableKind: ast.VariableKindConstant,
				Identifier: ast.Identifier{
					Identifier: "foo",
					Pos:        ast.Position{Line: 1, Column: 18, Offset: 18},
				},
				TypeAnnotation: &ast.TypeAnnotation{
					Type: &ast.NominalType{
						Identifier: ast.Identifier{
							Identifier: "Int",
							Pos:        ast.Position{Line: 1, Column: 23, Offset: 23},
						},
					},
					StartPos: ast.Position{Line: 1, Column: 23, Offset: 23},
				},
				Range: ast.Range{
					StartPos: ast.Position{Line: 1, Column: 0, Offset: 0},
					EndPos:   ast.Position{Line: 1, Column: 25, Offset: 25},
				},
			},
			result,
		)
	})

	t.Run("static native, disabled", func(t *testing.T) {

		t.Parallel()

		_, errs := parse("static native let foo: Int", Config{})

		utils.AssertEqualWithDiff(t,
			[]error{
				&SyntaxError{
					Message: "unexpected identifier",
					Pos:     ast.Position{Offset: 0, Line: 1, Column: 0},
				},
			},
			errs,
		)
	})

	t.Run("native static, enabled", func(t *testing.T) {

		t.Parallel()

		_, errs := parse(
			"native static let foo: Int",
			Config{
				StaticModifierEnabled: true,
				NativeModifierEnabled: true,
			},
		)

		utils.AssertEqualWithDiff(t,
			[]error{
				&SyntaxError{
					Message: "invalid static modifier after native modifier",
					Pos:     ast.Position{Offset: 7, Line: 1, Column: 7},
				},
			},
			errs,
		)
	})

	t.Run("pub static native, enabled", func(t *testing.T) {

		t.Parallel()

		result, errs := parse(
			"pub static native let foo: Int",
			Config{
				StaticModifierEnabled: true,
				NativeModifierEnabled: true,
			},
		)
		require.Empty(t, errs)

		utils.AssertEqualWithDiff(t,
			&ast.FieldDeclaration{
				Access:       ast.AccessPublic,
				Flags:        ast.FieldDeclarationFlagsIsStatic | ast.FieldDeclarationFlagsIsNative,
				VariableKind: ast.VariableKindConstant,
				Identifier: ast.Identifier{
					Identifier: "foo",
					Pos:        ast.Position{Line: 1, Column: 22, Offset: 22},
				},
				TypeAnnotation: &ast.TypeAnnotation{
					Type: &ast.NominalType{
						Identifier: ast.Identifier{
							Identifier: "Int",
							Pos:        ast.Position{Line: 1, Column: 27, Offset: 27},
						},
					},
					StartPos: ast.Position{Line: 1, Column: 27, Offset: 27},
				},
				Range: ast.Range{
					StartPos: ast.Position{Line: 1, Column: 0, Offset: 0},
					EndPos:   ast.Position{Line: 1, Column: 29, Offset: 29},
				},
			},
			result,
		)
	})

	t.Run("pub static native, disabled", func(t *testing.T) {

		t.Parallel()

		_, errs := parse("pub static native let foo: Int", Config{})

		utils.AssertEqualWithDiff(t,
			[]error{
				&SyntaxError{
					Message: "unexpected identifier",
					Pos:     ast.Position{Offset: 4, Line: 1, Column: 4},
				},
			},
			errs,
		)
	})

}

func TestParseCompositeDeclaration(t *testing.T) {

	t.Parallel()

	t.Run("struct, no conformances", func(t *testing.T) {

		t.Parallel()

		result, errs := testParseDeclarations(" pub struct S { }")
		require.Empty(t, errs)

		utils.AssertEqualWithDiff(t,
			[]ast.Declaration{
				&ast.CompositeDeclaration{
					Access:        ast.AccessPublic,
					CompositeKind: common.CompositeKindStructure,
					Identifier: ast.Identifier{
						Identifier: "S",
						Pos:        ast.Position{Line: 1, Column: 12, Offset: 12},
					},
					Members: &ast.Members{},
					Range: ast.Range{
						StartPos: ast.Position{Line: 1, Column: 1, Offset: 1},
						EndPos:   ast.Position{Line: 1, Column: 16, Offset: 16},
					},
				},
			},
			result,
		)
	})

	t.Run("resource, one conformance", func(t *testing.T) {

		t.Parallel()

		result, errs := testParseDeclarations(" pub resource R : RI { }")
		require.Empty(t, errs)

		utils.AssertEqualWithDiff(t,
			[]ast.Declaration{
				&ast.CompositeDeclaration{
					Access:        ast.AccessPublic,
					CompositeKind: common.CompositeKindResource,
					Identifier: ast.Identifier{
						Identifier: "R",
						Pos:        ast.Position{Line: 1, Column: 14, Offset: 14},
					},
					Conformances: []*ast.NominalType{
						{
							Identifier: ast.Identifier{
								Identifier: "RI",
								Pos:        ast.Position{Line: 1, Column: 18, Offset: 18},
							},
						},
					},
					Members: &ast.Members{},
					Range: ast.Range{
						StartPos: ast.Position{Line: 1, Column: 1, Offset: 1},
						EndPos:   ast.Position{Line: 1, Column: 23, Offset: 23},
					},
				},
			},
			result,
		)
	})

	t.Run("struct, with fields, functions, and special functions", func(t *testing.T) {

		t.Parallel()

		result, errs := testParseDeclarations(`
          struct Test {
              pub(set) var foo: Int

              init(foo: Int) {
                  self.foo = foo
              }

              pub fun getFoo(): Int {
                  return self.foo
              }
          }
	    `)

		require.Empty(t, errs)

		utils.AssertEqualWithDiff(t,
			[]ast.Declaration{
				&ast.CompositeDeclaration{
					CompositeKind: common.CompositeKindStructure,
					Identifier: ast.Identifier{
						Identifier: "Test",
						Pos:        ast.Position{Offset: 18, Line: 2, Column: 17},
					},
					Members: ast.NewUnmeteredMembers(
						[]ast.Declaration{
							&ast.FieldDeclaration{
								Access:       ast.AccessPublicSettable,
								VariableKind: ast.VariableKindVariable,
								Identifier: ast.Identifier{
									Identifier: "foo",
									Pos:        ast.Position{Offset: 52, Line: 3, Column: 27},
								},
								TypeAnnotation: &ast.TypeAnnotation{
									IsResource: false,
									Type: &ast.NominalType{
										Identifier: ast.Identifier{
											Identifier: "Int",
											Pos:        ast.Position{Offset: 57, Line: 3, Column: 32},
										},
									},
									StartPos: ast.Position{Offset: 57, Line: 3, Column: 32},
								},
								Range: ast.Range{
									StartPos: ast.Position{Offset: 39, Line: 3, Column: 14},
									EndPos:   ast.Position{Offset: 59, Line: 3, Column: 34},
								},
							},
							&ast.SpecialFunctionDeclaration{
								Kind: common.DeclarationKindInitializer,
								FunctionDeclaration: &ast.FunctionDeclaration{
									Identifier: ast.Identifier{
										Identifier: "init",
										Pos:        ast.Position{Offset: 76, Line: 5, Column: 14},
									},
									ParameterList: &ast.ParameterList{
										Parameters: []*ast.Parameter{
											{
												Label: "",
												Identifier: ast.Identifier{
													Identifier: "foo",
													Pos:        ast.Position{Offset: 81, Line: 5, Column: 19},
												},
												TypeAnnotation: &ast.TypeAnnotation{
													IsResource: false,
													Type: &ast.NominalType{
														Identifier: ast.Identifier{
															Identifier: "Int",
															Pos:        ast.Position{Offset: 86, Line: 5, Column: 24},
														},
													},
													StartPos: ast.Position{Offset: 86, Line: 5, Column: 24},
												},
												StartPos: ast.Position{Offset: 81, Line: 5, Column: 19},
											},
										},
										Range: ast.Range{
											StartPos: ast.Position{Offset: 80, Line: 5, Column: 18},
											EndPos:   ast.Position{Offset: 89, Line: 5, Column: 27},
										},
									},
									FunctionBlock: &ast.FunctionBlock{
										Block: &ast.Block{
											Statements: []ast.Statement{
												&ast.AssignmentStatement{
													Target: &ast.MemberExpression{
														Expression: &ast.IdentifierExpression{
															Identifier: ast.Identifier{
																Identifier: "self",
																Pos:        ast.Position{Offset: 111, Line: 6, Column: 18},
															},
														},
														AccessPos: ast.Position{Offset: 115, Line: 6, Column: 22},
														Identifier: ast.Identifier{
															Identifier: "foo",
															Pos:        ast.Position{Offset: 116, Line: 6, Column: 23},
														},
													},
													Transfer: &ast.Transfer{
														Operation: ast.TransferOperationCopy,
														Pos:       ast.Position{Offset: 120, Line: 6, Column: 27},
													},
													Value: &ast.IdentifierExpression{
														Identifier: ast.Identifier{
															Identifier: "foo",
															Pos:        ast.Position{Offset: 122, Line: 6, Column: 29},
														},
													},
												},
											},
											Range: ast.Range{
												StartPos: ast.Position{Offset: 91, Line: 5, Column: 29},
												EndPos:   ast.Position{Offset: 140, Line: 7, Column: 14},
											},
										},
									},
									StartPos: ast.Position{Offset: 76, Line: 5, Column: 14},
								},
							},
							&ast.FunctionDeclaration{
								Access: ast.AccessPublic,
								Identifier: ast.Identifier{
									Identifier: "getFoo",
									Pos:        ast.Position{Offset: 165, Line: 9, Column: 22},
								},
								ParameterList: &ast.ParameterList{
									Range: ast.Range{
										StartPos: ast.Position{Offset: 171, Line: 9, Column: 28},
										EndPos:   ast.Position{Offset: 172, Line: 9, Column: 29},
									},
								},
								ReturnTypeAnnotation: &ast.TypeAnnotation{
									IsResource: false,
									Type: &ast.NominalType{
										Identifier: ast.Identifier{
											Identifier: "Int",
											Pos:        ast.Position{Offset: 175, Line: 9, Column: 32},
										},
									},
									StartPos: ast.Position{Offset: 175, Line: 9, Column: 32},
								},
								FunctionBlock: &ast.FunctionBlock{
									Block: &ast.Block{
										Statements: []ast.Statement{
											&ast.ReturnStatement{
												Expression: &ast.MemberExpression{
													Expression: &ast.IdentifierExpression{
														Identifier: ast.Identifier{
															Identifier: "self",
															Pos:        ast.Position{Offset: 206, Line: 10, Column: 25},
														},
													},
													AccessPos: ast.Position{Offset: 210, Line: 10, Column: 29},
													Identifier: ast.Identifier{
														Identifier: "foo",
														Pos:        ast.Position{Offset: 211, Line: 10, Column: 30},
													},
												},
												Range: ast.Range{
													StartPos: ast.Position{Offset: 199, Line: 10, Column: 18},
													EndPos:   ast.Position{Offset: 213, Line: 10, Column: 32},
												},
											},
										},
										Range: ast.Range{
											StartPos: ast.Position{Offset: 179, Line: 9, Column: 36},
											EndPos:   ast.Position{Offset: 229, Line: 11, Column: 14},
										},
									},
								},
								StartPos: ast.Position{Offset: 157, Line: 9, Column: 14},
							},
						},
					),
					Range: ast.Range{
						StartPos: ast.Position{Offset: 11, Line: 2, Column: 10},
						EndPos:   ast.Position{Offset: 241, Line: 12, Column: 10},
					},
				},
			},
			result,
		)
	})

	t.Run("struct with view member", func(t *testing.T) {

		t.Parallel()

		result, errs := testParseDeclarations(`struct S { 
			view fun foo() {}
		}`)
		require.Empty(t, errs)

		utils.AssertEqualWithDiff(t,
			[]ast.Declaration{
				&ast.CompositeDeclaration{
					Access:        ast.AccessNotSpecified,
					CompositeKind: common.CompositeKindStructure,
					Identifier: ast.Identifier{
						Identifier: "S",
						Pos:        ast.Position{Line: 1, Column: 7, Offset: 7},
					},
					Members: ast.NewUnmeteredMembers(
						[]ast.Declaration{&ast.FunctionDeclaration{
							Purity: ast.FunctionPurityView,
							Access: ast.AccessNotSpecified,
							ParameterList: &ast.ParameterList{
								Range: ast.Range{
									StartPos: ast.Position{Offset: 27, Line: 2, Column: 15},
									EndPos:   ast.Position{Offset: 28, Line: 2, Column: 16},
								},
							},
							ReturnTypeAnnotation: &ast.TypeAnnotation{
								Type: &ast.NominalType{
									Identifier: ast.Identifier{
										Identifier: "",
										Pos:        ast.Position{Offset: 28, Line: 2, Column: 16},
									},
									NestedIdentifiers: nil,
								},
								StartPos: ast.Position{Line: 2, Column: 16, Offset: 28},
							},
							Identifier: ast.Identifier{
								Identifier: "foo",
								Pos:        ast.Position{Offset: 24, Line: 2, Column: 12},
							},
							FunctionBlock: &ast.FunctionBlock{
								Block: &ast.Block{
									Range: ast.Range{
										StartPos: ast.Position{Offset: 30, Line: 2, Column: 18},
										EndPos:   ast.Position{Offset: 31, Line: 2, Column: 19},
									},
								},
							},
							StartPos: ast.Position{Offset: 15, Line: 2, Column: 3},
						}},
					),
					Range: ast.Range{
						StartPos: ast.Position{Line: 1, Column: 0, Offset: 0},
						EndPos:   ast.Position{Line: 3, Column: 2, Offset: 35},
					},
				},
			},
			result,
		)
	})

	t.Run("struct with view initializer", func(t *testing.T) {

		t.Parallel()

		result, errs := testParseDeclarations(`struct S { 
			view init() {}
		}`)
		require.Empty(t, errs)

		utils.AssertEqualWithDiff(t,
			[]ast.Declaration{
				&ast.CompositeDeclaration{
					Access:        ast.AccessNotSpecified,
					CompositeKind: common.CompositeKindStructure,
					Identifier: ast.Identifier{
						Identifier: "S",
						Pos:        ast.Position{Line: 1, Column: 7, Offset: 7},
					},
					Members: ast.NewUnmeteredMembers(
						[]ast.Declaration{&ast.SpecialFunctionDeclaration{
							Kind: common.DeclarationKindInitializer,
							FunctionDeclaration: &ast.FunctionDeclaration{
								Purity: ast.FunctionPurityView,
								Identifier: ast.Identifier{
									Identifier: "init",
									Pos:        ast.Position{Offset: 20, Line: 2, Column: 8},
								},
								ParameterList: &ast.ParameterList{
									Range: ast.Range{
										StartPos: ast.Position{Offset: 24, Line: 2, Column: 12},
										EndPos:   ast.Position{Offset: 25, Line: 2, Column: 13},
									},
								},
								FunctionBlock: &ast.FunctionBlock{
									Block: &ast.Block{
										Range: ast.Range{
											StartPos: ast.Position{Offset: 27, Line: 2, Column: 15},
											EndPos:   ast.Position{Offset: 28, Line: 2, Column: 16},
										},
									},
								},
								StartPos: ast.Position{Offset: 15, Line: 2, Column: 3},
							},
						}},
					),
					Range: ast.Range{
						StartPos: ast.Position{Line: 1, Column: 0, Offset: 0},
						EndPos:   ast.Position{Line: 3, Column: 2, Offset: 32},
					},
				},
			},
			result,
		)
	})

	t.Run("resource with view destructor", func(t *testing.T) {

		t.Parallel()

		_, errs := testParseDeclarations(`resource S { 
			view destroy() {}
		}`)

		utils.AssertEqualWithDiff(t,
			[]error{
				&SyntaxError{
					Message: "invalid view annotation on destructor",
					Pos:     ast.Position{Offset: 17, Line: 2, Column: 3},
				},
			},
			errs,
		)
	})

	t.Run("resource with view field", func(t *testing.T) {

		t.Parallel()

		_, errs := testParseDeclarations(`struct S { 
			view foo: Int
		}`)

		utils.AssertEqualWithDiff(t,
			[]error{
				&SyntaxError{
					Message: "invalid view modifier for variable",
					Pos:     ast.Position{Offset: 15, Line: 2, Column: 3},
				},
			},
			errs,
		)
	})
}

func TestParseInvalidCompositeFunctionWithSelfParameter(t *testing.T) {

	t.Parallel()

	for _, kind := range common.CompositeKindsWithFieldsAndFunctions {
		t.Run(kind.Keyword(), func(t *testing.T) {

			code := fmt.Sprintf(`%s Foo { fun test(_ self: Int) {} }`, kind.Keyword())

			selfKeywordPos := strings.Index(code, "self")

			expectedErrPos := ast.Position{Line: 1, Column: selfKeywordPos, Offset: selfKeywordPos}

			_, err := testParseDeclarations(code)

			utils.AssertEqualWithDiff(
				t,
				[]error{
					&SyntaxError{
						Pos:     expectedErrPos,
						Message: "expected identifier for parameter name, got keyword self",
					},
				},
				err,
			)
		})
	}
}

func TestParseInvalidParameterWithoutLabel(t *testing.T) {
	t.Parallel()

	_, errs := testParseDeclarations(`pub fun foo(continue: Int) {}`)

	utils.AssertEqualWithDiff(t, []error{
		&SyntaxError{
			Pos:     ast.Position{Line: 1, Column: 12, Offset: 12},
			Message: "expected identifier for argument label or parameter name, got keyword continue",
		},
	}, errs)
}

func TestParseParametersWithExtraLabels(t *testing.T) {
	t.Parallel()

	_, errs := testParseDeclarations(`pub fun foo(_ foo: String, label fable table: Int) {}`)

	utils.AssertEqualWithDiff(t, []error{
		&SyntaxError{
			Pos:     ast.Position{Line: 1, Column: 39, Offset: 39},
			Message: "expected ':' after parameter name, got identifier",
		},
	}, errs)
}
func TestParseInterfaceDeclaration(t *testing.T) {

	t.Parallel()

	t.Run("struct, no conformances", func(t *testing.T) {

		t.Parallel()

		result, errs := testParseDeclarations(" pub struct interface S { }")
		require.Empty(t, errs)

		utils.AssertEqualWithDiff(t,
			[]ast.Declaration{
				&ast.InterfaceDeclaration{
					Access:        ast.AccessPublic,
					CompositeKind: common.CompositeKindStructure,
					Identifier: ast.Identifier{
						Identifier: "S",
						Pos:        ast.Position{Line: 1, Column: 22, Offset: 22},
					},
					Members: &ast.Members{},
					Range: ast.Range{
						StartPos: ast.Position{Line: 1, Column: 1, Offset: 1},
						EndPos:   ast.Position{Line: 1, Column: 26, Offset: 26},
					},
				},
			},
			result,
		)
	})

	t.Run("struct, interface keyword as name", func(t *testing.T) {

		t.Parallel()

		result, errs := testParseDeclarations(" pub struct interface interface { }")
		utils.AssertEqualWithDiff(t,
			[]error{
				&SyntaxError{
					Message: "expected interface name, got keyword \"interface\"",
					Pos:     ast.Position{Offset: 22, Line: 1, Column: 22},
				},
			},
			errs,
		)

		var expected []ast.Declaration

		utils.AssertEqualWithDiff(t,
			expected,
			result,
		)
	})

	t.Run("struct, with fields, functions, and special functions; with and without blocks", func(t *testing.T) {

		t.Parallel()

		result, errs := testParseDeclarations(`
          struct interface Test {
              pub(set) var foo: Int

              init(foo: Int)

              pub fun getFoo(): Int

              pub fun getBar(): Int {}

              destroy() {}
          }
	    `)

		require.Empty(t, errs)

		utils.AssertEqualWithDiff(t,
			[]ast.Declaration{
				&ast.InterfaceDeclaration{
					CompositeKind: common.CompositeKindStructure,
					Identifier: ast.Identifier{
						Identifier: "Test",
						Pos:        ast.Position{Offset: 28, Line: 2, Column: 27},
					},
					Members: ast.NewUnmeteredMembers(
						[]ast.Declaration{
							&ast.FieldDeclaration{
								Access:       ast.AccessPublicSettable,
								VariableKind: ast.VariableKindVariable,
								Identifier: ast.Identifier{
									Identifier: "foo",
									Pos:        ast.Position{Offset: 62, Line: 3, Column: 27},
								},
								TypeAnnotation: &ast.TypeAnnotation{
									IsResource: false,
									Type: &ast.NominalType{
										Identifier: ast.Identifier{
											Identifier: "Int",
											Pos:        ast.Position{Offset: 67, Line: 3, Column: 32},
										},
									},
									StartPos: ast.Position{Offset: 67, Line: 3, Column: 32},
								},
								Range: ast.Range{
									StartPos: ast.Position{Offset: 49, Line: 3, Column: 14},
									EndPos:   ast.Position{Offset: 69, Line: 3, Column: 34},
								},
							},
							&ast.SpecialFunctionDeclaration{
								Kind: common.DeclarationKindInitializer,
								FunctionDeclaration: &ast.FunctionDeclaration{
									Identifier: ast.Identifier{
										Identifier: "init",
										Pos:        ast.Position{Offset: 86, Line: 5, Column: 14},
									},
									ParameterList: &ast.ParameterList{
										Parameters: []*ast.Parameter{
											{
												Label: "",
												Identifier: ast.Identifier{
													Identifier: "foo",
													Pos:        ast.Position{Offset: 91, Line: 5, Column: 19},
												},
												TypeAnnotation: &ast.TypeAnnotation{
													IsResource: false,
													Type: &ast.NominalType{
														Identifier: ast.Identifier{
															Identifier: "Int",
															Pos:        ast.Position{Offset: 96, Line: 5, Column: 24},
														},
													},
													StartPos: ast.Position{Offset: 96, Line: 5, Column: 24},
												},
												StartPos: ast.Position{Offset: 91, Line: 5, Column: 19},
											},
										},
										Range: ast.Range{
											StartPos: ast.Position{Offset: 90, Line: 5, Column: 18},
											EndPos:   ast.Position{Offset: 99, Line: 5, Column: 27},
										},
									},
									StartPos: ast.Position{Offset: 86, Line: 5, Column: 14},
								},
							},
							&ast.FunctionDeclaration{
								Access: ast.AccessPublic,
								Identifier: ast.Identifier{
									Identifier: "getFoo",
									Pos:        ast.Position{Offset: 124, Line: 7, Column: 22},
								},
								ParameterList: &ast.ParameterList{
									Range: ast.Range{
										StartPos: ast.Position{Offset: 130, Line: 7, Column: 28},
										EndPos:   ast.Position{Offset: 131, Line: 7, Column: 29},
									},
								},
								ReturnTypeAnnotation: &ast.TypeAnnotation{
									IsResource: false,
									Type: &ast.NominalType{
										Identifier: ast.Identifier{
											Identifier: "Int",
											Pos:        ast.Position{Offset: 134, Line: 7, Column: 32},
										},
									},
									StartPos: ast.Position{Offset: 134, Line: 7, Column: 32},
								},
								StartPos: ast.Position{Offset: 116, Line: 7, Column: 14},
							},
							&ast.FunctionDeclaration{
								Access: ast.AccessPublic,
								Identifier: ast.Identifier{
									Identifier: "getBar",
									Pos:        ast.Position{Offset: 161, Line: 9, Column: 22},
								},
								ParameterList: &ast.ParameterList{
									Range: ast.Range{
										StartPos: ast.Position{Offset: 167, Line: 9, Column: 28},
										EndPos:   ast.Position{Offset: 168, Line: 9, Column: 29},
									},
								},
								ReturnTypeAnnotation: &ast.TypeAnnotation{
									IsResource: false,
									Type: &ast.NominalType{
										Identifier: ast.Identifier{
											Identifier: "Int",
											Pos:        ast.Position{Offset: 171, Line: 9, Column: 32},
										},
									},
									StartPos: ast.Position{Offset: 171, Line: 9, Column: 32},
								},
								FunctionBlock: &ast.FunctionBlock{
									Block: &ast.Block{
										Range: ast.Range{
											StartPos: ast.Position{Offset: 175, Line: 9, Column: 36},
											EndPos:   ast.Position{Offset: 176, Line: 9, Column: 37},
										},
									},
								},
								StartPos: ast.Position{Offset: 153, Line: 9, Column: 14},
							},
							&ast.SpecialFunctionDeclaration{
								Kind: common.DeclarationKindDestructor,
								FunctionDeclaration: &ast.FunctionDeclaration{
									Identifier: ast.Identifier{
										Identifier: "destroy",
										Pos:        ast.Position{Offset: 193, Line: 11, Column: 14},
									},
									ParameterList: &ast.ParameterList{
										Range: ast.Range{
											StartPos: ast.Position{Offset: 200, Line: 11, Column: 21},
											EndPos:   ast.Position{Offset: 201, Line: 11, Column: 22},
										},
									},
									FunctionBlock: &ast.FunctionBlock{
										Block: &ast.Block{
											Range: ast.Range{
												StartPos: ast.Position{Offset: 203, Line: 11, Column: 24},
												EndPos:   ast.Position{Offset: 204, Line: 11, Column: 25},
											},
										},
									},
									StartPos: ast.Position{Offset: 193, Line: 11, Column: 14},
								},
							},
						},
					),
					Range: ast.Range{
						StartPos: ast.Position{Offset: 11, Line: 2, Column: 10},
						EndPos:   ast.Position{Offset: 216, Line: 12, Column: 10},
					},
				},
			},
			result,
		)
	})

	t.Run("invalid interface name", func(t *testing.T) {
		_, errs := testParseDeclarations(`pub struct interface continue {}`)

		utils.AssertEqualWithDiff(t, []error{
			&SyntaxError{
				Pos:     ast.Position{Line: 1, Column: 21, Offset: 21},
				Message: "expected identifier following struct declaration, got keyword continue",
			},
		}, errs)
	})

	t.Run("struct with view member", func(t *testing.T) {

		t.Parallel()

		result, errs := testParseDeclarations(`struct interface S { 
			view fun foo() {}
		}`)
		require.Empty(t, errs)

		utils.AssertEqualWithDiff(t,
			[]ast.Declaration{
				&ast.InterfaceDeclaration{
					Access:        ast.AccessNotSpecified,
					CompositeKind: common.CompositeKindStructure,
					Identifier: ast.Identifier{
						Identifier: "S",
						Pos:        ast.Position{Line: 1, Column: 17, Offset: 17},
					},
					Members: ast.NewUnmeteredMembers(
						[]ast.Declaration{&ast.FunctionDeclaration{
							Purity: ast.FunctionPurityView,
							Access: ast.AccessNotSpecified,
							ParameterList: &ast.ParameterList{
								Range: ast.Range{
									StartPos: ast.Position{Offset: 37, Line: 2, Column: 15},
									EndPos:   ast.Position{Offset: 38, Line: 2, Column: 16},
								},
							},
							ReturnTypeAnnotation: &ast.TypeAnnotation{
								Type: &ast.NominalType{
									Identifier: ast.Identifier{
										Identifier: "",
										Pos:        ast.Position{Offset: 38, Line: 2, Column: 16},
									},
									NestedIdentifiers: nil,
								},
								StartPos: ast.Position{Line: 2, Column: 16, Offset: 38},
							},
							Identifier: ast.Identifier{
								Identifier: "foo",
								Pos:        ast.Position{Offset: 34, Line: 2, Column: 12},
							},
							FunctionBlock: &ast.FunctionBlock{
								Block: &ast.Block{
									Range: ast.Range{
										StartPos: ast.Position{Offset: 40, Line: 2, Column: 18},
										EndPos:   ast.Position{Offset: 41, Line: 2, Column: 19},
									},
								},
							},
							StartPos: ast.Position{Offset: 25, Line: 2, Column: 3},
						}},
					),
					Range: ast.Range{
						StartPos: ast.Position{Line: 1, Column: 0, Offset: 0},
						EndPos:   ast.Position{Line: 3, Column: 2, Offset: 45},
					},
				},
			},
			result,
		)
	})
}

func TestParseEnumDeclaration(t *testing.T) {

	t.Parallel()

	t.Run("enum, two cases one one line", func(t *testing.T) {

		t.Parallel()

		result, errs := testParseDeclarations(" pub enum E { case c ; pub case d }")
		require.Empty(t, errs)

		utils.AssertEqualWithDiff(t,
			[]ast.Declaration{
				&ast.CompositeDeclaration{
					Access:        ast.AccessPublic,
					CompositeKind: common.CompositeKindEnum,
					Identifier: ast.Identifier{
						Identifier: "E",
						Pos:        ast.Position{Line: 1, Column: 10, Offset: 10},
					},
					Members: ast.NewUnmeteredMembers(
						[]ast.Declaration{
							&ast.EnumCaseDeclaration{
								Access: ast.AccessNotSpecified,
								Identifier: ast.Identifier{
									Identifier: "c",
									Pos:        ast.Position{Line: 1, Column: 19, Offset: 19},
								},
								StartPos: ast.Position{Line: 1, Column: 14, Offset: 14},
							},
							&ast.EnumCaseDeclaration{
								Access: ast.AccessPublic,
								Identifier: ast.Identifier{
									Identifier: "d",
									Pos:        ast.Position{Line: 1, Column: 32, Offset: 32},
								},
								StartPos: ast.Position{Line: 1, Column: 23, Offset: 23},
							},
						},
					),
					Range: ast.Range{
						StartPos: ast.Position{Line: 1, Column: 1, Offset: 1},
						EndPos:   ast.Position{Line: 1, Column: 34, Offset: 34},
					},
				},
			},
			result,
		)
	})

	t.Run("enum case with view modifier", func(t *testing.T) {

		t.Parallel()

		_, errs := testParseDeclarations(" enum E { view case e }")
		utils.AssertEqualWithDiff(t,
			[]error{
				&SyntaxError{
					Message: "invalid view modifier for enum case",
					Pos:     ast.Position{Offset: 10, Line: 1, Column: 10},
				},
			},
			errs,
		)
	})

	t.Run("enum case with static modifier, enabled", func(t *testing.T) {

		t.Parallel()

		_, errs := ParseDeclarations(
			nil,
			[]byte(" enum E { static case e }"),
			Config{
				StaticModifierEnabled: true,
			},
		)
		utils.AssertEqualWithDiff(t,
			[]error{
				&SyntaxError{
					Message: "invalid static modifier for enum case",
					Pos:     ast.Position{Offset: 10, Line: 1, Column: 10},
				},
			},
			errs,
		)
	})

	t.Run("enum case with static modifier, disabled", func(t *testing.T) {

		t.Parallel()

		_, errs := testParseDeclarations(" enum E { static case e }")

		utils.AssertEqualWithDiff(t,
			[]error{
				&SyntaxError{
					Message: "unexpected identifier",
					Pos:     ast.Position{Offset: 10, Line: 1, Column: 10},
				},
			},
			errs,
		)
	})

	t.Run("enum case with native modifier, enabled", func(t *testing.T) {

		t.Parallel()

		_, errs := ParseDeclarations(
			nil,
			[]byte(" enum E { native case e }"),
			Config{
				NativeModifierEnabled: true,
			},
		)
		utils.AssertEqualWithDiff(t,
			[]error{
				&SyntaxError{
					Message: "invalid native modifier for enum case",
					Pos:     ast.Position{Offset: 10, Line: 1, Column: 10},
				},
			},
			errs,
		)
	})

	t.Run("enum case with native modifier, disabled", func(t *testing.T) {

		t.Parallel()

		_, errs := testParseDeclarations(" enum E { native case e }")

		utils.AssertEqualWithDiff(t,
			[]error{
				&SyntaxError{
					Message: "unexpected identifier",
					Pos:     ast.Position{Offset: 10, Line: 1, Column: 10},
				},
			},
			errs,
		)
	})
}

func TestParseTransactionDeclaration(t *testing.T) {

	t.Parallel()

	t.Run("no prepare, execute", func(t *testing.T) {

		t.Parallel()

		result, errs := testParseDeclarations("transaction { execute {} }")
		require.Empty(t, errs)

		utils.AssertEqualWithDiff(t,
			[]ast.Declaration{
				&ast.TransactionDeclaration{
					Execute: &ast.SpecialFunctionDeclaration{
						Kind: common.DeclarationKindExecute,
						FunctionDeclaration: &ast.FunctionDeclaration{
							Access: ast.AccessNotSpecified,
							Identifier: ast.Identifier{
								Identifier: "execute",
								Pos:        ast.Position{Offset: 14, Line: 1, Column: 14},
							},
							FunctionBlock: &ast.FunctionBlock{
								Block: &ast.Block{
									Range: ast.Range{
										StartPos: ast.Position{Offset: 22, Line: 1, Column: 22},
										EndPos:   ast.Position{Offset: 23, Line: 1, Column: 23},
									},
								},
							},
							StartPos: ast.Position{Offset: 14, Line: 1, Column: 14},
						},
					},
					Range: ast.Range{
						StartPos: ast.Position{Line: 1, Column: 0, Offset: 0},
						EndPos:   ast.Position{Line: 1, Column: 25, Offset: 25},
					},
				},
			},
			result,
		)
	})

	t.Run("EmptyTransaction", func(t *testing.T) {

		const code = `
		  transaction {}
		`
		result, errs := testParseProgram(code)
		require.Empty(t, errs)

		utils.AssertEqualWithDiff(t,
			[]ast.Declaration{
				&ast.TransactionDeclaration{
					Fields:         nil,
					Prepare:        nil,
					PreConditions:  nil,
					PostConditions: nil,
					Execute:        nil,
					Range: ast.Range{
						StartPos: ast.Position{Offset: 5, Line: 2, Column: 4},
						EndPos:   ast.Position{Offset: 18, Line: 2, Column: 17},
					},
				},
			},
			result.Declarations(),
		)
	})

	t.Run("SimpleTransaction", func(t *testing.T) {
		const code = `
		  transaction {

		    var x: Int

		    prepare(signer: AuthAccount) {
	          x = 0
			}

		    execute {
	          x = 1 + 1
			}
		  }
		`
		result, errs := testParseProgram(code)
		require.Empty(t, errs)

		utils.AssertEqualWithDiff(t,
			[]ast.Declaration{
				&ast.TransactionDeclaration{
					Fields: []*ast.FieldDeclaration{
						{
							Access:       ast.AccessNotSpecified,
							VariableKind: ast.VariableKindVariable,
							Identifier: ast.Identifier{
								Identifier: "x",
								Pos:        ast.Position{Offset: 30, Line: 4, Column: 10},
							},
							TypeAnnotation: &ast.TypeAnnotation{
								IsResource: false,
								Type: &ast.NominalType{
									Identifier: ast.Identifier{
										Identifier: "Int",
										Pos:        ast.Position{Offset: 33, Line: 4, Column: 13},
									},
								},
								StartPos: ast.Position{Offset: 33, Line: 4, Column: 13},
							},
							Range: ast.Range{
								StartPos: ast.Position{Offset: 26, Line: 4, Column: 6},
								EndPos:   ast.Position{Offset: 35, Line: 4, Column: 15},
							},
						},
					},
					Prepare: &ast.SpecialFunctionDeclaration{
						Kind: common.DeclarationKindPrepare,
						FunctionDeclaration: &ast.FunctionDeclaration{
							Access: ast.AccessNotSpecified,
							Identifier: ast.Identifier{
								Identifier: "prepare",
								Pos:        ast.Position{Offset: 44, Line: 6, Column: 6},
							},
							ParameterList: &ast.ParameterList{
								Parameters: []*ast.Parameter{
									{
										Label: "",
										Identifier: ast.Identifier{
											Identifier: "signer",
											Pos:        ast.Position{Offset: 52, Line: 6, Column: 14},
										},
										TypeAnnotation: &ast.TypeAnnotation{
											IsResource: false,
											Type: &ast.NominalType{
												Identifier: ast.Identifier{
													Identifier: "AuthAccount",
													Pos:        ast.Position{Offset: 60, Line: 6, Column: 22},
												},
											},
											StartPos: ast.Position{Offset: 60, Line: 6, Column: 22},
										},
										StartPos: ast.Position{Offset: 52, Line: 6, Column: 14},
									},
								},
								Range: ast.Range{
									StartPos: ast.Position{Offset: 51, Line: 6, Column: 13},
									EndPos:   ast.Position{Offset: 71, Line: 6, Column: 33},
								},
							},
							ReturnTypeAnnotation: nil,
							FunctionBlock: &ast.FunctionBlock{
								Block: &ast.Block{
									Statements: []ast.Statement{
										&ast.AssignmentStatement{
											Target: &ast.IdentifierExpression{
												Identifier: ast.Identifier{
													Identifier: "x",
													Pos:        ast.Position{Offset: 86, Line: 7, Column: 11},
												},
											},
											Transfer: &ast.Transfer{
												Operation: ast.TransferOperationCopy,
												Pos:       ast.Position{Offset: 88, Line: 7, Column: 13},
											},
											Value: &ast.IntegerExpression{
												PositiveLiteral: []byte("0"),
												Value:           new(big.Int),
												Base:            10,
												Range: ast.Range{
													StartPos: ast.Position{Offset: 90, Line: 7, Column: 15},
													EndPos:   ast.Position{Offset: 90, Line: 7, Column: 15},
												},
											},
										},
									},
									Range: ast.Range{
										StartPos: ast.Position{Offset: 73, Line: 6, Column: 35},
										EndPos:   ast.Position{Offset: 95, Line: 8, Column: 3},
									},
								},
								PreConditions:  nil,
								PostConditions: nil,
							},
							StartPos: ast.Position{Offset: 44, Line: 6, Column: 6},
						},
					},
					PreConditions:  nil,
					PostConditions: nil,
					Execute: &ast.SpecialFunctionDeclaration{
						Kind: common.DeclarationKindExecute,
						FunctionDeclaration: &ast.FunctionDeclaration{
							Access: ast.AccessNotSpecified,
							Identifier: ast.Identifier{
								Identifier: "execute",
								Pos:        ast.Position{Offset: 104, Line: 10, Column: 6},
							},
							ReturnTypeAnnotation: nil,
							FunctionBlock: &ast.FunctionBlock{
								Block: &ast.Block{
									Statements: []ast.Statement{
										&ast.AssignmentStatement{
											Target: &ast.IdentifierExpression{
												Identifier: ast.Identifier{
													Identifier: "x",
													Pos:        ast.Position{Offset: 125, Line: 11, Column: 11},
												},
											},
											Transfer: &ast.Transfer{
												Operation: ast.TransferOperationCopy,
												Pos:       ast.Position{Offset: 127, Line: 11, Column: 13},
											},
											Value: &ast.BinaryExpression{
												Operation: ast.OperationPlus,
												Left: &ast.IntegerExpression{
													PositiveLiteral: []byte("1"),
													Value:           big.NewInt(1),
													Base:            10,
													Range: ast.Range{
														StartPos: ast.Position{Offset: 129, Line: 11, Column: 15},
														EndPos:   ast.Position{Offset: 129, Line: 11, Column: 15},
													},
												},
												Right: &ast.IntegerExpression{
													PositiveLiteral: []byte("1"),
													Value:           big.NewInt(1),
													Base:            10,
													Range: ast.Range{
														StartPos: ast.Position{Offset: 133, Line: 11, Column: 19},
														EndPos:   ast.Position{Offset: 133, Line: 11, Column: 19},
													},
												},
											},
										},
									},
									Range: ast.Range{
										StartPos: ast.Position{Offset: 112, Line: 10, Column: 14},
										EndPos:   ast.Position{Offset: 138, Line: 12, Column: 3},
									},
								},
								PreConditions:  nil,
								PostConditions: nil,
							},
							StartPos: ast.Position{Offset: 104, Line: 10, Column: 6},
						},
					},
					Range: ast.Range{
						StartPos: ast.Position{Offset: 5, Line: 2, Column: 4},
						EndPos:   ast.Position{Offset: 144, Line: 13, Column: 4},
					},
				},
			},
			result.Declarations(),
		)
	})

	t.Run("PreExecutePost", func(t *testing.T) {
		const code = `
		  transaction {

		    var x: Int

		    prepare(signer: AuthAccount) {
	          x = 0
			}

			pre {
	      	  x == 0
			}

		    execute {
	          x = 1 + 1
			}

		    post {
	          x == 2
	        }
		  }
		`
		result, errs := testParseProgram(code)
		require.Empty(t, errs)

		utils.AssertEqualWithDiff(t,
			[]ast.Declaration{
				&ast.TransactionDeclaration{
					Fields: []*ast.FieldDeclaration{
						{
							Access:       ast.AccessNotSpecified,
							VariableKind: ast.VariableKindVariable,
							Identifier: ast.Identifier{
								Identifier: "x",
								Pos:        ast.Position{Offset: 30, Line: 4, Column: 10},
							},
							TypeAnnotation: &ast.TypeAnnotation{
								IsResource: false,
								Type: &ast.NominalType{
									Identifier: ast.Identifier{
										Identifier: "Int",
										Pos:        ast.Position{Offset: 33, Line: 4, Column: 13},
									},
								},
								StartPos: ast.Position{Offset: 33, Line: 4, Column: 13},
							},
							Range: ast.Range{
								StartPos: ast.Position{Offset: 26, Line: 4, Column: 6},
								EndPos:   ast.Position{Offset: 35, Line: 4, Column: 15},
							},
						},
					},
					Prepare: &ast.SpecialFunctionDeclaration{
						Kind: common.DeclarationKindPrepare,
						FunctionDeclaration: &ast.FunctionDeclaration{
							Access: ast.AccessNotSpecified,
							Identifier: ast.Identifier{
								Identifier: "prepare",
								Pos:        ast.Position{Offset: 44, Line: 6, Column: 6},
							},
							ParameterList: &ast.ParameterList{
								Parameters: []*ast.Parameter{
									{
										Label: "",
										Identifier: ast.Identifier{
											Identifier: "signer",
											Pos:        ast.Position{Offset: 52, Line: 6, Column: 14},
										},
										TypeAnnotation: &ast.TypeAnnotation{
											IsResource: false,
											Type: &ast.NominalType{
												Identifier: ast.Identifier{
													Identifier: "AuthAccount",
													Pos:        ast.Position{Offset: 60, Line: 6, Column: 22},
												},
											},
											StartPos: ast.Position{Offset: 60, Line: 6, Column: 22},
										},
										StartPos: ast.Position{Offset: 52, Line: 6, Column: 14},
									},
								},
								Range: ast.Range{
									StartPos: ast.Position{Offset: 51, Line: 6, Column: 13},
									EndPos:   ast.Position{Offset: 71, Line: 6, Column: 33},
								},
							},
							ReturnTypeAnnotation: nil,
							FunctionBlock: &ast.FunctionBlock{
								Block: &ast.Block{
									Statements: []ast.Statement{
										&ast.AssignmentStatement{
											Target: &ast.IdentifierExpression{
												Identifier: ast.Identifier{
													Identifier: "x",
													Pos:        ast.Position{Offset: 86, Line: 7, Column: 11},
												},
											},
											Transfer: &ast.Transfer{
												Operation: ast.TransferOperationCopy,
												Pos:       ast.Position{Offset: 88, Line: 7, Column: 13},
											},
											Value: &ast.IntegerExpression{
												PositiveLiteral: []byte("0"),
												Value:           new(big.Int),
												Base:            10,
												Range: ast.Range{
													StartPos: ast.Position{Offset: 90, Line: 7, Column: 15},
													EndPos:   ast.Position{Offset: 90, Line: 7, Column: 15},
												},
											},
										},
									},
									Range: ast.Range{
										StartPos: ast.Position{Offset: 73, Line: 6, Column: 35},
										EndPos:   ast.Position{Offset: 95, Line: 8, Column: 3},
									},
								},
								PreConditions:  nil,
								PostConditions: nil,
							},
							StartPos: ast.Position{Offset: 44, Line: 6, Column: 6},
						},
					},
					PreConditions: &ast.Conditions{
						{
							Kind: ast.ConditionKindPre,
							Test: &ast.BinaryExpression{
								Operation: ast.OperationEqual,
								Left: &ast.IdentifierExpression{
									Identifier: ast.Identifier{
										Identifier: "x",
										Pos:        ast.Position{Offset: 117, Line: 11, Column: 10},
									},
								},
								Right: &ast.IntegerExpression{
									PositiveLiteral: []byte("0"),
									Value:           new(big.Int),
									Base:            10,
									Range: ast.Range{
										StartPos: ast.Position{Offset: 122, Line: 11, Column: 15},
										EndPos:   ast.Position{Offset: 122, Line: 11, Column: 15},
									},
								},
							},
						},
					},
					PostConditions: &ast.Conditions{
						{
							Kind: ast.ConditionKindPost,
							Test: &ast.BinaryExpression{
								Operation: ast.OperationEqual,
								Left: &ast.IdentifierExpression{
									Identifier: ast.Identifier{
										Identifier: "x",
										Pos:        ast.Position{Offset: 197, Line: 19, Column: 11},
									},
								},
								Right: &ast.IntegerExpression{
									PositiveLiteral: []byte("2"),
									Value:           big.NewInt(2),
									Base:            10,
									Range: ast.Range{
										StartPos: ast.Position{Offset: 202, Line: 19, Column: 16},
										EndPos:   ast.Position{Offset: 202, Line: 19, Column: 16},
									},
								},
							},
						},
					},
					Execute: &ast.SpecialFunctionDeclaration{
						Kind: common.DeclarationKindExecute,
						FunctionDeclaration: &ast.FunctionDeclaration{
							Access: ast.AccessNotSpecified,
							Identifier: ast.Identifier{
								Identifier: "execute",
								Pos:        ast.Position{Offset: 136, Line: 14, Column: 6},
							},
							ReturnTypeAnnotation: nil,
							FunctionBlock: &ast.FunctionBlock{
								Block: &ast.Block{
									Statements: []ast.Statement{
										&ast.AssignmentStatement{
											Target: &ast.IdentifierExpression{
												Identifier: ast.Identifier{
													Identifier: "x",
													Pos:        ast.Position{Offset: 157, Line: 15, Column: 11},
												},
											},
											Transfer: &ast.Transfer{
												Operation: ast.TransferOperationCopy,
												Pos:       ast.Position{Offset: 159, Line: 15, Column: 13},
											},
											Value: &ast.BinaryExpression{
												Operation: ast.OperationPlus,
												Left: &ast.IntegerExpression{
													PositiveLiteral: []byte("1"),
													Value:           big.NewInt(1),
													Base:            10,
													Range: ast.Range{
														StartPos: ast.Position{Offset: 161, Line: 15, Column: 15},
														EndPos:   ast.Position{Offset: 161, Line: 15, Column: 15},
													},
												},
												Right: &ast.IntegerExpression{
													PositiveLiteral: []byte("1"),
													Value:           big.NewInt(1),
													Base:            10,
													Range: ast.Range{
														StartPos: ast.Position{Offset: 165, Line: 15, Column: 19},
														EndPos:   ast.Position{Offset: 165, Line: 15, Column: 19},
													},
												},
											},
										},
									},
									Range: ast.Range{
										StartPos: ast.Position{Offset: 144, Line: 14, Column: 14},
										EndPos:   ast.Position{Offset: 170, Line: 16, Column: 3},
									},
								},
								PreConditions:  nil,
								PostConditions: nil,
							},
							StartPos: ast.Position{Offset: 136, Line: 14, Column: 6},
						},
					},
					Range: ast.Range{
						StartPos: ast.Position{Offset: 5, Line: 2, Column: 4},
						EndPos:   ast.Position{Offset: 219, Line: 21, Column: 4},
					},
				},
			},
			result.Declarations(),
		)
	})

	t.Run("PrePostExecute", func(t *testing.T) {
		const code = `
		  transaction {

		    var x: Int

		    prepare(signer: AuthAccount) {
	          x = 0
			}

			pre {
	      	  x == 0
			}

		    post {
	          x == 2
	        }

		    execute {
	          x = 1 + 1
			}
		  }
		`
		result, errs := testParseProgram(code)
		require.Empty(t, errs)

		utils.AssertEqualWithDiff(t,
			[]ast.Declaration{
				&ast.TransactionDeclaration{
					Fields: []*ast.FieldDeclaration{
						{
							Access:       ast.AccessNotSpecified,
							VariableKind: ast.VariableKindVariable,
							Identifier: ast.Identifier{
								Identifier: "x",
								Pos:        ast.Position{Offset: 30, Line: 4, Column: 10},
							},
							TypeAnnotation: &ast.TypeAnnotation{
								IsResource: false,
								Type: &ast.NominalType{
									Identifier: ast.Identifier{
										Identifier: "Int",
										Pos:        ast.Position{Offset: 33, Line: 4, Column: 13},
									},
								},
								StartPos: ast.Position{Offset: 33, Line: 4, Column: 13},
							},
							Range: ast.Range{
								StartPos: ast.Position{Offset: 26, Line: 4, Column: 6},
								EndPos:   ast.Position{Offset: 35, Line: 4, Column: 15},
							},
						},
					},
					Prepare: &ast.SpecialFunctionDeclaration{
						Kind: common.DeclarationKindPrepare,
						FunctionDeclaration: &ast.FunctionDeclaration{
							Access: ast.AccessNotSpecified,
							Identifier: ast.Identifier{
								Identifier: "prepare",
								Pos:        ast.Position{Offset: 44, Line: 6, Column: 6},
							},
							ParameterList: &ast.ParameterList{
								Parameters: []*ast.Parameter{
									{
										Label: "",
										Identifier: ast.Identifier{
											Identifier: "signer",
											Pos:        ast.Position{Offset: 52, Line: 6, Column: 14},
										},
										TypeAnnotation: &ast.TypeAnnotation{
											IsResource: false,
											Type: &ast.NominalType{
												Identifier: ast.Identifier{
													Identifier: "AuthAccount",
													Pos:        ast.Position{Offset: 60, Line: 6, Column: 22},
												},
											},
											StartPos: ast.Position{Offset: 60, Line: 6, Column: 22},
										},
										StartPos: ast.Position{Offset: 52, Line: 6, Column: 14},
									},
								},
								Range: ast.Range{
									StartPos: ast.Position{Offset: 51, Line: 6, Column: 13},
									EndPos:   ast.Position{Offset: 71, Line: 6, Column: 33},
								},
							},
							ReturnTypeAnnotation: nil,
							FunctionBlock: &ast.FunctionBlock{
								Block: &ast.Block{
									Statements: []ast.Statement{
										&ast.AssignmentStatement{
											Target: &ast.IdentifierExpression{
												Identifier: ast.Identifier{
													Identifier: "x",
													Pos:        ast.Position{Offset: 86, Line: 7, Column: 11},
												},
											},
											Transfer: &ast.Transfer{
												Operation: ast.TransferOperationCopy,
												Pos:       ast.Position{Offset: 88, Line: 7, Column: 13},
											},
											Value: &ast.IntegerExpression{
												PositiveLiteral: []byte("0"),
												Value:           new(big.Int),
												Base:            10,
												Range: ast.Range{
													StartPos: ast.Position{Offset: 90, Line: 7, Column: 15},
													EndPos:   ast.Position{Offset: 90, Line: 7, Column: 15},
												},
											},
										},
									},
									Range: ast.Range{
										StartPos: ast.Position{Offset: 73, Line: 6, Column: 35},
										EndPos:   ast.Position{Offset: 95, Line: 8, Column: 3},
									},
								},
								PreConditions:  nil,
								PostConditions: nil,
							},
							StartPos: ast.Position{Offset: 44, Line: 6, Column: 6},
						},
					},
					PreConditions: &ast.Conditions{
						{
							Kind: ast.ConditionKindPre,
							Test: &ast.BinaryExpression{
								Operation: ast.OperationEqual,
								Left: &ast.IdentifierExpression{
									Identifier: ast.Identifier{
										Identifier: "x",
										Pos:        ast.Position{Offset: 117, Line: 11, Column: 10},
									},
								},
								Right: &ast.IntegerExpression{
									PositiveLiteral: []byte("0"),
									Value:           new(big.Int),
									Base:            10,
									Range: ast.Range{
										StartPos: ast.Position{Offset: 122, Line: 11, Column: 15},
										EndPos:   ast.Position{Offset: 122, Line: 11, Column: 15},
									},
								},
							},
						},
					},
					PostConditions: &ast.Conditions{
						{
							Kind: ast.ConditionKindPost,
							Test: &ast.BinaryExpression{
								Operation: ast.OperationEqual,
								Left: &ast.IdentifierExpression{
									Identifier: ast.Identifier{
										Identifier: "x",
										Pos:        ast.Position{Offset: 154, Line: 15, Column: 11},
									},
								},
								Right: &ast.IntegerExpression{
									PositiveLiteral: []byte("2"),
									Value:           big.NewInt(2),
									Base:            10,
									Range: ast.Range{
										StartPos: ast.Position{Offset: 159, Line: 15, Column: 16},
										EndPos:   ast.Position{Offset: 159, Line: 15, Column: 16},
									},
								},
							},
						},
					},
					Execute: &ast.SpecialFunctionDeclaration{
						Kind: common.DeclarationKindExecute,
						FunctionDeclaration: &ast.FunctionDeclaration{
							Access: ast.AccessNotSpecified,
							Identifier: ast.Identifier{
								Identifier: "execute",
								Pos:        ast.Position{Offset: 179, Line: 18, Column: 6},
							},
							ReturnTypeAnnotation: nil,
							FunctionBlock: &ast.FunctionBlock{
								Block: &ast.Block{
									Statements: []ast.Statement{
										&ast.AssignmentStatement{
											Target: &ast.IdentifierExpression{
												Identifier: ast.Identifier{
													Identifier: "x",
													Pos:        ast.Position{Offset: 200, Line: 19, Column: 11},
												},
											},
											Transfer: &ast.Transfer{
												Operation: ast.TransferOperationCopy,
												Pos:       ast.Position{Offset: 202, Line: 19, Column: 13},
											},
											Value: &ast.BinaryExpression{
												Operation: ast.OperationPlus,
												Left: &ast.IntegerExpression{
													PositiveLiteral: []byte("1"),
													Value:           big.NewInt(1),
													Base:            10,
													Range: ast.Range{
														StartPos: ast.Position{Offset: 204, Line: 19, Column: 15},
														EndPos:   ast.Position{Offset: 204, Line: 19, Column: 15},
													},
												},
												Right: &ast.IntegerExpression{
													PositiveLiteral: []byte("1"),
													Value:           big.NewInt(1),
													Base:            10,
													Range: ast.Range{
														StartPos: ast.Position{Offset: 208, Line: 19, Column: 19},
														EndPos:   ast.Position{Offset: 208, Line: 19, Column: 19},
													},
												},
											},
										},
									},
									Range: ast.Range{
										StartPos: ast.Position{Offset: 187, Line: 18, Column: 14},
										EndPos:   ast.Position{Offset: 213, Line: 20, Column: 3},
									},
								},
								PreConditions:  nil,
								PostConditions: nil,
							},
							StartPos: ast.Position{Offset: 179, Line: 18, Column: 6},
						},
					},
					Range: ast.Range{
						StartPos: ast.Position{Offset: 5, Line: 2, Column: 4},
						EndPos:   ast.Position{Offset: 219, Line: 21, Column: 4},
					},
				},
			},
			result.Declarations(),
		)
	})

	t.Run("invalid identifiers instead of special function declarations", func(t *testing.T) {
		code := `
		transaction {
			var x: Int

			uwu(signer: AuthAccount) {}

			pre {
				x > 1
			}
			post {
				x == 2
			}

		}
		`

		_, errs := testParseDeclarations(code)

		utils.AssertEqualWithDiff(t,
			`unexpected identifier, expected keyword "prepare" or "execute", got "uwu"`,
			errs[0].Error(),
		)
	})
}

func TestParseFunctionAndBlock(t *testing.T) {

	t.Parallel()

	result, errs := testParseDeclarations(`
	    fun test() { return }
	`)
	require.Empty(t, errs)

	utils.AssertEqualWithDiff(t,
		[]ast.Declaration{
			&ast.FunctionDeclaration{
				Access: ast.AccessNotSpecified,
				Identifier: ast.Identifier{
					Identifier: "test",
					Pos:        ast.Position{Offset: 10, Line: 2, Column: 9},
				},
				ParameterList: &ast.ParameterList{
					Range: ast.Range{
						StartPos: ast.Position{Offset: 14, Line: 2, Column: 13},
						EndPos:   ast.Position{Offset: 15, Line: 2, Column: 14},
					},
				},
				FunctionBlock: &ast.FunctionBlock{
					Block: &ast.Block{
						Statements: []ast.Statement{
							&ast.ReturnStatement{
								Range: ast.Range{
									StartPos: ast.Position{Offset: 19, Line: 2, Column: 18},
									EndPos:   ast.Position{Offset: 24, Line: 2, Column: 23},
								},
							},
						},
						Range: ast.Range{
							StartPos: ast.Position{Offset: 17, Line: 2, Column: 16},
							EndPos:   ast.Position{Offset: 26, Line: 2, Column: 25},
						},
					},
				},
				StartPos: ast.Position{Offset: 6, Line: 2, Column: 5},
			},
		},
		result,
	)
}

func TestParseFunctionParameterWithoutLabel(t *testing.T) {

	t.Parallel()

	result, errs := testParseDeclarations(`
	    fun test(x: Int) { }
	`)
	require.Empty(t, errs)

	utils.AssertEqualWithDiff(t,
		[]ast.Declaration{
			&ast.FunctionDeclaration{
				Access: ast.AccessNotSpecified,
				Identifier: ast.Identifier{
					Identifier: "test",
					Pos:        ast.Position{Offset: 10, Line: 2, Column: 9},
				},
				ParameterList: &ast.ParameterList{
					Parameters: []*ast.Parameter{
						{
							Label: "",
							Identifier: ast.Identifier{
								Identifier: "x",
								Pos:        ast.Position{Offset: 15, Line: 2, Column: 14},
							},
							TypeAnnotation: &ast.TypeAnnotation{
								IsResource: false,
								Type: &ast.NominalType{
									Identifier: ast.Identifier{
										Identifier: "Int",
										Pos:        ast.Position{Offset: 18, Line: 2, Column: 17},
									},
								},
								StartPos: ast.Position{Offset: 18, Line: 2, Column: 17},
							},
							StartPos: ast.Position{Offset: 15, Line: 2, Column: 14},
						},
					},
					Range: ast.Range{
						StartPos: ast.Position{Offset: 14, Line: 2, Column: 13},
						EndPos:   ast.Position{Offset: 21, Line: 2, Column: 20},
					},
				},
				FunctionBlock: &ast.FunctionBlock{
					Block: &ast.Block{
						Range: ast.Range{
							StartPos: ast.Position{Offset: 23, Line: 2, Column: 22},
							EndPos:   ast.Position{Offset: 25, Line: 2, Column: 24},
						},
					},
				},
				StartPos: ast.Position{Offset: 6, Line: 2, Column: 5},
			},
		},
		result,
	)
}

func TestParseFunctionParameterWithLabel(t *testing.T) {

	t.Parallel()

	result, errs := testParseDeclarations(`
	    fun test(x y: Int) { }
	`)
	require.Empty(t, errs)

	utils.AssertEqualWithDiff(t,
		[]ast.Declaration{
			&ast.FunctionDeclaration{
				Access: ast.AccessNotSpecified,
				Identifier: ast.Identifier{
					Identifier: "test",
					Pos:        ast.Position{Offset: 10, Line: 2, Column: 9},
				},
				ParameterList: &ast.ParameterList{
					Parameters: []*ast.Parameter{
						{
							Label: "x",
							Identifier: ast.Identifier{
								Identifier: "y",
								Pos:        ast.Position{Offset: 17, Line: 2, Column: 16},
							},
							TypeAnnotation: &ast.TypeAnnotation{
								IsResource: false,
								Type: &ast.NominalType{
									Identifier: ast.Identifier{
										Identifier: "Int",
										Pos:        ast.Position{Offset: 20, Line: 2, Column: 19},
									},
								},
								StartPos: ast.Position{Offset: 20, Line: 2, Column: 19},
							},
							StartPos: ast.Position{Offset: 15, Line: 2, Column: 14},
						},
					},
					Range: ast.Range{
						StartPos: ast.Position{Offset: 14, Line: 2, Column: 13},
						EndPos:   ast.Position{Offset: 23, Line: 2, Column: 22},
					},
				},
				FunctionBlock: &ast.FunctionBlock{
					Block: &ast.Block{
						Range: ast.Range{
							StartPos: ast.Position{Offset: 25, Line: 2, Column: 24},
							EndPos:   ast.Position{Offset: 27, Line: 2, Column: 26},
						},
					},
				},
				StartPos: ast.Position{Offset: 6, Line: 2, Column: 5},
			},
		},
		result,
	)
}

func TestParseStructure(t *testing.T) {

	t.Parallel()

	const code = `
        struct Test {
            pub(set) var foo: Int

            init(foo: Int) {
                self.foo = foo
            }

            pub fun getFoo(): Int {
                return self.foo
            }
        }
	`
	result, errs := testParseProgram(code)
	require.Empty(t, errs)

	utils.AssertEqualWithDiff(t,
		[]ast.Declaration{
			&ast.CompositeDeclaration{
				CompositeKind: common.CompositeKindStructure,
				Identifier: ast.Identifier{
					Identifier: "Test",
					Pos:        ast.Position{Offset: 16, Line: 2, Column: 15},
				},
				Members: ast.NewUnmeteredMembers(
					[]ast.Declaration{
						&ast.FieldDeclaration{
							Access:       ast.AccessPublicSettable,
							VariableKind: ast.VariableKindVariable,
							Identifier: ast.Identifier{
								Identifier: "foo",
								Pos:        ast.Position{Offset: 48, Line: 3, Column: 25},
							},
							TypeAnnotation: &ast.TypeAnnotation{
								IsResource: false,
								Type: &ast.NominalType{
									Identifier: ast.Identifier{
										Identifier: "Int",
										Pos:        ast.Position{Offset: 53, Line: 3, Column: 30},
									},
								},
								StartPos: ast.Position{Offset: 53, Line: 3, Column: 30},
							},
							Range: ast.Range{
								StartPos: ast.Position{Offset: 35, Line: 3, Column: 12},
								EndPos:   ast.Position{Offset: 55, Line: 3, Column: 32},
							},
						},
						&ast.SpecialFunctionDeclaration{
							Kind: common.DeclarationKindInitializer,
							FunctionDeclaration: &ast.FunctionDeclaration{
								Identifier: ast.Identifier{
									Identifier: "init",
									Pos:        ast.Position{Offset: 70, Line: 5, Column: 12},
								},
								ParameterList: &ast.ParameterList{
									Parameters: []*ast.Parameter{
										{
											Label: "",
											Identifier: ast.Identifier{
												Identifier: "foo",
												Pos:        ast.Position{Offset: 75, Line: 5, Column: 17},
											},
											TypeAnnotation: &ast.TypeAnnotation{
												IsResource: false,
												Type: &ast.NominalType{
													Identifier: ast.Identifier{
														Identifier: "Int",
														Pos:        ast.Position{Offset: 80, Line: 5, Column: 22},
													},
												},
												StartPos: ast.Position{Offset: 80, Line: 5, Column: 22},
											},
											StartPos: ast.Position{Offset: 75, Line: 5, Column: 17},
										},
									},
									Range: ast.Range{
										StartPos: ast.Position{Offset: 74, Line: 5, Column: 16},
										EndPos:   ast.Position{Offset: 83, Line: 5, Column: 25},
									},
								},
								FunctionBlock: &ast.FunctionBlock{
									Block: &ast.Block{
										Statements: []ast.Statement{
											&ast.AssignmentStatement{
												Target: &ast.MemberExpression{
													Expression: &ast.IdentifierExpression{
														Identifier: ast.Identifier{
															Identifier: "self",
															Pos:        ast.Position{Offset: 103, Line: 6, Column: 16},
														},
													},
													AccessPos: ast.Position{Offset: 107, Line: 6, Column: 20},
													Identifier: ast.Identifier{
														Identifier: "foo",
														Pos:        ast.Position{Offset: 108, Line: 6, Column: 21},
													},
												},
												Transfer: &ast.Transfer{
													Operation: ast.TransferOperationCopy,
													Pos:       ast.Position{Offset: 112, Line: 6, Column: 25},
												},
												Value: &ast.IdentifierExpression{
													Identifier: ast.Identifier{
														Identifier: "foo",
														Pos:        ast.Position{Offset: 114, Line: 6, Column: 27},
													},
												},
											},
										},
										Range: ast.Range{
											StartPos: ast.Position{Offset: 85, Line: 5, Column: 27},
											EndPos:   ast.Position{Offset: 130, Line: 7, Column: 12},
										},
									},
								},
								StartPos: ast.Position{Offset: 70, Line: 5, Column: 12},
							},
						},
						&ast.FunctionDeclaration{
							Access: ast.AccessPublic,
							Identifier: ast.Identifier{
								Identifier: "getFoo",
								Pos:        ast.Position{Offset: 153, Line: 9, Column: 20},
							},
							ParameterList: &ast.ParameterList{
								Range: ast.Range{
									StartPos: ast.Position{Offset: 159, Line: 9, Column: 26},
									EndPos:   ast.Position{Offset: 160, Line: 9, Column: 27},
								},
							},
							ReturnTypeAnnotation: &ast.TypeAnnotation{
								IsResource: false,
								Type: &ast.NominalType{
									Identifier: ast.Identifier{
										Identifier: "Int",
										Pos:        ast.Position{Offset: 163, Line: 9, Column: 30},
									},
								},
								StartPos: ast.Position{Offset: 163, Line: 9, Column: 30},
							},
							FunctionBlock: &ast.FunctionBlock{
								Block: &ast.Block{
									Statements: []ast.Statement{
										&ast.ReturnStatement{
											Expression: &ast.MemberExpression{
												Expression: &ast.IdentifierExpression{
													Identifier: ast.Identifier{
														Identifier: "self",
														Pos:        ast.Position{Offset: 192, Line: 10, Column: 23},
													},
												},
												AccessPos: ast.Position{Offset: 196, Line: 10, Column: 27},
												Identifier: ast.Identifier{
													Identifier: "foo",
													Pos:        ast.Position{Offset: 197, Line: 10, Column: 28},
												},
											},
											Range: ast.Range{
												StartPos: ast.Position{Offset: 185, Line: 10, Column: 16},
												EndPos:   ast.Position{Offset: 199, Line: 10, Column: 30},
											},
										},
									},
									Range: ast.Range{
										StartPos: ast.Position{Offset: 167, Line: 9, Column: 34},
										EndPos:   ast.Position{Offset: 213, Line: 11, Column: 12},
									},
								},
							},
							StartPos: ast.Position{Offset: 145, Line: 9, Column: 12},
						},
					},
				),
				Range: ast.Range{
					StartPos: ast.Position{Offset: 9, Line: 2, Column: 8},
					EndPos:   ast.Position{Offset: 223, Line: 12, Column: 8},
				},
			},
		},
		result.Declarations(),
	)
}

func TestParseStructureWithConformances(t *testing.T) {

	t.Parallel()

	const code = `
        struct Test: Foo, Bar {}
	`
	result, errs := testParseProgram(code)
	require.Empty(t, errs)

	utils.AssertEqualWithDiff(t,
		[]ast.Declaration{
			&ast.CompositeDeclaration{
				CompositeKind: common.CompositeKindStructure,
				Identifier: ast.Identifier{
					Identifier: "Test",
					Pos:        ast.Position{Offset: 16, Line: 2, Column: 15},
				},
				Conformances: []*ast.NominalType{
					{
						Identifier: ast.Identifier{
							Identifier: "Foo",
							Pos:        ast.Position{Offset: 22, Line: 2, Column: 21},
						},
					},
					{
						Identifier: ast.Identifier{
							Identifier: "Bar",
							Pos:        ast.Position{Offset: 27, Line: 2, Column: 26},
						},
					},
				},
				Members: &ast.Members{},
				Range: ast.Range{
					StartPos: ast.Position{Offset: 9, Line: 2, Column: 8},
					EndPos:   ast.Position{Offset: 32, Line: 2, Column: 31},
				},
			},
		},
		result.Declarations(),
	)
}

func TestParseInvalidMember(t *testing.T) {

	t.Parallel()

	const code = `
        struct Test {
            foo let x: Int
        }
	`

	t.Run("ignore", func(t *testing.T) {
		t.Parallel()

		_, errs := ParseDeclarations(nil, []byte(code), Config{
			IgnoreLeadingIdentifierEnabled: true,
		})
		require.Empty(t, errs)

	})

	t.Run("report", func(t *testing.T) {
		t.Parallel()

		_, errs := ParseDeclarations(nil, []byte(code), Config{
			IgnoreLeadingIdentifierEnabled: false,
		})

		utils.AssertEqualWithDiff(t,
			[]error{
				&SyntaxError{
					Message: "unexpected identifier",
					Pos:     ast.Position{Offset: 35, Line: 3, Column: 12},
				},
			},
			errs,
		)
	})
}

func TestParsePreAndPostConditions(t *testing.T) {

	t.Parallel()

	const code = `
        fun test(n: Int) {
            pre {
                n != 0
                n > 0
            }
            post {
                result == 0
            }
            return 0
        }
	`
	result, errs := testParseProgram(code)
	require.Empty(t, errs)

	utils.AssertEqualWithDiff(t,
		[]ast.Declaration{
			&ast.FunctionDeclaration{
				Access: ast.AccessNotSpecified,
				Identifier: ast.Identifier{
					Identifier: "test",
					Pos:        ast.Position{Offset: 13, Line: 2, Column: 12},
				},
				ParameterList: &ast.ParameterList{
					Parameters: []*ast.Parameter{
						{
							Label: "",
							Identifier: ast.Identifier{
								Identifier: "n",
								Pos:        ast.Position{Offset: 18, Line: 2, Column: 17},
							},
							TypeAnnotation: &ast.TypeAnnotation{
								IsResource: false,
								Type: &ast.NominalType{
									Identifier: ast.Identifier{
										Identifier: "Int",
										Pos:        ast.Position{Offset: 21, Line: 2, Column: 20},
									},
								},
								StartPos: ast.Position{Offset: 21, Line: 2, Column: 20},
							},
							StartPos: ast.Position{Offset: 18, Line: 2, Column: 17},
						},
					},
					Range: ast.Range{
						StartPos: ast.Position{Offset: 17, Line: 2, Column: 16},
						EndPos:   ast.Position{Offset: 24, Line: 2, Column: 23},
					},
				},
				FunctionBlock: &ast.FunctionBlock{
					Block: &ast.Block{
						Statements: []ast.Statement{
							&ast.ReturnStatement{
								Expression: &ast.IntegerExpression{
									PositiveLiteral: []byte("0"),
									Value:           new(big.Int),
									Base:            10,
									Range: ast.Range{
										StartPos: ast.Position{Offset: 185, Line: 10, Column: 19},
										EndPos:   ast.Position{Offset: 185, Line: 10, Column: 19},
									},
								},
								Range: ast.Range{
									StartPos: ast.Position{Offset: 178, Line: 10, Column: 12},
									EndPos:   ast.Position{Offset: 185, Line: 10, Column: 19},
								},
							},
						},
						Range: ast.Range{
							StartPos: ast.Position{Offset: 26, Line: 2, Column: 25},
							EndPos:   ast.Position{Offset: 195, Line: 11, Column: 8},
						},
					},
					PreConditions: &ast.Conditions{
						{
							Kind: ast.ConditionKindPre,
							Test: &ast.BinaryExpression{
								Operation: ast.OperationNotEqual,
								Left: &ast.IdentifierExpression{
									Identifier: ast.Identifier{
										Identifier: "n",
										Pos:        ast.Position{Offset: 62, Line: 4, Column: 16},
									},
								},
								Right: &ast.IntegerExpression{
									PositiveLiteral: []byte("0"),
									Value:           new(big.Int),
									Base:            10,
									Range: ast.Range{
										StartPos: ast.Position{Offset: 67, Line: 4, Column: 21},
										EndPos:   ast.Position{Offset: 67, Line: 4, Column: 21},
									},
								},
							},
						},
						{
							Kind: ast.ConditionKindPre,
							Test: &ast.BinaryExpression{
								Operation: ast.OperationGreater,
								Left: &ast.IdentifierExpression{
									Identifier: ast.Identifier{
										Identifier: "n",
										Pos:        ast.Position{Offset: 85, Line: 5, Column: 16},
									},
								},
								Right: &ast.IntegerExpression{
									PositiveLiteral: []byte("0"),
									Value:           new(big.Int),
									Base:            10,
									Range: ast.Range{
										StartPos: ast.Position{Offset: 89, Line: 5, Column: 20},
										EndPos:   ast.Position{Offset: 89, Line: 5, Column: 20},
									},
								},
							},
						},
					},
					PostConditions: &ast.Conditions{
						{
							Kind: ast.ConditionKindPost,
							Test: &ast.BinaryExpression{
								Operation: ast.OperationEqual,
								Left: &ast.IdentifierExpression{
									Identifier: ast.Identifier{
										Identifier: "result",
										Pos:        ast.Position{Offset: 140, Line: 8, Column: 16},
									},
								},
								Right: &ast.IntegerExpression{
									PositiveLiteral: []byte("0"),
									Value:           new(big.Int),
									Base:            10,
									Range: ast.Range{
										StartPos: ast.Position{Offset: 150, Line: 8, Column: 26},
										EndPos:   ast.Position{Offset: 150, Line: 8, Column: 26},
									},
								},
							},
						},
					},
				},
				StartPos: ast.Position{Offset: 9, Line: 2, Column: 8},
			},
		},
		result.Declarations(),
	)
}

func TestParseConditionMessage(t *testing.T) {

	t.Parallel()

	const code = `
        fun test(n: Int) {
            pre {
                n >= 0: "n must be positive"
            }
            return n
        }
	`
	result, errs := testParseProgram(code)
	require.Empty(t, errs)

	utils.AssertEqualWithDiff(t,
		[]ast.Declaration{
			&ast.FunctionDeclaration{
				Access: ast.AccessNotSpecified,
				Identifier: ast.Identifier{
					Identifier: "test",
					Pos:        ast.Position{Offset: 13, Line: 2, Column: 12},
				},
				ParameterList: &ast.ParameterList{
					Parameters: []*ast.Parameter{
						{
							Label: "",
							Identifier: ast.Identifier{Identifier: "n",
								Pos: ast.Position{Offset: 18, Line: 2, Column: 17},
							},
							TypeAnnotation: &ast.TypeAnnotation{
								IsResource: false,
								Type: &ast.NominalType{
									Identifier: ast.Identifier{
										Identifier: "Int",
										Pos:        ast.Position{Offset: 21, Line: 2, Column: 20},
									},
								},
								StartPos: ast.Position{Offset: 21, Line: 2, Column: 20},
							},
							StartPos: ast.Position{Offset: 18, Line: 2, Column: 17},
						},
					},
					Range: ast.Range{
						StartPos: ast.Position{Offset: 17, Line: 2, Column: 16},
						EndPos:   ast.Position{Offset: 24, Line: 2, Column: 23},
					},
				},
				FunctionBlock: &ast.FunctionBlock{
					Block: &ast.Block{
						Statements: []ast.Statement{
							&ast.ReturnStatement{
								Expression: &ast.IdentifierExpression{
									Identifier: ast.Identifier{
										Identifier: "n",
										Pos:        ast.Position{Offset: 124, Line: 6, Column: 19},
									},
								},
								Range: ast.Range{
									StartPos: ast.Position{Offset: 117, Line: 6, Column: 12},
									EndPos:   ast.Position{Offset: 124, Line: 6, Column: 19},
								},
							},
						},
						Range: ast.Range{
							StartPos: ast.Position{Offset: 26, Line: 2, Column: 25},
							EndPos:   ast.Position{Offset: 134, Line: 7, Column: 8},
						},
					},
					PreConditions: &ast.Conditions{
						{
							Kind: ast.ConditionKindPre,
							Test: &ast.BinaryExpression{
								Operation: ast.OperationGreaterEqual,
								Left: &ast.IdentifierExpression{
									Identifier: ast.Identifier{
										Identifier: "n",
										Pos:        ast.Position{Offset: 62, Line: 4, Column: 16},
									},
								},
								Right: &ast.IntegerExpression{
									PositiveLiteral: []byte("0"),
									Value:           new(big.Int),
									Base:            10,
									Range: ast.Range{
										StartPos: ast.Position{Offset: 67, Line: 4, Column: 21},
										EndPos:   ast.Position{Offset: 67, Line: 4, Column: 21},
									},
								},
							},
							Message: &ast.StringExpression{
								Value: "n must be positive",
								Range: ast.Range{
									StartPos: ast.Position{Offset: 70, Line: 4, Column: 24},
									EndPos:   ast.Position{Offset: 89, Line: 4, Column: 43},
								},
							},
						},
					},
					PostConditions: nil,
				},
				StartPos: ast.Position{Offset: 9, Line: 2, Column: 8},
			},
		},
		result.Declarations(),
	)
}

func TestParseInterface(t *testing.T) {

	t.Parallel()

	for _, kind := range common.CompositeKindsWithFieldsAndFunctions {
		code := fmt.Sprintf(`
            %s interface Test {
                foo: Int

                init(foo: Int)

                fun getFoo(): Int
            }
	    `, kind.Keyword())
		actual, err := testParseProgram(code)

		require.NoError(t, err)

		// only compare AST for one kind: structs

		if kind != common.CompositeKindStructure {
			continue
		}

		test := &ast.InterfaceDeclaration{
			CompositeKind: common.CompositeKindStructure,
			Identifier: ast.Identifier{
				Identifier: "Test",
				Pos:        ast.Position{Offset: 30, Line: 2, Column: 29},
			},
			Members: ast.NewUnmeteredMembers(
				[]ast.Declaration{
					&ast.FieldDeclaration{
						Access:       ast.AccessNotSpecified,
						VariableKind: ast.VariableKindNotSpecified,
						Identifier: ast.Identifier{
							Identifier: "foo",
							Pos:        ast.Position{Offset: 53, Line: 3, Column: 16},
						},
						TypeAnnotation: &ast.TypeAnnotation{
							IsResource: false,
							Type: &ast.NominalType{
								Identifier: ast.Identifier{
									Identifier: "Int",
									Pos:        ast.Position{Offset: 58, Line: 3, Column: 21},
								},
							},
							StartPos: ast.Position{Offset: 58, Line: 3, Column: 21},
						},
						Range: ast.Range{
							StartPos: ast.Position{Offset: 53, Line: 3, Column: 16},
							EndPos:   ast.Position{Offset: 60, Line: 3, Column: 23},
						},
					},
					&ast.SpecialFunctionDeclaration{
						Kind: common.DeclarationKindInitializer,
						FunctionDeclaration: &ast.FunctionDeclaration{
							Identifier: ast.Identifier{
								Identifier: "init",
								Pos:        ast.Position{Offset: 79, Line: 5, Column: 16},
							},
							ParameterList: &ast.ParameterList{
								Parameters: []*ast.Parameter{
									{
										Label: "",
										Identifier: ast.Identifier{
											Identifier: "foo",
											Pos:        ast.Position{Offset: 84, Line: 5, Column: 21},
										},
										TypeAnnotation: &ast.TypeAnnotation{
											IsResource: false,
											Type: &ast.NominalType{
												Identifier: ast.Identifier{
													Identifier: "Int",
													Pos:        ast.Position{Offset: 89, Line: 5, Column: 26},
												},
											},
											StartPos: ast.Position{Offset: 89, Line: 5, Column: 26},
										},
										StartPos: ast.Position{Offset: 84, Line: 5, Column: 21},
									},
								},
								Range: ast.Range{
									StartPos: ast.Position{Offset: 83, Line: 5, Column: 20},
									EndPos:   ast.Position{Offset: 92, Line: 5, Column: 29},
								},
							},
							FunctionBlock: nil,
							StartPos:      ast.Position{Offset: 79, Line: 5, Column: 16},
						},
					},
					&ast.FunctionDeclaration{
						Access: ast.AccessNotSpecified,
						Identifier: ast.Identifier{
							Identifier: "getFoo",
							Pos:        ast.Position{Offset: 115, Line: 7, Column: 20},
						},
						ParameterList: &ast.ParameterList{
							Range: ast.Range{
								StartPos: ast.Position{Offset: 121, Line: 7, Column: 26},
								EndPos:   ast.Position{Offset: 122, Line: 7, Column: 27},
							},
						},
						ReturnTypeAnnotation: &ast.TypeAnnotation{
							IsResource: false,
							Type: &ast.NominalType{
								Identifier: ast.Identifier{
									Identifier: "Int",
									Pos:        ast.Position{Offset: 125, Line: 7, Column: 30},
								},
							},
							StartPos: ast.Position{Offset: 125, Line: 7, Column: 30},
						},
						FunctionBlock: nil,
						StartPos:      ast.Position{Offset: 111, Line: 7, Column: 16},
					},
				},
			),
			Range: ast.Range{
				StartPos: ast.Position{Offset: 13, Line: 2, Column: 12},
				EndPos:   ast.Position{Offset: 141, Line: 8, Column: 12},
			},
		}

		utils.AssertEqualWithDiff(t,
			[]ast.Declaration{test},
			actual.Declarations(),
		)
	}
}

func TestParsePragmaNoArguments(t *testing.T) {

	t.Parallel()

	t.Run("identifier", func(t *testing.T) {

		t.Parallel()

		result, errs := testParseDeclarations(`#pedantic`)
		require.Empty(t, errs)

		utils.AssertEqualWithDiff(t,
			[]ast.Declaration{
				&ast.PragmaDeclaration{
					Expression: &ast.IdentifierExpression{
						Identifier: ast.Identifier{
							Identifier: "pedantic",
							Pos:        ast.Position{Offset: 1, Line: 1, Column: 1},
						},
					},
					Range: ast.Range{
						StartPos: ast.Position{Offset: 0, Line: 1, Column: 0},
						EndPos:   ast.Position{Offset: 8, Line: 1, Column: 8},
					},
				},
			},
			result,
		)
	})

	t.Run("with purity", func(t *testing.T) {

		t.Parallel()

		_, errs := testParseDeclarations("view #foo")
		utils.AssertEqualWithDiff(t,
			[]error{
				&SyntaxError{
					Message: "invalid view modifier for pragma",
					Pos:     ast.Position{Offset: 0, Line: 1, Column: 0},
				},
			},
			errs,
		)
	})

	t.Run("static, enabled", func(t *testing.T) {

		t.Parallel()

		_, errs := ParseDeclarations(
			nil,
			[]byte("static #foo"),
			Config{
				StaticModifierEnabled: true,
			},
		)
		utils.AssertEqualWithDiff(t,
			[]error{
				&SyntaxError{
					Message: "invalid static modifier for pragma",
					Pos:     ast.Position{Offset: 0, Line: 1, Column: 0},
				},
			},
			errs,
		)
	})

	t.Run("static, disabled", func(t *testing.T) {

		t.Parallel()

		_, errs := testParseDeclarations("static #foo")
		utils.AssertEqualWithDiff(t,
			[]error{
				&SyntaxError{
					Message: "unexpected token: identifier",
					Pos:     ast.Position{Offset: 0, Line: 1, Column: 0},
				},
			},
			errs,
		)
	})

	t.Run("native, enabled", func(t *testing.T) {

		t.Parallel()

		_, errs := ParseDeclarations(
			nil,
			[]byte("native #foo"),
			Config{
				NativeModifierEnabled: true,
			},
		)
		utils.AssertEqualWithDiff(t,
			[]error{
				&SyntaxError{
					Message: "invalid native modifier for pragma",
					Pos:     ast.Position{Offset: 0, Line: 1, Column: 0},
				},
			},
			errs,
		)
	})

	t.Run("native, disabled", func(t *testing.T) {

		t.Parallel()

		_, errs := testParseDeclarations("native #foo")
		utils.AssertEqualWithDiff(t,
			[]error{
				&SyntaxError{
					Message: "unexpected token: identifier",
					Pos:     ast.Position{Offset: 0, Line: 1, Column: 0},
				},
			},
			errs,
		)
	})
}

func TestParsePragmaArguments(t *testing.T) {

	t.Parallel()

	const code = `#version("1.0")`
	actual, err := testParseProgram(code)
	require.NoError(t, err)

	utils.AssertEqualWithDiff(t,
		[]ast.Declaration{
			&ast.PragmaDeclaration{
				Expression: &ast.InvocationExpression{
					InvokedExpression: &ast.IdentifierExpression{
						Identifier: ast.Identifier{
							Identifier: "version",
							Pos:        ast.Position{Offset: 1, Line: 1, Column: 1},
						},
					},
					Arguments: ast.Arguments{
						{
							Expression: &ast.StringExpression{
								Value: "1.0",
								Range: ast.Range{
									StartPos: ast.Position{Offset: 9, Line: 1, Column: 9},
									EndPos:   ast.Position{Offset: 13, Line: 1, Column: 13},
								},
							},
							TrailingSeparatorPos: ast.Position{Offset: 14, Line: 1, Column: 14},
						},
					},
					ArgumentsStartPos: ast.Position{Offset: 8, Line: 1, Column: 8},
					EndPos:            ast.Position{Offset: 14, Line: 1, Column: 14},
				},
				Range: ast.Range{
					StartPos: ast.Position{Offset: 0, Line: 1, Column: 0},
					EndPos:   ast.Position{Offset: 14, Line: 1, Column: 14},
				},
			},
		},
		actual.Declarations(),
	)
}

func TestParseImportWithString(t *testing.T) {

	t.Parallel()

	const code = `
        import "test.cdc"
	`
	result, errs := testParseProgram(code)
	require.Empty(t, errs)

	utils.AssertEqualWithDiff(t,
		[]ast.Declaration{
			&ast.ImportDeclaration{
				Identifiers: nil,
				Location:    common.StringLocation("test.cdc"),
				Range: ast.Range{
					StartPos: ast.Position{Offset: 9, Line: 2, Column: 8},
					EndPos:   ast.Position{Offset: 25, Line: 2, Column: 24},
				},
				LocationPos: ast.Position{Offset: 16, Line: 2, Column: 15},
			},
		},
		result.Declarations(),
	)
}

func TestParseImportWithAddress(t *testing.T) {

	t.Parallel()

	const code = `
        import 0x1234
	`
	result, errs := testParseProgram(code)
	require.Empty(t, errs)

	utils.AssertEqualWithDiff(t,
		[]ast.Declaration{
			&ast.ImportDeclaration{
				Identifiers: nil,
				Location: common.AddressLocation{
					Address: common.MustBytesToAddress([]byte{0x12, 0x34}),
				},
				Range: ast.Range{
					StartPos: ast.Position{Offset: 9, Line: 2, Column: 8},
					EndPos:   ast.Position{Offset: 21, Line: 2, Column: 20},
				},
				LocationPos: ast.Position{Offset: 16, Line: 2, Column: 15},
			},
		},
		result.Declarations(),
	)
}

func TestParseImportWithIdentifiers(t *testing.T) {

	t.Parallel()

	const code = `
        import A, b from 0x1
	`
	result, errs := testParseProgram(code)
	require.Empty(t, errs)

	utils.AssertEqualWithDiff(t,
		[]ast.Declaration{
			&ast.ImportDeclaration{
				Identifiers: []ast.Identifier{
					{
						Identifier: "A",
						Pos:        ast.Position{Offset: 16, Line: 2, Column: 15},
					},
					{
						Identifier: "b",
						Pos:        ast.Position{Offset: 19, Line: 2, Column: 18},
					},
				},
				Location: common.AddressLocation{
					Address: common.MustBytesToAddress([]byte{0x1}),
				},
				Range: ast.Range{
					StartPos: ast.Position{Offset: 9, Line: 2, Column: 8},
					EndPos:   ast.Position{Offset: 28, Line: 2, Column: 27},
				},
				LocationPos: ast.Position{Offset: 26, Line: 2, Column: 25},
			},
		},
		result.Declarations(),
	)
}

func TestParseFieldWithFromIdentifier(t *testing.T) {

	t.Parallel()

	const code = `
      struct S {
          let from: String
      }
	`
	result, errs := testParseProgram(code)
	require.Empty(t, errs)

	utils.AssertEqualWithDiff(t,
		[]ast.Declaration{
			&ast.CompositeDeclaration{
				Access:        ast.AccessNotSpecified,
				CompositeKind: common.CompositeKindStructure,
				Identifier: ast.Identifier{
					Identifier: "S",
					Pos:        ast.Position{Offset: 14, Line: 2, Column: 13},
				},
				Members: ast.NewUnmeteredMembers(
					[]ast.Declaration{
						&ast.FieldDeclaration{
							Access:       ast.AccessNotSpecified,
							VariableKind: ast.VariableKindConstant,
							Identifier: ast.Identifier{
								Identifier: "from",
								Pos:        ast.Position{Offset: 32, Line: 3, Column: 14},
							},
							TypeAnnotation: &ast.TypeAnnotation{
								Type: &ast.NominalType{
									Identifier: ast.Identifier{
										Identifier: "String",
										Pos:        ast.Position{Offset: 38, Line: 3, Column: 20},
									},
								},
								StartPos: ast.Position{Offset: 38, Line: 3, Column: 20},
							},
							Range: ast.Range{
								StartPos: ast.Position{Offset: 28, Line: 3, Column: 10},
								EndPos:   ast.Position{Offset: 43, Line: 3, Column: 25},
							},
						},
					},
				),
				Range: ast.Range{
					StartPos: ast.Position{Offset: 7, Line: 2, Column: 6},
					EndPos:   ast.Position{Offset: 51, Line: 4, Column: 6},
				},
			},
		},
		result.Declarations(),
	)
}

func TestParseFunctionWithFromIdentifier(t *testing.T) {

	t.Parallel()

	const code = `
        fun send(from: String, to: String) {}
	`
	_, errs := testParseProgram(code)
	require.Empty(t, errs)
}

func TestParseImportWithFromIdentifier(t *testing.T) {

	t.Parallel()

	const code = `
        import from from 0x1
	`
	result, errs := testParseProgram(code)
	require.Empty(t, errs)

	utils.AssertEqualWithDiff(t,
		[]ast.Declaration{
			&ast.ImportDeclaration{
				Identifiers: []ast.Identifier{
					{
						Identifier: "from",
						Pos:        ast.Position{Offset: 16, Line: 2, Column: 15},
					},
				},
				Location: common.AddressLocation{
					Address: common.MustBytesToAddress([]byte{0x1}),
				},
				Range: ast.Range{
					StartPos: ast.Position{Offset: 9, Line: 2, Column: 8},
					EndPos:   ast.Position{Offset: 28, Line: 2, Column: 27},
				},
				LocationPos: ast.Position{Offset: 26, Line: 2, Column: 25},
			},
		},
		result.Declarations(),
	)
}

func TestParseInvalidImportWithPurity(t *testing.T) {

	t.Parallel()

	const code = `
        view import x from 0x1
	`
	_, errs := testParseDeclarations(code)

	utils.AssertEqualWithDiff(t,
		[]error{
			&SyntaxError{
				Message: "invalid view modifier for import",
				Pos:     ast.Position{Offset: 9, Line: 2, Column: 8},
			},
		},
		errs,
	)
}

func TestParseInvalidEventWithPurity(t *testing.T) {

	t.Parallel()

	const code = `
        view event Foo()
	`
	_, errs := testParseDeclarations(code)

	utils.AssertEqualWithDiff(t,
		[]error{
			&SyntaxError{
				Message: "invalid view modifier for event",
				Pos:     ast.Position{Offset: 9, Line: 2, Column: 8},
			},
		},
		errs,
	)
}

func TestParseInvalidCompositeWithPurity(t *testing.T) {

	t.Parallel()

	const code = `
        view struct S {}
	`
	_, errs := testParseDeclarations(code)

	utils.AssertEqualWithDiff(t,
		[]error{
			&SyntaxError{
				Message: "invalid view modifier for struct",
				Pos:     ast.Position{Offset: 9, Line: 2, Column: 8},
			},
		},
		errs,
	)
}

func TestParseInvalidTransactionWithPurity(t *testing.T) {

	t.Parallel()

	const code = `
        view transaction {}
	`
	_, errs := testParseDeclarations(code)

	utils.AssertEqualWithDiff(t,
		[]error{
			&SyntaxError{
				Message: "invalid view modifier for transaction",
				Pos:     ast.Position{Offset: 9, Line: 2, Column: 8},
			},
		},
		errs,
	)
}

func TestParseSemicolonsBetweenDeclarations(t *testing.T) {

	t.Parallel()

	const code = `
        import from from 0x0;
        fun foo() {};
	`
	_, errs := testParseProgram(code)
	require.Empty(t, errs)
}

func TestParseResource(t *testing.T) {

	t.Parallel()

	const code = `
        resource Test {}
	`
	result, errs := testParseProgram(code)
	require.Empty(t, errs)

	utils.AssertEqualWithDiff(t,
		[]ast.Declaration{
			&ast.CompositeDeclaration{
				CompositeKind: common.CompositeKindResource,
				Identifier: ast.Identifier{
					Identifier: "Test",
					Pos:        ast.Position{Offset: 18, Line: 2, Column: 17},
				},
				Members: &ast.Members{},
				Range: ast.Range{
					StartPos: ast.Position{Offset: 9, Line: 2, Column: 8},
					EndPos:   ast.Position{Offset: 24, Line: 2, Column: 23},
				},
			},
		},
		result.Declarations(),
	)
}

func TestParseEventDeclaration(t *testing.T) {

	t.Parallel()

	const code = `
        event Transfer(to: Address, from: Address)
	`
	result, errs := testParseProgram(code)
	require.Empty(t, errs)

	utils.AssertEqualWithDiff(t,
		[]ast.Declaration{
			&ast.CompositeDeclaration{
				CompositeKind: common.CompositeKindEvent,
				Identifier: ast.Identifier{
					Identifier: "Transfer",
					Pos:        ast.Position{Offset: 15, Line: 2, Column: 14},
				},
				Members: ast.NewUnmeteredMembers(
					[]ast.Declaration{
						&ast.SpecialFunctionDeclaration{
							Kind: common.DeclarationKindInitializer,
							FunctionDeclaration: &ast.FunctionDeclaration{
								ParameterList: &ast.ParameterList{
									Parameters: []*ast.Parameter{
										{
											Label: "",
											Identifier: ast.Identifier{
												Identifier: "to",
												Pos:        ast.Position{Offset: 24, Line: 2, Column: 23},
											},
											TypeAnnotation: &ast.TypeAnnotation{
												IsResource: false,
												Type: &ast.NominalType{
													Identifier: ast.Identifier{
														Identifier: "Address",
														Pos:        ast.Position{Offset: 28, Line: 2, Column: 27},
													},
												},
												StartPos: ast.Position{Offset: 28, Line: 2, Column: 27},
											},
											StartPos: ast.Position{Offset: 24, Line: 2, Column: 23},
										},
										{
											Label: "",
											Identifier: ast.Identifier{
												Identifier: "from",
												Pos:        ast.Position{Offset: 37, Line: 2, Column: 36},
											},
											TypeAnnotation: &ast.TypeAnnotation{
												IsResource: false,
												Type: &ast.NominalType{
													Identifier: ast.Identifier{
														Identifier: "Address",
														Pos:        ast.Position{Offset: 43, Line: 2, Column: 42},
													},
												},
												StartPos: ast.Position{Offset: 43, Line: 2, Column: 42},
											},
											StartPos: ast.Position{Offset: 37, Line: 2, Column: 36},
										},
									},
									Range: ast.Range{
										StartPos: ast.Position{Offset: 23, Line: 2, Column: 22},
										EndPos:   ast.Position{Offset: 50, Line: 2, Column: 49},
									},
								},
								StartPos: ast.Position{Offset: 23, Line: 2, Column: 22},
							},
						},
					},
				),
				Range: ast.Range{
					StartPos: ast.Position{Offset: 9, Line: 2, Column: 8},
					EndPos:   ast.Position{Offset: 50, Line: 2, Column: 49},
				},
			},
		},
		result.Declarations(),
	)
}

func TestParseEventEmitStatement(t *testing.T) {

	t.Parallel()

	const code = `
      fun test() {
        emit Transfer(to: 1, from: 2)
      }
	`
	result, errs := testParseProgram(code)
	require.Empty(t, errs)

	utils.AssertEqualWithDiff(t,
		[]ast.Declaration{
			&ast.FunctionDeclaration{
				Access: ast.AccessNotSpecified,
				Identifier: ast.Identifier{
					Identifier: "test",
					Pos:        ast.Position{Offset: 11, Line: 2, Column: 10},
				},
				ParameterList: &ast.ParameterList{
					Range: ast.Range{
						StartPos: ast.Position{Offset: 15, Line: 2, Column: 14},
						EndPos:   ast.Position{Offset: 16, Line: 2, Column: 15},
					},
				},
				FunctionBlock: &ast.FunctionBlock{
					Block: &ast.Block{
						Statements: []ast.Statement{
							&ast.EmitStatement{
								InvocationExpression: &ast.InvocationExpression{
									InvokedExpression: &ast.IdentifierExpression{
										Identifier: ast.Identifier{
											Identifier: "Transfer",
											Pos:        ast.Position{Offset: 33, Line: 3, Column: 13},
										},
									},
									Arguments: ast.Arguments{
										{
											Label:         "to",
											LabelStartPos: &ast.Position{Offset: 42, Line: 3, Column: 22},
											LabelEndPos:   &ast.Position{Offset: 43, Line: 3, Column: 23},
											Expression: &ast.IntegerExpression{
												PositiveLiteral: []byte("1"),
												Value:           big.NewInt(1),
												Base:            10,
												Range: ast.Range{
													StartPos: ast.Position{Offset: 46, Line: 3, Column: 26},
													EndPos:   ast.Position{Offset: 46, Line: 3, Column: 26},
												},
											},
											TrailingSeparatorPos: ast.Position{Offset: 47, Line: 3, Column: 27},
										},
										{
											Label:         "from",
											LabelStartPos: &ast.Position{Offset: 49, Line: 3, Column: 29},
											LabelEndPos:   &ast.Position{Offset: 52, Line: 3, Column: 32},
											Expression: &ast.IntegerExpression{
												PositiveLiteral: []byte("2"),
												Value:           big.NewInt(2),
												Base:            10,
												Range: ast.Range{
													StartPos: ast.Position{Offset: 55, Line: 3, Column: 35},
													EndPos:   ast.Position{Offset: 55, Line: 3, Column: 35},
												},
											},
											TrailingSeparatorPos: ast.Position{Offset: 56, Line: 3, Column: 36},
										},
									},
									ArgumentsStartPos: ast.Position{Offset: 41, Line: 3, Column: 21},
									EndPos:            ast.Position{Offset: 56, Line: 3, Column: 36},
								},
								StartPos: ast.Position{Offset: 28, Line: 3, Column: 8},
							},
						},
						Range: ast.Range{
							StartPos: ast.Position{Offset: 18, Line: 2, Column: 17},
							EndPos:   ast.Position{Offset: 64, Line: 4, Column: 6},
						},
					},
				},
				StartPos: ast.Position{Offset: 7, Line: 2, Column: 6},
			},
		},
		result.Declarations(),
	)
}

func TestParseResourceReturnType(t *testing.T) {

	t.Parallel()

	const code = `
        fun test(): @X {}
	`
	result, errs := testParseProgram(code)
	require.Empty(t, errs)

	utils.AssertEqualWithDiff(t,
		[]ast.Declaration{
			&ast.FunctionDeclaration{
				Identifier: ast.Identifier{
					Identifier: "test",
					Pos:        ast.Position{Offset: 13, Line: 2, Column: 12},
				},
				ParameterList: &ast.ParameterList{
					Range: ast.Range{
						StartPos: ast.Position{Offset: 17, Line: 2, Column: 16},
						EndPos:   ast.Position{Offset: 18, Line: 2, Column: 17},
					},
				},
				ReturnTypeAnnotation: &ast.TypeAnnotation{
					IsResource: true,
					Type: &ast.NominalType{
						Identifier: ast.Identifier{
							Identifier: "X",
							Pos:        ast.Position{Offset: 22, Line: 2, Column: 21},
						},
					},
					StartPos: ast.Position{Offset: 21, Line: 2, Column: 20},
				},
				FunctionBlock: &ast.FunctionBlock{
					Block: &ast.Block{
						Range: ast.Range{
							StartPos: ast.Position{Offset: 24, Line: 2, Column: 23},
							EndPos:   ast.Position{Offset: 25, Line: 2, Column: 24},
						},
					},
				},
				StartPos: ast.Position{Offset: 9, Line: 2, Column: 8},
			},
		},
		result.Declarations(),
	)
}

func TestParseMovingVariableDeclaration(t *testing.T) {

	t.Parallel()

	const code = `
        let x <- y
	`
	result, errs := testParseProgram(code)
	require.Empty(t, errs)

	utils.AssertEqualWithDiff(t,
		[]ast.Declaration{
			&ast.VariableDeclaration{
				IsConstant: true,
				Identifier: ast.Identifier{
					Identifier: "x",
					Pos:        ast.Position{Offset: 13, Line: 2, Column: 12},
				},
				Value: &ast.IdentifierExpression{
					Identifier: ast.Identifier{
						Identifier: "y",
						Pos:        ast.Position{Offset: 18, Line: 2, Column: 17},
					},
				},
				Transfer: &ast.Transfer{
					Operation: ast.TransferOperationMove,
					Pos:       ast.Position{Offset: 15, Line: 2, Column: 14},
				},
				StartPos: ast.Position{Offset: 9, Line: 2, Column: 8},
			},
		},
		result.Declarations(),
	)
}

func TestParseResourceParameterType(t *testing.T) {

	t.Parallel()

	const code = `
        fun test(x: @X) {}
	`
	result, errs := testParseProgram(code)
	require.Empty(t, errs)

	utils.AssertEqualWithDiff(t,
		[]ast.Declaration{
			&ast.FunctionDeclaration{
				Identifier: ast.Identifier{
					Identifier: "test",
					Pos:        ast.Position{Offset: 13, Line: 2, Column: 12},
				},
				ParameterList: &ast.ParameterList{
					Parameters: []*ast.Parameter{
						{
							Label: "",
							Identifier: ast.Identifier{
								Identifier: "x",
								Pos:        ast.Position{Offset: 18, Line: 2, Column: 17},
							},
							TypeAnnotation: &ast.TypeAnnotation{
								IsResource: true,
								Type: &ast.NominalType{
									Identifier: ast.Identifier{
										Identifier: "X",
										Pos:        ast.Position{Offset: 22, Line: 2, Column: 21},
									},
								},
								StartPos: ast.Position{Offset: 21, Line: 2, Column: 20},
							},
							StartPos: ast.Position{Offset: 18, Line: 2, Column: 17},
						},
					},
					Range: ast.Range{
						StartPos: ast.Position{Offset: 17, Line: 2, Column: 16},
						EndPos:   ast.Position{Offset: 23, Line: 2, Column: 22},
					},
				},
				FunctionBlock: &ast.FunctionBlock{
					Block: &ast.Block{
						Range: ast.Range{
							StartPos: ast.Position{Offset: 25, Line: 2, Column: 24},
							EndPos:   ast.Position{Offset: 26, Line: 2, Column: 25},
						},
					},
				},
				StartPos: ast.Position{Offset: 9, Line: 2, Column: 8},
			},
		},
		result.Declarations(),
	)
}

func TestParseMovingVariableDeclarationWithTypeAnnotation(t *testing.T) {

	t.Parallel()

	const code = `
        let x: @R <- y
	`
	result, errs := testParseProgram(code)
	require.Empty(t, errs)

	utils.AssertEqualWithDiff(t,
		[]ast.Declaration{
			&ast.VariableDeclaration{
				IsConstant: true,
				Identifier: ast.Identifier{
					Identifier: "x",
					Pos:        ast.Position{Offset: 13, Line: 2, Column: 12},
				},
				TypeAnnotation: &ast.TypeAnnotation{
					IsResource: true,
					Type: &ast.NominalType{
						Identifier: ast.Identifier{
							Identifier: "R",
							Pos:        ast.Position{Offset: 17, Line: 2, Column: 16},
						},
					},
					StartPos: ast.Position{Offset: 16, Line: 2, Column: 15},
				},
				Value: &ast.IdentifierExpression{
					Identifier: ast.Identifier{
						Identifier: "y",
						Pos:        ast.Position{Offset: 22, Line: 2, Column: 21},
					},
				},
				Transfer: &ast.Transfer{
					Operation: ast.TransferOperationMove,
					Pos:       ast.Position{Offset: 19, Line: 2, Column: 18},
				},
				StartPos: ast.Position{Offset: 9, Line: 2, Column: 8},
			},
		},
		result.Declarations(),
	)
}

func TestParseFieldDeclarationWithMoveTypeAnnotation(t *testing.T) {

	t.Parallel()

	const code = `
        struct X { x: @R }
	`
	result, errs := testParseProgram(code)
	require.Empty(t, errs)

	utils.AssertEqualWithDiff(t,
		[]ast.Declaration{
			&ast.CompositeDeclaration{
				CompositeKind: common.CompositeKindStructure,
				Identifier: ast.Identifier{
					Identifier: "X",
					Pos:        ast.Position{Offset: 16, Line: 2, Column: 15},
				},
				Members: ast.NewUnmeteredMembers(
					[]ast.Declaration{
						&ast.FieldDeclaration{
							Access:       ast.AccessNotSpecified,
							VariableKind: ast.VariableKindNotSpecified,
							Identifier: ast.Identifier{
								Identifier: "x",
								Pos:        ast.Position{Offset: 20, Line: 2, Column: 19},
							},
							TypeAnnotation: &ast.TypeAnnotation{
								IsResource: true,
								Type: &ast.NominalType{
									Identifier: ast.Identifier{
										Identifier: "R",
										Pos:        ast.Position{Offset: 24, Line: 2, Column: 23},
									},
								},
								StartPos: ast.Position{Offset: 23, Line: 2, Column: 22},
							},
							Range: ast.Range{
								StartPos: ast.Position{Offset: 20, Line: 2, Column: 19},
								EndPos:   ast.Position{Offset: 24, Line: 2, Column: 23},
							},
						},
					},
				),
				Range: ast.Range{
					StartPos: ast.Position{Offset: 9, Line: 2, Column: 8},
					EndPos:   ast.Position{Offset: 26, Line: 2, Column: 25},
				},
			},
		},
		result.Declarations(),
	)
}

func TestParseDestructor(t *testing.T) {

	t.Parallel()

	const code = `
        resource Test {
            destroy() {}
        }
	`
	result, errs := testParseProgram(code)
	require.Empty(t, errs)

	utils.AssertEqualWithDiff(t,
		[]ast.Declaration{
			&ast.CompositeDeclaration{
				CompositeKind: common.CompositeKindResource,
				Identifier: ast.Identifier{
					Identifier: "Test",
					Pos:        ast.Position{Offset: 18, Line: 2, Column: 17},
				},
				Members: ast.NewUnmeteredMembers(
					[]ast.Declaration{
						&ast.SpecialFunctionDeclaration{
							Kind: common.DeclarationKindDestructor,
							FunctionDeclaration: &ast.FunctionDeclaration{
								Identifier: ast.Identifier{
									Identifier: "destroy",
									Pos:        ast.Position{Offset: 37, Line: 3, Column: 12},
								},
								ParameterList: &ast.ParameterList{
									Range: ast.Range{
										StartPos: ast.Position{Offset: 44, Line: 3, Column: 19},
										EndPos:   ast.Position{Offset: 45, Line: 3, Column: 20},
									},
								},
								FunctionBlock: &ast.FunctionBlock{
									Block: &ast.Block{
										Range: ast.Range{
											StartPos: ast.Position{Offset: 47, Line: 3, Column: 22},
											EndPos:   ast.Position{Offset: 48, Line: 3, Column: 23},
										},
									},
								},
								StartPos: ast.Position{Offset: 37, Line: 3, Column: 12},
							},
						},
					},
				),
				Range: ast.Range{
					StartPos: ast.Position{Offset: 9, Line: 2, Column: 8},
					EndPos:   ast.Position{Offset: 58, Line: 4, Column: 8},
				},
			},
		},
		result.Declarations(),
	)
}

func TestParseCompositeDeclarationWithSemicolonSeparatedMembers(t *testing.T) {

	t.Parallel()

	const code = `
        struct Kitty { let id: Int ; init(id: Int) { self.id = id } }
    `
	result, errs := testParseProgram(code)
	require.Empty(t, errs)

	utils.AssertEqualWithDiff(t,
		[]ast.Declaration{
			&ast.CompositeDeclaration{
				CompositeKind: common.CompositeKindStructure,
				Identifier: ast.Identifier{
					Identifier: "Kitty",
					Pos:        ast.Position{Offset: 16, Line: 2, Column: 15},
				},
				Members: ast.NewUnmeteredMembers(
					[]ast.Declaration{
						&ast.FieldDeclaration{
							VariableKind: ast.VariableKindConstant,
							Identifier: ast.Identifier{
								Identifier: "id",
								Pos:        ast.Position{Offset: 28, Line: 2, Column: 27},
							},
							TypeAnnotation: &ast.TypeAnnotation{
								Type: &ast.NominalType{
									Identifier: ast.Identifier{
										Identifier: "Int",
										Pos:        ast.Position{Offset: 32, Line: 2, Column: 31},
									},
								},
								StartPos: ast.Position{Offset: 32, Line: 2, Column: 31},
							},
							Range: ast.Range{
								StartPos: ast.Position{Offset: 24, Line: 2, Column: 23},
								EndPos:   ast.Position{Offset: 34, Line: 2, Column: 33},
							},
						},
						&ast.SpecialFunctionDeclaration{
							Kind: common.DeclarationKindInitializer,
							FunctionDeclaration: &ast.FunctionDeclaration{
								Identifier: ast.Identifier{
									Identifier: "init",
									Pos:        ast.Position{Offset: 38, Line: 2, Column: 37},
								},
								ParameterList: &ast.ParameterList{
									Parameters: []*ast.Parameter{
										{
											Identifier: ast.Identifier{
												Identifier: "id",
												Pos:        ast.Position{Offset: 43, Line: 2, Column: 42},
											},
											TypeAnnotation: &ast.TypeAnnotation{
												Type: &ast.NominalType{
													Identifier: ast.Identifier{
														Identifier: "Int",
														Pos:        ast.Position{Offset: 47, Line: 2, Column: 46},
													},
												},
												StartPos: ast.Position{Offset: 47, Line: 2, Column: 46},
											},
											StartPos: ast.Position{Offset: 43, Line: 2, Column: 42},
										},
									},
									Range: ast.Range{
										StartPos: ast.Position{Offset: 42, Line: 2, Column: 41},
										EndPos:   ast.Position{Offset: 50, Line: 2, Column: 49},
									},
								},
								FunctionBlock: &ast.FunctionBlock{
									Block: &ast.Block{
										Statements: []ast.Statement{
											&ast.AssignmentStatement{
												Target: &ast.MemberExpression{
													Expression: &ast.IdentifierExpression{
														Identifier: ast.Identifier{
															Identifier: "self",
															Pos:        ast.Position{Offset: 54, Line: 2, Column: 53},
														},
													},
													AccessPos: ast.Position{Offset: 58, Line: 2, Column: 57},
													Identifier: ast.Identifier{
														Identifier: "id",
														Pos:        ast.Position{Offset: 59, Line: 2, Column: 58},
													},
												},
												Transfer: &ast.Transfer{
													Operation: ast.TransferOperationCopy,
													Pos:       ast.Position{Offset: 62, Line: 2, Column: 61},
												},
												Value: &ast.IdentifierExpression{
													Identifier: ast.Identifier{
														Identifier: "id",
														Pos:        ast.Position{Offset: 64, Line: 2, Column: 63},
													},
												},
											},
										},
										Range: ast.Range{
											StartPos: ast.Position{Offset: 52, Line: 2, Column: 51},
											EndPos:   ast.Position{Offset: 67, Line: 2, Column: 66},
										},
									},
								},
								StartPos: ast.Position{Offset: 38, Line: 2, Column: 37},
							},
						},
					},
				),
				Range: ast.Range{
					StartPos: ast.Position{Offset: 9, Line: 2, Column: 8},
					EndPos:   ast.Position{Offset: 69, Line: 2, Column: 68},
				},
			},
		},
		result.Declarations(),
	)
}

func TestParseInvalidCompositeFunctionNames(t *testing.T) {

	t.Parallel()

	interfacePossibilities := []bool{true, false}

	for _, kind := range common.CompositeKindsWithFieldsAndFunctions {
		for _, isInterface := range interfacePossibilities {

			interfaceKeyword := ""
			if isInterface {
				interfaceKeyword = "interface"
			}

			body := "{}"
			if isInterface {
				body = ""
			}

			testName := fmt.Sprintf("%s_%s", kind.Keyword(), interfaceKeyword)

			t.Run(testName, func(t *testing.T) {

				_, err := ParseProgram(
					nil,
					[]byte(fmt.Sprintf(
						`
                          %[1]s %[2]s Test {
                              fun init() %[3]s
                              fun destroy() %[3]s
                          }
                        `,
						kind.Keyword(),
						interfaceKeyword,
						body,
					)),
					Config{},
				)

				errs, ok := err.(Error)
				assert.True(t, ok, "Parser error does not conform to parser.Error")
				syntaxErr := errs.Errors[0].(*SyntaxError)

				utils.AssertEqualWithDiff(
					t,
					"expected identifier after start of function declaration, got keyword init",
					syntaxErr.Message,
				)
			})
		}
	}
}

func TestParseAccessModifiers(t *testing.T) {

	t.Parallel()

	type declaration struct {
		name, code string
	}

	declarations := []declaration{
		{"variable", "%s var test = 1"},
		{"constant", "%s let test = 1"},
		{"function", "%s fun test() {}"},
	}

	for _, compositeKind := range common.AllCompositeKinds {

		for _, isInterface := range []bool{true, false} {

			if !compositeKind.SupportsInterfaces() && isInterface {
				continue
			}

			interfaceKeyword := ""
			if isInterface {
				interfaceKeyword = "interface"
			}

			formatName := func(name string) string {
				return fmt.Sprintf(
					"%s %s %s",
					compositeKind.Keyword(),
					interfaceKeyword,
					name,
				)
			}

			formatCode := func(format string) string {
				return fmt.Sprintf(format, compositeKind.Keyword(), interfaceKeyword)
			}

			if compositeKind == common.CompositeKindEvent {
				declarations = append(declarations,
					declaration{
						formatName("itself"),
						formatCode("%%s %s %s Test()"),
					},
				)
			} else {
				declarations = append(declarations,
					declaration{
						formatName("itself"),
						formatCode("%%s %s %s Test {}"),
					},
					declaration{
						formatName("field"),
						formatCode("%s %s Test { %%s let test: Int ; init() { self.test = 1 } }"),
					},
					declaration{
						formatName("function"),
						formatCode("%s %s Test { %%s fun test() {} }"),
					},
				)
			}
		}
	}

	for _, declaration := range declarations {
		for _, access := range ast.BasicAccesses {
			testName := fmt.Sprintf("%s/%s", declaration.name, access)
			t.Run(testName, func(t *testing.T) {
				program := fmt.Sprintf(declaration.code, access.Keyword())
				_, errs := testParseProgram(program)

				require.Empty(t, errs)
			})
		}
	}
}

func TestParsePreconditionWithUnaryNegation(t *testing.T) {

	t.Parallel()

	const code = `
	  fun test() {
          pre {
              true: "one"
              !false: "two"
          }
      }
	`
	result, errs := testParseProgram(code)
	require.Empty(t, errs)

	utils.AssertEqualWithDiff(t,
		[]ast.Declaration{
			&ast.FunctionDeclaration{
				Access: ast.AccessNotSpecified,
				Identifier: ast.Identifier{
					Identifier: "test",
					Pos:        ast.Position{Offset: 8, Line: 2, Column: 7},
				},
				ParameterList: &ast.ParameterList{
					Range: ast.Range{
						StartPos: ast.Position{Offset: 12, Line: 2, Column: 11},
						EndPos:   ast.Position{Offset: 13, Line: 2, Column: 12},
					},
				},
				FunctionBlock: &ast.FunctionBlock{
					Block: &ast.Block{
						Range: ast.Range{
							StartPos: ast.Position{Offset: 15, Line: 2, Column: 14},
							EndPos:   ast.Position{Offset: 105, Line: 7, Column: 6},
						},
					},
					PreConditions: &ast.Conditions{
						{
							Kind: ast.ConditionKindPre,
							Test: &ast.BoolExpression{
								Value: true,
								Range: ast.Range{
									StartPos: ast.Position{Offset: 47, Line: 4, Column: 14},
									EndPos:   ast.Position{Offset: 50, Line: 4, Column: 17},
								},
							},
							Message: &ast.StringExpression{
								Value: "one",
								Range: ast.Range{
									StartPos: ast.Position{Offset: 53, Line: 4, Column: 20},
									EndPos:   ast.Position{Offset: 57, Line: 4, Column: 24},
								},
							},
						},
						{
							Kind: ast.ConditionKindPre,
							Test: &ast.UnaryExpression{
								Operation: ast.OperationNegate,
								Expression: &ast.BoolExpression{
									Value: false,
									Range: ast.Range{
										StartPos: ast.Position{Offset: 74, Line: 5, Column: 15},
										EndPos:   ast.Position{Offset: 78, Line: 5, Column: 19},
									},
								},
								StartPos: ast.Position{Offset: 73, Line: 5, Column: 14},
							},
							Message: &ast.StringExpression{
								Value: "two",
								Range: ast.Range{
									StartPos: ast.Position{Offset: 81, Line: 5, Column: 22},
									EndPos:   ast.Position{Offset: 85, Line: 5, Column: 26},
								},
							},
						},
					},
				},
				StartPos: ast.Position{Offset: 4, Line: 2, Column: 3},
			},
		},
		result.Declarations(),
	)
}

func TestParseInvalidAccessModifiers(t *testing.T) {

	t.Parallel()

	t.Run("pragma", func(t *testing.T) {

		t.Parallel()

		_, errs := testParseDeclarations("pub #test")
		utils.AssertEqualWithDiff(t,
			[]error{
				&SyntaxError{
					Message: "invalid access modifier for pragma",
					Pos:     ast.Position{Offset: 0, Line: 1, Column: 0},
				},
			},
			errs,
		)
	})

	t.Run("transaction", func(t *testing.T) {

		t.Parallel()

		_, errs := testParseDeclarations("pub transaction {}")
		utils.AssertEqualWithDiff(t,
			[]error{
				&SyntaxError{
					Message: "invalid access modifier for transaction",
					Pos:     ast.Position{Offset: 0, Line: 1, Column: 0},
				},
			},
			errs,
		)
	})

	t.Run("transaction", func(t *testing.T) {

		t.Parallel()

		_, errs := testParseDeclarations("pub priv let x = 1")
		utils.AssertEqualWithDiff(t,
			[]error{
				&SyntaxError{
					Message: "invalid second access modifier",
					Pos:     ast.Position{Offset: 4, Line: 1, Column: 4},
				},
			},
			errs,
		)
	})
}

func TestParseInvalidImportWithModifier(t *testing.T) {

	t.Parallel()

	t.Run("static, enabled", func(t *testing.T) {

		t.Parallel()

		_, errs := ParseDeclarations(
			nil,
			[]byte(`
                static import x from 0x1
	        `),
			Config{
				StaticModifierEnabled: true,
			},
		)

		utils.AssertEqualWithDiff(t,
			[]error{
				&SyntaxError{
					Message: "invalid static modifier for import",
					Pos:     ast.Position{Offset: 17, Line: 2, Column: 16},
				},
			},
			errs,
		)
	})

	t.Run("static, disabled", func(t *testing.T) {

		t.Parallel()

		_, errs := testParseDeclarations(`
            static import x from 0x1
	    `)

		utils.AssertEqualWithDiff(t,
			[]error{
				&SyntaxError{
					Message: "unexpected token: identifier",
					Pos:     ast.Position{Offset: 13, Line: 2, Column: 12},
				},
			},
			errs,
		)
	})

	t.Run("native, enabled", func(t *testing.T) {

		t.Parallel()

		_, errs := ParseDeclarations(
			nil,
			[]byte(`
                native import x from 0x1
	        `),
			Config{
				NativeModifierEnabled: true,
			},
		)

		utils.AssertEqualWithDiff(t,
			[]error{
				&SyntaxError{
					Message: "invalid native modifier for import",
					Pos:     ast.Position{Offset: 17, Line: 2, Column: 16},
				},
			},
			errs,
		)
	})

	t.Run("native, disabled", func(t *testing.T) {

		t.Parallel()

		_, errs := testParseDeclarations(`
            native import x from 0x1
	    `)

		utils.AssertEqualWithDiff(t,
			[]error{
				&SyntaxError{
					Message: "unexpected token: identifier",
					Pos:     ast.Position{Offset: 13, Line: 2, Column: 12},
				},
			},
			errs,
		)
	})
}

func TestParseInvalidEventWithModifier(t *testing.T) {

	t.Parallel()

	t.Run("static, enabled", func(t *testing.T) {

		t.Parallel()

		_, errs := ParseDeclarations(
			nil,
			[]byte(`
                static event Foo()
	        `),
			Config{
				StaticModifierEnabled: true,
			},
		)

		utils.AssertEqualWithDiff(t,
			[]error{
				&SyntaxError{
					Message: "invalid static modifier for event",
					Pos:     ast.Position{Offset: 17, Line: 2, Column: 16},
				},
			},
			errs,
		)
	})

	t.Run("static, disabled", func(t *testing.T) {

		t.Parallel()

		_, errs := testParseDeclarations(`
            static event Foo()
	    `)

		utils.AssertEqualWithDiff(t,
			[]error{
				&SyntaxError{
					Message: "unexpected token: identifier",
					Pos:     ast.Position{Offset: 13, Line: 2, Column: 12},
				},
			},
			errs,
		)
	})

	t.Run("native, enabled", func(t *testing.T) {

		t.Parallel()

		_, errs := ParseDeclarations(
			nil,
			[]byte(`
                native event Foo()
	        `),
			Config{
				NativeModifierEnabled: true,
			},
		)

		utils.AssertEqualWithDiff(t,
			[]error{
				&SyntaxError{
					Message: "invalid native modifier for event",
					Pos:     ast.Position{Offset: 17, Line: 2, Column: 16},
				},
			},
			errs,
		)
	})

	t.Run("native, disabled", func(t *testing.T) {

		t.Parallel()

		_, errs := testParseDeclarations(`
            native event Foo()
	    `)

		utils.AssertEqualWithDiff(t,
			[]error{
				&SyntaxError{
					Message: "unexpected token: identifier",
					Pos:     ast.Position{Offset: 13, Line: 2, Column: 12},
				},
			},
			errs,
		)
	})

}

func TestParseCompositeWithModifier(t *testing.T) {

	t.Parallel()

	t.Run("static, enabled", func(t *testing.T) {

		t.Parallel()

		_, errs := ParseDeclarations(
			nil,
			[]byte(`
                static struct Foo()
	        `),
			Config{
				StaticModifierEnabled: true,
			},
		)

		utils.AssertEqualWithDiff(t,
			[]error{
				&SyntaxError{
					Message: "invalid static modifier for structure",
					Pos:     ast.Position{Offset: 17, Line: 2, Column: 16},
				},
			},
			errs,
		)
	})

	t.Run("static, disabled", func(t *testing.T) {

		t.Parallel()

		_, errs := testParseDeclarations(`
            static struct Foo()
	    `)

		utils.AssertEqualWithDiff(t,
			[]error{
				&SyntaxError{
					Message: "unexpected token: identifier",
					Pos:     ast.Position{Offset: 13, Line: 2, Column: 12},
				},
			},
			errs,
		)
	})

	t.Run("native, enabled", func(t *testing.T) {

		t.Parallel()

		_, errs := ParseDeclarations(
			nil,
			[]byte(`
                native struct Foo()
	        `),
			Config{
				NativeModifierEnabled: true,
			},
		)

		utils.AssertEqualWithDiff(t,
			[]error{
				&SyntaxError{
					Message: "invalid native modifier for structure",
					Pos:     ast.Position{Offset: 17, Line: 2, Column: 16},
				},
			},
			errs,
		)
	})

	t.Run("native, disabled", func(t *testing.T) {

		t.Parallel()

		_, errs := testParseDeclarations(`
            native struct Foo()
	    `)

		utils.AssertEqualWithDiff(t,
			[]error{
				&SyntaxError{
					Message: "unexpected token: identifier",
					Pos:     ast.Position{Offset: 13, Line: 2, Column: 12},
				},
			},
			errs,
		)
	})
}

func TestParseTransactionWithModifier(t *testing.T) {

	t.Parallel()

	t.Run("static, enabled", func(t *testing.T) {

		t.Parallel()

		_, errs := ParseDeclarations(
			nil,
			[]byte(`
                static transaction {}
	        `),
			Config{
				StaticModifierEnabled: true,
			},
		)

		utils.AssertEqualWithDiff(t,
			[]error{
				&SyntaxError{
					Message: "invalid static modifier for transaction",
					Pos:     ast.Position{Offset: 17, Line: 2, Column: 16},
				},
			},
			errs,
		)
	})

	t.Run("static, disabled", func(t *testing.T) {

		t.Parallel()

		_, errs := testParseDeclarations(`
            static transaction {}
	    `)

		utils.AssertEqualWithDiff(t,
			[]error{
				&SyntaxError{
					Message: "unexpected token: identifier",
					Pos:     ast.Position{Offset: 13, Line: 2, Column: 12},
				},
			},
			errs,
		)
	})

	t.Run("native, enabled", func(t *testing.T) {

		t.Parallel()

		_, errs := ParseDeclarations(
			nil,
			[]byte(`
                native transaction {}
	        `),
			Config{
				NativeModifierEnabled: true,
			},
		)

		utils.AssertEqualWithDiff(t,
			[]error{
				&SyntaxError{
					Message: "invalid native modifier for transaction",
					Pos:     ast.Position{Offset: 17, Line: 2, Column: 16},
				},
			},
			errs,
		)
	})

	t.Run("native, disabled", func(t *testing.T) {

		t.Parallel()

		_, errs := testParseDeclarations(`
            native transaction {}
	    `)

		utils.AssertEqualWithDiff(t,
			[]error{
				&SyntaxError{
					Message: "unexpected token: identifier",
					Pos:     ast.Position{Offset: 13, Line: 2, Column: 12},
				},
			},
			errs,
		)
	})
}

func TestParseNestedPragma(t *testing.T) {

	t.Parallel()

	parse := func(input string, config Config) (ast.Declaration, []error) {
		return Parse(
			nil,
			[]byte(input),
			func(p *parser) (ast.Declaration, error) {
				return parseMemberOrNestedDeclaration(
					p,
					"",
				)
			},
			config,
		)
	}

	t.Run("native, enabled", func(t *testing.T) {

		t.Parallel()

		_, errs := parse(
			"native #foo",
			Config{
				NativeModifierEnabled: true,
			},
		)

		utils.AssertEqualWithDiff(t,
			[]error{
				&SyntaxError{
					Message: "invalid native modifier for pragma",
					Pos:     ast.Position{Offset: 0, Line: 1, Column: 0},
				},
			},
			errs,
		)
	})

	t.Run("native, disabled", func(t *testing.T) {

		t.Parallel()

		_, errs := parse("native #pragma", Config{})

		utils.AssertEqualWithDiff(t,
			[]error{
				&SyntaxError{
					Message: "unexpected token: identifier",
					Pos:     ast.Position{Offset: 0, Line: 1, Column: 0},
				},
			},
			errs,
		)
	})

	t.Run("static", func(t *testing.T) {

		t.Parallel()

		_, errs := parse(
			"static #pragma",
			Config{
				StaticModifierEnabled: true,
			},
		)
		utils.AssertEqualWithDiff(t,
			[]error{
				&SyntaxError{
					Message: "invalid static modifier for pragma",
					Pos:     ast.Position{Offset: 0, Line: 1, Column: 0},
				},
			},
			errs,
		)
	})

	t.Run("static, disabled", func(t *testing.T) {

		t.Parallel()

		_, errs := parse(
			"static #pragma",
			Config{},
		)

		utils.AssertEqualWithDiff(t,
			[]error{
				&SyntaxError{
					Message: "unexpected token: identifier",
					Pos:     ast.Position{Offset: 0, Line: 1, Column: 0},
				},
			},
			errs,
		)
	})

	t.Run("static native, enabled", func(t *testing.T) {

		t.Parallel()

		_, errs := parse(
			"static native #pragma",
			Config{
				StaticModifierEnabled: true,
				NativeModifierEnabled: true,
			},
		)
		utils.AssertEqualWithDiff(t,
			[]error{
				&SyntaxError{
					Message: "invalid static modifier for pragma",
					Pos:     ast.Position{Offset: 0, Line: 1, Column: 0},
				},
			},
			errs,
		)
	})

	t.Run("static native, disabled", func(t *testing.T) {

		t.Parallel()

		_, errs := parse("static native #pragma", Config{})

		utils.AssertEqualWithDiff(t,
			[]error{
				&SyntaxError{
					Message: "unexpected identifier",
					Pos:     ast.Position{Offset: 0, Line: 1, Column: 0},
				},
			},
			errs,
		)
	})

	t.Run("native static, enabled", func(t *testing.T) {

		t.Parallel()

		_, errs := parse(
			"native static #pragma",
			Config{
				StaticModifierEnabled: true,
				NativeModifierEnabled: true,
			},
		)

		utils.AssertEqualWithDiff(t,
			[]error{
				&SyntaxError{
					Message: "invalid static modifier after native modifier",
					Pos:     ast.Position{Offset: 7, Line: 1, Column: 7},
				},
			},
			errs,
		)
	})

	t.Run("pub", func(t *testing.T) {

		t.Parallel()

		_, errs := parse("pub #pragma", Config{})

		utils.AssertEqualWithDiff(t,
			[]error{
				&SyntaxError{
					Message: "invalid access modifier for pragma",
					Pos:     ast.Position{Offset: 0, Line: 1, Column: 0},
				},
			},
			errs,
		)
	})

	t.Run("pub static native, enabled", func(t *testing.T) {

		t.Parallel()

		_, errs := parse(
			"pub static native #pragma",
			Config{
				StaticModifierEnabled: true,
				NativeModifierEnabled: true,
			},
		)
		utils.AssertEqualWithDiff(t,
			[]error{
				&SyntaxError{
					Message: "invalid access modifier for pragma",
					Pos:     ast.Position{Offset: 0, Line: 1, Column: 0},
				},
			},
			errs,
		)
	})

	t.Run("pub static native, disabled", func(t *testing.T) {

		t.Parallel()

		_, errs := parse("pub static native #pragma", Config{})

		utils.AssertEqualWithDiff(t,
			[]error{
				&SyntaxError{
					Message: "unexpected identifier",
					Pos:     ast.Position{Offset: 4, Line: 1, Column: 4},
				},
			},
			errs,
		)
	})

}

func TestParseMemberDocStrings(t *testing.T) {

	t.Parallel()

	t.Run("functions", func(t *testing.T) {

		t.Parallel()

		result, errs := testParseDeclarations(`
          struct Test {

              /// noReturnNoBlock
              fun noReturnNoBlock()

              /// returnNoBlock
              fun returnNoBlock(): Int

              /// returnAndBlock
              fun returnAndBlock(): String {}
          }
	    `)

		require.Empty(t, errs)

		utils.AssertEqualWithDiff(t,
			[]ast.Declaration{
				&ast.CompositeDeclaration{
					CompositeKind: common.CompositeKindStructure,
					Identifier: ast.Identifier{
						Identifier: "Test",
						Pos:        ast.Position{Offset: 18, Line: 2, Column: 17},
					},
					Members: ast.NewUnmeteredMembers(
						[]ast.Declaration{
							&ast.FunctionDeclaration{
								DocString: " noReturnNoBlock",
								Identifier: ast.Identifier{
									Identifier: "noReturnNoBlock",
									Pos:        ast.Position{Offset: 78, Line: 5, Column: 18},
								},
								ParameterList: &ast.ParameterList{
									Range: ast.Range{
										StartPos: ast.Position{Offset: 93, Line: 5, Column: 33},
										EndPos:   ast.Position{Offset: 94, Line: 5, Column: 34},
									},
								},
<<<<<<< HEAD
								ReturnTypeAnnotation: &ast.TypeAnnotation{
									IsResource: false,
									Type: &ast.NominalType{
										Identifier: ast.Identifier{
											Identifier: "",
											Pos:        ast.Position{Offset: 94, Line: 5, Column: 34},
										},
									},
									StartPos: ast.Position{Offset: 94, Line: 5, Column: 34},
								},
=======
>>>>>>> 67b64c35
								StartPos: ast.Position{Offset: 74, Line: 5, Column: 14},
							},
							&ast.FunctionDeclaration{
								DocString: " returnNoBlock",
								Identifier: ast.Identifier{
									Identifier: "returnNoBlock",
									Pos:        ast.Position{Offset: 147, Line: 8, Column: 18},
								},
								ParameterList: &ast.ParameterList{
									Range: ast.Range{
										StartPos: ast.Position{Offset: 160, Line: 8, Column: 31},
										EndPos:   ast.Position{Offset: 161, Line: 8, Column: 32},
									},
								},
								ReturnTypeAnnotation: &ast.TypeAnnotation{
									IsResource: false,
									Type: &ast.NominalType{
										Identifier: ast.Identifier{
											Identifier: "Int",
											Pos:        ast.Position{Offset: 164, Line: 8, Column: 35},
										},
									},
									StartPos: ast.Position{Offset: 164, Line: 8, Column: 35},
								},
								StartPos: ast.Position{Offset: 143, Line: 8, Column: 14},
							},
							&ast.FunctionDeclaration{
								DocString: " returnAndBlock",
								Identifier: ast.Identifier{
									Identifier: "returnAndBlock",
									Pos:        ast.Position{Offset: 220, Line: 11, Column: 18},
								},
								ParameterList: &ast.ParameterList{
									Range: ast.Range{
										StartPos: ast.Position{Offset: 234, Line: 11, Column: 32},
										EndPos:   ast.Position{Offset: 235, Line: 11, Column: 33},
									},
								},
								ReturnTypeAnnotation: &ast.TypeAnnotation{
									IsResource: false,
									Type: &ast.NominalType{
										Identifier: ast.Identifier{
											Identifier: "String",
											Pos:        ast.Position{Offset: 238, Line: 11, Column: 36},
										},
									},
									StartPos: ast.Position{Offset: 238, Line: 11, Column: 36},
								},
								FunctionBlock: &ast.FunctionBlock{
									Block: &ast.Block{
										Range: ast.Range{
											StartPos: ast.Position{Offset: 245, Line: 11, Column: 43},
											EndPos:   ast.Position{Offset: 246, Line: 11, Column: 44},
										},
									},
								},
								StartPos: ast.Position{Offset: 216, Line: 11, Column: 14},
							},
						},
					),
					Range: ast.Range{
						StartPos: ast.Position{Offset: 11, Line: 2, Column: 10},
						EndPos:   ast.Position{Offset: 258, Line: 12, Column: 10},
					},
				},
			},
			result,
		)
	})
<<<<<<< HEAD
=======

	t.Run("special functions", func(t *testing.T) {

		t.Parallel()

		result, errs := testParseDeclarations(`
          struct Test {

              /// unknown
              unknown()

              /// initNoBlock
              init()

              /// destroyWithBlock
              destroy() {}
          }
	    `)

		require.Empty(t, errs)

		utils.AssertEqualWithDiff(t,
			[]ast.Declaration{
				&ast.CompositeDeclaration{
					CompositeKind: common.CompositeKindStructure,
					Identifier: ast.Identifier{
						Identifier: "Test",
						Pos:        ast.Position{Offset: 18, Line: 2, Column: 17},
					},
					Members: ast.NewUnmeteredMembers(
						[]ast.Declaration{
							&ast.SpecialFunctionDeclaration{
								Kind: common.DeclarationKindUnknown,
								FunctionDeclaration: &ast.FunctionDeclaration{
									DocString: " unknown",
									Identifier: ast.Identifier{
										Identifier: "unknown",
										Pos:        ast.Position{Offset: 66, Line: 5, Column: 14},
									},
									ParameterList: &ast.ParameterList{
										Range: ast.Range{
											StartPos: ast.Position{Offset: 73, Line: 5, Column: 21},
											EndPos:   ast.Position{Offset: 74, Line: 5, Column: 22},
										},
									},
									StartPos: ast.Position{Offset: 66, Line: 5, Column: 14},
								},
							},
							&ast.SpecialFunctionDeclaration{
								Kind: common.DeclarationKindInitializer,
								FunctionDeclaration: &ast.FunctionDeclaration{
									DocString: " initNoBlock",
									Identifier: ast.Identifier{
										Identifier: "init",
										Pos:        ast.Position{Offset: 121, Line: 8, Column: 14},
									},
									ParameterList: &ast.ParameterList{
										Range: ast.Range{
											StartPos: ast.Position{Offset: 125, Line: 8, Column: 18},
											EndPos:   ast.Position{Offset: 126, Line: 8, Column: 19},
										},
									},
									StartPos: ast.Position{Offset: 121, Line: 8, Column: 14},
								},
							},
							&ast.SpecialFunctionDeclaration{
								Kind: common.DeclarationKindDestructor,
								FunctionDeclaration: &ast.FunctionDeclaration{
									DocString: " destroyWithBlock",
									Identifier: ast.Identifier{
										Identifier: "destroy",
										Pos:        ast.Position{Offset: 178, Line: 11, Column: 14},
									},
									ParameterList: &ast.ParameterList{
										Range: ast.Range{
											StartPos: ast.Position{Offset: 185, Line: 11, Column: 21},
											EndPos:   ast.Position{Offset: 186, Line: 11, Column: 22},
										},
									},
									FunctionBlock: &ast.FunctionBlock{
										Block: &ast.Block{
											Range: ast.Range{
												StartPos: ast.Position{Offset: 188, Line: 11, Column: 24},
												EndPos:   ast.Position{Offset: 189, Line: 11, Column: 25},
											},
										},
									},
									StartPos: ast.Position{Offset: 178, Line: 11, Column: 14},
								},
							},
						},
					),
					Range: ast.Range{
						StartPos: ast.Position{Offset: 11, Line: 2, Column: 10},
						EndPos:   ast.Position{Offset: 201, Line: 12, Column: 10},
					},
				},
			},
			result,
		)
	})

}

func TestParseInvalidSpecialFunctionReturnTypeAnnotation(t *testing.T) {

	t.Parallel()

	_, errs := testParseDeclarations(`
      struct Test {

          init(): Int
      }
	`)
	utils.AssertEqualWithDiff(t,
		[]error{
			&SyntaxError{
				Message: "invalid return type for initializer",
				Pos:     ast.Position{Offset: 40, Line: 4, Column: 18},
			},
		},
		errs,
	)
>>>>>>> 67b64c35
}<|MERGE_RESOLUTION|>--- conflicted
+++ resolved
@@ -576,20 +576,7 @@
 							EndPos:   ast.Position{Line: 1, Column: 9, Offset: 9},
 						},
 					},
-<<<<<<< HEAD
 					Purity: ast.FunctionPurityUnspecified,
-					ReturnTypeAnnotation: &ast.TypeAnnotation{
-						IsResource: false,
-						Type: &ast.NominalType{
-							Identifier: ast.Identifier{
-								Identifier: "",
-								Pos:        ast.Position{Line: 1, Column: 9, Offset: 9},
-							},
-						},
-						StartPos: ast.Position{Line: 1, Column: 9, Offset: 9},
-					},
-=======
->>>>>>> 67b64c35
 					FunctionBlock: &ast.FunctionBlock{
 						Block: &ast.Block{
 							Range: ast.Range{
@@ -2947,16 +2934,6 @@
 									EndPos:   ast.Position{Offset: 28, Line: 2, Column: 16},
 								},
 							},
-							ReturnTypeAnnotation: &ast.TypeAnnotation{
-								Type: &ast.NominalType{
-									Identifier: ast.Identifier{
-										Identifier: "",
-										Pos:        ast.Position{Offset: 28, Line: 2, Column: 16},
-									},
-									NestedIdentifiers: nil,
-								},
-								StartPos: ast.Position{Line: 2, Column: 16, Offset: 28},
-							},
 							Identifier: ast.Identifier{
 								Identifier: "foo",
 								Pos:        ast.Position{Offset: 24, Line: 2, Column: 12},
@@ -3402,16 +3379,6 @@
 									StartPos: ast.Position{Offset: 37, Line: 2, Column: 15},
 									EndPos:   ast.Position{Offset: 38, Line: 2, Column: 16},
 								},
-							},
-							ReturnTypeAnnotation: &ast.TypeAnnotation{
-								Type: &ast.NominalType{
-									Identifier: ast.Identifier{
-										Identifier: "",
-										Pos:        ast.Position{Offset: 38, Line: 2, Column: 16},
-									},
-									NestedIdentifiers: nil,
-								},
-								StartPos: ast.Position{Line: 2, Column: 16, Offset: 38},
 							},
 							Identifier: ast.Identifier{
 								Identifier: "foo",
@@ -7134,19 +7101,6 @@
 										EndPos:   ast.Position{Offset: 94, Line: 5, Column: 34},
 									},
 								},
-<<<<<<< HEAD
-								ReturnTypeAnnotation: &ast.TypeAnnotation{
-									IsResource: false,
-									Type: &ast.NominalType{
-										Identifier: ast.Identifier{
-											Identifier: "",
-											Pos:        ast.Position{Offset: 94, Line: 5, Column: 34},
-										},
-									},
-									StartPos: ast.Position{Offset: 94, Line: 5, Column: 34},
-								},
-=======
->>>>>>> 67b64c35
 								StartPos: ast.Position{Offset: 74, Line: 5, Column: 14},
 							},
 							&ast.FunctionDeclaration{
@@ -7216,8 +7170,6 @@
 			result,
 		)
 	})
-<<<<<<< HEAD
-=======
 
 	t.Run("special functions", func(t *testing.T) {
 
@@ -7341,5 +7293,4 @@
 		},
 		errs,
 	)
->>>>>>> 67b64c35
 }