--- conflicted
+++ resolved
@@ -512,11 +512,7 @@
 	defineIdentifierExpression()
 
 	setExprNullDenotation(lexer.TokenEOF, func(parser *parser, token lexer.Token) (ast.Expression, error) {
-<<<<<<< HEAD
-		return nil, NewSyntaxError(token.StartPos, "expected expression")
-=======
 		return nil, NewSyntaxError(token.StartPos, "unexpected end of program")
->>>>>>> 6f978ec2
 	})
 }
 
@@ -825,8 +821,7 @@
 						string(p.tokenSource(p.current)),
 					)
 				}
-				p.next()
-				p.skipSpaceAndComments(true)
+				p.nextSemanticToken()
 
 				return parseFunctionExpression(p, token, ast.FunctionPurityView)
 			case keywordFun:
@@ -1282,29 +1277,10 @@
 }
 
 func defineReferenceExpression() {
-<<<<<<< HEAD
 	defineExpr(prefixExpr{
 		tokenType:    lexer.TokenAmpersand,
 		bindingPower: exprLeftBindingPowerUnaryPrefix,
 		nullDenotation: func(p *parser, right ast.Expression, tokenRange ast.Range) (ast.Expression, error) {
-=======
-	setExprNullDenotation(
-		lexer.TokenAmpersand,
-		func(p *parser, token lexer.Token) (ast.Expression, error) {
-			p.skipSpaceAndComments()
-			expression, err := parseExpression(p, exprLeftBindingPowerCasting-exprBindingPowerGap)
-			if err != nil {
-				return nil, err
-			}
-
-			castingExpression, ok := expression.(*ast.CastingExpression)
-			if !ok {
-				return nil, p.syntaxError("expected casting expression")
-			}
-
-			p.skipSpaceAndComments()
-
->>>>>>> 6f978ec2
 			return ast.NewReferenceExpression(
 				p.memoryGauge,
 				right,
