--- conflicted
+++ resolved
@@ -26,8 +26,7 @@
 func parsePurityAnnotation(p *parser) ast.FunctionPurity {
 	// get the purity annotation (if one exists) and skip it
 	if p.isToken(p.current, lexer.TokenIdentifier, keywordView) {
-		p.next()
-		p.skipSpaceAndComments(true)
+		p.nextSemanticToken()
 		return ast.FunctionPurityView
 	}
 	return ast.FunctionPurityUnspecified
@@ -134,12 +133,11 @@
 	}
 
 	// Skip the identifier
-<<<<<<< HEAD
-	p.next()
-	p.skipSpaceAndComments(true)
-
-	switch p.current.Type {
-	case lexer.TokenIdentifier:
+	p.nextSemanticToken()
+
+	// If another identifier is provided, then the previous identifier
+	// is the argument label, and this identifier is the parameter name
+	if p.current.Is(lexer.TokenIdentifier) {
 		argumentLabel = identifier.Identifier
 		newIdentifier, err := p.nonReservedIdentifier("for parameter name")
 		if err != nil {
@@ -149,20 +147,7 @@
 		identifier = newIdentifier
 
 		// skip the identifier, now known to be the argument name
-		p.next()
-		p.skipSpaceAndComments(true)
-=======
-	p.nextSemanticToken()
-
-	// If another identifier is provided, then the previous identifier
-	// is the argument label, and this identifier is the parameter name
-	if p.current.Is(lexer.TokenIdentifier) {
-		argumentLabel = parameterName
-		parameterName = string(p.currentTokenSource())
-		parameterPos = p.current.StartPos
-		// Skip the identifier
 		p.nextSemanticToken()
->>>>>>> 6f978ec2
 	}
 
 	if !p.current.Is(lexer.TokenColon) {
@@ -173,14 +158,8 @@
 		)
 	}
 
-<<<<<<< HEAD
-	// skip the colon
-	p.next()
-	p.skipSpaceAndComments(true)
-=======
 	// Skip the colon
 	p.nextSemanticToken()
->>>>>>> 6f978ec2
 
 	typeAnnotation, err := parseTypeAnnotation(p)
 
@@ -211,19 +190,7 @@
 
 	startPos := *ast.EarlierPosition(ast.EarlierPosition(purityPos, accessPos), &p.current.StartPos)
 	// Skip the `fun` keyword
-<<<<<<< HEAD
-	p.next()
-
-	p.skipSpaceAndComments(true)
-=======
 	p.nextSemanticToken()
-	if !p.current.Is(lexer.TokenIdentifier) {
-		return nil, p.syntaxError(
-			"expected identifier after start of function declaration, got %s",
-			p.current.Type,
-		)
-	}
->>>>>>> 6f978ec2
 
 	identifier, err := p.nonReservedIdentifier("after start of function declaration")
 
