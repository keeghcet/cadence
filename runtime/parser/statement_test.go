/*
 * Cadence - The resource-oriented smart contract programming language
 *
 * Copyright 2019-2022 Dapper Labs, Inc.
 *
 * Licensed under the Apache License, Version 2.0 (the "License");
 * you may not use this file except in compliance with the License.
 * You may obtain a copy of the License at
 *
 *   http://www.apache.org/licenses/LICENSE-2.0
 *
 * Unless required by applicable law or agreed to in writing, software
 * distributed under the License is distributed on an "AS IS" BASIS,
 * WITHOUT WARRANTIES OR CONDITIONS OF ANY KIND, either express or implied.
 * See the License for the specific language governing permissions and
 * limitations under the License.
 */

package parser

import (
	"fmt"
	"math/big"
	"testing"

	"github.com/stretchr/testify/assert"
	"github.com/stretchr/testify/require"

	"github.com/onflow/cadence/runtime/ast"
	"github.com/onflow/cadence/runtime/tests/utils"
)

func TestParseReplInput(t *testing.T) {

	t.Parallel()

	actual, errs := testParseStatements(`
        struct X {}; let x = X(); x
    `)

	var err error
	if len(errs) > 0 {
		err = Error{
			Errors: errs,
		}
	}

	require.NoError(t, err)
	require.IsType(t, []ast.Statement{}, actual)

	require.Len(t, actual, 3)
	assert.IsType(t, &ast.CompositeDeclaration{}, actual[0])
	assert.IsType(t, &ast.VariableDeclaration{}, actual[1])
	assert.IsType(t, &ast.ExpressionStatement{}, actual[2])
}

func TestParseReturnStatement(t *testing.T) {

	t.Parallel()

	t.Run("no expression", func(t *testing.T) {

		t.Parallel()

		result, errs := testParseStatements("return")
		require.Empty(t, errs)

		utils.AssertEqualWithDiff(t,
			[]ast.Statement{
				&ast.ReturnStatement{
					Range: ast.Range{
						StartPos: ast.Position{Line: 1, Column: 0, Offset: 0},
						EndPos:   ast.Position{Line: 1, Column: 5, Offset: 5},
					},
				},
			},
			result,
		)
	})

	t.Run("expression on same line", func(t *testing.T) {

		t.Parallel()

		result, errs := testParseStatements("return 1")
		require.Empty(t, errs)

		utils.AssertEqualWithDiff(t,
			[]ast.Statement{
				&ast.ReturnStatement{
					Expression: &ast.IntegerExpression{
						PositiveLiteral: []byte("1"),
						Value:           big.NewInt(1),
						Base:            10,
						Range: ast.Range{
							StartPos: ast.Position{Line: 1, Column: 7, Offset: 7},
							EndPos:   ast.Position{Line: 1, Column: 7, Offset: 7},
						},
					},
					Range: ast.Range{
						StartPos: ast.Position{Line: 1, Column: 0, Offset: 0},
						EndPos:   ast.Position{Line: 1, Column: 7, Offset: 7},
					},
				},
			},
			result,
		)
	})

	t.Run("expression on next line, no semicolon", func(t *testing.T) {

		t.Parallel()

		result, errs := testParseStatements("return \n1")
		require.Empty(t, errs)

		utils.AssertEqualWithDiff(t,
			[]ast.Statement{
				&ast.ReturnStatement{
					Range: ast.Range{
						StartPos: ast.Position{Line: 1, Column: 0, Offset: 0},
						EndPos:   ast.Position{Line: 1, Column: 5, Offset: 5},
					},
				},
				&ast.ExpressionStatement{
					Expression: &ast.IntegerExpression{
						PositiveLiteral: []byte("1"),
						Value:           big.NewInt(1),
						Base:            10,
						Range: ast.Range{
							StartPos: ast.Position{Line: 2, Column: 0, Offset: 8},
							EndPos:   ast.Position{Line: 2, Column: 0, Offset: 8},
						},
					},
				},
			},
			result,
		)
	})

	t.Run("expression on next line, semicolon", func(t *testing.T) {

		t.Parallel()

		result, errs := testParseStatements("return ;\n1")
		require.Empty(t, errs)

		utils.AssertEqualWithDiff(t,
			[]ast.Statement{
				&ast.ReturnStatement{
					Range: ast.Range{
						StartPos: ast.Position{Line: 1, Column: 0, Offset: 0},
						EndPos:   ast.Position{Line: 1, Column: 5, Offset: 5},
					},
				},
				&ast.ExpressionStatement{
					Expression: &ast.IntegerExpression{
						PositiveLiteral: []byte("1"),
						Value:           big.NewInt(1),
						Base:            10,
						Range: ast.Range{
							StartPos: ast.Position{Line: 2, Column: 0, Offset: 9},
							EndPos:   ast.Position{Line: 2, Column: 0, Offset: 9},
						},
					},
				},
			},
			result,
		)
	})
}

func TestParseIfStatement(t *testing.T) {

	t.Parallel()

	t.Run("only empty then", func(t *testing.T) {

		t.Parallel()

		result, errs := testParseStatements("if true { }")
		require.Empty(t, errs)

		utils.AssertEqualWithDiff(t,
			[]ast.Statement{
				&ast.IfStatement{
					Test: &ast.BoolExpression{
						Value: true,
						Range: ast.Range{
							StartPos: ast.Position{Line: 1, Column: 3, Offset: 3},
							EndPos:   ast.Position{Line: 1, Column: 6, Offset: 6},
						},
					},
					Then: &ast.Block{
						Statements: nil,
						Range: ast.Range{
							StartPos: ast.Position{Line: 1, Column: 8, Offset: 8},
							EndPos:   ast.Position{Line: 1, Column: 10, Offset: 10},
						},
					},
					StartPos: ast.Position{Line: 1, Column: 0, Offset: 0},
				},
			},
			result,
		)
	})

	t.Run("only then, two statements on one line", func(t *testing.T) {

		t.Parallel()

		result, errs := testParseStatements("if true { 1 ; 2 }")
		require.Empty(t, errs)

		utils.AssertEqualWithDiff(t,
			[]ast.Statement{
				&ast.IfStatement{
					Test: &ast.BoolExpression{
						Value: true,
						Range: ast.Range{
							StartPos: ast.Position{Line: 1, Column: 3, Offset: 3},
							EndPos:   ast.Position{Line: 1, Column: 6, Offset: 6},
						},
					},
					Then: &ast.Block{
						Statements: []ast.Statement{
							&ast.ExpressionStatement{
								Expression: &ast.IntegerExpression{
									PositiveLiteral: []byte("1"),
									Value:           big.NewInt(1),
									Base:            10,
									Range: ast.Range{
										StartPos: ast.Position{Line: 1, Column: 10, Offset: 10},
										EndPos:   ast.Position{Line: 1, Column: 10, Offset: 10},
									},
								},
							},
							&ast.ExpressionStatement{
								Expression: &ast.IntegerExpression{
									PositiveLiteral: []byte("2"),
									Value:           big.NewInt(2),
									Base:            10,
									Range: ast.Range{
										StartPos: ast.Position{Line: 1, Column: 14, Offset: 14},
										EndPos:   ast.Position{Line: 1, Column: 14, Offset: 14},
									},
								},
							},
						},
						Range: ast.Range{
							StartPos: ast.Position{Line: 1, Column: 8, Offset: 8},
							EndPos:   ast.Position{Line: 1, Column: 16, Offset: 16},
						},
					},
					StartPos: ast.Position{Line: 1, Column: 0, Offset: 0},
				},
			},
			result,
		)
	})

	t.Run("only then, two statements on multiple lines", func(t *testing.T) {

		t.Parallel()

		result, errs := testParseStatements("if true { 1 \n 2 }")
		require.Empty(t, errs)

		utils.AssertEqualWithDiff(t,
			[]ast.Statement{
				&ast.IfStatement{
					Test: &ast.BoolExpression{
						Value: true,
						Range: ast.Range{
							StartPos: ast.Position{Line: 1, Column: 3, Offset: 3},
							EndPos:   ast.Position{Line: 1, Column: 6, Offset: 6},
						},
					},
					Then: &ast.Block{
						Statements: []ast.Statement{
							&ast.ExpressionStatement{
								Expression: &ast.IntegerExpression{
									PositiveLiteral: []byte("1"),
									Value:           big.NewInt(1),
									Base:            10,
									Range: ast.Range{
										StartPos: ast.Position{Line: 1, Column: 10, Offset: 10},
										EndPos:   ast.Position{Line: 1, Column: 10, Offset: 10},
									},
								},
							},
							&ast.ExpressionStatement{
								Expression: &ast.IntegerExpression{
									PositiveLiteral: []byte("2"),
									Value:           big.NewInt(2),
									Base:            10,
									Range: ast.Range{
										StartPos: ast.Position{Line: 2, Column: 1, Offset: 14},
										EndPos:   ast.Position{Line: 2, Column: 1, Offset: 14},
									},
								},
							},
						},
						Range: ast.Range{
							StartPos: ast.Position{Line: 1, Column: 8, Offset: 8},
							EndPos:   ast.Position{Line: 2, Column: 3, Offset: 16},
						},
					},
					StartPos: ast.Position{Line: 1, Column: 0, Offset: 0},
				},
			},
			result,
		)
	})

	t.Run("with else", func(t *testing.T) {

		t.Parallel()

		result, errs := testParseStatements("if true { 1 } else { 2 }")
		require.Empty(t, errs)

		utils.AssertEqualWithDiff(t,
			[]ast.Statement{
				&ast.IfStatement{
					Test: &ast.BoolExpression{
						Value: true,
						Range: ast.Range{
							StartPos: ast.Position{Line: 1, Column: 3, Offset: 3},
							EndPos:   ast.Position{Line: 1, Column: 6, Offset: 6},
						},
					},
					Then: &ast.Block{
						Statements: []ast.Statement{
							&ast.ExpressionStatement{
								Expression: &ast.IntegerExpression{
									PositiveLiteral: []byte("1"),
									Value:           big.NewInt(1),
									Base:            10,
									Range: ast.Range{
										StartPos: ast.Position{Line: 1, Column: 10, Offset: 10},
										EndPos:   ast.Position{Line: 1, Column: 10, Offset: 10},
									},
								},
							},
						},
						Range: ast.Range{
							StartPos: ast.Position{Line: 1, Column: 8, Offset: 8},
							EndPos:   ast.Position{Line: 1, Column: 12, Offset: 12},
						},
					},
					Else: &ast.Block{
						Statements: []ast.Statement{
							&ast.ExpressionStatement{
								Expression: &ast.IntegerExpression{
									PositiveLiteral: []byte("2"),
									Value:           big.NewInt(2),
									Base:            10,
									Range: ast.Range{
										StartPos: ast.Position{Line: 1, Column: 21, Offset: 21},
										EndPos:   ast.Position{Line: 1, Column: 21, Offset: 21},
									},
								},
							},
						},
						Range: ast.Range{
							StartPos: ast.Position{Line: 1, Column: 19, Offset: 19},
							EndPos:   ast.Position{Line: 1, Column: 23, Offset: 23},
						},
					},
					StartPos: ast.Position{Line: 1, Column: 0, Offset: 0},
				},
			},
			result,
		)
	})

	t.Run("with else if and else, no space", func(t *testing.T) {

		t.Parallel()

		result, errs := testParseStatements("if true{1}else if true {2} else{3}")
		require.Empty(t, errs)

		utils.AssertEqualWithDiff(t,
			[]ast.Statement{
				&ast.IfStatement{
					Test: &ast.BoolExpression{
						Value: true,
						Range: ast.Range{
							StartPos: ast.Position{Line: 1, Column: 3, Offset: 3},
							EndPos:   ast.Position{Line: 1, Column: 6, Offset: 6},
						},
					},
					Then: &ast.Block{
						Statements: []ast.Statement{
							&ast.ExpressionStatement{
								Expression: &ast.IntegerExpression{
									PositiveLiteral: []byte("1"),
									Value:           big.NewInt(1),
									Base:            10,
									Range: ast.Range{
										StartPos: ast.Position{Line: 1, Column: 8, Offset: 8},
										EndPos:   ast.Position{Line: 1, Column: 8, Offset: 8},
									},
								},
							},
						},
						Range: ast.Range{
							StartPos: ast.Position{Line: 1, Column: 7, Offset: 7},
							EndPos:   ast.Position{Line: 1, Column: 9, Offset: 9},
						},
					},
					Else: &ast.Block{
						Statements: []ast.Statement{
							&ast.IfStatement{
								Test: &ast.BoolExpression{
									Value: true,
									Range: ast.Range{
										StartPos: ast.Position{Line: 1, Column: 18, Offset: 18},
										EndPos:   ast.Position{Line: 1, Column: 21, Offset: 21},
									},
								},
								Then: &ast.Block{
									Statements: []ast.Statement{
										&ast.ExpressionStatement{
											Expression: &ast.IntegerExpression{
												PositiveLiteral: []byte("2"),
												Value:           big.NewInt(2),
												Base:            10,
												Range: ast.Range{
													StartPos: ast.Position{Line: 1, Column: 24, Offset: 24},
													EndPos:   ast.Position{Line: 1, Column: 24, Offset: 24},
												},
											},
										},
									},
									Range: ast.Range{
										StartPos: ast.Position{Line: 1, Column: 23, Offset: 23},
										EndPos:   ast.Position{Line: 1, Column: 25, Offset: 25},
									},
								},
								Else: &ast.Block{
									Statements: []ast.Statement{
										&ast.ExpressionStatement{
											Expression: &ast.IntegerExpression{
												PositiveLiteral: []byte("3"),
												Value:           big.NewInt(3),
												Base:            10,
												Range: ast.Range{
													StartPos: ast.Position{Line: 1, Column: 32, Offset: 32},
													EndPos:   ast.Position{Line: 1, Column: 32, Offset: 32},
												},
											},
										},
									},
									Range: ast.Range{
										StartPos: ast.Position{Line: 1, Column: 31, Offset: 31},
										EndPos:   ast.Position{Line: 1, Column: 33, Offset: 33},
									},
								},
								StartPos: ast.Position{Line: 1, Column: 15, Offset: 15},
							},
						},
						Range: ast.Range{
							StartPos: ast.Position{Line: 1, Column: 15, Offset: 15},
							EndPos:   ast.Position{Line: 1, Column: 33, Offset: 33},
						},
					},
					StartPos: ast.Position{Line: 1, Column: 0, Offset: 0},
				},
			},
			result,
		)
	})

	t.Run("if-var", func(t *testing.T) {

		t.Parallel()

		result, errs := testParseStatements("if var x = 1 { }")
		require.Empty(t, errs)

		expected := &ast.IfStatement{
			Test: &ast.VariableDeclaration{
				IsConstant: false,
				Identifier: ast.Identifier{
					Identifier: "x",
					Pos:        ast.Position{Line: 1, Column: 7, Offset: 7},
				},
				Value: &ast.IntegerExpression{
					PositiveLiteral: []byte("1"),
					Value:           big.NewInt(1),
					Base:            10,
					Range: ast.Range{
						StartPos: ast.Position{Line: 1, Column: 11, Offset: 11},
						EndPos:   ast.Position{Line: 1, Column: 11, Offset: 11},
					},
				},
				Transfer: &ast.Transfer{
					Operation: ast.TransferOperationCopy,
					Pos:       ast.Position{Line: 1, Column: 9, Offset: 9},
				},
				StartPos: ast.Position{Line: 1, Column: 3, Offset: 3},
			},
			Then: &ast.Block{
				Statements: nil,
				Range: ast.Range{
					StartPos: ast.Position{Line: 1, Column: 13, Offset: 13},
					EndPos:   ast.Position{Line: 1, Column: 15, Offset: 15},
				},
			},
			StartPos: ast.Position{Line: 1, Column: 0, Offset: 0},
		}

		expected.Test.(*ast.VariableDeclaration).ParentIfStatement = expected

		utils.AssertEqualWithDiff(t,
			[]ast.Statement{
				expected,
			},
			result,
		)
	})

	t.Run("if-let", func(t *testing.T) {

		t.Parallel()

		result, errs := testParseStatements("if let x = 1 { }")
		require.Empty(t, errs)

		expected := &ast.IfStatement{
			Test: &ast.VariableDeclaration{
				IsConstant: true,
				Identifier: ast.Identifier{
					Identifier: "x",
					Pos:        ast.Position{Line: 1, Column: 7, Offset: 7},
				},
				Value: &ast.IntegerExpression{
					PositiveLiteral: []byte("1"),
					Value:           big.NewInt(1),
					Base:            10,
					Range: ast.Range{
						StartPos: ast.Position{Line: 1, Column: 11, Offset: 11},
						EndPos:   ast.Position{Line: 1, Column: 11, Offset: 11},
					},
				},
				Transfer: &ast.Transfer{
					Operation: ast.TransferOperationCopy,
					Pos:       ast.Position{Line: 1, Column: 9, Offset: 9},
				},
				StartPos: ast.Position{Line: 1, Column: 3, Offset: 3},
			},
			Then: &ast.Block{
				Statements: nil,
				Range: ast.Range{
					StartPos: ast.Position{Line: 1, Column: 13, Offset: 13},
					EndPos:   ast.Position{Line: 1, Column: 15, Offset: 15},
				},
			},
			StartPos: ast.Position{Line: 1, Column: 0, Offset: 0},
		}

		expected.Test.(*ast.VariableDeclaration).ParentIfStatement = expected

		utils.AssertEqualWithDiff(t,
			[]ast.Statement{
				expected,
			},
			result,
		)
	})

}

func TestParseWhileStatement(t *testing.T) {

	t.Parallel()

	t.Run("empty block", func(t *testing.T) {

		t.Parallel()

		result, errs := testParseStatements("while true { }")
		require.Empty(t, errs)

		utils.AssertEqualWithDiff(t,
			[]ast.Statement{
				&ast.WhileStatement{
					Test: &ast.BoolExpression{
						Value: true,
						Range: ast.Range{
							StartPos: ast.Position{Line: 1, Column: 6, Offset: 6},
							EndPos:   ast.Position{Line: 1, Column: 9, Offset: 9},
						},
					},
					Block: &ast.Block{
						Statements: nil,
						Range: ast.Range{
							StartPos: ast.Position{Line: 1, Column: 11, Offset: 11},
							EndPos:   ast.Position{Line: 1, Column: 13, Offset: 13},
						},
					},
					StartPos: ast.Position{Line: 1, Column: 0, Offset: 0},
				},
			},
			result,
		)
	})
}

func TestParseAssignmentStatement(t *testing.T) {

	t.Parallel()

	t.Run("copy, no space", func(t *testing.T) {

		t.Parallel()

		result, errs := testParseStatements("x=1")
		require.Empty(t, errs)

		utils.AssertEqualWithDiff(t,
			[]ast.Statement{
				&ast.AssignmentStatement{
					Target: &ast.IdentifierExpression{
						Identifier: ast.Identifier{
							Identifier: "x",
							Pos:        ast.Position{Line: 1, Column: 0, Offset: 0},
						},
					},
					Transfer: &ast.Transfer{
						Operation: ast.TransferOperationCopy,
						Pos:       ast.Position{Line: 1, Column: 1, Offset: 1},
					},
					Value: &ast.IntegerExpression{
						PositiveLiteral: []byte("1"),
						Value:           big.NewInt(1),
						Base:            10,
						Range: ast.Range{
							StartPos: ast.Position{Line: 1, Column: 2, Offset: 2},
							EndPos:   ast.Position{Line: 1, Column: 2, Offset: 2},
						},
					},
				},
			},
			result,
		)
	})

	t.Run("copy, spaces", func(t *testing.T) {

		t.Parallel()

		result, errs := testParseStatements(" x = 1")
		require.Empty(t, errs)

		utils.AssertEqualWithDiff(t,
			[]ast.Statement{
				&ast.AssignmentStatement{
					Target: &ast.IdentifierExpression{
						Identifier: ast.Identifier{
							Identifier: "x",
							Pos:        ast.Position{Line: 1, Column: 1, Offset: 1},
						},
					},
					Transfer: &ast.Transfer{
						Operation: ast.TransferOperationCopy,
						Pos:       ast.Position{Line: 1, Column: 3, Offset: 3},
					},
					Value: &ast.IntegerExpression{
						PositiveLiteral: []byte("1"),
						Value:           big.NewInt(1),
						Base:            10,
						Range: ast.Range{
							StartPos: ast.Position{Line: 1, Column: 5, Offset: 5},
							EndPos:   ast.Position{Line: 1, Column: 5, Offset: 5},
						},
					},
				},
			},
			result,
		)
	})

	t.Run("move", func(t *testing.T) {

		t.Parallel()

		result, errs := testParseStatements(" x <- 1")
		require.Empty(t, errs)

		utils.AssertEqualWithDiff(t,
			[]ast.Statement{
				&ast.AssignmentStatement{
					Target: &ast.IdentifierExpression{
						Identifier: ast.Identifier{
							Identifier: "x",
							Pos:        ast.Position{Line: 1, Column: 1, Offset: 1},
						},
					},
					Transfer: &ast.Transfer{
						Operation: ast.TransferOperationMove,
						Pos:       ast.Position{Line: 1, Column: 3, Offset: 3},
					},
					Value: &ast.IntegerExpression{
						PositiveLiteral: []byte("1"),
						Value:           big.NewInt(1),
						Base:            10,
						Range: ast.Range{
							StartPos: ast.Position{Line: 1, Column: 6, Offset: 6},
							EndPos:   ast.Position{Line: 1, Column: 6, Offset: 6},
						},
					},
				},
			},
			result,
		)
	})

	t.Run("force move", func(t *testing.T) {

		t.Parallel()

		result, errs := testParseStatements(" x <-! 1")
		require.Empty(t, errs)

		utils.AssertEqualWithDiff(t,
			[]ast.Statement{
				&ast.AssignmentStatement{
					Target: &ast.IdentifierExpression{
						Identifier: ast.Identifier{
							Identifier: "x",
							Pos:        ast.Position{Line: 1, Column: 1, Offset: 1},
						},
					},
					Transfer: &ast.Transfer{
						Operation: ast.TransferOperationMoveForced,
						Pos:       ast.Position{Line: 1, Column: 3, Offset: 3},
					},
					Value: &ast.IntegerExpression{
						PositiveLiteral: []byte("1"),
						Value:           big.NewInt(1),
						Base:            10,
						Range: ast.Range{
							StartPos: ast.Position{Line: 1, Column: 7, Offset: 7},
							EndPos:   ast.Position{Line: 1, Column: 7, Offset: 7},
						},
					},
				},
			},
			result,
		)
	})
}

func TestParseSwapStatement(t *testing.T) {

	t.Parallel()

	t.Run("simple", func(t *testing.T) {

		t.Parallel()

		result, errs := testParseStatements(" x <-> y")
		require.Empty(t, errs)

		utils.AssertEqualWithDiff(t,
			[]ast.Statement{
				&ast.SwapStatement{
					Left: &ast.IdentifierExpression{
						Identifier: ast.Identifier{
							Identifier: "x",
							Pos:        ast.Position{Line: 1, Column: 1, Offset: 1},
						},
					},
					Right: &ast.IdentifierExpression{
						Identifier: ast.Identifier{
							Identifier: "y",
							Pos:        ast.Position{Line: 1, Column: 7, Offset: 7},
						},
					},
				},
			},
			result,
		)
	})
}

func TestParseForStatement(t *testing.T) {

	t.Parallel()

	t.Run("empty block", func(t *testing.T) {

		t.Parallel()

		result, errs := testParseStatements("for x in y { }")
		require.Empty(t, errs)

		utils.AssertEqualWithDiff(t,
			[]ast.Statement{
				&ast.ForStatement{
					Identifier: ast.Identifier{
						Identifier: "x",
						Pos:        ast.Position{Line: 1, Column: 4, Offset: 4},
					},
					Value: &ast.IdentifierExpression{
						Identifier: ast.Identifier{
							Identifier: "y",
							Pos:        ast.Position{Line: 1, Column: 9, Offset: 9},
						},
					},
					Block: &ast.Block{
						Statements: nil,
						Range: ast.Range{
							StartPos: ast.Position{Line: 1, Column: 11, Offset: 11},
							EndPos:   ast.Position{Line: 1, Column: 13, Offset: 13},
						},
					},
					StartPos: ast.Position{Line: 1, Column: 0, Offset: 0},
				},
			},
			result,
		)
	})
}

func TestParseForStatementIndexBinding(t *testing.T) {

	t.Parallel()

	t.Run("empty block", func(t *testing.T) {

		t.Parallel()

		result, errs := testParseStatements("for i, x in y { }")
		require.Empty(t, errs)

		utils.AssertEqualWithDiff(t,
			[]ast.Statement{
				&ast.ForStatement{
					Identifier: ast.Identifier{
						Identifier: "x",
						Pos:        ast.Position{Line: 1, Column: 7, Offset: 7},
					},
					Index: &ast.Identifier{
						Identifier: "i",
						Pos:        ast.Position{Line: 1, Column: 4, Offset: 4},
					},
					Value: &ast.IdentifierExpression{
						Identifier: ast.Identifier{
							Identifier: "y",
							Pos:        ast.Position{Line: 1, Column: 12, Offset: 12},
						},
					},
					Block: &ast.Block{
						Statements: nil,
						Range: ast.Range{
							StartPos: ast.Position{Line: 1, Column: 14, Offset: 14},
							EndPos:   ast.Position{Line: 1, Column: 16, Offset: 16},
						},
					},
					StartPos: ast.Position{Line: 1, Column: 0, Offset: 0},
				},
			},
			result,
		)
	})

	t.Run("no comma", func(t *testing.T) {

		t.Parallel()

		_, errs := testParseStatements("for i x in y { }")
		utils.AssertEqualWithDiff(t,
			[]error{
				&SyntaxError{
					Message: "expected keyword \"in\", got identifier",
					Pos:     ast.Position{Offset: 6, Line: 1, Column: 6},
				},
				&SyntaxError{
					Message: "expected token '{'",
					Pos:     ast.Position{Offset: 11, Line: 1, Column: 11},
				},
			},
			errs,
		)
	})

	t.Run("no identifiers", func(t *testing.T) {

		t.Parallel()

		_, errs := testParseStatements("for in y { }")
		utils.AssertEqualWithDiff(t,
			[]error{
				&SyntaxError{
					Message: "expected identifier, got keyword \"in\"",
					Pos:     ast.Position{Offset: 4, Line: 1, Column: 4},
				},
				&SyntaxError{
					Message: "expected token identifier",
					Pos:     ast.Position{Offset: 6, Line: 1, Column: 6},
				},
			},
			errs,
		)
	})
}

func TestParseEmit(t *testing.T) {

	t.Parallel()

	t.Run("simple", func(t *testing.T) {

		t.Parallel()

		result, errs := testParseStatements("emit T()")
		require.Empty(t, errs)

		utils.AssertEqualWithDiff(t,
			[]ast.Statement{
				&ast.EmitStatement{
					InvocationExpression: &ast.InvocationExpression{
						InvokedExpression: &ast.IdentifierExpression{
							Identifier: ast.Identifier{
								Identifier: "T",
								Pos:        ast.Position{Line: 1, Column: 5, Offset: 5},
							},
						},
						ArgumentsStartPos: ast.Position{Line: 1, Column: 6, Offset: 6},
						EndPos:            ast.Position{Line: 1, Column: 7, Offset: 7},
					},
					StartPos: ast.Position{Line: 1, Column: 0, Offset: 0},
				},
			},
			result,
		)
	})
}

func TestParseFunctionStatementOrExpression(t *testing.T) {

	t.Parallel()

	t.Run("function declaration with name", func(t *testing.T) {

		t.Parallel()

		result, errs := testParseStatements("fun foo() {}")
		require.Empty(t, errs)

		utils.AssertEqualWithDiff(t,
			[]ast.Statement{
				&ast.FunctionDeclaration{
					Access: ast.AccessNotSpecified,
					Identifier: ast.Identifier{
						Identifier: "foo",
						Pos:        ast.Position{Line: 1, Column: 4, Offset: 4},
					},
					ParameterList: &ast.ParameterList{
						Range: ast.Range{
							StartPos: ast.Position{Line: 1, Column: 7, Offset: 7},
							EndPos:   ast.Position{Line: 1, Column: 8, Offset: 8},
						},
					},
					ReturnTypeAnnotation: &ast.TypeAnnotation{
						IsResource: false,
						Type: &ast.NominalType{
							Identifier: ast.Identifier{
								Identifier: "",
								Pos:        ast.Position{Line: 1, Column: 8, Offset: 8},
							},
						},
						StartPos: ast.Position{Line: 1, Column: 8, Offset: 8},
					},
					FunctionBlock: &ast.FunctionBlock{
						Block: &ast.Block{
							Range: ast.Range{
								StartPos: ast.Position{Line: 1, Column: 10, Offset: 10},
								EndPos:   ast.Position{Line: 1, Column: 11, Offset: 11},
							},
						},
					},
					StartPos: ast.Position{Line: 1, Column: 0, Offset: 0},
				},
			},
			result,
		)
	})

	t.Run("function expression with purity and without name", func(t *testing.T) {

		t.Parallel()

		result, errs := testParseStatements("view fun () {}")
		require.Empty(t, errs)

		utils.AssertEqualWithDiff(t,
			[]ast.Statement{
				&ast.ExpressionStatement{
					Expression: &ast.FunctionExpression{
						Purity: ast.FunctionPurityView,
						ParameterList: &ast.ParameterList{
							Range: ast.Range{
								StartPos: ast.Position{Line: 1, Column: 9, Offset: 9},
								EndPos:   ast.Position{Line: 1, Column: 10, Offset: 10},
							},
						},
						ReturnTypeAnnotation: &ast.TypeAnnotation{
							IsResource: false,
							Type: &ast.NominalType{
								Identifier: ast.Identifier{
									Identifier: "",
									Pos:        ast.Position{Line: 1, Column: 10, Offset: 10},
								},
							},
							StartPos: ast.Position{Line: 1, Column: 10, Offset: 10},
						},
						FunctionBlock: &ast.FunctionBlock{
							Block: &ast.Block{
								Range: ast.Range{
									StartPos: ast.Position{Line: 1, Column: 12, Offset: 12},
									EndPos:   ast.Position{Line: 1, Column: 13, Offset: 13},
								},
							},
						},
						StartPos: ast.Position{Line: 1, Column: 0, Offset: 0},
					},
				},
			},
			result,
		)
	})

	t.Run("function declaration with purity and name", func(t *testing.T) {

		t.Parallel()

		result, errs := testParseStatements("view fun foo() {}")
		require.Empty(t, errs)

		utils.AssertEqualWithDiff(t,
			[]ast.Statement{
				&ast.FunctionDeclaration{
					Purity: ast.FunctionPurityView,
					Access: ast.AccessNotSpecified,
					Identifier: ast.Identifier{
						Identifier: "foo",
						Pos:        ast.Position{Line: 1, Column: 9, Offset: 9},
					},
					ParameterList: &ast.ParameterList{
						Range: ast.Range{
							StartPos: ast.Position{Line: 1, Column: 12, Offset: 12},
							EndPos:   ast.Position{Line: 1, Column: 13, Offset: 13},
						},
					},
					ReturnTypeAnnotation: &ast.TypeAnnotation{
						IsResource: false,
						Type: &ast.NominalType{
							Identifier: ast.Identifier{
								Identifier: "",
								Pos:        ast.Position{Line: 1, Column: 13, Offset: 13},
							},
						},
						StartPos: ast.Position{Line: 1, Column: 13, Offset: 13},
					},
					FunctionBlock: &ast.FunctionBlock{
						Block: &ast.Block{
							Range: ast.Range{
								StartPos: ast.Position{Line: 1, Column: 15, Offset: 15},
								EndPos:   ast.Position{Line: 1, Column: 16, Offset: 16},
							},
						},
					},
					StartPos: ast.Position{Line: 1, Column: 0, Offset: 0},
				},
			},
			result,
		)
	})

	t.Run("function expression without name", func(t *testing.T) {

		t.Parallel()

		result, errs := testParseStatements("fun () {}")
		require.Empty(t, errs)

		utils.AssertEqualWithDiff(t,
			[]ast.Statement{
				&ast.ExpressionStatement{
					Expression: &ast.FunctionExpression{
						ParameterList: &ast.ParameterList{
							Range: ast.Range{
								StartPos: ast.Position{Line: 1, Column: 4, Offset: 4},
								EndPos:   ast.Position{Line: 1, Column: 5, Offset: 5},
							},
						},
						ReturnTypeAnnotation: &ast.TypeAnnotation{
							IsResource: false,
							Type: &ast.NominalType{
								Identifier: ast.Identifier{
									Identifier: "",
									Pos:        ast.Position{Line: 1, Column: 5, Offset: 5},
								},
							},
							StartPos: ast.Position{Line: 1, Column: 5, Offset: 5},
						},
						FunctionBlock: &ast.FunctionBlock{
							Block: &ast.Block{
								Range: ast.Range{
									StartPos: ast.Position{Line: 1, Column: 7, Offset: 7},
									EndPos:   ast.Position{Line: 1, Column: 8, Offset: 8},
								},
							},
						},
						StartPos: ast.Position{Line: 1, Column: 0, Offset: 0},
					},
				},
			},
			result,
		)
	})

	t.Run("function expression with keyword as name", func(t *testing.T) {
		t.Parallel()

		result, errs := testParseStatements("fun continue() {}")

		require.Empty(t, result)

		utils.AssertEqualWithDiff(t, []error{
			&SyntaxError{
				Message: "expected identifier after start of function declaration, got keyword continue",
				Pos:     ast.Position{Line: 1, Column: 4, Offset: 4},
			},
		}, errs)
	})

	t.Run("function expression with purity, and keyword as name", func(t *testing.T) {
		t.Parallel()

		result, errs := testParseStatements("view fun break() {}")

		require.Empty(t, result)

		utils.AssertEqualWithDiff(t, []error{
			&SyntaxError{
				Message: "expected identifier after start of function declaration, got keyword break",
				Pos:     ast.Position{Line: 1, Column: 9, Offset: 9},
			},
		}, errs)
	})
}

func TestParseViewNonFunction(t *testing.T) {
	t.Parallel()

	_, errs := testParseStatements("view return 3")
	utils.AssertEqualWithDiff(t,
		[]error{
			&SyntaxError{
				Message: "statements on the same line must be separated with a semicolon",
				Pos:     ast.Position{Offset: 5, Line: 1, Column: 5},
			},
		},
		errs,
	)
}

func TestParseStatements(t *testing.T) {

	t.Parallel()

	t.Run("binary expression with less operator", func(t *testing.T) {

		t.Parallel()

		result, errs := testParseStatements("a + b < c\nd")
		require.Empty(t, errs)

		utils.AssertEqualWithDiff(t,
			[]ast.Statement{
				&ast.ExpressionStatement{
					Expression: &ast.BinaryExpression{
						Operation: ast.OperationLess,
						Left: &ast.BinaryExpression{
							Operation: ast.OperationPlus,
							Left: &ast.IdentifierExpression{
								Identifier: ast.Identifier{
									Identifier: "a",
									Pos:        ast.Position{Line: 1, Column: 0, Offset: 0},
								},
							},
							Right: &ast.IdentifierExpression{
								Identifier: ast.Identifier{
									Identifier: "b",
									Pos:        ast.Position{Line: 1, Column: 4, Offset: 4},
								},
							},
						},
						Right: &ast.IdentifierExpression{
							Identifier: ast.Identifier{
								Identifier: "c",
								Pos:        ast.Position{Line: 1, Column: 8, Offset: 8},
							},
						},
					},
				},
				&ast.ExpressionStatement{
					Expression: &ast.IdentifierExpression{
						Identifier: ast.Identifier{
							Identifier: "d",
							Pos:        ast.Position{Line: 2, Column: 0, Offset: 10},
						},
					},
				},
			},
			result,
		)
	})

	t.Run("multiple statements on same line without semicolon", func(t *testing.T) {

		t.Parallel()

		result, errs := testParseStatements(`assert true`)
		utils.AssertEqualWithDiff(t,
			[]error{
				&SyntaxError{
					Message: "statements on the same line must be separated with a semicolon",
					Pos:     ast.Position{Offset: 7, Line: 1, Column: 7},
				},
			},
			errs,
		)

		utils.AssertEqualWithDiff(t,
			[]ast.Statement{
				&ast.ExpressionStatement{
					Expression: &ast.IdentifierExpression{
						Identifier: ast.Identifier{
							Identifier: "assert",
							Pos:        ast.Position{Line: 1, Column: 0, Offset: 0},
						},
					},
				},
				&ast.ExpressionStatement{
					Expression: &ast.BoolExpression{
						Value: true,
						Range: ast.Range{
							StartPos: ast.Position{Line: 1, Column: 7, Offset: 7},
							EndPos:   ast.Position{Line: 1, Column: 10, Offset: 10},
						},
					},
				},
			},
			result,
		)
	})
}

func TestParseSwitchStatement(t *testing.T) {

	t.Parallel()

	t.Run("empty", func(t *testing.T) {

		t.Parallel()

		result, errs := testParseStatements("switch true { }")
		require.Empty(t, errs)

		utils.AssertEqualWithDiff(t,
			[]ast.Statement{
				&ast.SwitchStatement{
					Expression: &ast.BoolExpression{
						Value: true,
						Range: ast.Range{
							StartPos: ast.Position{Line: 1, Column: 7, Offset: 7},
							EndPos:   ast.Position{Line: 1, Column: 10, Offset: 10},
						},
					},
					Cases: nil,
					Range: ast.Range{
						StartPos: ast.Position{Line: 1, Column: 0, Offset: 0},
						EndPos:   ast.Position{Line: 1, Column: 14, Offset: 14},
					},
				},
			},
			result,
		)
	})

	t.Run("two cases", func(t *testing.T) {

		t.Parallel()

		result, errs := testParseStatements("switch x { case 1 :\n a\nb default : c\nd  }")
		require.Empty(t, errs)

		utils.AssertEqualWithDiff(t,
			[]ast.Statement{
				&ast.SwitchStatement{
					Expression: &ast.IdentifierExpression{
						Identifier: ast.Identifier{
							Identifier: "x",
							Pos:        ast.Position{Line: 1, Column: 7, Offset: 7},
						},
					},
					Cases: []*ast.SwitchCase{
						{
							Expression: &ast.IntegerExpression{
								PositiveLiteral: []byte("1"),
								Value:           big.NewInt(1),
								Base:            10,
								Range: ast.Range{
									StartPos: ast.Position{Line: 1, Column: 16, Offset: 16},
									EndPos:   ast.Position{Line: 1, Column: 16, Offset: 16},
								},
							},
							Statements: []ast.Statement{
								&ast.ExpressionStatement{
									Expression: &ast.IdentifierExpression{
										Identifier: ast.Identifier{
											Identifier: "a",
											Pos:        ast.Position{Line: 2, Column: 1, Offset: 21},
										},
									},
								},
								&ast.ExpressionStatement{
									Expression: &ast.IdentifierExpression{
										Identifier: ast.Identifier{
											Identifier: "b",
											Pos:        ast.Position{Line: 3, Column: 0, Offset: 23},
										},
									},
								},
							},
							Range: ast.Range{
								StartPos: ast.Position{Line: 1, Column: 11, Offset: 11},
								EndPos:   ast.Position{Line: 3, Column: 0, Offset: 23},
							},
						},
						{
							Statements: []ast.Statement{
								&ast.ExpressionStatement{
									Expression: &ast.IdentifierExpression{
										Identifier: ast.Identifier{
											Identifier: "c",
											Pos:        ast.Position{Line: 3, Column: 12, Offset: 35},
										},
									},
								},
								&ast.ExpressionStatement{
									Expression: &ast.IdentifierExpression{
										Identifier: ast.Identifier{
											Identifier: "d",
											Pos:        ast.Position{Line: 4, Column: 0, Offset: 37},
										},
									},
								},
							},
							Range: ast.Range{
								StartPos: ast.Position{Line: 3, Column: 2, Offset: 25},
								EndPos:   ast.Position{Line: 4, Column: 0, Offset: 37},
							},
						},
					},
					Range: ast.Range{
						StartPos: ast.Position{Line: 1, Column: 0, Offset: 0},
						EndPos:   ast.Position{Line: 4, Column: 3, Offset: 40},
					},
				},
			},
			result,
		)
	})

	t.Run("Invalid identifiers in switch cases", func(t *testing.T) {
		code := "switch 1 {AAAAA: break; case 3: break; default: break}"
		_, errs := testParseStatements(code)
		utils.AssertEqualWithDiff(t,
			`unexpected token: got identifier, expected "case" or "default"`,
			errs[0].Error(),
		)
	})
}

func TestParseIfStatementInFunctionDeclaration(t *testing.T) {

	t.Parallel()

	const code = `
	    fun test() {
            if true {
                return
            } else if false {
                false
                1
            } else {
                2
            }
        }
	`
	result, errs := testParseProgram(code)
	require.Empty(t, errs)

	utils.AssertEqualWithDiff(t,
		[]ast.Declaration{
			&ast.FunctionDeclaration{
				Access: ast.AccessNotSpecified,
				Identifier: ast.Identifier{
					Identifier: "test",
					Pos:        ast.Position{Offset: 10, Line: 2, Column: 9},
				},
				ParameterList: &ast.ParameterList{
					Range: ast.Range{
						StartPos: ast.Position{Offset: 14, Line: 2, Column: 13},
						EndPos:   ast.Position{Offset: 15, Line: 2, Column: 14},
					},
				},
				ReturnTypeAnnotation: &ast.TypeAnnotation{
					IsResource: false,
					Type: &ast.NominalType{
						Identifier: ast.Identifier{
							Pos: ast.Position{Offset: 15, Line: 2, Column: 14},
						},
					},
					StartPos: ast.Position{Offset: 15, Line: 2, Column: 14},
				},
				FunctionBlock: &ast.FunctionBlock{
					Block: &ast.Block{
						Statements: []ast.Statement{
							&ast.IfStatement{
								Test: &ast.BoolExpression{
									Value: true,
									Range: ast.Range{
										StartPos: ast.Position{Offset: 34, Line: 3, Column: 15},
										EndPos:   ast.Position{Offset: 37, Line: 3, Column: 18},
									},
								},
								Then: &ast.Block{
									Statements: []ast.Statement{
										&ast.ReturnStatement{
											Expression: nil,
											Range: ast.Range{
												StartPos: ast.Position{Offset: 57, Line: 4, Column: 16},
												EndPos:   ast.Position{Offset: 62, Line: 4, Column: 21},
											},
										},
									},
									Range: ast.Range{
										StartPos: ast.Position{Offset: 39, Line: 3, Column: 20},
										EndPos:   ast.Position{Offset: 76, Line: 5, Column: 12},
									},
								},
								Else: &ast.Block{
									Statements: []ast.Statement{
										&ast.IfStatement{
											Test: &ast.BoolExpression{
												Value: false,
												Range: ast.Range{
													StartPos: ast.Position{Offset: 86, Line: 5, Column: 22},
													EndPos:   ast.Position{Offset: 90, Line: 5, Column: 26},
												},
											},
											Then: &ast.Block{
												Statements: []ast.Statement{
													&ast.ExpressionStatement{
														Expression: &ast.BoolExpression{
															Value: false,
															Range: ast.Range{
																StartPos: ast.Position{Offset: 110, Line: 6, Column: 16},
																EndPos:   ast.Position{Offset: 114, Line: 6, Column: 20},
															},
														},
													},
													&ast.ExpressionStatement{
														Expression: &ast.IntegerExpression{
															PositiveLiteral: []byte("1"),
															Value:           big.NewInt(1),
															Base:            10,
															Range: ast.Range{
																StartPos: ast.Position{Offset: 132, Line: 7, Column: 16},
																EndPos:   ast.Position{Offset: 132, Line: 7, Column: 16},
															},
														},
													},
												},
												Range: ast.Range{
													StartPos: ast.Position{Offset: 92, Line: 5, Column: 28},
													EndPos:   ast.Position{Offset: 146, Line: 8, Column: 12},
												},
											},
											Else: &ast.Block{
												Statements: []ast.Statement{
													&ast.ExpressionStatement{
														Expression: &ast.IntegerExpression{
															PositiveLiteral: []byte("2"),
															Value:           big.NewInt(2),
															Base:            10,
															Range: ast.Range{
																StartPos: ast.Position{Offset: 171, Line: 9, Column: 16},
																EndPos:   ast.Position{Offset: 171, Line: 9, Column: 16},
															},
														},
													},
												},
												Range: ast.Range{
													StartPos: ast.Position{Offset: 153, Line: 8, Column: 19},
													EndPos:   ast.Position{Offset: 185, Line: 10, Column: 12},
												},
											},
											StartPos: ast.Position{Offset: 83, Line: 5, Column: 19},
										},
									},
									Range: ast.Range{
										StartPos: ast.Position{Offset: 83, Line: 5, Column: 19},
										EndPos:   ast.Position{Offset: 185, Line: 10, Column: 12},
									},
								},
								StartPos: ast.Position{Offset: 31, Line: 3, Column: 12},
							},
						},
						Range: ast.Range{
							StartPos: ast.Position{Offset: 17, Line: 2, Column: 16},
							EndPos:   ast.Position{Offset: 195, Line: 11, Column: 8},
						},
					},
				},
				StartPos: ast.Position{Offset: 6, Line: 2, Column: 5},
			},
		},
		result.Declarations(),
	)
}

func TestParseIfStatementWithVariableDeclaration(t *testing.T) {

	t.Parallel()

	const code = `
	    fun test() {
            if var y = x {
                1
            } else {
                2
            }
        }
	`
	result, errs := testParseProgram(code)
	require.Empty(t, errs)

	ifStatement := &ast.IfStatement{
		Then: &ast.Block{
			Statements: []ast.Statement{
				&ast.ExpressionStatement{
					Expression: &ast.IntegerExpression{
						PositiveLiteral: []byte("1"),
						Value:           big.NewInt(1),
						Base:            10,
						Range: ast.Range{
							StartPos: ast.Position{Offset: 62, Line: 4, Column: 16},
							EndPos:   ast.Position{Offset: 62, Line: 4, Column: 16},
						},
					},
				},
			},
			Range: ast.Range{
				StartPos: ast.Position{Offset: 44, Line: 3, Column: 25},
				EndPos:   ast.Position{Offset: 76, Line: 5, Column: 12},
			},
		},
		Else: &ast.Block{
			Statements: []ast.Statement{
				&ast.ExpressionStatement{
					Expression: &ast.IntegerExpression{
						PositiveLiteral: []byte("2"),
						Value:           big.NewInt(2),
						Base:            10,
						Range: ast.Range{
							StartPos: ast.Position{Offset: 101, Line: 6, Column: 16},
							EndPos:   ast.Position{Offset: 101, Line: 6, Column: 16},
						},
					},
				},
			},
			Range: ast.Range{
				StartPos: ast.Position{Offset: 83, Line: 5, Column: 19},
				EndPos:   ast.Position{Offset: 115, Line: 7, Column: 12},
			},
		},
		StartPos: ast.Position{Offset: 31, Line: 3, Column: 12},
	}

	ifTestVariableDeclaration := &ast.VariableDeclaration{
		IsConstant: false,
		Identifier: ast.Identifier{
			Identifier: "y",
			Pos:        ast.Position{Offset: 38, Line: 3, Column: 19},
		},
		Transfer: &ast.Transfer{
			Operation: ast.TransferOperationCopy,
			Pos:       ast.Position{Offset: 40, Line: 3, Column: 21},
		},
		Value: &ast.IdentifierExpression{
			Identifier: ast.Identifier{
				Identifier: "x",
				Pos:        ast.Position{Offset: 42, Line: 3, Column: 23},
			},
		},
		StartPos:          ast.Position{Offset: 34, Line: 3, Column: 15},
		ParentIfStatement: ifStatement,
	}

	ifStatement.Test = ifTestVariableDeclaration

	utils.AssertEqualWithDiff(t,
		[]ast.Declaration{
			&ast.FunctionDeclaration{
				Access: ast.AccessNotSpecified,
				Identifier: ast.Identifier{
					Identifier: "test",
					Pos:        ast.Position{Offset: 10, Line: 2, Column: 9},
				},
				ParameterList: &ast.ParameterList{
					Range: ast.Range{
						StartPos: ast.Position{Offset: 14, Line: 2, Column: 13},
						EndPos:   ast.Position{Offset: 15, Line: 2, Column: 14},
					},
				},
				ReturnTypeAnnotation: &ast.TypeAnnotation{
					IsResource: false,
					Type: &ast.NominalType{
						Identifier: ast.Identifier{
							Pos: ast.Position{Offset: 15, Line: 2, Column: 14},
						},
					},
					StartPos: ast.Position{Offset: 15, Line: 2, Column: 14},
				},
				FunctionBlock: &ast.FunctionBlock{
					Block: &ast.Block{
						Statements: []ast.Statement{
							ifStatement,
						},
						Range: ast.Range{
							StartPos: ast.Position{Offset: 17, Line: 2, Column: 16},
							EndPos:   ast.Position{Offset: 125, Line: 8, Column: 8},
						},
					},
				},
				StartPos: ast.Position{Offset: 6, Line: 2, Column: 5},
			},
		},
		result.Declarations(),
	)
}

func TestParseIfStatementNoElse(t *testing.T) {

	t.Parallel()

	const code = `
	    fun test() {
            if true {
                return
            }
        }
	`
	result, errs := testParseProgram(code)
	require.Empty(t, errs)

	utils.AssertEqualWithDiff(t,
		[]ast.Declaration{
			&ast.FunctionDeclaration{
				Access: ast.AccessNotSpecified,
				Identifier: ast.Identifier{
					Identifier: "test",
					Pos:        ast.Position{Offset: 10, Line: 2, Column: 9},
				},
				ParameterList: &ast.ParameterList{
					Range: ast.Range{
						StartPos: ast.Position{Offset: 14, Line: 2, Column: 13},
						EndPos:   ast.Position{Offset: 15, Line: 2, Column: 14},
					},
				},
				ReturnTypeAnnotation: &ast.TypeAnnotation{
					IsResource: false,
					Type: &ast.NominalType{
						Identifier: ast.Identifier{
							Pos: ast.Position{Offset: 15, Line: 2, Column: 14},
						},
					},
					StartPos: ast.Position{Offset: 15, Line: 2, Column: 14},
				},
				FunctionBlock: &ast.FunctionBlock{
					Block: &ast.Block{
						Statements: []ast.Statement{
							&ast.IfStatement{
								Test: &ast.BoolExpression{
									Value: true,
									Range: ast.Range{
										StartPos: ast.Position{Offset: 34, Line: 3, Column: 15},
										EndPos:   ast.Position{Offset: 37, Line: 3, Column: 18},
									},
								},
								Then: &ast.Block{
									Statements: []ast.Statement{
										&ast.ReturnStatement{
											Expression: nil,
											Range: ast.Range{
												StartPos: ast.Position{Offset: 57, Line: 4, Column: 16},
												EndPos:   ast.Position{Offset: 62, Line: 4, Column: 21},
											},
										},
									},
									Range: ast.Range{
										StartPos: ast.Position{Offset: 39, Line: 3, Column: 20},
										EndPos:   ast.Position{Offset: 76, Line: 5, Column: 12},
									},
								},
								StartPos: ast.Position{Offset: 31, Line: 3, Column: 12},
							},
						},
						Range: ast.Range{
							StartPos: ast.Position{Offset: 17, Line: 2, Column: 16},
							EndPos:   ast.Position{Offset: 86, Line: 6, Column: 8},
						},
					},
				},
				StartPos: ast.Position{Offset: 6, Line: 2, Column: 5},
			},
		},
		result.Declarations(),
	)
}

func TestParseWhileStatementInFunctionDeclaration(t *testing.T) {

	t.Parallel()

	const code = `
	    fun test() {
            while true {
              return
              break
              continue
            }
        }
	`
	result, errs := testParseProgram(code)
	require.Empty(t, errs)

	utils.AssertEqualWithDiff(t,
		[]ast.Declaration{
			&ast.FunctionDeclaration{
				Access: ast.AccessNotSpecified,
				Identifier: ast.Identifier{
					Identifier: "test",
					Pos:        ast.Position{Offset: 10, Line: 2, Column: 9},
				},
				ParameterList: &ast.ParameterList{
					Range: ast.Range{
						StartPos: ast.Position{Offset: 14, Line: 2, Column: 13},
						EndPos:   ast.Position{Offset: 15, Line: 2, Column: 14},
					},
				},
				ReturnTypeAnnotation: &ast.TypeAnnotation{
					IsResource: false,
					Type: &ast.NominalType{
						Identifier: ast.Identifier{
							Pos: ast.Position{Offset: 15, Line: 2, Column: 14},
						},
					},
					StartPos: ast.Position{Offset: 15, Line: 2, Column: 14},
				},
				FunctionBlock: &ast.FunctionBlock{
					Block: &ast.Block{
						Statements: []ast.Statement{
							&ast.WhileStatement{
								Test: &ast.BoolExpression{
									Value: true,
									Range: ast.Range{
										StartPos: ast.Position{Offset: 37, Line: 3, Column: 18},
										EndPos:   ast.Position{Offset: 40, Line: 3, Column: 21},
									},
								},
								Block: &ast.Block{
									Statements: []ast.Statement{
										&ast.ReturnStatement{
											Expression: nil,
											Range: ast.Range{
												StartPos: ast.Position{Offset: 58, Line: 4, Column: 14},
												EndPos:   ast.Position{Offset: 63, Line: 4, Column: 19},
											},
										},
										&ast.BreakStatement{
											Range: ast.Range{
												StartPos: ast.Position{Offset: 79, Line: 5, Column: 14},
												EndPos:   ast.Position{Offset: 83, Line: 5, Column: 18},
											},
										},
										&ast.ContinueStatement{
											Range: ast.Range{
												StartPos: ast.Position{Offset: 99, Line: 6, Column: 14},
												EndPos:   ast.Position{Offset: 106, Line: 6, Column: 21},
											},
										},
									},
									Range: ast.Range{
										StartPos: ast.Position{Offset: 42, Line: 3, Column: 23},
										EndPos:   ast.Position{Offset: 120, Line: 7, Column: 12},
									},
								},
								StartPos: ast.Position{Offset: 31, Line: 3, Column: 12},
							},
						},
						Range: ast.Range{
							StartPos: ast.Position{Offset: 17, Line: 2, Column: 16},
							EndPos:   ast.Position{Offset: 130, Line: 8, Column: 8},
						},
					},
				},
				StartPos: ast.Position{Offset: 6, Line: 2, Column: 5},
			},
		},
		result.Declarations(),
	)
}

func TestParseForStatementInFunctionDeclaration(t *testing.T) {

	t.Parallel()

	const code = `
	    fun test() {
            for x in xs {}
        }
	`
	result, errs := testParseProgram(code)
	require.Empty(t, errs)

	utils.AssertEqualWithDiff(t,
		[]ast.Declaration{
			&ast.FunctionDeclaration{
				Access: ast.AccessNotSpecified,
				Identifier: ast.Identifier{
					Identifier: "test",
					Pos:        ast.Position{Offset: 10, Line: 2, Column: 9},
				},
				ParameterList: &ast.ParameterList{
					Range: ast.Range{
						StartPos: ast.Position{Offset: 14, Line: 2, Column: 13},
						EndPos:   ast.Position{Offset: 15, Line: 2, Column: 14},
					},
				},
				ReturnTypeAnnotation: &ast.TypeAnnotation{
					IsResource: false,
					Type: &ast.NominalType{
						Identifier: ast.Identifier{
							Pos: ast.Position{Offset: 15, Line: 2, Column: 14},
						},
					},
					StartPos: ast.Position{Offset: 15, Line: 2, Column: 14},
				},
				FunctionBlock: &ast.FunctionBlock{
					Block: &ast.Block{
						Statements: []ast.Statement{
							&ast.ForStatement{
								Identifier: ast.Identifier{
									Identifier: "x",
									Pos:        ast.Position{Offset: 35, Line: 3, Column: 16},
								},
								Value: &ast.IdentifierExpression{
									Identifier: ast.Identifier{
										Identifier: "xs",
										Pos:        ast.Position{Offset: 40, Line: 3, Column: 21},
									},
								},
								Block: &ast.Block{
									Range: ast.Range{
										StartPos: ast.Position{Offset: 43, Line: 3, Column: 24},
										EndPos:   ast.Position{Offset: 44, Line: 3, Column: 25},
									},
								},
								StartPos: ast.Position{Offset: 31, Line: 3, Column: 12},
							},
						},
						Range: ast.Range{
							StartPos: ast.Position{Offset: 17, Line: 2, Column: 16},
							EndPos:   ast.Position{Offset: 54, Line: 4, Column: 8},
						},
					},
				},
				StartPos: ast.Position{Offset: 6, Line: 2, Column: 5},
			},
		},
		result.Declarations(),
	)
}

func TestParseAssignment(t *testing.T) {

	t.Parallel()

	const code = `
	    fun test() {
            a = 1
        }
	`
	result, errs := testParseProgram(code)
	require.Empty(t, errs)

	utils.AssertEqualWithDiff(t,
		[]ast.Declaration{
			&ast.FunctionDeclaration{
				Access: ast.AccessNotSpecified,
				Identifier: ast.Identifier{
					Identifier: "test",
					Pos:        ast.Position{Offset: 10, Line: 2, Column: 9},
				},
				ParameterList: &ast.ParameterList{
					Range: ast.Range{
						StartPos: ast.Position{Offset: 14, Line: 2, Column: 13},
						EndPos:   ast.Position{Offset: 15, Line: 2, Column: 14},
					},
				},
				ReturnTypeAnnotation: &ast.TypeAnnotation{
					IsResource: false,
					Type: &ast.NominalType{
						Identifier: ast.Identifier{
							Pos: ast.Position{Offset: 15, Line: 2, Column: 14},
						},
					},
					StartPos: ast.Position{Offset: 15, Line: 2, Column: 14},
				},
				FunctionBlock: &ast.FunctionBlock{
					Block: &ast.Block{
						Statements: []ast.Statement{
							&ast.AssignmentStatement{
								Target: &ast.IdentifierExpression{
									Identifier: ast.Identifier{
										Identifier: "a",
										Pos:        ast.Position{Offset: 31, Line: 3, Column: 12},
									},
								},
								Transfer: &ast.Transfer{
									Operation: ast.TransferOperationCopy,
									Pos:       ast.Position{Offset: 33, Line: 3, Column: 14},
								},
								Value: &ast.IntegerExpression{
									PositiveLiteral: []byte("1"),
									Value:           big.NewInt(1),
									Base:            10,
									Range: ast.Range{
										StartPos: ast.Position{Offset: 35, Line: 3, Column: 16},
										EndPos:   ast.Position{Offset: 35, Line: 3, Column: 16},
									},
								},
							},
						},
						Range: ast.Range{
							StartPos: ast.Position{Offset: 17, Line: 2, Column: 16},
							EndPos:   ast.Position{Offset: 45, Line: 4, Column: 8},
						},
					},
				},
				StartPos: ast.Position{Offset: 6, Line: 2, Column: 5},
			},
		},
		result.Declarations(),
	)
}

func TestParseAccessAssignment(t *testing.T) {

	t.Parallel()

	const code = `
	    fun test() {
            x.foo.bar[0][1].baz = 1
        }
	`
	result, errs := testParseProgram(code)
	require.Empty(t, errs)

	utils.AssertEqualWithDiff(t,
		[]ast.Declaration{
			&ast.FunctionDeclaration{
				Access: ast.AccessNotSpecified,
				Identifier: ast.Identifier{
					Identifier: "test",
					Pos:        ast.Position{Offset: 10, Line: 2, Column: 9},
				},
				ParameterList: &ast.ParameterList{
					Range: ast.Range{
						StartPos: ast.Position{Offset: 14, Line: 2, Column: 13},
						EndPos:   ast.Position{Offset: 15, Line: 2, Column: 14},
					},
				},
				ReturnTypeAnnotation: &ast.TypeAnnotation{
					IsResource: false,
					Type: &ast.NominalType{
						Identifier: ast.Identifier{
							Pos: ast.Position{Offset: 15, Line: 2, Column: 14},
						},
					},
					StartPos: ast.Position{Offset: 15, Line: 2, Column: 14},
				},
				FunctionBlock: &ast.FunctionBlock{
					Block: &ast.Block{
						Statements: []ast.Statement{
							&ast.AssignmentStatement{
								Target: &ast.MemberExpression{
									Expression: &ast.IndexExpression{
										TargetExpression: &ast.IndexExpression{
											TargetExpression: &ast.MemberExpression{
												Expression: &ast.MemberExpression{
													Expression: &ast.IdentifierExpression{
														Identifier: ast.Identifier{
															Identifier: "x",
															Pos:        ast.Position{Offset: 31, Line: 3, Column: 12},
														},
													},
													AccessPos: ast.Position{Offset: 32, Line: 3, Column: 13},
													Identifier: ast.Identifier{
														Identifier: "foo",
														Pos:        ast.Position{Offset: 33, Line: 3, Column: 14},
													},
												},
												AccessPos: ast.Position{Offset: 36, Line: 3, Column: 17},
												Identifier: ast.Identifier{
													Identifier: "bar",
													Pos:        ast.Position{Offset: 37, Line: 3, Column: 18},
												},
											},
											IndexingExpression: &ast.IntegerExpression{
												PositiveLiteral: []byte("0"),
												Value:           new(big.Int),
												Base:            10,
												Range: ast.Range{
													StartPos: ast.Position{Offset: 41, Line: 3, Column: 22},
													EndPos:   ast.Position{Offset: 41, Line: 3, Column: 22},
												},
											},
											Range: ast.Range{
												StartPos: ast.Position{Offset: 40, Line: 3, Column: 21},
												EndPos:   ast.Position{Offset: 42, Line: 3, Column: 23},
											},
										},
										IndexingExpression: &ast.IntegerExpression{
											PositiveLiteral: []byte("1"),
											Value:           big.NewInt(1),
											Base:            10,
											Range: ast.Range{
												StartPos: ast.Position{Offset: 44, Line: 3, Column: 25},
												EndPos:   ast.Position{Offset: 44, Line: 3, Column: 25},
											},
										},
										Range: ast.Range{
											StartPos: ast.Position{Offset: 43, Line: 3, Column: 24},
											EndPos:   ast.Position{Offset: 45, Line: 3, Column: 26},
										},
									},
									AccessPos: ast.Position{Offset: 46, Line: 3, Column: 27},
									Identifier: ast.Identifier{
										Identifier: "baz",
										Pos:        ast.Position{Offset: 47, Line: 3, Column: 28},
									},
								},
								Transfer: &ast.Transfer{
									Operation: ast.TransferOperationCopy,
									Pos:       ast.Position{Offset: 51, Line: 3, Column: 32},
								},
								Value: &ast.IntegerExpression{
									PositiveLiteral: []byte("1"),
									Value:           big.NewInt(1),
									Base:            10,
									Range: ast.Range{
										StartPos: ast.Position{Offset: 53, Line: 3, Column: 34},
										EndPos:   ast.Position{Offset: 53, Line: 3, Column: 34},
									},
								},
							},
						},
						Range: ast.Range{
							StartPos: ast.Position{Offset: 17, Line: 2, Column: 16},
							EndPos:   ast.Position{Offset: 63, Line: 4, Column: 8},
						},
					},
				},
				StartPos: ast.Position{Offset: 6, Line: 2, Column: 5},
			},
		},
		result.Declarations(),
	)
}

func TestParseExpressionStatementWithAccess(t *testing.T) {

	t.Parallel()

	const code = `
	    fun test() { x.foo.bar[0][1].baz }
	`
	result, errs := testParseProgram(code)
	require.Empty(t, errs)

	utils.AssertEqualWithDiff(t,
		[]ast.Declaration{
			&ast.FunctionDeclaration{
				Access: ast.AccessNotSpecified,
				Identifier: ast.Identifier{
					Identifier: "test",
					Pos:        ast.Position{Offset: 10, Line: 2, Column: 9},
				},
				ParameterList: &ast.ParameterList{
					Range: ast.Range{
						StartPos: ast.Position{Offset: 14, Line: 2, Column: 13},
						EndPos:   ast.Position{Offset: 15, Line: 2, Column: 14},
					},
				},
				ReturnTypeAnnotation: &ast.TypeAnnotation{
					IsResource: false,
					Type: &ast.NominalType{
						Identifier: ast.Identifier{
							Pos: ast.Position{Offset: 15, Line: 2, Column: 14},
						},
					},
					StartPos: ast.Position{Offset: 15, Line: 2, Column: 14},
				},
				FunctionBlock: &ast.FunctionBlock{
					Block: &ast.Block{
						Statements: []ast.Statement{
							&ast.ExpressionStatement{
								Expression: &ast.MemberExpression{
									Expression: &ast.IndexExpression{
										TargetExpression: &ast.IndexExpression{
											TargetExpression: &ast.MemberExpression{
												Expression: &ast.MemberExpression{
													Expression: &ast.IdentifierExpression{
														Identifier: ast.Identifier{
															Identifier: "x",
															Pos:        ast.Position{Offset: 19, Line: 2, Column: 18},
														},
													},
													AccessPos: ast.Position{Offset: 20, Line: 2, Column: 19},
													Identifier: ast.Identifier{
														Identifier: "foo",
														Pos:        ast.Position{Offset: 21, Line: 2, Column: 20},
													},
												},
												AccessPos: ast.Position{Offset: 24, Line: 2, Column: 23},
												Identifier: ast.Identifier{
													Identifier: "bar",
													Pos:        ast.Position{Offset: 25, Line: 2, Column: 24},
												},
											},
											IndexingExpression: &ast.IntegerExpression{
												PositiveLiteral: []byte("0"),
												Value:           new(big.Int),
												Base:            10,
												Range: ast.Range{
													StartPos: ast.Position{Offset: 29, Line: 2, Column: 28},
													EndPos:   ast.Position{Offset: 29, Line: 2, Column: 28},
												},
											},
											Range: ast.Range{
												StartPos: ast.Position{Offset: 28, Line: 2, Column: 27},
												EndPos:   ast.Position{Offset: 30, Line: 2, Column: 29},
											},
										},
										IndexingExpression: &ast.IntegerExpression{
											PositiveLiteral: []byte("1"),
											Value:           big.NewInt(1),
											Base:            10,
											Range: ast.Range{
												StartPos: ast.Position{Offset: 32, Line: 2, Column: 31},
												EndPos:   ast.Position{Offset: 32, Line: 2, Column: 31},
											},
										},
										Range: ast.Range{
											StartPos: ast.Position{Offset: 31, Line: 2, Column: 30},
											EndPos:   ast.Position{Offset: 33, Line: 2, Column: 32},
										},
									},
									AccessPos: ast.Position{Offset: 34, Line: 2, Column: 33},
									Identifier: ast.Identifier{
										Identifier: "baz",
										Pos:        ast.Position{Offset: 35, Line: 2, Column: 34},
									},
								},
							},
						},
						Range: ast.Range{
							StartPos: ast.Position{Offset: 17, Line: 2, Column: 16},
							EndPos:   ast.Position{Offset: 39, Line: 2, Column: 38},
						},
					},
				},
				StartPos: ast.Position{Offset: 6, Line: 2, Column: 5},
			},
		},
		result.Declarations(),
	)
}

func TestParseMoveStatement(t *testing.T) {

	t.Parallel()

	const code = `
        fun test() {
            x <- y
        }
	`
	result, errs := testParseProgram(code)
	require.Empty(t, errs)

	utils.AssertEqualWithDiff(t,
		[]ast.Declaration{
			&ast.FunctionDeclaration{
				Identifier: ast.Identifier{
					Identifier: "test",
					Pos:        ast.Position{Offset: 13, Line: 2, Column: 12},
				},
				ParameterList: &ast.ParameterList{
					Range: ast.Range{
						StartPos: ast.Position{Offset: 17, Line: 2, Column: 16},
						EndPos:   ast.Position{Offset: 18, Line: 2, Column: 17},
					},
				},
				ReturnTypeAnnotation: &ast.TypeAnnotation{
					IsResource: false,
					Type: &ast.NominalType{
						Identifier: ast.Identifier{
							Identifier: "",
							Pos:        ast.Position{Offset: 18, Line: 2, Column: 17},
						},
					},
					StartPos: ast.Position{Offset: 18, Line: 2, Column: 17},
				},
				FunctionBlock: &ast.FunctionBlock{
					Block: &ast.Block{
						Statements: []ast.Statement{
							&ast.AssignmentStatement{
								Target: &ast.IdentifierExpression{
									Identifier: ast.Identifier{
										Identifier: "x",
										Pos:        ast.Position{Offset: 34, Line: 3, Column: 12},
									},
								},
								Transfer: &ast.Transfer{
									Operation: ast.TransferOperationMove,
									Pos:       ast.Position{Offset: 36, Line: 3, Column: 14},
								},
								Value: &ast.IdentifierExpression{
									Identifier: ast.Identifier{
										Identifier: "y",
										Pos:        ast.Position{Offset: 39, Line: 3, Column: 17},
									},
								},
							},
						},
						Range: ast.Range{
							StartPos: ast.Position{Offset: 20, Line: 2, Column: 19},
							EndPos:   ast.Position{Offset: 49, Line: 4, Column: 8},
						},
					},
				},
				StartPos: ast.Position{Offset: 9, Line: 2, Column: 8},
			},
		},
		result.Declarations(),
	)
}

func TestParseFunctionExpressionStatementAfterVariableDeclarationWithCreateExpression(t *testing.T) {

	t.Parallel()

	const code = `
      fun test() {
          let r <- create R()
          (fun () {})()
      }
	`
	result, errs := testParseProgram(code)
	require.Empty(t, errs)

	utils.AssertEqualWithDiff(t,
		[]ast.Declaration{
			&ast.FunctionDeclaration{
				Access: ast.AccessNotSpecified,
				Identifier: ast.Identifier{
					Identifier: "test",
					Pos:        ast.Position{Offset: 11, Line: 2, Column: 10},
				},
				ParameterList: &ast.ParameterList{
					Range: ast.Range{
						StartPos: ast.Position{Offset: 15, Line: 2, Column: 14},
						EndPos:   ast.Position{Offset: 16, Line: 2, Column: 15},
					},
				},
				ReturnTypeAnnotation: &ast.TypeAnnotation{
					IsResource: false,
					Type: &ast.NominalType{
						Identifier: ast.Identifier{
							Identifier: "",
							Pos:        ast.Position{Offset: 16, Line: 2, Column: 15},
						},
					},
					StartPos: ast.Position{Offset: 16, Line: 2, Column: 15},
				},
				FunctionBlock: &ast.FunctionBlock{
					Block: &ast.Block{
						Statements: []ast.Statement{
							&ast.VariableDeclaration{
								IsConstant: true,
								Identifier: ast.Identifier{
									Identifier: "r",
									Pos:        ast.Position{Offset: 34, Line: 3, Column: 14},
								},
								TypeAnnotation: nil,
								Value: &ast.CreateExpression{
									InvocationExpression: &ast.InvocationExpression{
										InvokedExpression: &ast.IdentifierExpression{
											Identifier: ast.Identifier{
												Identifier: "R",
												Pos:        ast.Position{Offset: 46, Line: 3, Column: 26},
											},
										},
										Arguments:         nil,
										ArgumentsStartPos: ast.Position{Offset: 47, Line: 3, Column: 27},
										EndPos:            ast.Position{Offset: 48, Line: 3, Column: 28},
									},
									StartPos: ast.Position{Offset: 39, Line: 3, Column: 19},
								},
								Transfer: &ast.Transfer{
									Operation: ast.TransferOperationMove,
									Pos:       ast.Position{Offset: 36, Line: 3, Column: 16},
								},
								StartPos: ast.Position{Offset: 30, Line: 3, Column: 10},
							},
							&ast.ExpressionStatement{
								Expression: &ast.InvocationExpression{
									InvokedExpression: &ast.FunctionExpression{
										ParameterList: &ast.ParameterList{
											Range: ast.Range{
												StartPos: ast.Position{Offset: 65, Line: 4, Column: 15},
												EndPos:   ast.Position{Offset: 66, Line: 4, Column: 16},
											},
										},
										ReturnTypeAnnotation: &ast.TypeAnnotation{
											IsResource: false,
											Type: &ast.NominalType{
												Identifier: ast.Identifier{
													Identifier: "",
													Pos:        ast.Position{Offset: 66, Line: 4, Column: 16},
												},
											},
											StartPos: ast.Position{Offset: 66, Line: 4, Column: 16},
										},
										FunctionBlock: &ast.FunctionBlock{
											Block: &ast.Block{
												Statements: nil,
												Range: ast.Range{
													StartPos: ast.Position{Offset: 68, Line: 4, Column: 18},
													EndPos:   ast.Position{Offset: 69, Line: 4, Column: 19},
												},
											},
											PreConditions:  nil,
											PostConditions: nil,
										},
										StartPos: ast.Position{Offset: 61, Line: 4, Column: 11},
									},
									Arguments:         nil,
									ArgumentsStartPos: ast.Position{Offset: 71, Line: 4, Column: 21},
									EndPos:            ast.Position{Offset: 72, Line: 4, Column: 22},
								},
							},
						},
						Range: ast.Range{
							StartPos: ast.Position{Offset: 18, Line: 2, Column: 17},
							EndPos:   ast.Position{Offset: 80, Line: 5, Column: 6},
						},
					},
					PreConditions:  nil,
					PostConditions: nil,
				},
				StartPos: ast.Position{Offset: 7, Line: 2, Column: 6},
			},
		},
		result.Declarations(),
	)
}

// TestParseExpressionStatementAfterReturnStatement tests that a return statement
// does *not* consume an expression from the next statement as the return value
func TestParseExpressionStatementAfterReturnStatement(t *testing.T) {

	t.Parallel()

	const code = `
      fun test() {
          return
          destroy x
      }
	`
	result, errs := testParseProgram(code)
	require.Empty(t, errs)

	utils.AssertEqualWithDiff(t,
		[]ast.Declaration{
			&ast.FunctionDeclaration{
				Access: ast.AccessNotSpecified,
				Identifier: ast.Identifier{
					Identifier: "test",
					Pos:        ast.Position{Offset: 11, Line: 2, Column: 10},
				},
				ParameterList: &ast.ParameterList{
					Range: ast.Range{
						StartPos: ast.Position{Offset: 15, Line: 2, Column: 14},
						EndPos:   ast.Position{Offset: 16, Line: 2, Column: 15},
					},
				},
				ReturnTypeAnnotation: &ast.TypeAnnotation{
					IsResource: false,
					Type: &ast.NominalType{
						Identifier: ast.Identifier{
							Identifier: "",
							Pos:        ast.Position{Offset: 16, Line: 2, Column: 15},
						},
					},
					StartPos: ast.Position{Offset: 16, Line: 2, Column: 15},
				},
				FunctionBlock: &ast.FunctionBlock{
					Block: &ast.Block{
						Statements: []ast.Statement{
							&ast.ReturnStatement{
								Expression: nil,
								Range: ast.Range{
									StartPos: ast.Position{Offset: 30, Line: 3, Column: 10},
									EndPos:   ast.Position{Offset: 35, Line: 3, Column: 15},
								},
							},
							&ast.ExpressionStatement{
								Expression: &ast.DestroyExpression{
									Expression: &ast.IdentifierExpression{
										Identifier: ast.Identifier{
											Identifier: "x",
											Pos:        ast.Position{Offset: 55, Line: 4, Column: 18},
										},
									},
									StartPos: ast.Position{Offset: 47, Line: 4, Column: 10},
								},
							},
						},
						Range: ast.Range{
							StartPos: ast.Position{Offset: 18, Line: 2, Column: 17},
							EndPos:   ast.Position{Offset: 63, Line: 5, Column: 6},
						},
					},
				},
				StartPos: ast.Position{Offset: 7, Line: 2, Column: 6},
			},
		},
		result.Declarations(),
	)
}

func TestParseSwapStatementInFunctionDeclaration(t *testing.T) {

	t.Parallel()

	const code = `
      fun test() {
          foo[0] <-> bar.baz
      }
	`
	result, errs := testParseProgram(code)
	require.Empty(t, errs)

	utils.AssertEqualWithDiff(t,
		[]ast.Declaration{
			&ast.FunctionDeclaration{
				Identifier: ast.Identifier{
					Identifier: "test",
					Pos:        ast.Position{Offset: 11, Line: 2, Column: 10},
				},
				ParameterList: &ast.ParameterList{
					Range: ast.Range{
						StartPos: ast.Position{Offset: 15, Line: 2, Column: 14},
						EndPos:   ast.Position{Offset: 16, Line: 2, Column: 15},
					},
				},
				ReturnTypeAnnotation: &ast.TypeAnnotation{
					IsResource: false,
					Type: &ast.NominalType{
						Identifier: ast.Identifier{
							Identifier: "",
							Pos:        ast.Position{Offset: 16, Line: 2, Column: 15},
						},
					},
					StartPos: ast.Position{Offset: 16, Line: 2, Column: 15},
				},
				FunctionBlock: &ast.FunctionBlock{
					Block: &ast.Block{
						Statements: []ast.Statement{
							&ast.SwapStatement{
								Left: &ast.IndexExpression{
									TargetExpression: &ast.IdentifierExpression{
										Identifier: ast.Identifier{
											Identifier: "foo",
											Pos:        ast.Position{Offset: 30, Line: 3, Column: 10},
										},
									},
									IndexingExpression: &ast.IntegerExpression{
										PositiveLiteral: []byte("0"),
										Value:           new(big.Int),
										Base:            10,
										Range: ast.Range{
											StartPos: ast.Position{Offset: 34, Line: 3, Column: 14},
											EndPos:   ast.Position{Offset: 34, Line: 3, Column: 14},
										},
									},
									Range: ast.Range{
										StartPos: ast.Position{Offset: 33, Line: 3, Column: 13},
										EndPos:   ast.Position{Offset: 35, Line: 3, Column: 15},
									},
								},
								Right: &ast.MemberExpression{
									Expression: &ast.IdentifierExpression{
										Identifier: ast.Identifier{
											Identifier: "bar",
											Pos:        ast.Position{Offset: 41, Line: 3, Column: 21},
										},
									},
									AccessPos: ast.Position{Offset: 44, Line: 3, Column: 24},
									Identifier: ast.Identifier{
										Identifier: "baz",
										Pos:        ast.Position{Offset: 45, Line: 3, Column: 25},
									},
								},
							},
						},
						Range: ast.Range{
							StartPos: ast.Position{Offset: 18, Line: 2, Column: 17},
							EndPos:   ast.Position{Offset: 55, Line: 4, Column: 6},
						},
					},
					PreConditions:  nil,
					PostConditions: nil,
				},
				StartPos: ast.Position{Offset: 7, Line: 2, Column: 6},
			},
		},
		result.Declarations(),
	)
}

<<<<<<< HEAD
func TestParseReferenceExpressionStatement(t *testing.T) {

	t.Parallel()

	result, errs := testParseStatements(
		`
          let x = &1 as &Int
          (x!)
	    `,
	)
	require.Empty(t, errs)

	castingExpression := &ast.CastingExpression{
		Expression: &ast.ReferenceExpression{
			Expression: &ast.IntegerExpression{
				PositiveLiteral: []byte("1"),
				Value:           big.NewInt(1),
				Base:            10,
				Range: ast.Range{
					StartPos: ast.Position{Offset: 20, Line: 2, Column: 19},
					EndPos:   ast.Position{Offset: 20, Line: 2, Column: 19},
				},
			},
			StartPos: ast.Position{Offset: 19, Line: 2, Column: 18},
		},
		Operation: ast.OperationCast,
		TypeAnnotation: &ast.TypeAnnotation{
			Type: &ast.ReferenceType{
				Type: &ast.NominalType{
					Identifier: ast.Identifier{
						Identifier: "Int",
						Pos:        ast.Position{Offset: 26, Line: 2, Column: 25},
					},
				},
				StartPos: ast.Position{Offset: 25, Line: 2, Column: 24},
			},
			StartPos: ast.Position{Offset: 25, Line: 2, Column: 24},
		},
	}

	expectedVariableDeclaration := &ast.VariableDeclaration{
		IsConstant: true,
		Identifier: ast.Identifier{
			Identifier: "x",
			Pos:        ast.Position{Line: 2, Column: 14, Offset: 15},
		},
		StartPos: ast.Position{Offset: 11, Line: 2, Column: 10},
		Value:    castingExpression,
		Transfer: &ast.Transfer{
			Operation: ast.TransferOperationCopy,
			Pos:       ast.Position{Offset: 17, Line: 2, Column: 16},
		},
	}

	castingExpression.ParentVariableDeclaration = expectedVariableDeclaration

	utils.AssertEqualWithDiff(t,
		[]ast.Statement{
			expectedVariableDeclaration,
			&ast.ExpressionStatement{
				Expression: &ast.ForceExpression{
					Expression: &ast.IdentifierExpression{
						Identifier: ast.Identifier{
							Identifier: "x",
							Pos:        ast.Position{Offset: 41, Line: 3, Column: 11},
						},
					},
					EndPos: ast.Position{Offset: 42, Line: 3, Column: 12},
				},
			},
		},
		result,
	)
}

func TestSoftKeywordsInStatement(t *testing.T) {
	t.Parallel()

	posFromName := func(name string, offset int) ast.Position {
		offsetPos := len(name) + offset
		return ast.Position{
			Line:   1,
			Offset: offsetPos,
			Column: offsetPos,
		}
	}

	testSoftKeyword := func(name string) {
		t.Run(name, func(t *testing.T) {
			t.Parallel()

			code := fmt.Sprintf(`%s = 42`, name)

			result, errs := testParseStatements(code)
			require.Empty(t, errs)

			expected := []ast.Statement{
				&ast.AssignmentStatement{
					Target: &ast.IdentifierExpression{
						Identifier: ast.Identifier{
							Identifier: name,
							Pos:        ast.Position{Offset: 0, Line: 1, Column: 0},
						},
					},
					Transfer: &ast.Transfer{
						Operation: ast.TransferOperationCopy,
						Pos:       posFromName(name, 1),
					},
					Value: &ast.IntegerExpression{
						PositiveLiteral: []byte("42"),
						Base:            10,
						Value:           big.NewInt(42),
						Range: ast.NewUnmeteredRange(
							posFromName(name, 3),
							posFromName(name, 4),
						),
					},
				},
			}
			utils.AssertEqualWithDiff(t, expected, result)

		})
	}

	for keyword := range softKeywords {
		testSoftKeyword(keyword)
	}
=======
func TestParseStatementsWithWhitespace(t *testing.T) {

	t.Parallel()

	t.Run("two statements: variable declaration and parenthesized expression, not one function-call", func(t *testing.T) {
		t.Parallel()

		const code = `
          a == b
          (c)
	    `

		statements, errs := testParseStatements(code)
		require.Empty(t, errs)

		require.Len(t, statements, 2)
	})

	t.Run("two statements: binary expression and array literal, not an indexing expression", func(t *testing.T) {
		t.Parallel()

		const code = `
          a == b
          [c]
	    `

		statements, errs := testParseStatements(code)
		require.Empty(t, errs)

		require.Len(t, statements, 2)
	})

	t.Run("two statements: binary expression and unary prefix negation, not unary postfix force", func(t *testing.T) {
		t.Parallel()

		const code = `
          a == b
          !c == d
	    `

		statements, errs := testParseStatements(code)
		require.Empty(t, errs)

		require.Len(t, statements, 2)
	})

	t.Run("one statement: binary expression, right-hand side with member access", func(t *testing.T) {
		t.Parallel()

		const code = `
          a == b
          .c
	    `

		statements, errs := testParseStatements(code)
		require.Empty(t, errs)

		require.Len(t, statements, 1)
	})
>>>>>>> 365c06e9
}<|MERGE_RESOLUTION|>--- conflicted
+++ resolved
@@ -2564,7 +2564,6 @@
 	)
 }
 
-<<<<<<< HEAD
 func TestParseReferenceExpressionStatement(t *testing.T) {
 
 	t.Parallel()
@@ -2692,7 +2691,8 @@
 	for keyword := range softKeywords {
 		testSoftKeyword(keyword)
 	}
-=======
+}
+
 func TestParseStatementsWithWhitespace(t *testing.T) {
 
 	t.Parallel()
@@ -2752,5 +2752,4 @@
 
 		require.Len(t, statements, 1)
 	})
->>>>>>> 365c06e9
 }