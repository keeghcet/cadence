--- conflicted
+++ resolved
@@ -149,42 +149,8 @@
 	defineReferenceType()
 	defineRestrictedOrDictionaryType()
 	defineInstantiationType()
-<<<<<<< HEAD
 	defineOldSyntaxFunctionType()
 	defineIdentifierTypes()
-=======
-
-	setTypeNullDenotation(
-		lexer.TokenIdentifier,
-		func(p *parser, token lexer.Token) (ast.Type, error) {
-
-			switch string(p.tokenSource(token)) {
-			case KeywordAuth:
-				p.skipSpaceAndComments()
-
-				_, err := p.mustOne(lexer.TokenAmpersand)
-				if err != nil {
-					return nil, err
-				}
-
-				right, err := parseType(p, typeLeftBindingPowerReference)
-				if err != nil {
-					return nil, err
-				}
-
-				return ast.NewReferenceType(
-					p.memoryGauge,
-					true,
-					right,
-					token.StartPos,
-				), nil
-
-			default:
-				return parseNominalTypeRemainder(p, token)
-			}
-		},
-	)
->>>>>>> c39171da
 }
 
 func parseNominalTypeRemainder(p *parser, token lexer.Token) (*ast.NominalType, error) {
@@ -629,6 +595,383 @@
 	return
 }
 
+func parseParameterTypeAnnotations(p *parser) (typeAnnotations []*ast.TypeAnnotation, err error) {
+
+	p.skipSpaceAndComments()
+	_, err = p.mustOne(lexer.TokenParenOpen)
+	if err != nil {
+		return
+	}
+
+	expectTypeAnnotation := true
+
+	atEnd := false
+	for !atEnd {
+		p.skipSpaceAndComments()
+		switch p.current.Type {
+		case lexer.TokenComma:
+			if expectTypeAnnotation {
+				return nil, p.syntaxError(
+					"expected type annotation or end of list, got %q",
+					p.current.Type,
+				)
+			}
+			// Skip the comma
+			p.next()
+			expectTypeAnnotation = true
+
+		case lexer.TokenParenClose:
+			// Don't skip the closing paren, so that we can mark the current
+			// position as an end pos if the type signature is missing an explicit return type
+			atEnd = true
+
+		case lexer.TokenEOF:
+			return nil, p.syntaxError(
+				"missing %q at end of list",
+				lexer.TokenParenClose,
+			)
+
+		default:
+			if !expectTypeAnnotation {
+				return nil, p.syntaxError(
+					"expected comma or end of list, got %q",
+					p.current.Type,
+				)
+			}
+
+			typeAnnotation, err := parseTypeAnnotation(p)
+			if err != nil {
+				return nil, err
+			}
+
+			typeAnnotations = append(typeAnnotations, typeAnnotation)
+
+			expectTypeAnnotation = false
+		}
+	}
+
+	return
+}
+
+func parseType(p *parser, rightBindingPower int) (ast.Type, error) {
+
+	if p.typeDepth == typeDepthLimit {
+		return nil, TypeDepthLimitReachedError{
+			Pos: p.current.StartPos,
+		}
+	}
+
+	p.typeDepth++
+	defer func() {
+		p.typeDepth--
+	}()
+
+	p.skipSpaceAndComments()
+	t := p.current
+	p.next()
+
+	left, err := applyTypeNullDenotation(p, t)
+	if err != nil {
+		return nil, err
+	}
+
+	for {
+		var done bool
+		left, err, done = applyTypeMetaLeftDenotation(p, rightBindingPower, left)
+		if err != nil {
+			return nil, err
+		}
+
+		if done {
+			break
+		}
+	}
+
+	return left, nil
+}
+
+func applyTypeMetaLeftDenotation(
+	p *parser,
+	rightBindingPower int,
+	left ast.Type,
+) (
+	result ast.Type,
+	err error,
+	done bool,
+) {
+	// By default, left denotations are applied if the right binding power
+	// is less than the left binding power of the current token.
+	//
+	// Token-specific meta-left denotations allow customizing this,
+	// e.g. determining the left binding power based on parsing more tokens,
+	// or performing look-ahead
+
+	metaLeftDenotation := typeMetaLeftDenotations[p.current.Type]
+	if metaLeftDenotation == nil {
+		metaLeftDenotation = defaultTypeMetaLeftDenotation
+	}
+
+	return metaLeftDenotation(p, rightBindingPower, left)
+}
+
+// defaultTypeMetaLeftDenotation is the default type left denotation, which applies
+// if the right binding power is less than the left binding power of the current token
+func defaultTypeMetaLeftDenotation(
+	p *parser,
+	rightBindingPower int,
+	left ast.Type,
+) (
+	result ast.Type,
+	err error,
+	done bool,
+) {
+	if rightBindingPower >= typeLeftBindingPowers[p.current.Type] {
+		return left, nil, true
+	}
+
+	t := p.current
+
+	p.next()
+
+	result, err = applyTypeLeftDenotation(p, t, left)
+
+	return result, err, false
+}
+
+func parseTypeAnnotation(p *parser) (*ast.TypeAnnotation, error) {
+	p.skipSpaceAndComments()
+
+	startPos := p.current.StartPos
+
+	isResource := false
+	if p.current.Is(lexer.TokenAt) {
+		// Skip the `@`
+		p.next()
+		isResource = true
+	}
+
+	ty, err := parseType(p, lowestBindingPower)
+	if err != nil {
+		return nil, err
+	}
+
+	return ast.NewTypeAnnotation(
+		p.memoryGauge,
+		isResource,
+		ty,
+		startPos,
+	), nil
+}
+
+func applyTypeNullDenotation(p *parser, token lexer.Token) (ast.Type, error) {
+	tokenType := token.Type
+	nullDenotation := typeNullDenotations[tokenType]
+	if nullDenotation == nil {
+		return nil, p.syntaxError("unexpected token in type: %s", tokenType)
+	}
+	return nullDenotation(p, token)
+}
+
+func applyTypeLeftDenotation(p *parser, token lexer.Token, left ast.Type) (ast.Type, error) {
+	leftDenotation := typeLeftDenotations[token.Type]
+	if leftDenotation == nil {
+		return nil, p.syntaxError("unexpected token in type: %s", token.Type)
+	}
+	return leftDenotation(p, token, left)
+}
+
+func parseNominalTypeInvocationRemainder(p *parser) (*ast.InvocationExpression, error) {
+	p.skipSpaceAndComments()
+	identifier, err := p.mustOne(lexer.TokenIdentifier)
+	if err != nil {
+		return nil, err
+	}
+
+	ty, err := parseNominalTypeRemainder(p, identifier)
+	if err != nil {
+		return nil, err
+	}
+
+	p.skipSpaceAndComments()
+	parenOpenToken, err := p.mustOne(lexer.TokenParenOpen)
+	if err != nil {
+		return nil, err
+	}
+
+	argumentsStartPos := parenOpenToken.EndPos
+	arguments, endPos, err := parseArgumentListRemainder(p)
+	if err != nil {
+		return nil, err
+	}
+
+	var invokedExpression ast.Expression = ast.NewIdentifierExpression(
+		p.memoryGauge,
+		ty.Identifier,
+	)
+
+	for _, nestedIdentifier := range ty.NestedIdentifiers {
+		invokedExpression = ast.NewMemberExpression(
+			p.memoryGauge,
+			invokedExpression,
+			false,
+			nestedIdentifier.Pos,
+			nestedIdentifier,
+		)
+	}
+
+	return ast.NewInvocationExpression(
+		p.memoryGauge,
+		invokedExpression,
+		nil,
+		arguments,
+		argumentsStartPos,
+		endPos,
+	), nil
+}
+
+// parseCommaSeparatedTypeAnnotations parses zero or more type annotations separated by comma.
+func parseCommaSeparatedTypeAnnotations(
+	p *parser,
+	endTokenType lexer.TokenType,
+) (
+	typeAnnotations []*ast.TypeAnnotation,
+	err error,
+) {
+	expectTypeAnnotation := true
+	atEnd := false
+	for !atEnd {
+		p.skipSpaceAndComments()
+
+		switch p.current.Type {
+		case lexer.TokenComma:
+			if expectTypeAnnotation {
+				return nil, p.syntaxError("unexpected comma")
+			}
+			// Skip the comma
+			p.next()
+			expectTypeAnnotation = true
+
+		case endTokenType:
+			if expectTypeAnnotation && len(typeAnnotations) > 0 {
+				p.reportSyntaxError("missing type annotation after comma")
+			}
+			atEnd = true
+
+		case lexer.TokenEOF:
+			if expectTypeAnnotation {
+				return nil, p.syntaxError("invalid end of input, expected type")
+			} else {
+				return nil, p.syntaxError("invalid end of input, expected %s", endTokenType)
+			}
+
+		default:
+			if !expectTypeAnnotation {
+				return nil, p.syntaxError(
+					"unexpected token: got %s, expected %s or %s",
+					p.current.Type,
+					lexer.TokenComma,
+					endTokenType,
+				)
+			}
+
+			typeAnnotation, err := parseTypeAnnotation(p)
+			if err != nil {
+				return nil, err
+			}
+
+			typeAnnotations = append(typeAnnotations, typeAnnotation)
+
+			expectTypeAnnotation = false
+		}
+	}
+
+	return
+}
+
+func defineInstantiationType() {
+	setTypeLeftBindingPower(lexer.TokenLess, typeLeftBindingPowerInstantiation)
+	setTypeLeftDenotation(
+		lexer.TokenLess,
+		func(p *parser, token lexer.Token, left ast.Type) (ast.Type, error) {
+			typeArgumentsStartPos := token.StartPos
+
+			typeArguments, err := parseCommaSeparatedTypeAnnotations(p, lexer.TokenGreater)
+			if err != nil {
+				return nil, err
+			}
+
+			endToken, err := p.mustOne(lexer.TokenGreater)
+			if err != nil {
+				return nil, err
+			}
+
+			return ast.NewInstantiationType(
+				p.memoryGauge,
+				left,
+				typeArguments,
+				typeArgumentsStartPos,
+				endToken.EndPos,
+			), nil
+		},
+	)
+}
+
+func defineIdentifierTypes() {
+	setTypeNullDenotation(
+		lexer.TokenIdentifier,
+		func(p *parser, token lexer.Token) (ast.Type, error) {
+			switch string(p.tokenSource(token)) {
+			case KeywordAuth:
+				p.skipSpaceAndComments()
+
+				_, err := p.mustOne(lexer.TokenAmpersand)
+				if err != nil {
+					return nil, err
+				}
+
+				right, err := parseType(p, typeLeftBindingPowerReference)
+				if err != nil {
+					return nil, err
+				}
+
+				return ast.NewReferenceType(
+					p.memoryGauge,
+					true,
+					right,
+					token.StartPos,
+				), nil
+
+			case KeywordFun:
+				p.skipSpaceAndComments()
+				return parseFunctionType(p, token.StartPos, ast.FunctionPurityUnspecified, false)
+
+			case KeywordView:
+
+				current := p.current
+				cursor := p.tokens.Cursor()
+
+				// look ahead for the `fun` keyword, if it exists
+				p.skipSpaceAndComments()
+
+				if p.isToken(p.current, lexer.TokenIdentifier, KeywordFun) {
+					// skip the `fun` keyword
+					p.nextSemanticToken()
+					return parseFunctionType(p, current.StartPos, ast.FunctionPurityView, false)
+				} else {
+					// backtrack otherwise - view is a nominal type here
+					p.current = current
+					p.tokens.Revert(cursor)
+
+					break
+				}
+
+			}
+
+			return parseNominalTypeRemainder(p, token)
+		},
+	)
+}
+
 // function types used to be written with a differing syntax, e.g. for a function
 //
 //	fun foo(x: Int, y: String): Bool {...}
@@ -648,7 +991,7 @@
 		func(p *parser, token lexer.Token) (ast.Type, error) {
 
 			purity := ast.FunctionPurityUnspecified
-			if p.isToken(p.current, lexer.TokenIdentifier, keywordView) {
+			if p.isToken(p.current, lexer.TokenIdentifier, KeywordView) {
 				purity = ast.FunctionPurityView
 				// skip the `view` keyword
 				p.nextSemanticToken()
@@ -670,383 +1013,6 @@
 
 			return functionType, nil
 
-		},
-	)
-}
-
-func parseParameterTypeAnnotations(p *parser) (typeAnnotations []*ast.TypeAnnotation, err error) {
-
-	p.skipSpaceAndComments()
-	_, err = p.mustOne(lexer.TokenParenOpen)
-	if err != nil {
-		return
-	}
-
-	expectTypeAnnotation := true
-
-	atEnd := false
-	for !atEnd {
-		p.skipSpaceAndComments()
-		switch p.current.Type {
-		case lexer.TokenComma:
-			if expectTypeAnnotation {
-				return nil, p.syntaxError(
-					"expected type annotation or end of list, got %q",
-					p.current.Type,
-				)
-			}
-			// Skip the comma
-			p.next()
-			expectTypeAnnotation = true
-
-		case lexer.TokenParenClose:
-			// Don't skip the closing paren, so that we can mark the current
-			// position as an end pos if the type signature is missing an explicit return type
-			atEnd = true
-
-		case lexer.TokenEOF:
-			return nil, p.syntaxError(
-				"missing %q at end of list",
-				lexer.TokenParenClose,
-			)
-
-		default:
-			if !expectTypeAnnotation {
-				return nil, p.syntaxError(
-					"expected comma or end of list, got %q",
-					p.current.Type,
-				)
-			}
-
-			typeAnnotation, err := parseTypeAnnotation(p)
-			if err != nil {
-				return nil, err
-			}
-
-			typeAnnotations = append(typeAnnotations, typeAnnotation)
-
-			expectTypeAnnotation = false
-		}
-	}
-
-	return
-}
-
-func parseType(p *parser, rightBindingPower int) (ast.Type, error) {
-
-	if p.typeDepth == typeDepthLimit {
-		return nil, TypeDepthLimitReachedError{
-			Pos: p.current.StartPos,
-		}
-	}
-
-	p.typeDepth++
-	defer func() {
-		p.typeDepth--
-	}()
-
-	p.skipSpaceAndComments()
-	t := p.current
-	p.next()
-
-	left, err := applyTypeNullDenotation(p, t)
-	if err != nil {
-		return nil, err
-	}
-
-	for {
-		var done bool
-		left, err, done = applyTypeMetaLeftDenotation(p, rightBindingPower, left)
-		if err != nil {
-			return nil, err
-		}
-
-		if done {
-			break
-		}
-	}
-
-	return left, nil
-}
-
-func applyTypeMetaLeftDenotation(
-	p *parser,
-	rightBindingPower int,
-	left ast.Type,
-) (
-	result ast.Type,
-	err error,
-	done bool,
-) {
-	// By default, left denotations are applied if the right binding power
-	// is less than the left binding power of the current token.
-	//
-	// Token-specific meta-left denotations allow customizing this,
-	// e.g. determining the left binding power based on parsing more tokens,
-	// or performing look-ahead
-
-	metaLeftDenotation := typeMetaLeftDenotations[p.current.Type]
-	if metaLeftDenotation == nil {
-		metaLeftDenotation = defaultTypeMetaLeftDenotation
-	}
-
-	return metaLeftDenotation(p, rightBindingPower, left)
-}
-
-// defaultTypeMetaLeftDenotation is the default type left denotation, which applies
-// if the right binding power is less than the left binding power of the current token
-func defaultTypeMetaLeftDenotation(
-	p *parser,
-	rightBindingPower int,
-	left ast.Type,
-) (
-	result ast.Type,
-	err error,
-	done bool,
-) {
-	if rightBindingPower >= typeLeftBindingPowers[p.current.Type] {
-		return left, nil, true
-	}
-
-	t := p.current
-
-	p.next()
-
-	result, err = applyTypeLeftDenotation(p, t, left)
-
-	return result, err, false
-}
-
-func parseTypeAnnotation(p *parser) (*ast.TypeAnnotation, error) {
-	p.skipSpaceAndComments()
-
-	startPos := p.current.StartPos
-
-	isResource := false
-	if p.current.Is(lexer.TokenAt) {
-		// Skip the `@`
-		p.next()
-		isResource = true
-	}
-
-	ty, err := parseType(p, lowestBindingPower)
-	if err != nil {
-		return nil, err
-	}
-
-	return ast.NewTypeAnnotation(
-		p.memoryGauge,
-		isResource,
-		ty,
-		startPos,
-	), nil
-}
-
-func applyTypeNullDenotation(p *parser, token lexer.Token) (ast.Type, error) {
-	tokenType := token.Type
-	nullDenotation := typeNullDenotations[tokenType]
-	if nullDenotation == nil {
-		return nil, p.syntaxError("unexpected token in type: %s", tokenType)
-	}
-	return nullDenotation(p, token)
-}
-
-func applyTypeLeftDenotation(p *parser, token lexer.Token, left ast.Type) (ast.Type, error) {
-	leftDenotation := typeLeftDenotations[token.Type]
-	if leftDenotation == nil {
-		return nil, p.syntaxError("unexpected token in type: %s", token.Type)
-	}
-	return leftDenotation(p, token, left)
-}
-
-func parseNominalTypeInvocationRemainder(p *parser) (*ast.InvocationExpression, error) {
-	p.skipSpaceAndComments()
-	identifier, err := p.mustOne(lexer.TokenIdentifier)
-	if err != nil {
-		return nil, err
-	}
-
-	ty, err := parseNominalTypeRemainder(p, identifier)
-	if err != nil {
-		return nil, err
-	}
-
-	p.skipSpaceAndComments()
-	parenOpenToken, err := p.mustOne(lexer.TokenParenOpen)
-	if err != nil {
-		return nil, err
-	}
-
-	argumentsStartPos := parenOpenToken.EndPos
-	arguments, endPos, err := parseArgumentListRemainder(p)
-	if err != nil {
-		return nil, err
-	}
-
-	var invokedExpression ast.Expression = ast.NewIdentifierExpression(
-		p.memoryGauge,
-		ty.Identifier,
-	)
-
-	for _, nestedIdentifier := range ty.NestedIdentifiers {
-		invokedExpression = ast.NewMemberExpression(
-			p.memoryGauge,
-			invokedExpression,
-			false,
-			nestedIdentifier.Pos,
-			nestedIdentifier,
-		)
-	}
-
-	return ast.NewInvocationExpression(
-		p.memoryGauge,
-		invokedExpression,
-		nil,
-		arguments,
-		argumentsStartPos,
-		endPos,
-	), nil
-}
-
-// parseCommaSeparatedTypeAnnotations parses zero or more type annotations separated by comma.
-func parseCommaSeparatedTypeAnnotations(
-	p *parser,
-	endTokenType lexer.TokenType,
-) (
-	typeAnnotations []*ast.TypeAnnotation,
-	err error,
-) {
-	expectTypeAnnotation := true
-	atEnd := false
-	for !atEnd {
-		p.skipSpaceAndComments()
-
-		switch p.current.Type {
-		case lexer.TokenComma:
-			if expectTypeAnnotation {
-				return nil, p.syntaxError("unexpected comma")
-			}
-			// Skip the comma
-			p.next()
-			expectTypeAnnotation = true
-
-		case endTokenType:
-			if expectTypeAnnotation && len(typeAnnotations) > 0 {
-				p.reportSyntaxError("missing type annotation after comma")
-			}
-			atEnd = true
-
-		case lexer.TokenEOF:
-			if expectTypeAnnotation {
-				return nil, p.syntaxError("invalid end of input, expected type")
-			} else {
-				return nil, p.syntaxError("invalid end of input, expected %s", endTokenType)
-			}
-
-		default:
-			if !expectTypeAnnotation {
-				return nil, p.syntaxError(
-					"unexpected token: got %s, expected %s or %s",
-					p.current.Type,
-					lexer.TokenComma,
-					endTokenType,
-				)
-			}
-
-			typeAnnotation, err := parseTypeAnnotation(p)
-			if err != nil {
-				return nil, err
-			}
-
-			typeAnnotations = append(typeAnnotations, typeAnnotation)
-
-			expectTypeAnnotation = false
-		}
-	}
-
-	return
-}
-
-func defineInstantiationType() {
-	setTypeLeftBindingPower(lexer.TokenLess, typeLeftBindingPowerInstantiation)
-	setTypeLeftDenotation(
-		lexer.TokenLess,
-		func(p *parser, token lexer.Token, left ast.Type) (ast.Type, error) {
-			typeArgumentsStartPos := token.StartPos
-
-			typeArguments, err := parseCommaSeparatedTypeAnnotations(p, lexer.TokenGreater)
-			if err != nil {
-				return nil, err
-			}
-
-			endToken, err := p.mustOne(lexer.TokenGreater)
-			if err != nil {
-				return nil, err
-			}
-
-			return ast.NewInstantiationType(
-				p.memoryGauge,
-				left,
-				typeArguments,
-				typeArgumentsStartPos,
-				endToken.EndPos,
-			), nil
-		},
-	)
-}
-
-func defineIdentifierTypes() {
-	setTypeNullDenotation(
-		lexer.TokenIdentifier,
-		func(p *parser, token lexer.Token) (ast.Type, error) {
-			switch string(p.tokenSource(token)) {
-			case keywordAuth:
-				p.skipSpaceAndComments()
-
-				_, err := p.mustOne(lexer.TokenAmpersand)
-				if err != nil {
-					return nil, err
-				}
-
-				right, err := parseType(p, typeLeftBindingPowerReference)
-				if err != nil {
-					return nil, err
-				}
-
-				return ast.NewReferenceType(
-					p.memoryGauge,
-					true,
-					right,
-					token.StartPos,
-				), nil
-
-			case keywordFun:
-				p.skipSpaceAndComments()
-				return parseFunctionType(p, token.StartPos, ast.FunctionPurityUnspecified, false)
-
-			case keywordView:
-
-				current := p.current
-				cursor := p.tokens.Cursor()
-
-				// look ahead for the `fun` keyword, if it exists
-				p.skipSpaceAndComments()
-
-				if p.isToken(p.current, lexer.TokenIdentifier, keywordFun) {
-					// skip the `fun` keyword
-					p.nextSemanticToken()
-					return parseFunctionType(p, current.StartPos, ast.FunctionPurityView, false)
-				} else {
-					// backtrack otherwise - view is a nominal type here
-					p.current = current
-					p.tokens.Revert(cursor)
-
-					break
-				}
-
-			}
-
-			return parseNominalTypeRemainder(p, token)
 		},
 	)
 }
