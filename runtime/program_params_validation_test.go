/*
 * Cadence - The resource-oriented smart contract programming language
 *
 * Copyright Dapper Labs, Inc.
 *
 * Licensed under the Apache License, Version 2.0 (the "License");
 * you may not use this file except in compliance with the License.
 * You may obtain a copy of the License at
 *
 *   http://www.apache.org/licenses/LICENSE-2.0
 *
 * Unless required by applicable law or agreed to in writing, software
 * distributed under the License is distributed on an "AS IS" BASIS,
 * WITHOUT WARRANTIES OR CONDITIONS OF ANY KIND, either express or implied.
 * See the License for the specific language governing permissions and
 * limitations under the License.
 */

package runtime

import (
	"fmt"
	"testing"

	"github.com/stretchr/testify/assert"
	"github.com/stretchr/testify/require"

	"github.com/onflow/cadence"
	"github.com/onflow/cadence/encoding/json"
	"github.com/onflow/cadence/runtime/common"
	"github.com/onflow/cadence/runtime/sema"
	. "github.com/onflow/cadence/runtime/tests/utils"
)

func TestRuntimeScriptParameterTypeValidation(t *testing.T) {

	t.Parallel()

	expectNonImportableError := func(t *testing.T, err error) {
		RequireError(t, err)

		require.IsType(t, Error{}, err)
		runtimeErr := err.(Error)

		assert.IsType(t, &ScriptParameterTypeNotImportableError{}, runtimeErr.Err)
	}

	expectRuntimeError := func(t *testing.T, err error, expectedError error) {
		RequireError(t, err)

		require.IsType(t, Error{}, err)
		runtimeErr := err.(Error)

		assert.IsType(t, expectedError, runtimeErr.Err)
	}

	fooStruct := cadence.Struct{
		StructType: &cadence.StructType{
			Location:            common.ScriptLocation{},
			QualifiedIdentifier: "Foo",
			Fields:              []cadence.Field{},
		},
		Fields: []cadence.Value{},
	}

	publicAccountKeys := cadence.Struct{
		StructType: &cadence.StructType{
			QualifiedIdentifier: "PublicAccount.Keys",
			Fields:              []cadence.Field{},
		},
		Fields: []cadence.Value{},
	}

	executeScript := func(t *testing.T, script string, arg cadence.Value) (err error) {
		var encodedArg []byte
		encodedArg, err = json.Encode(arg)
		require.NoError(t, err)

		rt := newTestInterpreterRuntime()

		storage := newTestLedger(nil, nil)

		runtimeInterface := &testRuntimeInterface{
			storage: storage,
			meterMemory: func(_ common.MemoryUsage) error {
				return nil
			},
		}
		runtimeInterface.decodeArgument = func(b []byte, t cadence.Type) (value cadence.Value, err error) {
			return json.Decode(runtimeInterface, b)
		}
		addPublicKeyValidation(runtimeInterface, nil)

		_, err = rt.ExecuteScript(
			Script{
				Source:    []byte(script),
				Arguments: [][]byte{encodedArg},
			},
			Context{
				Interface: runtimeInterface,
				Location:  common.ScriptLocation{},
			},
		)

		return err
	}

	t.Run("Struct", func(t *testing.T) {
		t.Parallel()

		script := `
            pub fun main(arg: Foo) {
            }

            pub struct Foo {
            }
        `

		err := executeScript(t, script, fooStruct)
		assert.NoError(t, err)
	})

	t.Run("Non-Importable Struct", func(t *testing.T) {
		t.Parallel()

		script := `
            pub fun main(arg: Foo?) {
            }

            pub struct Foo {
                pub var funcTypedField: fun(): Void

                init() {
                    self.funcTypedField = fun() {}
                }
            }
        `

		err := executeScript(t, script, cadence.NewOptional(nil))
		expectNonImportableError(t, err)
	})

	t.Run("AnyStruct", func(t *testing.T) {
		t.Parallel()

		script := `
            pub fun main(arg: AnyStruct?) {
            }
        `

		err := executeScript(t, script, cadence.NewOptional(nil))
		assert.NoError(t, err)
	})

	t.Run("Interface", func(t *testing.T) {
		t.Parallel()

		script := `
            pub fun main(arg: {Bar}) {
            }

            pub struct Foo: Bar {
            }

            pub struct interface Bar {
            }
        `

		err := executeScript(t, script, fooStruct)
		assert.NoError(t, err)
	})

	t.Run("Non-Importable Interface", func(t *testing.T) {
		t.Parallel()

		script := `
            pub fun main(arg: {Bar}?) {
            }

            pub struct interface Bar {
                pub var funcTypedField: fun():Void
            }
        `

		err := executeScript(t, script, cadence.NewOptional(nil))
		expectNonImportableError(t, err)
	})

	t.Run("Resource", func(t *testing.T) {
		t.Parallel()

		script := `
            pub fun main(arg: @Baz?) {
                destroy arg
            }

            pub resource Baz {
            }
        `

		err := executeScript(t, script, cadence.NewOptional(nil))
		expectNonImportableError(t, err)
	})

	t.Run("AnyResource", func(t *testing.T) {
		t.Parallel()

		script := `
            pub fun main(arg: @AnyResource?) {
                destroy arg
            }
        `

		err := executeScript(t, script, cadence.NewOptional(nil))
		expectNonImportableError(t, err)
	})

	t.Run("Contract", func(t *testing.T) {
		t.Parallel()

		script := `
            pub fun main(arg: Foo?) {
            }

            pub contract Foo {
            }
        `

		err := executeScript(t, script, cadence.NewOptional(nil))
		expectNonImportableError(t, err)
	})

	t.Run("Array", func(t *testing.T) {
		t.Parallel()

		script := `
            pub fun main(arg: [String]) {
            }
        `

		err := executeScript(
			t,
			script,
			cadence.NewArray([]cadence.Value{}),
		)

		assert.NoError(t, err)
	})

	t.Run("Non-Importable Array", func(t *testing.T) {
		t.Parallel()

		script := `
            pub fun main(arg: [fun():Void]) {
            }
        `

		err := executeScript(
			t,
			script,
			cadence.NewArray([]cadence.Value{}),
		)

		expectNonImportableError(t, err)
	})

	t.Run("Dictionary", func(t *testing.T) {
		t.Parallel()

		script := `
            pub fun main(arg: {String: Bool}) {
            }
        `

		err := executeScript(
			t,
			script,
			cadence.NewDictionary([]cadence.KeyValuePair{}),
		)

		assert.NoError(t, err)
	})

	t.Run("Capability", func(t *testing.T) {
		t.Parallel()

		script := `
            pub fun main(arg: Capability<&Int>?) {
            }
        `

		err := executeScript(t, script, cadence.NewOptional(nil))
		assert.NoError(t, err)
	})

	t.Run("Non-Importable Dictionary", func(t *testing.T) {
		t.Parallel()

		script := `
            pub fun main(arg: {String: fun():Void}) {
            }
        `

		err := executeScript(
			t,
			script,
			cadence.NewArray([]cadence.Value{}),
		)

		expectNonImportableError(t, err)
	})

	t.Run("Numeric Types", func(t *testing.T) {
		t.Parallel()

		for _, typ := range sema.AllNumberTypes {
			typString := typ.QualifiedString()

			t.Run(typString, func(t *testing.T) {
				t.Parallel()

				script := fmt.Sprintf(`
                        pub fun main(arg: %s?) {
                        }
                    `,
					typString,
				)

				err := executeScript(t, script, cadence.NewOptional(nil))
				assert.NoError(t, err)
			})
		}
	})

	t.Run("Native composites", func(t *testing.T) {
		t.Parallel()

		type argumentPassingTest struct {
			argument      cadence.Value
			label         string
			typeSignature string
			expectErrors  bool
		}

		var argumentPassingTests []*argumentPassingTest

		for typeName, typ := range sema.NativeCompositeTypes {
			var value cadence.Value
			expectErrors := false

			switch typ {
			case sema.HashAlgorithmType:
				value = cadence.NewEnum(
					[]cadence.Value{
						cadence.NewUInt8(1),
					},
				).WithType(HashAlgoType)

			case sema.SignatureAlgorithmType:
				value = cadence.NewEnum(
					[]cadence.Value{
						cadence.NewUInt8(1),
					},
				).WithType(SignAlgoType)

			case sema.PublicKeyType:
				value = cadence.NewStruct(
					[]cadence.Value{
						// PublicKey bytes
						cadence.NewArray([]cadence.Value{}),

						// Sign algorithm
						cadence.NewEnum(
							[]cadence.Value{
								cadence.NewUInt8(1),
							},
						).WithType(SignAlgoType),
					},
				).WithType(PublicKeyType)

			default:
				// This test case only focuses on the type,
				// and has no interest in the value.
				value = nil

				expectErrors = true
			}

			testCase := &argumentPassingTest{
				label:         typeName,
				typeSignature: typeName + "?",
				argument:      cadence.NewOptional(value),
				expectErrors:  expectErrors,
			}

			argumentPassingTests = append(argumentPassingTests, testCase)
		}

		testArgumentPassing := func(test *argumentPassingTest) {

			t.Run(test.label, func(t *testing.T) {
				t.Parallel()

				script := fmt.Sprintf(`
                    pub fun main(arg: %s) {
                    }`,
					test.typeSignature,
				)

				err := executeScript(t, script, test.argument)

				if test.expectErrors {
					expectNonImportableError(t, err)
				} else {
					assert.NoError(t, err)
				}
			})
		}

		for _, testCase := range argumentPassingTests {
			testArgumentPassing(testCase)
		}
	})

	t.Run("Invalid struct as AnyStruct", func(t *testing.T) {
		t.Parallel()

		script := `
                pub fun main(arg: AnyStruct?) {
                }
                pub struct Foo {
                    pub var nonImportableField: PublicAccount.Keys?
                    init() {
                        self.nonImportableField = nil
                    }
                }
            `

		err := executeScript(t, script, fooStruct)
		expectRuntimeError(t, err, &ArgumentNotImportableError{})
	})

	t.Run("Invalid struct as valid interface", func(t *testing.T) {
		t.Parallel()

		script := `
                pub fun main(arg: {Bar}?) {
                }
                pub struct Foo: Bar {
                    pub var nonImportableField: PublicAccount.Keys?
                    init() {
                        self.nonImportableField = nil
                    }
                }
                pub struct interface Bar {
                }
            `

		err := executeScript(t, script, fooStruct)
		expectRuntimeError(t, err, &ArgumentNotImportableError{})
	})

	t.Run("Invalid native struct as AnyStruct", func(t *testing.T) {
		t.Parallel()

		script := `
                pub fun main(arg: AnyStruct) {
                }
            `

		err := executeScript(t, script, publicAccountKeys)
		RequireError(t, err)

		assert.Contains(t, err.Error(), "cannot import value of type PublicAccount.Keys")
	})

	t.Run("Invalid struct in array", func(t *testing.T) {
		t.Parallel()

		script := `
                pub fun main(arg: [AnyStruct]) {
                }
            `

		err := executeScript(
			t,
			script,
			cadence.NewArray([]cadence.Value{
				publicAccountKeys,
			}),
		)
		RequireError(t, err)

		assert.Contains(t, err.Error(), "cannot import value of type PublicAccount.Keys")
	})

	t.Run("invalid HashAlgorithm", func(t *testing.T) {
		t.Parallel()

		err := executeScript(t,
			`pub fun main(arg: HashAlgorithm) {}`,
			cadence.NewEnum(
				[]cadence.Value{
					cadence.NewUInt8(0),
				},
			).WithType(HashAlgoType),
		)
		RequireError(t, err)

		var entryPointErr *InvalidEntryPointArgumentError
		require.ErrorAs(t, err, &entryPointErr)
	})

	t.Run("invalid SignatureAlgorithm", func(t *testing.T) {
		t.Parallel()

		err := executeScript(t,
			`pub fun main(arg: SignatureAlgorithm) {}`,
			cadence.NewEnum(
				[]cadence.Value{
					cadence.NewUInt8(0),
				},
			).WithType(SignAlgoType),
		)
		RequireError(t, err)

		var entryPointErr *InvalidEntryPointArgumentError
		require.ErrorAs(t, err, &entryPointErr)
	})
}

func TestRuntimeTransactionParameterTypeValidation(t *testing.T) {

	t.Parallel()

	RequireCheckerErrors := func(t *testing.T, err error, expectedErrors ...error) {
		RequireError(t, err)

		require.IsType(t, Error{}, err)
		runtimeErr := err.(Error)

		require.IsType(t, &ParsingCheckingError{}, runtimeErr.Err)
		parsingCheckingErr := runtimeErr.Err.(*ParsingCheckingError)

		require.IsType(t, &sema.CheckerError{}, parsingCheckingErr.Err)
		checkerErr := parsingCheckingErr.Err.(*sema.CheckerError)

		require.Len(t, checkerErr.Errors, len(expectedErrors))
		for i, err := range expectedErrors {
			assert.IsType(t, err, checkerErr.Errors[i])
		}
	}

	expectRuntimeError := func(t *testing.T, err error, expectedError error) {
		RequireError(t, err)

		require.IsType(t, Error{}, err)
		runtimeErr := err.(Error)

		assert.IsType(t, expectedError, runtimeErr.Err)
	}

	fooStruct := cadence.Struct{
		StructType: &cadence.StructType{
			Location: common.AddressLocation{
				Address: common.MustBytesToAddress([]byte{0x1}),
				Name:    "C",
			},
			QualifiedIdentifier: "C.Foo",
			Fields:              []cadence.Field{},
		},
		Fields: []cadence.Value{},
	}

	publicAccountKeys := cadence.Struct{
		StructType: &cadence.StructType{
			QualifiedIdentifier: "PublicAccount.Keys",
			Fields:              []cadence.Field{},
		},
		Fields: []cadence.Value{},
	}

	executeTransaction := func(
		t *testing.T,
		script string,
		contracts map[common.AddressLocation][]byte,
		arg cadence.Value,
	) (err error) {
		var encodedArg []byte
		encodedArg, err = json.Encode(arg)
		require.NoError(t, err)

		rt := newTestInterpreterRuntime()

		storage := newTestLedger(nil, nil)

		runtimeInterface := &testRuntimeInterface{
			storage:         storage,
			resolveLocation: singleIdentifierLocationResolver(t),
			getAccountContractCode: func(address Address, name string) (code []byte, err error) {
				location := common.AddressLocation{
					Address: address,
					Name:    name,
				}
				return contracts[location], nil
			},
			meterMemory: func(_ common.MemoryUsage) error {
				return nil
			},
		}
		runtimeInterface.decodeArgument = func(b []byte, t cadence.Type) (value cadence.Value, err error) {
			return json.Decode(runtimeInterface, b)
		}
		addPublicKeyValidation(runtimeInterface, nil)

		return rt.ExecuteTransaction(
			Script{
				Source:    []byte(script),
				Arguments: [][]byte{encodedArg},
			},
			Context{
				Interface: runtimeInterface,
				Location:  common.TransactionLocation{},
			},
		)
	}

	t.Run("Struct", func(t *testing.T) {
		t.Parallel()

		contracts := map[common.AddressLocation][]byte{
			{
				Address: common.MustBytesToAddress([]byte{0x1}),
				Name:    "C",
			}: []byte(`
                pub contract C {
                    pub struct Foo {}
                }
            `),
		}

		script := `
          import C from 0x1

          transaction(arg: C.Foo) {}
        `

		err := executeTransaction(t, script, contracts, fooStruct)
		assert.NoError(t, err)
	})

	t.Run("Non-Importable Struct", func(t *testing.T) {
		t.Parallel()

		contracts := map[common.AddressLocation][]byte{
			{
				Address: common.MustBytesToAddress([]byte{0x1}),
				Name:    "C",
			}: []byte(`
                pub contract C {
                    pub struct Foo {
                        pub var funcTypedField: (():Void)

                        init() {
                            self.funcTypedField = fun() {}
                        }
                    }
               }
            `),
		}

<<<<<<< HEAD
            pub struct Foo {
                pub var funcTypedField: fun():Void
=======
		script := `
          import C from 0x1
>>>>>>> bc692fa3

          transaction(arg: C.Foo?) {}
        `

<<<<<<< HEAD
		err := executeTransaction(t, script, cadence.NewOptional(nil))
		RequireCheckerErrors(
=======
		err := executeTransaction(t, script, contracts, cadence.NewOptional(nil))
		expectCheckerErrors(
>>>>>>> bc692fa3
			t,
			err,
			&sema.InvalidNonImportableTransactionParameterTypeError{},
		)
	})

	t.Run("AnyStruct", func(t *testing.T) {
		t.Parallel()

		script := `
          transaction(arg: AnyStruct?) {}
        `

		err := executeTransaction(t, script, nil, cadence.NewOptional(nil))
		assert.NoError(t, err)
	})

	t.Run("Interface", func(t *testing.T) {
		t.Parallel()

		contracts := map[common.AddressLocation][]byte{
			{
				Address: common.MustBytesToAddress([]byte{0x1}),
				Name:    "C",
			}: []byte(`
                pub contract C {
                    pub struct Foo: Bar {}

                    pub struct interface Bar {}
                }
            `),
		}
		script := `
          import C from 0x1

          transaction(arg: {C.Bar}) {}
        `

		err := executeTransaction(t, script, contracts, fooStruct)
		assert.NoError(t, err)
	})

	t.Run("Non-Importable Interface", func(t *testing.T) {
		t.Parallel()

		contracts := map[common.AddressLocation][]byte{
			{
				Address: common.MustBytesToAddress([]byte{0x1}),
				Name:    "C",
			}: []byte(`
                pub contract C {
                    pub struct interface Bar {
                        pub var funcTypedField: (():Void)
                    }
                }
            `),
		}

		script := `
          import C from 0x1

<<<<<<< HEAD
            pub struct interface Bar {
                pub var funcTypedField: fun():Void
            }
=======
          transaction(arg: {C.Bar}?) {}
>>>>>>> bc692fa3
        `

		err := executeTransaction(t, script, contracts, cadence.NewOptional(nil))

		RequireCheckerErrors(
			t,
			err,
			&sema.InvalidNonImportableTransactionParameterTypeError{},
		)
	})

	t.Run("Resource", func(t *testing.T) {
		t.Parallel()

		contracts := map[common.AddressLocation][]byte{
			{
				Address: common.MustBytesToAddress([]byte{0x1}),
				Name:    "C",
			}: []byte(`
                pub contract C {
                    pub resource Baz {}
                }
            `),
		}

		script := `
          import C from 0x1

          transaction(arg: @C.Baz?) {}
 `

		err := executeTransaction(t, script, contracts, cadence.NewOptional(nil))

		RequireCheckerErrors(
			t,
			err,
			&sema.InvalidNonImportableTransactionParameterTypeError{},
			&sema.ResourceLossError{},
		)
	})

	t.Run("AnyResource", func(t *testing.T) {
		t.Parallel()

		script := `
          transaction(arg: @AnyResource?) {}
        `

		err := executeTransaction(t, script, nil, cadence.NewOptional(nil))

		RequireCheckerErrors(
			t,
			err,
			&sema.InvalidNonImportableTransactionParameterTypeError{},
			&sema.ResourceLossError{},
		)
	})

	t.Run("Contract", func(t *testing.T) {
		t.Parallel()

		contracts := map[common.AddressLocation][]byte{
			{
				Address: common.MustBytesToAddress([]byte{0x1}),
				Name:    "C",
			}: []byte(`
                pub contract C {}
            `),
		}
		script := `
          import C from 0x1

          transaction(arg: C?) {}
        `

		err := executeTransaction(t, script, contracts, cadence.NewOptional(nil))

		RequireCheckerErrors(
			t,
			err,
			&sema.InvalidNonImportableTransactionParameterTypeError{},
		)
	})

	t.Run("Array", func(t *testing.T) {
		t.Parallel()

		script := `
          transaction(arg: [String]) {}
        `

		err := executeTransaction(t, script, nil, cadence.NewArray([]cadence.Value{}))
		assert.NoError(t, err)
	})

	t.Run("Non-Importable Array", func(t *testing.T) {
		t.Parallel()

		script := `
<<<<<<< HEAD
            transaction(arg: [fun():Void]) {
            }
=======
          transaction(arg: [(():Void)]) {}
>>>>>>> bc692fa3
        `

		err := executeTransaction(t, script, nil, cadence.NewArray([]cadence.Value{}))

		RequireCheckerErrors(
			t,
			err,
			&sema.InvalidNonImportableTransactionParameterTypeError{},
		)
	})

	t.Run("Dictionary", func(t *testing.T) {
		t.Parallel()

		script := `
          transaction(arg: {String: Bool}) {}
        `

		err := executeTransaction(t, script, nil, cadence.NewDictionary([]cadence.KeyValuePair{}))
		assert.NoError(t, err)
	})

	t.Run("Capability", func(t *testing.T) {
		t.Parallel()

		script := `
          transaction(arg: Capability<&Int>?) {}
        `

		err := executeTransaction(t, script, nil, cadence.NewOptional(nil))
		assert.NoError(t, err)
	})

	t.Run("Non-Importable Dictionary", func(t *testing.T) {
		t.Parallel()

		script := `
<<<<<<< HEAD
            transaction(arg: {String: fun():Void}) {
            }
=======
          transaction(arg: {String: (():Void)}) {}
>>>>>>> bc692fa3
        `

		err := executeTransaction(t, script, nil, cadence.NewArray([]cadence.Value{}))

		RequireCheckerErrors(
			t,
			err,
			&sema.InvalidNonImportableTransactionParameterTypeError{},
		)
	})

	t.Run("Numeric Types", func(t *testing.T) {
		t.Parallel()

		for _, typ := range sema.AllNumberTypes {
			typString := typ.QualifiedString()

			t.Run(typString, func(t *testing.T) {
				t.Parallel()

				script := fmt.Sprintf(`
                      transaction(arg: %s?) {}
                    `,
					typString,
				)

				err := executeTransaction(t, script, nil, cadence.NewOptional(nil))
				assert.NoError(t, err)
			})
		}
	})

	t.Run("Native composites", func(t *testing.T) {
		t.Parallel()

		type argumentPassingTest struct {
			argument      cadence.Value
			label         string
			typeSignature string
			expectErrors  bool
		}

		var argumentPassingTests []*argumentPassingTest

		for typeName, typ := range sema.NativeCompositeTypes {
			var value cadence.Value
			expectErrors := false

			switch typ {
			case sema.HashAlgorithmType:
				value = cadence.NewEnum(
					[]cadence.Value{
						cadence.NewUInt8(1),
					},
				).WithType(HashAlgoType)

			case sema.SignatureAlgorithmType:
				value = cadence.NewEnum(
					[]cadence.Value{
						cadence.NewUInt8(1),
					},
				).WithType(SignAlgoType)

			case sema.PublicKeyType:
				value = cadence.NewStruct(
					[]cadence.Value{
						// PublicKey bytes
						cadence.NewArray([]cadence.Value{}),

						// Sign algorithm
						cadence.NewEnum(
							[]cadence.Value{
								cadence.NewUInt8(1),
							},
						).WithType(SignAlgoType),
					},
				).WithType(PublicKeyType)

			default:
				// This test case only focuses on the type,
				// and has no interest in the value.
				value = nil

				expectErrors = true
			}

			testCase := &argumentPassingTest{
				label:         typeName,
				typeSignature: typeName + "?",
				argument:      cadence.NewOptional(value),
				expectErrors:  expectErrors,
			}

			argumentPassingTests = append(argumentPassingTests, testCase)
		}

		testArgumentPassing := func(test *argumentPassingTest) {

			t.Run(test.label, func(t *testing.T) {
				t.Parallel()

				script := fmt.Sprintf(
					`
                      transaction(arg: %s) {}
                    `,
					test.typeSignature,
				)

				err := executeTransaction(t, script, nil, test.argument)

				if test.expectErrors {
					RequireCheckerErrors(
						t,
						err,
						&sema.InvalidNonImportableTransactionParameterTypeError{},
					)
				} else {
					assert.NoError(t, err)
				}
			})
		}

		for _, testCase := range argumentPassingTests {
			testArgumentPassing(testCase)
		}
	})

	t.Run("Invalid struct as AnyStruct", func(t *testing.T) {
		t.Parallel()

		contracts := map[common.AddressLocation][]byte{
			{
				Address: common.MustBytesToAddress([]byte{0x1}),
				Name:    "C",
			}: []byte(`
               pub contract C {
                   pub struct Foo {
                      pub var nonImportableField: PublicAccount.Keys?

                      init() {
                          self.nonImportableField = nil
                      }
                  }
               }
            `),
		}

		script := `
          import C from 0x1

          transaction(arg: AnyStruct?) {}
        `

		err := executeTransaction(t, script, contracts, cadence.NewOptional(fooStruct))
		expectRuntimeError(t, err, &ArgumentNotImportableError{})
	})

	t.Run("Invalid struct as valid interface", func(t *testing.T) {
		t.Parallel()

		contracts := map[common.AddressLocation][]byte{
			{
				Address: common.MustBytesToAddress([]byte{0x1}),
				Name:    "C",
			}: []byte(`
               pub contract C {
                    pub struct Foo: Bar {
                        pub var nonImportableField: PublicAccount.Keys?
                        init() {
                            self.nonImportableField = nil
                        }
                    }

                    pub struct interface Bar {}
               }
            `),
		}

		script := `
          import C from 0x1

          transaction(arg: {C.Bar}?) {}
        `

		err := executeTransaction(t, script, contracts, cadence.NewOptional(fooStruct))
		expectRuntimeError(t, err, &ArgumentNotImportableError{})
	})

	t.Run("Invalid native struct as AnyStruct", func(t *testing.T) {
		t.Parallel()

		script := `
          transaction(arg: AnyStruct) {}
        `

		err := executeTransaction(t, script, nil, publicAccountKeys)
		RequireError(t, err)

		assert.Contains(t, err.Error(), "cannot import value of type PublicAccount.Keys")
	})

	t.Run("Invalid native struct in array", func(t *testing.T) {
		t.Parallel()

		script := `
            transaction(arg: [AnyStruct]) {}
        `

		err := executeTransaction(t,
			script,
			nil,
			cadence.NewArray([]cadence.Value{
				publicAccountKeys,
			}),
		)
		RequireError(t, err)

		assert.Contains(t, err.Error(), "cannot import value of type PublicAccount.Keys")
	})

	t.Run("invalid HashAlgorithm", func(t *testing.T) {

		script := `
          transaction(arg: HashAlgorithm) {}
        `

		err := executeTransaction(t,
			script,
			nil,
			cadence.NewEnum(
				[]cadence.Value{
					cadence.NewUInt8(0),
				},
			).WithType(HashAlgoType),
		)
		RequireError(t, err)

		var entryPointErr *InvalidEntryPointArgumentError
		require.ErrorAs(t, err, &entryPointErr)
	})

	t.Run("invalid SignatureAlgorithm", func(t *testing.T) {

		script := `
          transaction(arg: SignatureAlgorithm) {}
        `
		err := executeTransaction(t,
			script,
			nil,
			cadence.NewEnum(
				[]cadence.Value{
					cadence.NewUInt8(0),
				},
			).WithType(SignAlgoType),
		)
		RequireError(t, err)

		var entryPointErr *InvalidEntryPointArgumentError
		require.ErrorAs(t, err, &entryPointErr)
	})
}<|MERGE_RESOLUTION|>--- conflicted
+++ resolved
@@ -659,34 +659,24 @@
 			}: []byte(`
                 pub contract C {
                     pub struct Foo {
-                        pub var funcTypedField: (():Void)
+                        pub var funcTypedField: fun (): Void
 
                         init() {
-                            self.funcTypedField = fun() {}
+                            self.funcTypedField = fun () {}
                         }
                     }
                }
             `),
 		}
 
-<<<<<<< HEAD
-            pub struct Foo {
-                pub var funcTypedField: fun():Void
-=======
 		script := `
           import C from 0x1
->>>>>>> bc692fa3
 
           transaction(arg: C.Foo?) {}
         `
 
-<<<<<<< HEAD
-		err := executeTransaction(t, script, cadence.NewOptional(nil))
+		err := executeTransaction(t, script, contracts, cadence.NewOptional(nil))
 		RequireCheckerErrors(
-=======
-		err := executeTransaction(t, script, contracts, cadence.NewOptional(nil))
-		expectCheckerErrors(
->>>>>>> bc692fa3
 			t,
 			err,
 			&sema.InvalidNonImportableTransactionParameterTypeError{},
@@ -739,7 +729,7 @@
 			}: []byte(`
                 pub contract C {
                     pub struct interface Bar {
-                        pub var funcTypedField: (():Void)
+                        pub var funcTypedField: fun (): Void
                     }
                 }
             `),
@@ -748,13 +738,7 @@
 		script := `
           import C from 0x1
 
-<<<<<<< HEAD
-            pub struct interface Bar {
-                pub var funcTypedField: fun():Void
-            }
-=======
           transaction(arg: {C.Bar}?) {}
->>>>>>> bc692fa3
         `
 
 		err := executeTransaction(t, script, contracts, cadence.NewOptional(nil))
@@ -854,12 +838,7 @@
 		t.Parallel()
 
 		script := `
-<<<<<<< HEAD
-            transaction(arg: [fun():Void]) {
-            }
-=======
-          transaction(arg: [(():Void)]) {}
->>>>>>> bc692fa3
+          transaction(arg: [fun(): Void]) {}
         `
 
 		err := executeTransaction(t, script, nil, cadence.NewArray([]cadence.Value{}))
@@ -897,12 +876,7 @@
 		t.Parallel()
 
 		script := `
-<<<<<<< HEAD
-            transaction(arg: {String: fun():Void}) {
-            }
-=======
-          transaction(arg: {String: (():Void)}) {}
->>>>>>> bc692fa3
+          transaction(arg: {String: fun(): Void}) {}
         `
 
 		err := executeTransaction(t, script, nil, cadence.NewArray([]cadence.Value{}))
