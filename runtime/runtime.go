/*
 * Cadence - The resource-oriented smart contract programming language
 *
 * Copyright Flow Foundation
 *
 * Licensed under the Apache License, Version 2.0 (the "License");
 * you may not use this file except in compliance with the License.
 * You may obtain a copy of the License at
 *
 *   http://www.apache.org/licenses/LICENSE-2.0
 *
 * Unless required by applicable law or agreed to in writing, software
 * distributed under the License is distributed on an "AS IS" BASIS,
 * WITHOUT WARRANTIES OR CONDITIONS OF ANY KIND, either express or implied.
 * See the License for the specific language governing permissions and
 * limitations under the License.
 */

package runtime

import (
	stdErrors "errors"
	"time"

	"github.com/onflow/cadence"
	"github.com/onflow/cadence/ast"
	"github.com/onflow/cadence/common"
	"github.com/onflow/cadence/errors"
	"github.com/onflow/cadence/interpreter"
	"github.com/onflow/cadence/sema"
	"github.com/onflow/cadence/stdlib"
)

type Program struct {
	interpreterProgram *interpreter.Program
	compiledProgram    *compiledProgram
}

type Script struct {
	Source    []byte
	Arguments [][]byte
}

type importResolutionResults map[Location]bool

// Runtime is a runtime capable of executing Cadence.
type Runtime interface {
	// Config returns the runtime.Config this Runtime was instantiated with.
	Config() Config

	// NewScriptExecutor returns an executor which executes the given script.
	NewScriptExecutor(Script, Context) Executor

	// ExecuteScript executes the given script.
	//
	// This function returns an error if the program has errors (e.g syntax errors, type errors),
	// or if the execution fails.
	ExecuteScript(Script, Context) (cadence.Value, error)

	// NewTransactionExecutor returns an executor which executes the given
	// transaction.
	NewTransactionExecutor(Script, Context) Executor

	// ExecuteTransaction executes the given transaction.
	//
	// This function returns an error if the program has errors (e.g syntax errors, type errors),
	// or if the execution fails.
	ExecuteTransaction(Script, Context) error

	// NewContractFunctionExecutor returns an executor which invokes a contract
	// function with the given arguments.
	NewContractFunctionExecutor(
		contractLocation common.AddressLocation,
		functionName string,
		arguments []cadence.Value,
		argumentTypes []sema.Type,
		context Context,
	) Executor

	// InvokeContractFunction invokes a contract function with the given arguments.
	//
	// This function returns an error if the execution fails.
	// If the contract function accepts an &Account as a parameter,
	// the corresponding argument can be an interpreter.Address.
	// Returns a cadence.Value
	InvokeContractFunction(
		contractLocation common.AddressLocation,
		functionName string,
		arguments []cadence.Value,
		argumentTypes []sema.Type,
		context Context,
	) (cadence.Value, error)

	// ParseAndCheckProgram parses and checks the given code without executing the program.
	//
	// This function returns an error if the program contains any syntax or semantic errors.
	ParseAndCheckProgram(source []byte, context Context) (*interpreter.Program, error)

	// ReadStored reads the value stored at the given path
	//
	ReadStored(address common.Address, path cadence.Path, context Context) (cadence.Value, error)

	// Storage returns the storage system and an interpreter which can be used for
	// accessing values in storage.
	//
	// NOTE: only use the interpreter for storage operations,
	// do *NOT* use the interpreter for any other purposes,
	// such as executing a program.
	//
	Storage(context Context) (*Storage, *interpreter.Interpreter, error)

	SetDebugger(debugger *interpreter.Debugger)
}

type ImportResolver = func(location Location) (program *ast.Program, e error)

var validTopLevelDeclarationsInTransaction = common.NewDeclarationKindSet(
	common.DeclarationKindPragma,
	common.DeclarationKindImport,
	common.DeclarationKindFunction,
	common.DeclarationKindTransaction,
)

var validTopLevelDeclarationsInAccountCode = common.NewDeclarationKindSet(
	common.DeclarationKindPragma,
	common.DeclarationKindImport,
	common.DeclarationKindContract,
	common.DeclarationKindContractInterface,
)

func validTopLevelDeclarations(location Location) common.DeclarationKindSet {
	switch location.(type) {
	case common.TransactionLocation:
		return validTopLevelDeclarationsInTransaction
	case common.AddressLocation:
		return validTopLevelDeclarationsInAccountCode
	}

	return common.AllDeclarationKindsSet
}

func reportMetric(
	f func(),
	runtimeInterface Interface,
	report func(Metrics, time.Duration),
) {
	metrics, ok := runtimeInterface.(Metrics)
	if !ok {
		f()
		return
	}

	start := time.Now()
	f()
	elapsed := time.Since(start)

	report(metrics, elapsed)
}

// runtime is an interpreter-based version of the Flow runtime.
type runtime struct {
	defaultConfig Config
}

// NewRuntime returns an interpreter-based version of the Flow runtime.
func NewRuntime(defaultConfig Config) Runtime {
	return &runtime{
		defaultConfig: defaultConfig,
	}
}

func (r *runtime) Config() Config {
	return r.defaultConfig
}

func (r *runtime) NewScriptExecutor(
	script Script,
	context Context,
) Executor {

	context.Interface = ExternalInterface{
		Interface: context.Interface,
	}

	return newScriptExecutor(r, script, context)
}

func (r *runtime) ExecuteScript(script Script, context Context) (val cadence.Value, err error) {
	location := context.Location
	if _, ok := location.(common.ScriptLocation); !ok {
		return nil, errors.NewUnexpectedError("invalid non-script location: %s", location)
	}
	return r.NewScriptExecutor(script, context).Result()
}

func (r *runtime) NewContractFunctionExecutor(
	contractLocation common.AddressLocation,
	functionName string,
	arguments []cadence.Value,
	argumentTypes []sema.Type,
	context Context,
) Executor {

	context.Interface = ExternalInterface{
		Interface: context.Interface,
	}

	return newContractFunctionExecutor(
		r,
		contractLocation,
		functionName,
		arguments,
		argumentTypes,
		context,
	)
}

func (r *runtime) InvokeContractFunction(
	contractLocation common.AddressLocation,
	functionName string,
	arguments []cadence.Value,
	argumentTypes []sema.Type,
	context Context,
) (cadence.Value, error) {
	return r.NewContractFunctionExecutor(
		contractLocation,
		functionName,
		arguments,
		argumentTypes,
		context,
	).Result()
}

func (r *runtime) NewTransactionExecutor(script Script, context Context) Executor {

	context.Interface = ExternalInterface{
		Interface: context.Interface,
	}

	return newTransactionExecutor(r, script, context)
}

func (r *runtime) ExecuteTransaction(script Script, context Context) (err error) {
	location := context.Location
	if _, ok := location.(common.TransactionLocation); !ok {
		return errors.NewUnexpectedError("invalid non-transaction location: %s", location)
	}
	_, err = r.NewTransactionExecutor(script, context).Result()
	return err
}

// UserPanicToError Executes `f` and gracefully handle `UserError` panics.
// All on-user panics (including `InternalError` and `ExternalError`) are propagated up.
func UserPanicToError(f func()) (returnedError error) {
	defer func() {
		if r := recover(); r != nil {
			err, ok := r.(error)
			if !ok {
				panic(errors.NewUnexpectedError("%s", r))
			}

			var userError errors.UserError
			if stdErrors.As(err, &userError) {
				// Return user errors
				returnedError = err
				return
			}

			switch err.(type) {
			case errors.InternalError, errors.ExternalError:
				panic(err)

			// Otherwise, panic.
			// Also wrap with a `UnexpectedError` to mark it as an `InternalError`.
			default:
				panic(errors.NewUnexpectedErrorFromCause(err))
			}
		}
	}()

	f()
	return nil
}

type LocationResolver interface {
	ResolveLocation(identifiers []ast.Identifier, location common.Location) ([]ResolvedLocation, error)
}

type ArgumentDecoder interface {
	stdlib.StandardLibraryHandler
	LocationResolver

	// DecodeArgument decodes a transaction/script argument against the given type.
	DecodeArgument(argument []byte, argumentType cadence.Type) (cadence.Value, error)
}

// ParseAndCheckProgram parses the given code and checks it.
// Returns a program that can be interpreted (AST + elaboration).
func (r *runtime) ParseAndCheckProgram(
	code []byte,
	context Context,
) (
	program *interpreter.Program,
	err error,
) {
	location := context.Location

	codesAndPrograms := NewCodesAndPrograms()

	defer Recover(
		func(internalErr Error) {
			err = internalErr
		},
		location,
		codesAndPrograms,
	)

	environment := context.Environment
	if environment == nil {
		environment = NewBaseInterpreterEnvironment(r.defaultConfig)
	}

	context.Interface = ExternalInterface{
		Interface: context.Interface,
	}

	environment.Configure(
		context.Interface,
		codesAndPrograms,
		nil,
		context.MemoryGauge,
		context.ComputationGauge,
		context.CoverageReport,
	)

	program, err = environment.ParseAndCheckProgram(
		code,
		location,
		true,
	)
	if err != nil {
		return nil, newError(err, location, codesAndPrograms)
	}

	return program, nil
}

func (r *runtime) Storage(context Context) (*Storage, *interpreter.Interpreter, error) {

	location := context.Location

	codesAndPrograms := NewCodesAndPrograms()

	context.Interface = ExternalInterface{
		Interface: context.Interface,
	}

	runtimeInterface := context.Interface

	storage := NewStorage(
		runtimeInterface,
<<<<<<< HEAD
		common.NewCombinedGauge(
			context.MemoryGauge,
			context.ComputationGauge,
		),
=======
		context.MemoryGauge,
>>>>>>> 62cd73df
		StorageConfig{},
	)

	environment := context.Environment
	if environment == nil {
		environment = NewBaseInterpreterEnvironment(r.defaultConfig)
	}

	environment.Configure(
		runtimeInterface,
		codesAndPrograms,
		storage,
		context.MemoryGauge,
		context.ComputationGauge,
		context.CoverageReport,
	)

	interpreterEnv, ok := environment.(*InterpreterEnvironment)
	if !ok {
		panic(errors.NewUnexpectedError("unsupported environment: %T", environment))
	}

	_, inter, err := interpreterEnv.Interpret(
		location,
		nil,
		nil,
	)
	if err != nil {
		return nil, nil, newError(err, location, codesAndPrograms)
	}

	return storage, inter, nil
}

func (r *runtime) ReadStored(
	address common.Address,
	path cadence.Path,
	context Context,
) (
	val cadence.Value,
	err error,
) {
	location := context.Location

	var codesAndPrograms CodesAndPrograms

	defer Recover(
		func(internalErr Error) {
			err = internalErr
		},
		location,
		codesAndPrograms,
	)

	context.Interface = ExternalInterface{
		Interface: context.Interface,
	}

	_, inter, err := r.Storage(context)
	if err != nil {
		// error is already wrapped as Error in Storage
		return nil, err
	}

	pathValue := valueImporter{context: inter}.importPathValue(path)

	domain := pathValue.Domain.StorageDomain()
	identifier := pathValue.Identifier

	storageMapKey := interpreter.StringStorageMapKey(identifier)

	value := inter.ReadStored(address, domain, storageMapKey)

	var exportedValue cadence.Value
	if value != nil {
		exportedValue, err = ExportValue(value, inter, interpreter.EmptyLocationRange)
		if err != nil {
			return nil, newError(err, location, codesAndPrograms)
		}
	}

	return exportedValue, nil
}

func (r *runtime) SetDebugger(debugger *interpreter.Debugger) {
	r.defaultConfig.Debugger = debugger
}<|MERGE_RESOLUTION|>--- conflicted
+++ resolved
@@ -359,14 +359,7 @@
 
 	storage := NewStorage(
 		runtimeInterface,
-<<<<<<< HEAD
-		common.NewCombinedGauge(
-			context.MemoryGauge,
-			context.ComputationGauge,
-		),
-=======
 		context.MemoryGauge,
->>>>>>> 62cd73df
 		StorageConfig{},
 	)
 
