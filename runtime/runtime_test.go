--- conflicted
+++ resolved
@@ -12654,8 +12654,6 @@
 		result,
 	)
 
-<<<<<<< HEAD
-=======
 	// Call getContractAccountAddress
 
 	result, err = runtime.InvokeContractFunction(
@@ -12725,7 +12723,6 @@
 		result,
 	)
 
->>>>>>> 89329144
 	// Call getAccountBalance
 
 	result, err = runtime.InvokeContractFunction(
