--- conflicted
+++ resolved
@@ -12648,16 +12648,14 @@
 		result,
 	)
 
-<<<<<<< HEAD
-=======
-	// Call getContractAccountAddress
+	// Call getAccountBalance
 
 	result, err = runtime.InvokeContractFunction(
 		common.AddressLocation{
 			Address: addressValue,
 			Name:    "Test3",
 		},
-		"getContractAccountAddress",
+		"getAccountBalance",
 		nil,
 		nil,
 		Context{
@@ -12669,19 +12667,18 @@
 	require.NoError(t, err)
 
 	require.Equal(t,
-		cadence.Address(addressValue),
+		cadence.UFix64(0),
 		result,
 	)
 
->>>>>>> 01783b05
-	// Call getAccountBalance
+	// Call getResourceUUID
 
 	result, err = runtime.InvokeContractFunction(
 		common.AddressLocation{
 			Address: addressValue,
 			Name:    "Test3",
 		},
-		"getAccountBalance",
+		"getResourceUUID",
 		nil,
 		nil,
 		Context{
@@ -12693,40 +12690,17 @@
 	require.NoError(t, err)
 
 	require.Equal(t,
-		cadence.UFix64(0),
+		cadence.UInt64(1),
 		result,
 	)
 
-	// Call getResourceUUID
+	// Call getResourceOwner
 
 	result, err = runtime.InvokeContractFunction(
 		common.AddressLocation{
 			Address: addressValue,
 			Name:    "Test3",
 		},
-		"getResourceUUID",
-		nil,
-		nil,
-		Context{
-			Interface: runtimeInterface,
-			Location:  nextTransactionLocation(),
-			UseVM:     *compile,
-		},
-	)
-	require.NoError(t, err)
-
-	require.Equal(t,
-		cadence.UInt64(1),
-		result,
-	)
-
-	// Call getResourceOwner
-
-	result, err = runtime.InvokeContractFunction(
-		common.AddressLocation{
-			Address: addressValue,
-			Name:    "Test3",
-		},
 		"getResourceOwner",
 		nil,
 		nil,
