/*
 * Cadence - The resource-oriented smart contract programming language
 *
 * Copyright Dapper Labs, Inc.
 *
 * Licensed under the Apache License, Version 2.0 (the "License");
 * you may not use this file except in compliance with the License.
 * You may obtain a copy of the License at
 *
 *   http://www.apache.org/licenses/LICENSE-2.0
 *
 * Unless required by applicable law or agreed to in writing, software
 * distributed under the License is distributed on an "AS IS" BASIS,
 * WITHOUT WARRANTIES OR CONDITIONS OF ANY KIND, either express or implied.
 * See the License for the specific language governing permissions and
 * limitations under the License.
 */

package runtime

import (
	"bytes"
	"encoding/binary"
	"encoding/hex"
	"errors"
	"fmt"
	"strconv"
	"strings"
	"sync"
	"sync/atomic"
	"testing"
	"time"

	"github.com/onflow/atree"
	"go.opentelemetry.io/otel/attribute"

	"github.com/stretchr/testify/assert"
	"github.com/stretchr/testify/require"

	"github.com/onflow/cadence"
	"github.com/onflow/cadence/encoding/json"
	jsoncdc "github.com/onflow/cadence/encoding/json"
	"github.com/onflow/cadence/runtime/ast"
	"github.com/onflow/cadence/runtime/common"
	runtimeErrors "github.com/onflow/cadence/runtime/errors"
	"github.com/onflow/cadence/runtime/interpreter"
	"github.com/onflow/cadence/runtime/sema"
	"github.com/onflow/cadence/runtime/stdlib"
	"github.com/onflow/cadence/runtime/tests/checker"
	. "github.com/onflow/cadence/runtime/tests/utils"
)

type testLedger struct {
	storedValues         map[string][]byte
	valueExists          func(owner, key []byte) (exists bool, err error)
	getValue             func(owner, key []byte) (value []byte, err error)
	setValue             func(owner, key, value []byte) (err error)
	allocateStorageIndex func(owner []byte) (atree.StorageIndex, error)
}

var _ atree.Ledger = testLedger{}

func (s testLedger) GetValue(owner, key []byte) (value []byte, err error) {
	return s.getValue(owner, key)
}

func (s testLedger) SetValue(owner, key, value []byte) (err error) {
	return s.setValue(owner, key, value)
}

func (s testLedger) ValueExists(owner, key []byte) (exists bool, err error) {
	return s.valueExists(owner, key)
}

func (s testLedger) AllocateStorageIndex(owner []byte) (atree.StorageIndex, error) {
	return s.allocateStorageIndex(owner)
}

func (s testLedger) Dump() {
	for key, data := range s.storedValues {
		fmt.Printf("%s:\n", strconv.Quote(key))
		fmt.Printf("%s\n", hex.Dump(data))
		println()
	}
}

func newTestLedger(
	onRead func(owner, key, value []byte),
	onWrite func(owner, key, value []byte),
) testLedger {

	storageKey := func(owner, key string) string {
		return strings.Join([]string{owner, key}, "|")
	}

	storedValues := map[string][]byte{}

	storageIndices := map[string]uint64{}

	return testLedger{
		storedValues: storedValues,
		valueExists: func(owner, key []byte) (bool, error) {
			value := storedValues[storageKey(string(owner), string(key))]
			return len(value) > 0, nil
		},
		getValue: func(owner, key []byte) (value []byte, err error) {
			value = storedValues[storageKey(string(owner), string(key))]
			if onRead != nil {
				onRead(owner, key, value)
			}
			return value, nil
		},
		setValue: func(owner, key, value []byte) (err error) {
			storedValues[storageKey(string(owner), string(key))] = value
			if onWrite != nil {
				onWrite(owner, key, value)
			}
			return nil
		},
		allocateStorageIndex: func(owner []byte) (result atree.StorageIndex, err error) {
			index := storageIndices[string(owner)] + 1
			storageIndices[string(owner)] = index
			binary.BigEndian.PutUint64(result[:], index)
			return
		},
	}
}

type testInterpreterRuntime struct {
	*interpreterRuntime
}

var _ Runtime = testInterpreterRuntime{}

func newTestInterpreterRuntime() testInterpreterRuntime {
	return testInterpreterRuntime{
		interpreterRuntime: NewInterpreterRuntime(Config{
			AtreeValidationEnabled: true,
		}).(*interpreterRuntime),
	}
}

func (r testInterpreterRuntime) ExecuteTransaction(script Script, context Context) error {
	i := context.Interface.(*testRuntimeInterface)
	i.onTransactionExecutionStart()
	return r.interpreterRuntime.ExecuteTransaction(script, context)
}

func (r testInterpreterRuntime) ExecuteScript(script Script, context Context) (cadence.Value, error) {
	i := context.Interface.(*testRuntimeInterface)
	i.onScriptExecutionStart()
	value, err := r.interpreterRuntime.ExecuteScript(script, context)
	// If there was a return value, let's also ensure it can be encoded
	// TODO: also test CCF
	if value != nil && err == nil {
		_ = jsoncdc.MustEncode(value)
	}
	return value, err
}

type testRuntimeInterface struct {
	resolveLocation  func(identifiers []Identifier, location Location) ([]ResolvedLocation, error)
	getCode          func(_ Location) ([]byte, error)
	getAndSetProgram func(
		location Location,
		load func() (*interpreter.Program, error),
	) (*interpreter.Program, error)
	setInterpreterSharedState func(state *interpreter.SharedState)
	getInterpreterSharedState func() *interpreter.SharedState
	storage                   testLedger
	createAccount             func(payer Address) (address Address, err error)
	addEncodedAccountKey      func(address Address, publicKey []byte) error
	removeEncodedAccountKey   func(address Address, index int) (publicKey []byte, err error)
	addAccountKey             func(
		address Address,
		publicKey *stdlib.PublicKey,
		hashAlgo HashAlgorithm,
		weight int,
	) (*stdlib.AccountKey, error)
	getAccountKey             func(address Address, index int) (*stdlib.AccountKey, error)
	removeAccountKey          func(address Address, index int) (*stdlib.AccountKey, error)
	accountKeysCount          func(address Address) (uint64, error)
	updateAccountContractCode func(location common.AddressLocation, code []byte) error
	getAccountContractCode    func(location common.AddressLocation) (code []byte, err error)
	removeAccountContractCode func(location common.AddressLocation) (err error)
	getSigningAccounts        func() ([]Address, error)
	log                       func(string)
	emitEvent                 func(cadence.Event) error
	resourceOwnerChanged      func(
		interpreter *interpreter.Interpreter,
		resource *interpreter.CompositeValue,
		oldAddress common.Address,
		newAddress common.Address,
	)
	generateUUID       func() (uint64, error)
	meterComputation   func(compKind common.ComputationKind, intensity uint) error
	decodeArgument     func(b []byte, t cadence.Type) (cadence.Value, error)
	programParsed      func(location Location, duration time.Duration)
	programChecked     func(location Location, duration time.Duration)
	programInterpreted func(location Location, duration time.Duration)
	unsafeRandom       func() (uint64, error)
	verifySignature    func(
		signature []byte,
		tag string,
		signedData []byte,
		publicKey []byte,
		signatureAlgorithm SignatureAlgorithm,
		hashAlgorithm HashAlgorithm,
	) (bool, error)
	hash                       func(data []byte, tag string, hashAlgorithm HashAlgorithm) ([]byte, error)
	setCadenceValue            func(owner Address, key string, value cadence.Value) (err error)
	getAccountBalance          func(_ Address) (uint64, error)
	getAccountAvailableBalance func(_ Address) (uint64, error)
	getStorageUsed             func(_ Address) (uint64, error)
	getStorageCapacity         func(_ Address) (uint64, error)
	programs                   map[Location]*interpreter.Program
	implementationDebugLog     func(message string) error
	validatePublicKey          func(publicKey *stdlib.PublicKey) error
	bLSVerifyPOP               func(pk *stdlib.PublicKey, s []byte) (bool, error)
	blsAggregateSignatures     func(sigs [][]byte) ([]byte, error)
	blsAggregatePublicKeys     func(keys []*stdlib.PublicKey) (*stdlib.PublicKey, error)
	getAccountContractNames    func(address Address) ([]string, error)
	recordTrace                func(operation string, location Location, duration time.Duration, attrs []attribute.KeyValue)
	meterMemory                func(usage common.MemoryUsage) error
	computationUsed            func() (uint64, error)
	memoryUsed                 func() (uint64, error)
	interactionUsed            func() (uint64, error)
	updatedContractCode        bool
	generateAccountID          func(address common.Address) (uint64, error)

	uuid       uint64
	accountIDs map[common.Address]uint64
}

// testRuntimeInterface should implement Interface
var _ Interface = &testRuntimeInterface{}

func (i *testRuntimeInterface) ResolveLocation(identifiers []Identifier, location Location) ([]ResolvedLocation, error) {
	if i.resolveLocation == nil {
		return []ResolvedLocation{
			{
				Location:    location,
				Identifiers: identifiers,
			},
		}, nil
	}
	return i.resolveLocation(identifiers, location)
}

func (i *testRuntimeInterface) GetCode(location Location) ([]byte, error) {
	if i.getCode == nil {
		return nil, nil
	}
	return i.getCode(location)
}

func (i *testRuntimeInterface) GetOrLoadProgram(
	location Location,
	load func() (*interpreter.Program, error),
) (
	program *interpreter.Program,
	err error,
) {
	if i.getAndSetProgram == nil {
		if i.programs == nil {
			i.programs = map[Location]*interpreter.Program{}
		}

		var ok bool
		program, ok = i.programs[location]
		if ok {
			return
		}

		program, err = load()

		// NOTE: important: still set empty program,
		// even if error occurred

		i.programs[location] = program

		return
	}

	return i.getAndSetProgram(location, load)
}

func (i *testRuntimeInterface) SetInterpreterSharedState(state *interpreter.SharedState) {
	if i.setInterpreterSharedState == nil {
		return
	}

	i.setInterpreterSharedState(state)
}

func (i *testRuntimeInterface) GetInterpreterSharedState() *interpreter.SharedState {
	if i.getInterpreterSharedState == nil {
		return nil
	}

	return i.getInterpreterSharedState()
}

func (i *testRuntimeInterface) ValueExists(owner, key []byte) (exists bool, err error) {
	if i.storage.valueExists == nil {
		panic("must specify testRuntimeInterface.storage.valueExists")
	}
	return i.storage.ValueExists(owner, key)
}

func (i *testRuntimeInterface) GetValue(owner, key []byte) (value []byte, err error) {
	if i.storage.getValue == nil {
		panic("must specify testRuntimeInterface.storage.getValue")
	}
	return i.storage.GetValue(owner, key)
}

func (i *testRuntimeInterface) SetValue(owner, key, value []byte) (err error) {
	if i.storage.setValue == nil {
		panic("must specify testRuntimeInterface.storage.setValue")
	}
	return i.storage.SetValue(owner, key, value)
}

func (i *testRuntimeInterface) AllocateStorageIndex(owner []byte) (atree.StorageIndex, error) {
	if i.storage.allocateStorageIndex == nil {
		panic("must specify testRuntimeInterface.storage.allocateStorageIndex")
	}
	return i.storage.AllocateStorageIndex(owner)
}

func (i *testRuntimeInterface) CreateAccount(payer Address) (address Address, err error) {
	if i.createAccount == nil {
		panic("must specify testRuntimeInterface.createAccount")
	}
	return i.createAccount(payer)
}

func (i *testRuntimeInterface) AddEncodedAccountKey(address Address, publicKey []byte) error {
	if i.addEncodedAccountKey == nil {
		panic("must specify testRuntimeInterface.addEncodedAccountKey")
	}
	return i.addEncodedAccountKey(address, publicKey)
}

func (i *testRuntimeInterface) RevokeEncodedAccountKey(address Address, index int) ([]byte, error) {
	if i.removeEncodedAccountKey == nil {
		panic("must specify testRuntimeInterface.removeEncodedAccountKey")
	}
	return i.removeEncodedAccountKey(address, index)
}

func (i *testRuntimeInterface) AddAccountKey(
	address Address,
	publicKey *stdlib.PublicKey,
	hashAlgo HashAlgorithm,
	weight int,
) (*stdlib.AccountKey, error) {
	if i.addAccountKey == nil {
		panic("must specify testRuntimeInterface.addAccountKey")
	}
	return i.addAccountKey(address, publicKey, hashAlgo, weight)
}

func (i *testRuntimeInterface) GetAccountKey(address Address, index int) (*stdlib.AccountKey, error) {
	if i.getAccountKey == nil {
		panic("must specify testRuntimeInterface.getAccountKey")
	}
	return i.getAccountKey(address, index)
}

func (i *testRuntimeInterface) AccountKeysCount(address Address) (uint64, error) {
	if i.accountKeysCount == nil {
		panic("must specify testRuntimeInterface.accountKeysCount")
	}
	return i.accountKeysCount(address)
}

func (i *testRuntimeInterface) RevokeAccountKey(address Address, index int) (*stdlib.AccountKey, error) {
	if i.removeAccountKey == nil {
		panic("must specify testRuntimeInterface.removeAccountKey")
	}
	return i.removeAccountKey(address, index)
}

func (i *testRuntimeInterface) UpdateAccountContractCode(location common.AddressLocation, code []byte) (err error) {
	if i.updateAccountContractCode == nil {
		panic("must specify testRuntimeInterface.updateAccountContractCode")
	}

	err = i.updateAccountContractCode(location, code)
	if err != nil {
		return err
	}

	i.updatedContractCode = true

	return nil
}

func (i *testRuntimeInterface) GetAccountContractCode(location common.AddressLocation) (code []byte, err error) {
	if i.getAccountContractCode == nil {
		panic("must specify testRuntimeInterface.getAccountContractCode")
	}
	return i.getAccountContractCode(location)
}

func (i *testRuntimeInterface) RemoveAccountContractCode(location common.AddressLocation) (err error) {
	if i.removeAccountContractCode == nil {
		panic("must specify testRuntimeInterface.removeAccountContractCode")
	}
	return i.removeAccountContractCode(location)
}

func (i *testRuntimeInterface) GetSigningAccounts() ([]Address, error) {
	if i.getSigningAccounts == nil {
		return nil, nil
	}
	return i.getSigningAccounts()
}

func (i *testRuntimeInterface) ProgramLog(message string) error {
	i.log(message)
	return nil
}

func (i *testRuntimeInterface) EmitEvent(event cadence.Event) error {
	return i.emitEvent(event)
}

func (i *testRuntimeInterface) ResourceOwnerChanged(
	interpreter *interpreter.Interpreter,
	resource *interpreter.CompositeValue,
	oldOwner common.Address,
	newOwner common.Address,
) {
	if i.resourceOwnerChanged != nil {
		i.resourceOwnerChanged(
			interpreter,
			resource,
			oldOwner,
			newOwner,
		)
	}
}

func (i *testRuntimeInterface) GenerateUUID() (uint64, error) {
	if i.generateUUID == nil {
		i.uuid++
		return i.uuid, nil
	}
	return i.generateUUID()
}

func (i *testRuntimeInterface) MeterComputation(compKind common.ComputationKind, intensity uint) error {
	if i.meterComputation == nil {
		return nil
	}
	return i.meterComputation(compKind, intensity)
}

func (i *testRuntimeInterface) DecodeArgument(b []byte, t cadence.Type) (cadence.Value, error) {
	return i.decodeArgument(b, t)
}

func (i *testRuntimeInterface) ProgramParsed(location Location, duration time.Duration) {
	if i.programParsed == nil {
		return
	}
	i.programParsed(location, duration)
}

func (i *testRuntimeInterface) ProgramChecked(location Location, duration time.Duration) {
	if i.programChecked == nil {
		return
	}
	i.programChecked(location, duration)
}

func (i *testRuntimeInterface) ProgramInterpreted(location Location, duration time.Duration) {
	if i.programInterpreted == nil {
		return
	}
	i.programInterpreted(location, duration)
}

func (i *testRuntimeInterface) GetCurrentBlockHeight() (uint64, error) {
	return 1, nil
}

func (i *testRuntimeInterface) GetBlockAtHeight(height uint64) (block stdlib.Block, exists bool, err error) {

	buf := new(bytes.Buffer)
	err = binary.Write(buf, binary.BigEndian, height)
	if err != nil {
		panic(err)
	}

	encoded := buf.Bytes()
	var hash stdlib.BlockHash
	copy(hash[sema.BlockTypeIdFieldType.Size-int64(len(encoded)):], encoded)

	block = stdlib.Block{
		Height:    height,
		View:      height,
		Hash:      hash,
		Timestamp: time.Unix(int64(height), 0).UnixNano(),
	}
	return block, true, nil
}

func (i *testRuntimeInterface) UnsafeRandom() (uint64, error) {
	if i.unsafeRandom == nil {
		return 0, nil
	}
	return i.unsafeRandom()
}

func (i *testRuntimeInterface) VerifySignature(
	signature []byte,
	tag string,
	signedData []byte,
	publicKey []byte,
	signatureAlgorithm SignatureAlgorithm,
	hashAlgorithm HashAlgorithm,
) (bool, error) {
	if i.verifySignature == nil {
		return false, nil
	}
	return i.verifySignature(
		signature,
		tag,
		signedData,
		publicKey,
		signatureAlgorithm,
		hashAlgorithm,
	)
}

func (i *testRuntimeInterface) Hash(data []byte, tag string, hashAlgorithm HashAlgorithm) ([]byte, error) {
	if i.hash == nil {
		return nil, nil
	}
	return i.hash(data, tag, hashAlgorithm)
}

func (i *testRuntimeInterface) SetCadenceValue(owner common.Address, key string, value cadence.Value) (err error) {
	if i.setCadenceValue == nil {
		panic("must specify testRuntimeInterface.setCadenceValue")
	}
	return i.setCadenceValue(owner, key, value)
}

func (i *testRuntimeInterface) GetAccountBalance(address Address) (uint64, error) {
	if i.getAccountBalance == nil {
		panic("must specify testRuntimeInterface.getAccountBalance")
	}
	return i.getAccountBalance(address)
}

func (i *testRuntimeInterface) GetAccountAvailableBalance(address Address) (uint64, error) {
	if i.getAccountAvailableBalance == nil {
		panic("must specify testRuntimeInterface.getAccountAvailableBalance")
	}
	return i.getAccountAvailableBalance(address)
}

func (i *testRuntimeInterface) GetStorageUsed(address Address) (uint64, error) {
	if i.getStorageUsed == nil {
		panic("must specify testRuntimeInterface.getStorageUsed")
	}
	return i.getStorageUsed(address)
}

func (i *testRuntimeInterface) GetStorageCapacity(address Address) (uint64, error) {
	if i.getStorageCapacity == nil {
		panic("must specify testRuntimeInterface.getStorageCapacity")
	}
	return i.getStorageCapacity(address)
}

func (i *testRuntimeInterface) ImplementationDebugLog(message string) error {
	if i.implementationDebugLog == nil {
		return nil
	}
	return i.implementationDebugLog(message)
}

func (i *testRuntimeInterface) ValidatePublicKey(key *stdlib.PublicKey) error {
	if i.validatePublicKey == nil {
		return errors.New("mock defaults to public key validation failure")
	}

	return i.validatePublicKey(key)
}

func (i *testRuntimeInterface) BLSVerifyPOP(key *stdlib.PublicKey, s []byte) (bool, error) {
	if i.bLSVerifyPOP == nil {
		return false, nil
	}

	return i.bLSVerifyPOP(key, s)
}

func (i *testRuntimeInterface) BLSAggregateSignatures(sigs [][]byte) ([]byte, error) {
	if i.blsAggregateSignatures == nil {
		return []byte{}, nil
	}

	return i.blsAggregateSignatures(sigs)
}

func (i *testRuntimeInterface) BLSAggregatePublicKeys(keys []*stdlib.PublicKey) (*stdlib.PublicKey, error) {
	if i.blsAggregatePublicKeys == nil {
		return nil, nil
	}

	return i.blsAggregatePublicKeys(keys)
}

func (i *testRuntimeInterface) GetAccountContractNames(address Address) ([]string, error) {
	if i.getAccountContractNames == nil {
		return []string{}, nil
	}

	return i.getAccountContractNames(address)
}

func (i *testRuntimeInterface) GenerateAccountID(address common.Address) (uint64, error) {
	if i.generateAccountID == nil {
		if i.accountIDs == nil {
			i.accountIDs = map[common.Address]uint64{}
		}
		i.accountIDs[address]++
		return i.accountIDs[address], nil
	}

	return i.generateAccountID(address)
}

func (i *testRuntimeInterface) RecordTrace(operation string, location Location, duration time.Duration, attrs []attribute.KeyValue) {
	if i.recordTrace == nil {
		return
	}
	i.recordTrace(operation, location, duration, attrs)
}

func (i *testRuntimeInterface) MeterMemory(usage common.MemoryUsage) error {
	if i.meterMemory == nil {
		return nil
	}

	return i.meterMemory(usage)
}

func (i *testRuntimeInterface) ComputationUsed() (uint64, error) {
	if i.computationUsed == nil {
		return 0, nil
	}

	return i.computationUsed()
}

func (i *testRuntimeInterface) MemoryUsed() (uint64, error) {
	if i.memoryUsed == nil {
		return 0, nil
	}

	return i.memoryUsed()
}

func (i *testRuntimeInterface) InteractionUsed() (uint64, error) {
	if i.interactionUsed == nil {
		return 0, nil
	}

	return i.interactionUsed()
}

func (i *testRuntimeInterface) onTransactionExecutionStart() {
	i.invalidateUpdatedPrograms()
}

func (i *testRuntimeInterface) onScriptExecutionStart() {
	i.invalidateUpdatedPrograms()
}

func (i *testRuntimeInterface) invalidateUpdatedPrograms() {
	if i.updatedContractCode {
		for location := range i.programs {
			delete(i.programs, location)
		}
		i.updatedContractCode = false
	}
}

func TestRuntimeImport(t *testing.T) {

	t.Parallel()

	runtime := newTestInterpreterRuntime()

	importedScript := []byte(`
      access(all) fun answer(): Int {
          return 42
      }
    `)

	script := []byte(`
      import "imported"

      access(all) fun main(): Int {
          let answer = answer()
          if answer != 42 {
            panic("?!")
          }
          return answer
        }
    `)

	var checkCount int

	runtimeInterface := &testRuntimeInterface{
		getCode: func(location Location) (bytes []byte, err error) {
			switch location {
			case common.StringLocation("imported"):
				return importedScript, nil
			default:
				return nil, fmt.Errorf("unknown import location: %s", location)
			}
		},
		programChecked: func(location Location, duration time.Duration) {
			checkCount += 1
		},
	}

	nextScriptLocation := newScriptLocationGenerator()

	const transactionCount = 10
	for i := 0; i < transactionCount; i++ {

		value, err := runtime.ExecuteScript(
			Script{
				Source: script,
			},
			Context{
				Interface: runtimeInterface,
				Location:  nextScriptLocation(),
			},
		)
		require.NoError(t, err)

		assert.Equal(t, cadence.NewInt(42), value)
	}
	require.Equal(t, transactionCount+1, checkCount)
}

func TestRuntimeConcurrentImport(t *testing.T) {

	t.Parallel()

	runtime := newTestInterpreterRuntime()

	importedScript := []byte(`
      access(all) fun answer(): Int {
          return 42
      }
    `)

	script := []byte(`
      import "imported"

      access(all) fun main(): Int {
          let answer = answer()
          if answer != 42 {
            panic("?!")
          }
          return answer
        }
    `)

	var checkCount uint64

	var programs sync.Map

	runtimeInterface := &testRuntimeInterface{
		getCode: func(location Location) (bytes []byte, err error) {
			switch location {
			case common.StringLocation("imported"):
				return importedScript, nil
			default:
				return nil, fmt.Errorf("unknown import location: %s", location)
			}
		},
		programChecked: func(location Location, duration time.Duration) {
			atomic.AddUint64(&checkCount, 1)
		},
		getAndSetProgram: func(
			location Location,
			load func() (*interpreter.Program, error),
		) (
			program *interpreter.Program,
			err error,
		) {
			item, ok := programs.Load(location)
			if ok {
				program = item.(*interpreter.Program)
				return
			}

			program, err = load()

			// NOTE: important: still set empty program,
			// even if error occurred

			programs.Store(location, program)

			return
		},
	}

	nextScriptLocation := newScriptLocationGenerator()

	var wg sync.WaitGroup
	const concurrency uint64 = 10
	for i := uint64(0); i < concurrency; i++ {

		location := nextScriptLocation()

		wg.Add(1)
		go func() {
			defer wg.Done()

			value, err := runtime.ExecuteScript(
				Script{
					Source: script,
				},
				Context{
					Interface: runtimeInterface,
					Location:  location,
				},
			)
			require.NoError(t, err)

			assert.Equal(t, cadence.NewInt(42), value)
		}()
	}
	wg.Wait()

	// TODO:
	//   Ideally we would expect the imported program only be checked once
	//   (`concurrency` transactions + 1 for the imported program),
	//   however, currently the imported program gets re-checked if it is currently being checked.
	//   This can probably be optimized by synchronizing the checking of a program using `sync`.
	//
	// require.Equal(t, concurrency+1, checkCount)
}

func TestRuntimeProgramSetAndGet(t *testing.T) {

	t.Parallel()

	programs := map[Location]*interpreter.Program{}
	programsHits := make(map[Location]bool)

	importedScript := []byte(`
      transaction {
          prepare() {}
          execute {}
      }
    `)
	importedScriptLocation := common.StringLocation("imported")
	scriptLocation := common.StringLocation("placeholder")

	runtime := newTestInterpreterRuntime()
	runtimeInterface := &testRuntimeInterface{
		getAndSetProgram: func(
			location Location,
			load func() (*interpreter.Program, error),
		) (
			program *interpreter.Program,
			err error,
		) {
			var ok bool
			program, ok = programs[location]

			programsHits[location] = ok

			if ok {
				return
			}

			program, err = load()

			// NOTE: important: still set empty program,
			// even if error occurred

			programs[location] = program

			return
		},
		getCode: func(location Location) ([]byte, error) {
			switch location {
			case importedScriptLocation:
				return importedScript, nil
			default:
				return nil, fmt.Errorf("unknown import location: %s", location)
			}
		},
	}

	t.Run("empty programs, miss", func(t *testing.T) {

		script := []byte(`
          import "imported"

          transaction {
              prepare() {}
              execute {}
          }
        `)

		// Initial call, should parse script, store program.
		_, err := runtime.ParseAndCheckProgram(
			script,
			Context{
				Interface: runtimeInterface,
				Location:  scriptLocation,
			},
		)
		assert.NoError(t, err)

		// Program was added to stored programs.
		storedProgram, exists := programs[scriptLocation]
		assert.True(t, exists)
		assert.NotNil(t, storedProgram)

		// Script was not in stored programs.
		assert.False(t, programsHits[scriptLocation])
	})

	t.Run("program previously parsed, hit", func(t *testing.T) {

		script := []byte(`
          import "imported"

          transaction {
              prepare() {}
              execute {}
          }
        `)

		// Call a second time to hit stored programs.
		_, err := runtime.ParseAndCheckProgram(
			script,
			Context{
				Interface: runtimeInterface,
				Location:  scriptLocation,
			},
		)
		assert.NoError(t, err)

		assert.True(t, programsHits[scriptLocation])
	})

	t.Run("imported program previously parsed, hit", func(t *testing.T) {

		script := []byte(`
          import "imported"

          transaction {
              prepare() {}
              execute {}
          }
        `)

		// Call a second time to hit the stored programs
		_, err := runtime.ParseAndCheckProgram(
			script,
			Context{
				Interface: runtimeInterface,
				Location:  scriptLocation,
			},
		)
		assert.NoError(t, err)

		assert.True(t, programsHits[scriptLocation])
		assert.False(t, programsHits[importedScriptLocation])
	})
}

func newLocationGenerator[T ~[32]byte]() func() T {
	var count uint64
	return func() T {
		t := T{}
		newCount := atomic.AddUint64(&count, 1)
		binary.LittleEndian.PutUint64(t[:], newCount)
		return t
	}
}

func newTransactionLocationGenerator() func() common.TransactionLocation {
	return newLocationGenerator[common.TransactionLocation]()
}

func newScriptLocationGenerator() func() common.ScriptLocation {
	return newLocationGenerator[common.ScriptLocation]()
}

func TestRuntimeInvalidTransactionArgumentAccount(t *testing.T) {

	t.Parallel()

	runtime := newTestInterpreterRuntime()

	script := []byte(`
      transaction {
        prepare() {}
        execute {}
      }
    `)

	runtimeInterface := &testRuntimeInterface{
		getSigningAccounts: func() ([]Address, error) {
			return []Address{{42}}, nil
		},
	}

	nextTransactionLocation := newTransactionLocationGenerator()

	err := runtime.ExecuteTransaction(
		Script{
			Source: script,
		},
		Context{
			Interface: runtimeInterface,
			Location:  nextTransactionLocation(),
		},
	)
	RequireError(t, err)

}

func TestRuntimeTransactionWithAccount(t *testing.T) {

	t.Parallel()

	runtime := newTestInterpreterRuntime()

	script := []byte(`
      transaction {
        prepare(signer: AuthAccount) {
          log(signer.address)
        }
      }
    `)

	var loggedMessage string

	runtimeInterface := &testRuntimeInterface{
		getSigningAccounts: func() ([]Address, error) {
			return []Address{
				common.MustBytesToAddress([]byte{42}),
			}, nil
		},
		log: func(message string) {
			loggedMessage = message
		},
	}

	nextTransactionLocation := newTransactionLocationGenerator()

	err := runtime.ExecuteTransaction(
		Script{
			Source: script,
		},
		Context{
			Interface: runtimeInterface,
			Location:  nextTransactionLocation(),
		},
	)
	require.NoError(t, err)

	assert.Equal(t, "0x000000000000002a", loggedMessage)
}

func TestRuntimeTransactionWithArguments(t *testing.T) {

	t.Parallel()

	type testCase struct {
		check        func(t *testing.T, err error)
		label        string
		script       string
		args         [][]byte
		authorizers  []Address
		expectedLogs []string
		contracts    map[common.AddressLocation][]byte
	}

	var tests = []testCase{
		{
			label: "Single argument",
			script: `
              transaction(x: Int) {
                execute {
                  log(x)
                }
              }
            `,
			args: [][]byte{
				jsoncdc.MustEncode(cadence.NewInt(42)),
			},
			expectedLogs: []string{"42"},
		},
		{
			label: "Single argument with authorizer",
			script: `
              transaction(x: Int) {
                prepare(signer: AuthAccount) {
                  log(signer.address)
                }

                execute {
                  log(x)
                }
              }
            `,
			args: [][]byte{
				jsoncdc.MustEncode(cadence.NewInt(42)),
			},
			authorizers:  []Address{common.MustBytesToAddress([]byte{42})},
			expectedLogs: []string{"0x000000000000002a", "42"},
		},
		{
			label: "Multiple arguments",
			script: `
              transaction(x: Int, y: String) {
                execute {
                  log(x)
                  log(y)
                }
              }
            `,
			args: [][]byte{
				jsoncdc.MustEncode(cadence.NewInt(42)),
				jsoncdc.MustEncode(cadence.String("foo")),
			},
			expectedLogs: []string{"42", `"foo"`},
		},
		{
			label: "Invalid bytes",
			script: `
              transaction(x: Int) { execute {} }
            `,
			args: [][]byte{
				{1, 2, 3, 4}, // not valid JSON-CDC
			},
			check: func(t *testing.T, err error) {
				RequireError(t, err)

				assert.IsType(t, &InvalidEntryPointArgumentError{}, errors.Unwrap(err))
			},
		},
		{
			label: "Type mismatch",
			script: `
              transaction(x: Int) {
                execute {
                  log(x)
                }
              }
            `,
			args: [][]byte{
				jsoncdc.MustEncode(cadence.String("foo")),
			},
			check: func(t *testing.T, err error) {
				RequireError(t, err)

				assert.IsType(t, &InvalidEntryPointArgumentError{}, errors.Unwrap(err))
				assert.IsType(t, &InvalidValueTypeError{}, errors.Unwrap(errors.Unwrap(err)))
			},
		},
		{
			label: "Address",
			script: `
              transaction(x: Address) {
                execute {
                  let acct = getAccount(x)
                  log(acct.address)
                }
              }
            `,
			args: [][]byte{
				jsoncdc.MustEncode(
					cadence.BytesToAddress(
						[]byte{
							0x0, 0x0, 0x0, 0x0,
							0x0, 0x0, 0x0, 0x1,
						},
					),
				),
			},
			expectedLogs: []string{"0x0000000000000001"},
		},
		{
			label: "Array",
			script: `
              transaction(x: [Int]) {
                execute {
                  log(x)
                }
              }
            `,
			args: [][]byte{
				jsoncdc.MustEncode(
					cadence.NewArray(
						[]cadence.Value{
							cadence.NewInt(1),
							cadence.NewInt(2),
							cadence.NewInt(3),
						},
					),
				),
			},
			expectedLogs: []string{"[1, 2, 3]"},
		},
		{
			label: "Dictionary",
			script: `
              transaction(x: {String:Int}) {
                execute {
                  log(x["y"])
                }
              }
            `,
			args: [][]byte{
				jsoncdc.MustEncode(
					cadence.NewDictionary(
						[]cadence.KeyValuePair{
							{
								Key:   cadence.String("y"),
								Value: cadence.NewInt(42),
							},
						},
					),
				),
			},
			expectedLogs: []string{"42"},
		},
		{
			label: "Invalid dictionary",
			script: `
              transaction(x: {String:String}) {
                execute {
                  log(x["y"])
                }
              }
            `,
			args: [][]byte{
				jsoncdc.MustEncode(
					cadence.NewDictionary(
						[]cadence.KeyValuePair{
							{
								Key:   cadence.String("y"),
								Value: cadence.NewInt(42),
							},
						},
					),
				),
			},
			check: func(t *testing.T, err error) {
				RequireError(t, err)

				assertRuntimeErrorIsUserError(t, err)

				var argErr interpreter.ContainerMutationError
				require.ErrorAs(t, err, &argErr)
			},
		},
		{
			label: "Struct",
			contracts: map[common.AddressLocation][]byte{
				{
					Address: common.MustBytesToAddress([]byte{0x1}),
					Name:    "C",
				}: []byte(`
                  access(all) contract C {
                      access(all) struct Foo {
                           access(all) var y: String

                           init() {
                               self.y = "initial string"
                           }
                      }
                  }
                `),
			},
			script: `
              import C from 0x1

              transaction(x: C.Foo) {
                  execute {
                      log(x.y)
                  }
              }
            `,
			args: [][]byte{
				jsoncdc.MustEncode(
					cadence.
						NewStruct([]cadence.Value{cadence.String("bar")}).
						WithType(&cadence.StructType{
							Location: common.AddressLocation{
								Address: common.MustBytesToAddress([]byte{0x1}),
								Name:    "C",
							},
							QualifiedIdentifier: "C.Foo",
							Fields: []cadence.Field{
								{
									Identifier: "y",
									Type:       cadence.StringType{},
								},
							},
						}),
				),
			},
			expectedLogs: []string{`"bar"`},
		},
		{
			label: "Struct in array",
			contracts: map[common.AddressLocation][]byte{
				{
					Address: common.MustBytesToAddress([]byte{0x1}),
					Name:    "C",
				}: []byte(`
                  access(all) contract C {
                      access(all) struct Foo {
                           access(all) var y: String

                           init() {
                               self.y = "initial string"
                           }
                      }
                  }
                `),
			},
			script: `
              import C from 0x1

              transaction(f: [C.Foo]) {
                execute {
                  let x = f[0]
                  log(x.y)
                }
              }
            `,
			args: [][]byte{
				jsoncdc.MustEncode(
					cadence.NewArray([]cadence.Value{
						cadence.
							NewStruct([]cadence.Value{cadence.String("bar")}).
							WithType(&cadence.StructType{
								Location: common.AddressLocation{
									Address: common.MustBytesToAddress([]byte{0x1}),
									Name:    "C",
								},
								QualifiedIdentifier: "C.Foo",
								Fields: []cadence.Field{
									{
										Identifier: "y",
										Type:       cadence.StringType{},
									},
								},
							}),
					}),
				),
			},
			expectedLogs: []string{`"bar"`},
		},
	}

	test := func(tc testCase) {

		t.Run(tc.label, func(t *testing.T) {
			t.Parallel()
			rt := newTestInterpreterRuntime()

			var loggedMessages []string

			storage := newTestLedger(nil, nil)

			runtimeInterface := &testRuntimeInterface{
				storage: storage,
				getSigningAccounts: func() ([]Address, error) {
					return tc.authorizers, nil
				},
				resolveLocation: singleIdentifierLocationResolver(t),
				getAccountContractCode: func(location common.AddressLocation) (code []byte, err error) {
					return tc.contracts[location], nil
				},
				log: func(message string) {
					loggedMessages = append(loggedMessages, message)
				},
				meterMemory: func(_ common.MemoryUsage) error {
					return nil
				},
			}
			runtimeInterface.decodeArgument = func(b []byte, t cadence.Type) (value cadence.Value, err error) {
				return json.Decode(runtimeInterface, b)
			}

			err := rt.ExecuteTransaction(
				Script{
					Source:    []byte(tc.script),
					Arguments: tc.args,
				},
				Context{
					Interface: runtimeInterface,
					Location:  common.TransactionLocation{},
				},
			)

			if tc.check != nil {
				tc.check(t, err)
			} else {
				assert.NoError(t, err)
				assert.ElementsMatch(t, tc.expectedLogs, loggedMessages)
			}
		})
	}

	for _, tt := range tests {
		test(tt)
	}
}

func TestRuntimeScriptArguments(t *testing.T) {

	t.Parallel()

	type testCase struct {
		check        func(t *testing.T, err error)
		name         string
		script       string
		args         [][]byte
		expectedLogs []string
	}

	var tests = []testCase{
		{
			name: "No arguments",
			script: `
                access(all) fun main() {
                    log("t")
                }
            `,
			args:         nil,
			expectedLogs: []string{`"t"`},
		},
		{
			name: "Single argument",
			script: `
                access(all) fun main(x: Int) {
                    log(x)
                }
            `,
			args: [][]byte{
				jsoncdc.MustEncode(cadence.NewInt(42)),
			},
			expectedLogs: []string{"42"},
		},
		{
			name: "Multiple arguments",
			script: `
                access(all) fun main(x: Int, y: String) {
                    log(x)
                    log(y)
                }
            `,
			args: [][]byte{
				jsoncdc.MustEncode(cadence.NewInt(42)),
				jsoncdc.MustEncode(cadence.String("foo")),
			},
			expectedLogs: []string{"42", `"foo"`},
		},
		{
			name: "Invalid bytes",
			script: `
                access(all) fun main(x: Int) { }
            `,
			args: [][]byte{
				{1, 2, 3, 4}, // not valid JSON-CDC
			},
			check: func(t *testing.T, err error) {
				RequireError(t, err)

				assertRuntimeErrorIsUserError(t, err)

				assert.IsType(t, &InvalidEntryPointArgumentError{}, errors.Unwrap(err))
			},
		},
		{
			name: "Type mismatch",
			script: `
                access(all) fun main(x: Int) {
                    log(x)
                }
            `,
			args: [][]byte{
				jsoncdc.MustEncode(cadence.String("foo")),
			},
			check: func(t *testing.T, err error) {
				RequireError(t, err)

				assertRuntimeErrorIsUserError(t, err)

				assert.IsType(t, &InvalidEntryPointArgumentError{}, errors.Unwrap(err))
				assert.IsType(t, &InvalidValueTypeError{}, errors.Unwrap(errors.Unwrap(err)))
			},
		},
		{
			name: "Address",
			script: `
                access(all) fun main(x: Address) {
                    log(x)
                }
            `,
			args: [][]byte{
				jsoncdc.MustEncode(
					cadence.BytesToAddress(
						[]byte{
							0x0, 0x0, 0x0, 0x0,
							0x0, 0x0, 0x0, 0x1,
						},
					),
				),
			},
			expectedLogs: []string{"0x0000000000000001"},
		},
		{
			name: "Array",
			script: `
                access(all) fun main(x: [Int]) {
                    log(x)
                }
            `,
			args: [][]byte{
				jsoncdc.MustEncode(
					cadence.NewArray(
						[]cadence.Value{
							cadence.NewInt(1),
							cadence.NewInt(2),
							cadence.NewInt(3),
						},
					),
				),
			},
			expectedLogs: []string{"[1, 2, 3]"},
		},
		{
			name: "Constant-sized array, too many elements",
			script: `
                access(all) fun main(x: [Int; 2]) {
                    log(x)
                }
            `,
			args: [][]byte{
				jsoncdc.MustEncode(
					cadence.NewArray(
						[]cadence.Value{
							cadence.NewInt(1),
							cadence.NewInt(2),
							cadence.NewInt(3),
						},
					),
				),
			},
			check: func(t *testing.T, err error) {
				RequireError(t, err)

				assertRuntimeErrorIsUserError(t, err)

				var invalidEntryPointArgumentErr *InvalidEntryPointArgumentError
				assert.ErrorAs(t, err, &invalidEntryPointArgumentErr)
			},
		},
		{
			name: "Constant-sized array, too few elements",
			script: `
                access(all) fun main(x: [Int; 2]) {
                    log(x)
                }
            `,
			args: [][]byte{
				jsoncdc.MustEncode(
					cadence.NewArray(
						[]cadence.Value{
							cadence.NewInt(1),
						},
					),
				),
			},
			check: func(t *testing.T, err error) {
				RequireError(t, err)

				assertRuntimeErrorIsUserError(t, err)

				var invalidEntryPointArgumentErr *InvalidEntryPointArgumentError
				assert.ErrorAs(t, err, &invalidEntryPointArgumentErr)
			},
		},
		{
			name: "Dictionary",
			script: `
                access(all) fun main(x: {String:Int}) {
                    log(x["y"])
                }
            `,
			args: [][]byte{
				jsoncdc.MustEncode(
					cadence.NewDictionary(
						[]cadence.KeyValuePair{
							{
								Key:   cadence.String("y"),
								Value: cadence.NewInt(42),
							},
						},
					),
				),
			},
			expectedLogs: []string{"42"},
		},
		{
			name: "Invalid dictionary",
			script: `
                access(all) fun main(x: {String:String}) {
                    log(x["y"])
                }
            `,
			args: [][]byte{
				jsoncdc.MustEncode(
					cadence.NewDictionary(
						[]cadence.KeyValuePair{
							{
								Key:   cadence.String("y"),
								Value: cadence.NewInt(42),
							},
						},
					),
				),
			},
			check: func(t *testing.T, err error) {
				RequireError(t, err)

				assertRuntimeErrorIsUserError(t, err)

				var argErr interpreter.ContainerMutationError
				require.ErrorAs(t, err, &argErr)
			},
		},
		{
			name: "Struct",
			script: `
                access(all) struct Foo {
                    access(all) var y: String

                    init() {
                        self.y = "initial string"
                    }
                }

                access(all) fun main(x: Foo) {
                    log(x.y)
                }
            `,
			args: [][]byte{
				jsoncdc.MustEncode(
					cadence.
						NewStruct([]cadence.Value{cadence.String("bar")}).
						WithType(&cadence.StructType{
							Location:            common.ScriptLocation{},
							QualifiedIdentifier: "Foo",
							Fields: []cadence.Field{
								{
									Identifier: "y",
									Type:       cadence.StringType{},
								},
							},
						}),
				),
			},
			expectedLogs: []string{`"bar"`},
		},
		{
			name: "Struct in array",
			script: `
                access(all) struct Foo {
                    access(all) var y: String

                    init() {
                        self.y = "initial string"
                    }
                }

                access(all) fun main(f: [Foo]) {
                    let x = f[0]
                    log(x.y)
                }
            `,
			args: [][]byte{
				jsoncdc.MustEncode(
					cadence.NewArray([]cadence.Value{
						cadence.
							NewStruct([]cadence.Value{cadence.String("bar")}).
							WithType(&cadence.StructType{
								Location:            common.ScriptLocation{},
								QualifiedIdentifier: "Foo",
								Fields: []cadence.Field{
									{
										Identifier: "y",
										Type:       cadence.StringType{},
									},
								},
							}),
					}),
				),
			},
			expectedLogs: []string{`"bar"`},
		},
		{
			name: "Path subtype",
			script: `
                access(all) fun main(x: StoragePath) {
                    log(x)
                }
            `,
			args: [][]byte{
				jsoncdc.MustEncode(cadence.Path{
					Domain:     common.PathDomainStorage,
					Identifier: "foo",
				}),
			},
			expectedLogs: []string{
				"/storage/foo",
			},
		},
	}

	test := func(tt testCase) {

		t.Run(tt.name, func(t *testing.T) {

			t.Parallel()

			rt := newTestInterpreterRuntime()

			var loggedMessages []string

			storage := newTestLedger(nil, nil)

			runtimeInterface := &testRuntimeInterface{
				storage: storage,
				log: func(message string) {
					loggedMessages = append(loggedMessages, message)
				},
				meterMemory: func(_ common.MemoryUsage) error {
					return nil
				},
			}
			runtimeInterface.decodeArgument = func(b []byte, t cadence.Type) (value cadence.Value, err error) {
				return json.Decode(runtimeInterface, b)
			}

			_, err := rt.ExecuteScript(
				Script{
					Source:    []byte(tt.script),
					Arguments: tt.args,
				},
				Context{
					Interface: runtimeInterface,
					Location:  common.ScriptLocation{},
				},
			)

			if tt.check != nil {
				tt.check(t, err)
			} else {
				assert.NoError(t, err)
				assert.ElementsMatch(t, tt.expectedLogs, loggedMessages)
			}
		})
	}

	for _, tt := range tests {
		test(tt)
	}
}

func TestRuntimeProgramWithNoTransaction(t *testing.T) {

	t.Parallel()

	runtime := newTestInterpreterRuntime()

	script := []byte(`
      access(all) fun main() {}
    `)

	runtimeInterface := &testRuntimeInterface{}

	nextTransactionLocation := newTransactionLocationGenerator()

	err := runtime.ExecuteTransaction(
		Script{
			Source: script,
		},
		Context{
			Interface: runtimeInterface,
			Location:  nextTransactionLocation(),
		},
	)
	RequireError(t, err)

	require.ErrorAs(t, err, &InvalidTransactionCountError{})
}

func TestRuntimeProgramWithMultipleTransaction(t *testing.T) {

	t.Parallel()

	runtime := newTestInterpreterRuntime()

	script := []byte(`
      transaction {
        execute {}
      }
      transaction {
        execute {}
      }
    `)

	runtimeInterface := &testRuntimeInterface{}

	nextTransactionLocation := newTransactionLocationGenerator()

	err := runtime.ExecuteTransaction(
		Script{
			Source: script,
		},
		Context{
			Interface: runtimeInterface,
			Location:  nextTransactionLocation(),
		},
	)
	RequireError(t, err)

	require.ErrorAs(t, err, &InvalidTransactionCountError{})
}

func TestRuntimeStorage(t *testing.T) {

	t.Parallel()

	tests := map[string]string{
		"resource": `
          let r <- signer.load<@R>(from: /storage/r)
          log(r == nil)
          destroy r

          signer.save(<-createR(), to: /storage/r)
          let r2 <- signer.load<@R>(from: /storage/r)
          log(r2 != nil)
          destroy r2
        `,
		"struct": `
          let s = signer.load<S>(from: /storage/s)
          log(s == nil)

          signer.save(S(), to: /storage/s)
          let s2 = signer.load<S>(from: /storage/s)
          log(s2 != nil)
        `,
		"resource array": `
          let rs <- signer.load<@[R]>(from: /storage/rs)
          log(rs == nil)
          destroy rs

          signer.save(<-[<-createR()], to: /storage/rs)
          let rs2 <- signer.load<@[R]>(from: /storage/rs)
          log(rs2 != nil)
          destroy rs2
        `,
		"struct array": `
          let s = signer.load<[S]>(from: /storage/s)
          log(s == nil)

          signer.save([S()], to: /storage/s)
          let s2 = signer.load<[S]>(from: /storage/s)
          log(s2 != nil)
        `,
		"resource dictionary": `
          let rs <- signer.load<@{String: R}>(from: /storage/rs)
          log(rs == nil)
          destroy rs

          signer.save(<-{"r": <-createR()}, to: /storage/rs)
          let rs2 <- signer.load<@{String: R}>(from: /storage/rs)
          log(rs2 != nil)
          destroy rs2
        `,
		"struct dictionary": `
          let s = signer.load<{String: S}>(from: /storage/s)
          log(s == nil)

          signer.save({"s": S()}, to: /storage/s)
          let rs2 = signer.load<{String: S}>(from: /storage/s)
          log(rs2 != nil)
        `,
	}

	for name, code := range tests {
		t.Run(name, func(t *testing.T) {
			runtime := newTestInterpreterRuntime()

			imported := []byte(`
              access(all) resource R {}

              access(all) fun createR(): @R {
                return <-create R()
              }

              access(all) struct S {}
            `)

			script := []byte(fmt.Sprintf(`
                  import "imported"

                  transaction {
                    prepare(signer: AuthAccount) {
                      %s
                    }
                  }
                `,
				code,
			))

			var loggedMessages []string

			runtimeInterface := &testRuntimeInterface{
				getCode: func(location Location) ([]byte, error) {
					switch location {
					case common.StringLocation("imported"):
						return imported, nil
					default:
						return nil, fmt.Errorf("unknown import location: %s", location)
					}
				},
				storage: newTestLedger(nil, nil),
				getSigningAccounts: func() ([]Address, error) {
					return []Address{{42}}, nil
				},
				log: func(message string) {
					loggedMessages = append(loggedMessages, message)
				},
			}

			nextTransactionLocation := newTransactionLocationGenerator()

			err := runtime.ExecuteTransaction(
				Script{
					Source: script,
				},
				Context{
					Interface: runtimeInterface,
					Location:  nextTransactionLocation(),
				},
			)
			require.NoError(t, err)

			assert.Equal(t, []string{"true", "true"}, loggedMessages)
		})
	}
}

func TestRuntimeStorageMultipleTransactionsResourceWithArray(t *testing.T) {

	t.Parallel()

	runtime := newTestInterpreterRuntime()

	container := []byte(`
      access(all) resource Container {
        access(all) var values: [Int]

        init() {
          self.values = []
        }

		access(all) fun appendValue(_ v: Int) {
			self.values.append(v)
		}
      }

      access(all) fun createContainer(): @Container {
        return <-create Container()
      }
    `)

	script1 := []byte(`
      import "container"

      transaction {

        prepare(signer: AuthAccount) {
          signer.save(<-createContainer(), to: /storage/container)
<<<<<<< HEAD
          let cap = signer.capabilities.storage.issue<&Container>(/storage/container)
          signer.capabilities.publish(cap, at: /public/container)
=======
          signer.link<auth(Insertable) &Container>(/public/container, target: /storage/container)
>>>>>>> 8fe52952
        }
      }
    `)

	script2 := []byte(`
      import "container"

      transaction {
        prepare(signer: AuthAccount) {
          let publicAccount = getAccount(signer.address)
<<<<<<< HEAD
          let ref = publicAccount.capabilities.borrow<&Container>(/public/container)!
=======
          let ref = publicAccount.getCapability(/public/container)
              .borrow<auth(Insertable) &Container>()!
>>>>>>> 8fe52952

          let length = ref.values.length
          ref.appendValue(1)
          let length2 = ref.values.length
        }
      }
    `)

	script3 := []byte(`
      import "container"

      transaction {
        prepare(signer: AuthAccount) {
          let publicAccount = getAccount(signer.address)
<<<<<<< HEAD
          let ref = publicAccount.capabilities.borrow<&Container>(/public/container)!
=======
          let ref = publicAccount
              .getCapability(/public/container)
              .borrow<auth(Insertable) &Container>()!
>>>>>>> 8fe52952

          let length = ref.values.length
          ref.appendValue(2)
          let length2 = ref.values.length
        }
      }
    `)

	var loggedMessages []string

	runtimeInterface := &testRuntimeInterface{
		getCode: func(location Location) (bytes []byte, err error) {
			switch location {
			case common.StringLocation("container"):
				return container, nil
			default:
				return nil, fmt.Errorf("unknown import location: %s", location)
			}
		},
		storage: newTestLedger(nil, nil),
		getSigningAccounts: func() ([]Address, error) {
			return []Address{{42}}, nil
		},
		log: func(message string) {
			loggedMessages = append(loggedMessages, message)
		},
	}

	nextTransactionLocation := newTransactionLocationGenerator()

	err := runtime.ExecuteTransaction(
		Script{
			Source: script1,
		},
		Context{
			Interface: runtimeInterface,
			Location:  nextTransactionLocation(),
		},
	)
	require.NoError(t, err)

	err = runtime.ExecuteTransaction(
		Script{
			Source: script2,
		},
		Context{
			Interface: runtimeInterface,
			Location:  nextTransactionLocation(),
		},
	)
	require.NoError(t, err)

	err = runtime.ExecuteTransaction(
		Script{
			Source: script3,
		},
		Context{
			Interface: runtimeInterface,
			Location:  nextTransactionLocation(),
		},
	)
	require.NoError(t, err)
}

// TestRuntimeStorageMultipleTransactionsResourceFunction tests a function call
// of a stored resource declared in an imported program
func TestRuntimeStorageMultipleTransactionsResourceFunction(t *testing.T) {

	t.Parallel()

	runtime := newTestInterpreterRuntime()

	deepThought := []byte(`
      access(all) resource DeepThought {

        access(all) fun answer(): Int {
          return 42
        }
      }

      access(all) fun createDeepThought(): @DeepThought {
        return <-create DeepThought()
      }
    `)

	script1 := []byte(`
      import "deep-thought"

      transaction {

        prepare(signer: AuthAccount) {
          signer.save(<-createDeepThought(), to: /storage/deepThought)
        }
      }
    `)

	script2 := []byte(`
      import "deep-thought"

      transaction {
        prepare(signer: AuthAccount) {
          let answer = signer.borrow<&DeepThought>(from: /storage/deepThought)?.answer()
          log(answer ?? 0)
        }
      }
    `)

	var loggedMessages []string

	ledger := newTestLedger(nil, nil)

	runtimeInterface := &testRuntimeInterface{
		getCode: func(location Location) (bytes []byte, err error) {
			switch location {
			case common.StringLocation("deep-thought"):
				return deepThought, nil
			default:
				return nil, fmt.Errorf("unknown import location: %s", location)
			}
		},
		storage: ledger,
		getSigningAccounts: func() ([]Address, error) {
			return []Address{{42}}, nil
		},
		log: func(message string) {
			loggedMessages = append(loggedMessages, message)
		},
	}

	nextTransactionLocation := newTransactionLocationGenerator()

	err := runtime.ExecuteTransaction(
		Script{
			Source: script1,
		},
		Context{
			Interface: runtimeInterface,
			Location:  nextTransactionLocation(),
		},
	)
	require.NoError(t, err)

	err = runtime.ExecuteTransaction(
		Script{
			Source: script2,
		},
		Context{
			Interface: runtimeInterface,
			Location:  nextTransactionLocation(),
		},
	)
	require.NoError(t, err)

	assert.Contains(t, loggedMessages, "42")
}

// TestRuntimeStorageMultipleTransactionsResourceField tests reading a field
// of a stored resource declared in an imported program
func TestRuntimeStorageMultipleTransactionsResourceField(t *testing.T) {

	t.Parallel()

	runtime := newTestInterpreterRuntime()

	imported := []byte(`
      access(all) resource SomeNumber {
        access(all) var n: Int
        init(_ n: Int) {
          self.n = n
        }
      }

      access(all) fun createNumber(_ n: Int): @SomeNumber {
        return <-create SomeNumber(n)
      }
    `)

	script1 := []byte(`
      import "imported"

      transaction {
        prepare(signer: AuthAccount) {
          signer.save(<-createNumber(42), to: /storage/number)
        }
      }
    `)

	script2 := []byte(`
      import "imported"

      transaction {
        prepare(signer: AuthAccount) {
          if let number <- signer.load<@SomeNumber>(from: /storage/number) {
            log(number.n)
            destroy number
          }
        }
      }
    `)

	var loggedMessages []string

	runtimeInterface := &testRuntimeInterface{
		getCode: func(location Location) (bytes []byte, err error) {
			switch location {
			case common.StringLocation("imported"):
				return imported, nil
			default:
				return nil, fmt.Errorf("unknown import location: %s", location)
			}
		},
		storage: newTestLedger(nil, nil),
		getSigningAccounts: func() ([]Address, error) {
			return []Address{{42}}, nil
		},
		log: func(message string) {
			loggedMessages = append(loggedMessages, message)
		},
	}

	nextTransactionLocation := newTransactionLocationGenerator()

	err := runtime.ExecuteTransaction(
		Script{
			Source: script1,
		},
		Context{
			Interface: runtimeInterface,
			Location:  nextTransactionLocation(),
		},
	)
	require.NoError(t, err)

	err = runtime.ExecuteTransaction(
		Script{
			Source: script2,
		},
		Context{
			Interface: runtimeInterface,
			Location:  nextTransactionLocation(),
		},
	)
	require.NoError(t, err)

	assert.Contains(t, loggedMessages, "42")
}

// TestRuntimeCompositeFunctionInvocationFromImportingProgram checks
// that member functions of imported composites can be invoked from an importing program.
// See https://github.com/dapperlabs/flow-go/issues/838
func TestRuntimeCompositeFunctionInvocationFromImportingProgram(t *testing.T) {

	t.Parallel()

	runtime := newTestInterpreterRuntime()

	imported := []byte(`
      // function must have arguments
      access(all) fun x(x: Int) {}

      // invocation must be in composite
      access(all) resource Y {
        access(all) fun x() {
          x(x: 1)
        }
      }

      access(all) fun createY(): @Y {
        return <-create Y()
      }
    `)

	script1 := []byte(`
      import Y, createY from "imported"

      transaction {
        prepare(signer: AuthAccount) {
          signer.save(<-createY(), to: /storage/y)
        }
      }
    `)

	script2 := []byte(`
      import Y from "imported"

      transaction {
        prepare(signer: AuthAccount) {
          let y <- signer.load<@Y>(from: /storage/y)
          y?.x()
          destroy y
        }
      }
    `)

	runtimeInterface := &testRuntimeInterface{
		getCode: func(location Location) (bytes []byte, err error) {
			switch location {
			case common.StringLocation("imported"):
				return imported, nil
			default:
				return nil, fmt.Errorf("unknown import location: %s", location)
			}
		},
		storage: newTestLedger(nil, nil),
		getSigningAccounts: func() ([]Address, error) {
			return []Address{{42}}, nil
		},
	}

	nextTransactionLocation := newTransactionLocationGenerator()

	err := runtime.ExecuteTransaction(
		Script{
			Source: script1,
		},
		Context{
			Interface: runtimeInterface,
			Location:  nextTransactionLocation(),
		},
	)
	require.NoError(t, err)

	err = runtime.ExecuteTransaction(
		Script{
			Source: script2,
		},
		Context{
			Interface: runtimeInterface,
			Location:  nextTransactionLocation(),
		},
	)
	require.NoError(t, err)
}

func TestRuntimeResourceContractUseThroughReference(t *testing.T) {

	t.Parallel()

	runtime := newTestInterpreterRuntime()

	imported := []byte(`
      access(all) resource R {
        access(all) fun x() {
          log("x!")
        }
      }

      access(all) fun createR(): @R {
        return <- create R()
      }
    `)

	script1 := []byte(`
      import R, createR from "imported"

      transaction {

        prepare(signer: AuthAccount) {
          signer.save(<-createR(), to: /storage/r)
        }
      }
    `)

	script2 := []byte(`
      import R from "imported"

      transaction {

        prepare(signer: AuthAccount) {
          let ref = signer.borrow<&R>(from: /storage/r)!
          ref.x()
        }
      }
    `)

	var loggedMessages []string

	runtimeInterface := &testRuntimeInterface{
		getCode: func(location Location) (bytes []byte, err error) {
			switch location {
			case common.StringLocation("imported"):
				return imported, nil
			default:
				return nil, fmt.Errorf("unknown import location: %s", location)
			}
		},
		storage: newTestLedger(nil, nil),
		getSigningAccounts: func() ([]Address, error) {
			return []Address{{42}}, nil
		},
		log: func(message string) {
			loggedMessages = append(loggedMessages, message)
		},
	}

	nextTransactionLocation := newTransactionLocationGenerator()

	err := runtime.ExecuteTransaction(
		Script{
			Source: script1,
		},
		Context{
			Interface: runtimeInterface,
			Location:  nextTransactionLocation(),
		},
	)
	require.NoError(t, err)

	err = runtime.ExecuteTransaction(
		Script{
			Source: script2,
		},
		Context{
			Interface: runtimeInterface,
			Location:  nextTransactionLocation(),
		},
	)
	require.NoError(t, err)

	assert.Equal(t, []string{"\"x!\""}, loggedMessages)
}

func TestRuntimeResourceContractUseThroughLink(t *testing.T) {

	t.Parallel()

	runtime := newTestInterpreterRuntime()

	imported := []byte(`
      access(all) resource R {
        access(all) fun x() {
          log("x!")
        }
      }

      access(all) fun createR(): @R {
          return <- create R()
      }
    `)

	script1 := []byte(`
      import R, createR from "imported"

      transaction {

        prepare(signer: AuthAccount) {
          signer.save(<-createR(), to: /storage/r)
          let cap = signer.capabilities.storage.issue<&R>(/storage/r)
          signer.capabilities.publish(cap, at: /public/r)
        }
      }
    `)

	script2 := []byte(`
      import R from "imported"

      transaction {
        prepare(signer: AuthAccount) {
          let publicAccount = getAccount(signer.address)
          let ref = publicAccount.capabilities.borrow<&R>(/public/r)!
          ref.x()
        }
      }
    `)

	var loggedMessages []string

	runtimeInterface := &testRuntimeInterface{
		getCode: func(location Location) (bytes []byte, err error) {
			switch location {
			case common.StringLocation("imported"):
				return imported, nil
			default:
				return nil, fmt.Errorf("unknown import location: %s", location)
			}
		},
		storage: newTestLedger(nil, nil),
		getSigningAccounts: func() ([]Address, error) {
			return []Address{{42}}, nil
		},
		log: func(message string) {
			loggedMessages = append(loggedMessages, message)
		},
	}

	nextTransactionLocation := newTransactionLocationGenerator()

	err := runtime.ExecuteTransaction(
		Script{
			Source: script1,
		},
		Context{
			Interface: runtimeInterface,
			Location:  nextTransactionLocation(),
		},
	)
	require.NoError(t, err)

	err = runtime.ExecuteTransaction(
		Script{
			Source: script2,
		},
		Context{
			Interface: runtimeInterface,
			Location:  nextTransactionLocation(),
		},
	)
	require.NoError(t, err)

	assert.Equal(t, []string{"\"x!\""}, loggedMessages)
}

func TestRuntimeResourceContractWithInterface(t *testing.T) {

	t.Parallel()

	runtime := newTestInterpreterRuntime()

	imported1 := []byte(`
      access(all) resource interface RI {
        access(all) fun x()
      }
    `)

	imported2 := []byte(`
      import RI from "imported1"

      access(all) resource R: RI {
        access(all) fun x() {
          log("x!")
        }
      }

      access(all) fun createR(): @R {
        return <- create R()
      }
    `)

	script1 := []byte(`
      import RI from "imported1"
      import R, createR from "imported2"

      transaction {
        prepare(signer: AuthAccount) {
          signer.save(<-createR(), to: /storage/r)
          let cap = signer.capabilities.storage.issue<&AnyResource{RI}>(/storage/r)
          signer.capabilities.publish(cap, at: /public/r) 
        }
      }
    `)

	// TODO: Get rid of the requirement that the underlying type must be imported.
	//   This requires properly initializing Interpreter.CompositeFunctions.
	//   Also initialize Interpreter.DestructorFunctions

	script2 := []byte(`
      import RI from "imported1"
      import R from "imported2"

      transaction {
        prepare(signer: AuthAccount) {
          let ref = signer.capabilities.borrow<&AnyResource{RI}>(/public/r)!
          ref.x()
        }
      }
    `)

	var loggedMessages []string

	runtimeInterface := &testRuntimeInterface{
		getCode: func(location Location) (bytes []byte, err error) {
			switch location {
			case common.StringLocation("imported1"):
				return imported1, nil
			case common.StringLocation("imported2"):
				return imported2, nil
			default:
				return nil, fmt.Errorf("unknown import location: %s", location)
			}
		},
		storage: newTestLedger(nil, nil),
		getSigningAccounts: func() ([]Address, error) {
			return []Address{{42}}, nil
		},
		log: func(message string) {
			loggedMessages = append(loggedMessages, message)
		},
	}

	nextTransactionLocation := newTransactionLocationGenerator()

	err := runtime.ExecuteTransaction(
		Script{
			Source: script1,
		},
		Context{
			Interface: runtimeInterface,
			Location:  nextTransactionLocation(),
		},
	)
	require.NoError(t, err)

	err = runtime.ExecuteTransaction(
		Script{
			Source: script2,
		},
		Context{
			Interface: runtimeInterface,
			Location:  nextTransactionLocation(),
		},
	)
	require.NoError(t, err)

	assert.Equal(t, []string{"\"x!\""}, loggedMessages)
}

func TestRuntimeParseAndCheckProgram(t *testing.T) {

	t.Parallel()

	t.Run("ValidProgram", func(t *testing.T) {
		runtime := newTestInterpreterRuntime()

		script := []byte("access(all) fun test(): Int { return 42 }")
		runtimeInterface := &testRuntimeInterface{}

		nextTransactionLocation := newTransactionLocationGenerator()

		_, err := runtime.ParseAndCheckProgram(
			script,
			Context{
				Interface: runtimeInterface,
				Location:  nextTransactionLocation(),
			},
		)
		assert.NoError(t, err)
	})

	t.Run("InvalidSyntax", func(t *testing.T) {
		runtime := newTestInterpreterRuntime()

		script := []byte("invalid syntax")
		runtimeInterface := &testRuntimeInterface{}

		nextTransactionLocation := newTransactionLocationGenerator()

		_, err := runtime.ParseAndCheckProgram(
			script,
			Context{
				Interface: runtimeInterface,
				Location:  nextTransactionLocation(),
			},
		)
		assert.NotNil(t, err)
	})

	t.Run("InvalidSemantics", func(t *testing.T) {
		runtime := newTestInterpreterRuntime()

		script := []byte(`access(all) let a: Int = "b"`)
		runtimeInterface := &testRuntimeInterface{}

		nextTransactionLocation := newTransactionLocationGenerator()

		_, err := runtime.ParseAndCheckProgram(
			script,
			Context{
				Interface: runtimeInterface,
				Location:  nextTransactionLocation(),
			},
		)
		assert.NotNil(t, err)
	})
}

func TestRuntimeScriptReturnSpecial(t *testing.T) {

	t.Parallel()

	type testCase struct {
		expected cadence.Value
		code     string
		invalid  bool
	}

	test := func(t *testing.T, test testCase) {

		runtime := newTestInterpreterRuntime()

		storage := newTestLedger(nil, nil)

		runtimeInterface := &testRuntimeInterface{
			storage: storage,
			getSigningAccounts: func() ([]Address, error) {
				return []Address{{42}}, nil
			},
		}

		actual, err := runtime.ExecuteScript(
			Script{
				Source: []byte(test.code),
			},
			Context{
				Interface: runtimeInterface,
				Location:  common.ScriptLocation{},
			},
		)

		if test.invalid {
			RequireError(t, err)

			var subErr *InvalidScriptReturnTypeError
			require.ErrorAs(t, err, &subErr)
		} else {
			require.NoError(t, err)
			require.Equal(t, test.expected, actual)
		}
	}

	t.Run("interpreted function", func(t *testing.T) {

		t.Parallel()

		test(t,
			testCase{
				code: `
                  access(all) fun main(): AnyStruct {
                      return fun (): Int {
                          return 0
                      }
                  }
                `,
				expected: cadence.Function{
					FunctionType: cadence.TypeWithCachedTypeID(
						&cadence.FunctionType{
							ReturnType: cadence.IntType{},
						},
					).(*cadence.FunctionType),
				},
			},
		)
	})

	t.Run("host function", func(t *testing.T) {

		t.Parallel()

		test(t,
			testCase{
				code: `
                  access(all) fun main(): AnyStruct {
                      return panic
                  }
                `,
				expected: cadence.Function{
					FunctionType: cadence.TypeWithCachedTypeID(
						&cadence.FunctionType{
							Purity: sema.FunctionPurityView,
							Parameters: []cadence.Parameter{
								{
									Label:      sema.ArgumentLabelNotRequired,
									Identifier: "message",
									Type:       cadence.StringType{},
								},
							},
							ReturnType: cadence.NeverType{},
						},
					).(*cadence.FunctionType),
				},
			},
		)
	})

	t.Run("bound function", func(t *testing.T) {

		t.Parallel()

		test(t,
			testCase{
				code: `
                  access(all) struct S {
                      access(all) fun f() {}
                  }

                  access(all) fun main(): AnyStruct {
                      let s = S()
                      return s.f
                  }
                `,
				expected: cadence.Function{
					FunctionType: cadence.TypeWithCachedTypeID(
						&cadence.FunctionType{
							ReturnType: cadence.VoidType{},
						},
					).(*cadence.FunctionType),
				},
			},
		)
	})

	t.Run("reference", func(t *testing.T) {

		t.Parallel()

		test(t,
			testCase{
				code: `
                  access(all) fun main(): AnyStruct {
                      let a: Address = 0x1
                      return &a as &Address
                  }
                `,
				expected: cadence.Address{0x0, 0x0, 0x0, 0x0, 0x0, 0x0, 0x0, 0x1},
			},
		)
	})

	t.Run("recursive reference", func(t *testing.T) {

		t.Parallel()

		test(t,
			testCase{
				code: `
                  access(all) fun main(): AnyStruct {
                      let refs: [&AnyStruct] = []
                      refs.append(&refs as &AnyStruct)
                      return refs
                  }
                `,
				expected: cadence.NewArray([]cadence.Value{
					cadence.NewArray([]cadence.Value{
						nil,
					}).WithType(&cadence.VariableSizedArrayType{
						ElementType: &cadence.ReferenceType{
							Type:          cadence.AnyStructType{},
							Authorization: cadence.UnauthorizedAccess,
						},
					}),
				}).WithType(&cadence.VariableSizedArrayType{
					ElementType: &cadence.ReferenceType{
						Type:          cadence.AnyStructType{},
						Authorization: cadence.UnauthorizedAccess,
					},
				}),
			},
		)
	})
}

func TestRuntimeScriptParameterTypeNotImportableError(t *testing.T) {

	t.Parallel()

	runtime := newTestInterpreterRuntime()

	script := []byte(`
      access(all) fun main(x: fun(): Int) {
        return
      }
    `)

	runtimeInterface := &testRuntimeInterface{
		getSigningAccounts: func() ([]Address, error) {
			return []Address{{42}}, nil
		},
	}

	_, err := runtime.ExecuteScript(
		Script{
			Source: script,
		},
		Context{
			Interface: runtimeInterface,
			Location:  common.ScriptLocation{},
		},
	)
	RequireError(t, err)

	var subErr *ScriptParameterTypeNotImportableError
	require.ErrorAs(t, err, &subErr)
}

func TestRuntimeSyntaxError(t *testing.T) {

	t.Parallel()

	runtime := newTestInterpreterRuntime()

	script := []byte(`
      access(all) fun main(): String {
          return "Hello World!
      }
    `)

	runtimeInterface := &testRuntimeInterface{
		getSigningAccounts: func() ([]Address, error) {
			return []Address{{42}}, nil
		},
	}

	nextTransactionLocation := newTransactionLocationGenerator()

	_, err := runtime.ExecuteScript(
		Script{
			Source: script,
		},
		Context{
			Interface: runtimeInterface,
			Location:  nextTransactionLocation(),
		},
	)
	RequireError(t, err)

}

func TestRuntimeStorageChanges(t *testing.T) {

	t.Parallel()

	runtime := newTestInterpreterRuntime()

	imported := []byte(`
      access(all) resource X {
        access(all) var x: Int

        init() {
          self.x = 0
        }

		access(all) fun setX(_ x: Int) {
			self.x = x
		}
      }

      access(all) fun createX(): @X {
          return <-create X()
      }
    `)

	script1 := []byte(`
      import X, createX from "imported"

      transaction {
        prepare(signer: AuthAccount) {
          signer.save(<-createX(), to: /storage/x)

          let ref = signer.borrow<&X>(from: /storage/x)!
          ref.setX(1)
        }
      }
    `)

	script2 := []byte(`
      import X from "imported"

      transaction {
        prepare(signer: AuthAccount) {
          let ref = signer.borrow<&X>(from: /storage/x)!
          log(ref.x)
        }
      }
    `)

	var loggedMessages []string

	runtimeInterface := &testRuntimeInterface{
		getCode: func(location Location) (bytes []byte, err error) {
			switch location {
			case common.StringLocation("imported"):
				return imported, nil
			default:
				return nil, fmt.Errorf("unknown import location: %s", location)
			}
		},
		storage: newTestLedger(nil, nil),
		getSigningAccounts: func() ([]Address, error) {
			return []Address{{42}}, nil
		},
		log: func(message string) {
			loggedMessages = append(loggedMessages, message)
		},
	}

	nextTransactionLocation := newTransactionLocationGenerator()

	err := runtime.ExecuteTransaction(
		Script{
			Source: script1,
		},
		Context{
			Interface: runtimeInterface,
			Location:  nextTransactionLocation(),
		},
	)
	require.NoError(t, err)

	err = runtime.ExecuteTransaction(
		Script{
			Source: script2,
		},
		Context{
			Interface: runtimeInterface,
			Location:  nextTransactionLocation(),
		},
	)
	require.NoError(t, err)

	assert.Equal(t, []string{"1"}, loggedMessages)
}

func TestRuntimeAccountAddress(t *testing.T) {

	t.Parallel()

	runtime := newTestInterpreterRuntime()

	script := []byte(`
      transaction {
        prepare(signer: AuthAccount) {
          log(signer.address)
        }
      }
    `)

	var loggedMessages []string

	address := common.MustBytesToAddress([]byte{42})

	runtimeInterface := &testRuntimeInterface{
		getSigningAccounts: func() ([]Address, error) {
			return []Address{address}, nil
		},
		log: func(message string) {
			loggedMessages = append(loggedMessages, message)
		},
	}

	nextTransactionLocation := newTransactionLocationGenerator()

	err := runtime.ExecuteTransaction(
		Script{
			Source: script,
		},
		Context{
			Interface: runtimeInterface,
			Location:  nextTransactionLocation(),
		},
	)
	require.NoError(t, err)

	assert.Equal(t, []string{"0x000000000000002a"}, loggedMessages)
}

func TestRuntimePublicAccountAddress(t *testing.T) {

	t.Parallel()

	runtime := newTestInterpreterRuntime()

	script := []byte(`
      transaction {
        prepare() {
          log(getAccount(0x42).address)
        }
      }
    `)

	var loggedMessages []string

	address := interpreter.NewUnmeteredAddressValueFromBytes([]byte{0x42})

	runtimeInterface := &testRuntimeInterface{
		getSigningAccounts: func() ([]Address, error) {
			return nil, nil
		},
		log: func(message string) {
			loggedMessages = append(loggedMessages, message)
		},
	}

	nextTransactionLocation := newTransactionLocationGenerator()

	err := runtime.ExecuteTransaction(
		Script{
			Source: script,
		},
		Context{
			Interface: runtimeInterface,
			Location:  nextTransactionLocation(),
		},
	)
	require.NoError(t, err)

	assert.Equal(t,
		[]string{
			address.String(),
		},
		loggedMessages,
	)
}

func TestRuntimeAccountPublishAndAccess(t *testing.T) {

	t.Parallel()

	runtime := newTestInterpreterRuntime()

	imported := []byte(`
      access(all) resource R {
        access(all) fun test(): Int {
          return 42
        }
      }

      access(all) fun createR(): @R {
        return <-create R()
      }
    `)

	script1 := []byte(`
      import "imported"

      transaction {
        prepare(signer: AuthAccount) {
          signer.save(<-createR(), to: /storage/r)
          let cap = signer.capabilities.storage.issue<&R>(/storage/r)
          signer.capabilities.publish(cap, at: /public/r)
        }
      }
    `)

	address := common.MustBytesToAddress([]byte{42})

	script2 := []byte(
		fmt.Sprintf(
			`
              import "imported"

              transaction {

                prepare(signer: AuthAccount) {
                  log(getAccount(0x%s).capabilities.borrow<&R>(/public/r)!.test())
                }
              }
            `,
			address,
		),
	)

	var loggedMessages []string

	runtimeInterface := &testRuntimeInterface{
		getCode: func(location Location) ([]byte, error) {
			switch location {
			case common.StringLocation("imported"):
				return imported, nil
			default:
				return nil, fmt.Errorf("unknown import location: %s", location)
			}
		},
		storage: newTestLedger(nil, nil),
		getSigningAccounts: func() ([]Address, error) {
			return []Address{address}, nil
		},
		log: func(message string) {
			loggedMessages = append(loggedMessages, message)
		},
	}

	nextTransactionLocation := newTransactionLocationGenerator()

	err := runtime.ExecuteTransaction(
		Script{
			Source: script1,
		},
		Context{
			Interface: runtimeInterface,
			Location:  nextTransactionLocation(),
		},
	)
	require.NoError(t, err)

	err = runtime.ExecuteTransaction(
		Script{
			Source: script2,
		},
		Context{
			Interface: runtimeInterface,
			Location:  nextTransactionLocation(),
		},
	)
	require.NoError(t, err)

	assert.Equal(t, []string{"42"}, loggedMessages)
}

func TestRuntimeTransaction_CreateAccount(t *testing.T) {

	t.Parallel()

	runtime := newTestInterpreterRuntime()

	script := []byte(`
      transaction {
        prepare(signer: AuthAccount) {
          AuthAccount(payer: signer)
        }
      }
    `)

	var events []cadence.Event

	runtimeInterface := &testRuntimeInterface{
		storage: newTestLedger(nil, nil),
		getSigningAccounts: func() ([]Address, error) {
			return []Address{{42}}, nil
		},
		createAccount: func(payer Address) (address Address, err error) {
			return Address{42}, nil
		},
		emitEvent: func(event cadence.Event) error {
			events = append(events, event)
			return nil
		},
	}

	nextTransactionLocation := newTransactionLocationGenerator()

	err := runtime.ExecuteTransaction(
		Script{
			Source: script,
		},
		Context{
			Interface: runtimeInterface,
			Location:  nextTransactionLocation(),
		},
	)
	require.NoError(t, err)

	require.Len(t, events, 1)
	assert.EqualValues(
		t,
		stdlib.AccountCreatedEventType.ID(),
		events[0].Type().ID(),
	)
}

func TestRuntimeContractAccount(t *testing.T) {

	t.Parallel()

	runtime := newTestInterpreterRuntime()

	addressValue := cadence.BytesToAddress([]byte{0xCA, 0xDE})

	contract := []byte(`
      access(all) contract Test {
          access(all) let address: Address

          init() {
              // field 'account' can be used, as it is considered initialized
              self.address = self.account.address
          }

          // test that both functions are linked back into restored composite values,
          // and also injected fields are injected back into restored composite values
          //
          access(all) fun test(): Address {
              return self.account.address
          }
      }
    `)

	script1 := []byte(`
      import Test from 0xCADE

      access(all) fun main(): Address {
          return Test.address
      }
    `)

	script2 := []byte(`
      import Test from 0xCADE

      access(all) fun main(): Address {
          return Test.test()
      }
    `)

	deploy := DeploymentTransaction("Test", contract)

	var accountCode []byte
	var events []cadence.Event

	runtimeInterface := &testRuntimeInterface{
		getCode: func(_ Location) (bytes []byte, err error) {
			return accountCode, nil
		},
		storage: newTestLedger(nil, nil),
		getSigningAccounts: func() ([]Address, error) {
			return []Address{Address(addressValue)}, nil
		},
		resolveLocation: singleIdentifierLocationResolver(t),
		getAccountContractCode: func(_ common.AddressLocation) (code []byte, err error) {
			return accountCode, nil
		},
		updateAccountContractCode: func(_ common.AddressLocation, code []byte) error {
			accountCode = code
			return nil
		},
		emitEvent: func(event cadence.Event) error {
			events = append(events, event)
			return nil
		},
	}

	nextTransactionLocation := newTransactionLocationGenerator()
	nextScriptLocation := newScriptLocationGenerator()

	err := runtime.ExecuteTransaction(
		Script{
			Source: deploy,
		},
		Context{
			Interface: runtimeInterface,
			Location:  nextTransactionLocation(),
		},
	)
	require.NoError(t, err)

	assert.NotNil(t, accountCode)

	// Run script 1

	value, err := runtime.ExecuteScript(
		Script{
			Source: script1,
		},
		Context{
			Interface: runtimeInterface,
			Location:  nextScriptLocation(),
		},
	)
	require.NoError(t, err)

	assert.Equal(t, addressValue, value)

	// Run script 2

	value, err = runtime.ExecuteScript(
		Script{
			Source: script2,
		},
		Context{
			Interface: runtimeInterface,
			Location:  nextScriptLocation(),
		},
	)
	require.NoError(t, err)

	assert.Equal(t, addressValue, value)
}

func TestRuntimeInvokeContractFunction(t *testing.T) {

	t.Parallel()

	runtime := newTestInterpreterRuntime()

	addressValue := Address{
		0x0, 0x0, 0x0, 0x0, 0x0, 0x0, 0x0, 0x1,
	}

	contract := []byte(`
        access(all) contract Test {
            access(all) fun hello() {
                log("Hello World!")
            }
            access(all) fun helloArg(_ arg: String) {
                log("Hello ".concat(arg))
            }
            access(all) fun helloMultiArg(arg1: String, arg2: Int, arg3: Address) {
                log("Hello ".concat(arg1).concat(" ").concat(arg2.toString()).concat(" from ").concat(arg3.toString()))
            }
            access(all) fun helloReturn(_ arg: String): String {
                log("Hello return!")
                return arg
            }
            access(all) fun helloAuthAcc(account: AuthAccount) {
                log("Hello ".concat(account.address.toString()))
            }
            access(all) fun helloPublicAcc(account: PublicAccount) {
                log("Hello access(all) ".concat(account.address.toString()))
            }
        }
    `)

	deploy := DeploymentTransaction("Test", contract)

	var accountCode []byte
	var loggedMessage string

	storage := newTestLedger(nil, nil)

	runtimeInterface := &testRuntimeInterface{
		storage: storage,
		getCode: func(_ Location) (bytes []byte, err error) {
			return accountCode, nil
		},
		getSigningAccounts: func() ([]Address, error) {
			return []Address{addressValue}, nil
		},
		resolveLocation: singleIdentifierLocationResolver(t),
		getAccountContractCode: func(_ common.AddressLocation) (code []byte, err error) {
			return accountCode, nil
		},
		updateAccountContractCode: func(_ common.AddressLocation, code []byte) error {
			accountCode = code
			return nil
		},
		emitEvent: func(event cadence.Event) error {
			return nil
		},
		log: func(message string) {
			loggedMessage = message
		},
	}

	nextTransactionLocation := newTransactionLocationGenerator()

	err := runtime.ExecuteTransaction(
		Script{
			Source: deploy,
		},
		Context{
			Interface: runtimeInterface,
			Location:  nextTransactionLocation(),
		},
	)
	require.NoError(t, err)

	assert.NotNil(t, accountCode)

	t.Run("simple function", func(t *testing.T) {
		_, err = runtime.InvokeContractFunction(
			common.AddressLocation{
				Address: addressValue,
				Name:    "Test",
			},
			"hello",
			nil,
			nil,
			Context{
				Interface: runtimeInterface,
				Location:  nextTransactionLocation(),
			},
		)
		require.NoError(t, err)

		assert.Equal(t, `"Hello World!"`, loggedMessage)
	})

	t.Run("function with parameter", func(t *testing.T) {
		_, err = runtime.InvokeContractFunction(
			common.AddressLocation{
				Address: addressValue,
				Name:    "Test",
			},
			"helloArg",
			[]cadence.Value{
				cadence.String("there!"),
			},
			[]sema.Type{
				sema.StringType,
			},
			Context{
				Interface: runtimeInterface,
				Location:  nextTransactionLocation(),
			},
		)
		require.NoError(t, err)

		assert.Equal(t, `"Hello there!"`, loggedMessage)
	})

	t.Run("function with return type", func(t *testing.T) {
		_, err = runtime.InvokeContractFunction(
			common.AddressLocation{
				Address: addressValue,
				Name:    "Test",
			},
			"helloReturn",
			[]cadence.Value{
				cadence.String("there!"),
			},
			[]sema.Type{
				sema.StringType,
			},
			Context{
				Interface: runtimeInterface,
				Location:  nextTransactionLocation(),
			},
		)
		require.NoError(t, err)

		assert.Equal(t, `"Hello return!"`, loggedMessage)
	})

	t.Run("function with multiple arguments", func(t *testing.T) {

		_, err = runtime.InvokeContractFunction(
			common.AddressLocation{
				Address: addressValue,
				Name:    "Test",
			},
			"helloMultiArg",
			[]cadence.Value{
				cadence.String("number"),
				cadence.NewInt(42),
				cadence.BytesToAddress(addressValue.Bytes()),
			},
			[]sema.Type{
				sema.StringType,
				sema.IntType,
				sema.TheAddressType,
			},
			Context{
				Interface: runtimeInterface,
				Location:  nextTransactionLocation(),
			},
		)
		require.NoError(t, err)

		assert.Equal(t, `"Hello number 42 from 0x0000000000000001"`, loggedMessage)
	})

	t.Run("function with not enough arguments panics", func(t *testing.T) {
		_, err = runtime.InvokeContractFunction(
			common.AddressLocation{
				Address: addressValue,
				Name:    "Test",
			},
			"helloMultiArg",
			[]cadence.Value{
				cadence.String("number"),
				cadence.NewInt(42),
			},
			[]sema.Type{
				sema.StringType,
				sema.IntType,
			},
			Context{
				Interface: runtimeInterface,
				Location:  nextTransactionLocation(),
			},
		)

		RequireError(t, err)

		assert.ErrorAs(t, err, &Error{})
	})

	t.Run("function with incorrect argument type errors", func(t *testing.T) {
		_, err = runtime.InvokeContractFunction(
			common.AddressLocation{
				Address: addressValue,
				Name:    "Test",
			},
			"helloArg",
			[]cadence.Value{
				cadence.NewInt(42),
			},
			[]sema.Type{
				sema.IntType,
			},
			Context{
				Interface: runtimeInterface,
				Location:  nextTransactionLocation(),
			},
		)
		RequireError(t, err)

		require.ErrorAs(t, err, &interpreter.ValueTransferTypeError{})
	})

	t.Run("function with un-importable argument errors and error propagates (ID capability)", func(t *testing.T) {
		_, err = runtime.InvokeContractFunction(
			common.AddressLocation{
				Address: addressValue,
				Name:    "Test",
			},
			"helloArg",
			[]cadence.Value{
				cadence.NewIDCapability(
					1,
					cadence.Address{},
					cadence.AddressType{}, // this will error during `importValue`
				),
			},
			[]sema.Type{
				&sema.CapabilityType{},
			},
			Context{
				Interface: runtimeInterface,
				Location:  nextTransactionLocation(),
			},
		)
		RequireError(t, err)

		require.ErrorContains(t, err, "cannot import capability")
	})

	t.Run("function with un-importable argument errors and error propagates (ID capability)", func(t *testing.T) {
		_, err = runtime.InvokeContractFunction(
			common.AddressLocation{
				Address: addressValue,
				Name:    "Test",
			},
			"helloArg",
			[]cadence.Value{
				cadence.NewIDCapability(
					42,
					cadence.Address{},
					cadence.AddressType{}, // this will error during `importValue`
				),
			},
			[]sema.Type{
				&sema.CapabilityType{},
			},
			Context{
				Interface: runtimeInterface,
				Location:  nextTransactionLocation(),
			},
		)
		RequireError(t, err)

		require.ErrorContains(t, err, "cannot import capability")
	})

	t.Run("function with auth account works", func(t *testing.T) {
		_, err = runtime.InvokeContractFunction(
			common.AddressLocation{
				Address: addressValue,
				Name:    "Test",
			},
			"helloAuthAcc",
			[]cadence.Value{
				cadence.BytesToAddress(addressValue.Bytes()),
			},
			[]sema.Type{
				sema.AuthAccountType,
			},
			Context{
				Interface: runtimeInterface,
				Location:  nextTransactionLocation(),
			},
		)
		require.NoError(t, err)

		assert.Equal(t, `"Hello 0x0000000000000001"`, loggedMessage)
	})
	t.Run("function with public account works", func(t *testing.T) {
		_, err = runtime.InvokeContractFunction(
			common.AddressLocation{
				Address: addressValue,
				Name:    "Test",
			},
			"helloPublicAcc",
			[]cadence.Value{
				cadence.BytesToAddress(addressValue.Bytes()),
			},
			[]sema.Type{
				sema.PublicAccountType,
			},
			Context{
				Interface: runtimeInterface,
				Location:  nextTransactionLocation(),
			},
		)
		require.NoError(t, err)

		assert.Equal(t, `"Hello access(all) 0x0000000000000001"`, loggedMessage)
	})
}

func TestRuntimeContractNestedResource(t *testing.T) {

	t.Parallel()

	runtime := newTestInterpreterRuntime()

	addressValue := Address{
		0x0, 0x0, 0x0, 0x0, 0x0, 0x0, 0x0, 0x1,
	}

	contract := []byte(`
        access(all) contract Test {
            access(all) resource R {
                // test that the hello function is linked back into the nested resource
                // after being loaded from storage
                access(all) fun hello(): String {
                    return "Hello World!"
                }
            }

            init() {
                // store nested resource in account on deployment
                self.account.save(<-create R(), to: /storage/r)
            }
        }
    `)

	tx := []byte(`
        import Test from 0x01

        transaction {

            prepare(acct: AuthAccount) {
                log(acct.borrow<&Test.R>(from: /storage/r)?.hello())
            }
        }
    `)

	deploy := DeploymentTransaction("Test", contract)

	var accountCode []byte
	var loggedMessage string

	runtimeInterface := &testRuntimeInterface{
		getCode: func(_ Location) (bytes []byte, err error) {
			return accountCode, nil
		},
		storage: newTestLedger(nil, nil),
		getSigningAccounts: func() ([]Address, error) {
			return []Address{addressValue}, nil
		},
		resolveLocation: singleIdentifierLocationResolver(t),
		getAccountContractCode: func(_ common.AddressLocation) (code []byte, err error) {
			return accountCode, nil
		},
		updateAccountContractCode: func(_ common.AddressLocation, code []byte) error {
			accountCode = code
			return nil
		},
		emitEvent: func(event cadence.Event) error {
			return nil
		},
		log: func(message string) {
			loggedMessage = message
		},
	}

	nextTransactionLocation := newTransactionLocationGenerator()

	err := runtime.ExecuteTransaction(
		Script{
			Source: deploy,
		},
		Context{
			Interface: runtimeInterface,
			Location:  nextTransactionLocation(),
		},
	)
	require.NoError(t, err)

	assert.NotNil(t, accountCode)

	err = runtime.ExecuteTransaction(
		Script{
			Source: tx,
		},
		Context{
			Interface: runtimeInterface,
			Location:  nextTransactionLocation(),
		},
	)
	require.NoError(t, err)

	assert.Equal(t, `"Hello World!"`, loggedMessage)
}

func TestRuntimeStorageLoadedDestructionConcreteType(t *testing.T) {

	t.Parallel()

	runtime := newTestInterpreterRuntime()

	addressValue := Address{
		0x0, 0x0, 0x0, 0x0, 0x0, 0x0, 0x0, 0x1,
	}

	contract := []byte(`
        access(all) contract Test {
            access(all) resource R {
                // test that the destructor is linked back into the nested resource
                // after being loaded from storage
                destroy() {
                    log("destroyed")
                }
            }

            init() {
                // store nested resource in account on deployment
                self.account.save(<-create R(), to: /storage/r)
            }
        }
    `)

	tx := []byte(`
        import Test from 0x01

        transaction {

            prepare(acct: AuthAccount) {
                let r <- acct.load<@Test.R>(from: /storage/r)
                destroy r
            }
        }
    `)

	deploy := DeploymentTransaction("Test", contract)

	var accountCode []byte
	var loggedMessage string

	runtimeInterface := &testRuntimeInterface{
		getCode: func(_ Location) (bytes []byte, err error) {
			return accountCode, nil
		},
		storage: newTestLedger(nil, nil),
		getSigningAccounts: func() ([]Address, error) {
			return []Address{addressValue}, nil
		},
		resolveLocation: singleIdentifierLocationResolver(t),
		getAccountContractCode: func(_ common.AddressLocation) (code []byte, err error) {
			return accountCode, nil
		},
		updateAccountContractCode: func(_ common.AddressLocation, code []byte) error {
			accountCode = code
			return nil
		},
		emitEvent: func(event cadence.Event) error { return nil },
		log: func(message string) {
			loggedMessage = message
		},
	}

	nextTransactionLocation := newTransactionLocationGenerator()

	err := runtime.ExecuteTransaction(
		Script{
			Source: deploy,
		},
		Context{
			Interface: runtimeInterface,
			Location:  nextTransactionLocation(),
		},
	)
	require.NoError(t, err)

	assert.NotNil(t, accountCode)

	err = runtime.ExecuteTransaction(
		Script{
			Source: tx,
		},
		Context{
			Interface: runtimeInterface,
			Location:  nextTransactionLocation(),
		})
	require.NoError(t, err)

	assert.Equal(t, `"destroyed"`, loggedMessage)
}

func TestRuntimeStorageLoadedDestructionAnyResource(t *testing.T) {

	t.Parallel()

	runtime := newTestInterpreterRuntime()

	addressValue := Address{
		0x0, 0x0, 0x0, 0x0, 0x0, 0x0, 0x0, 0x1,
	}

	contract := []byte(`
        access(all) contract Test {
            access(all) resource R {
                // test that the destructor is linked back into the nested resource
                // after being loaded from storage
                destroy() {
                    log("destroyed")
                }
            }

            init() {
                // store nested resource in account on deployment
                self.account.save(<-create R(), to: /storage/r)
            }
        }
    `)

	tx := []byte(`
        // NOTE: *not* importing concrete implementation.
        //   Should be imported automatically when loading the value from storage

        transaction {

            prepare(acct: AuthAccount) {
                let r <- acct.load<@AnyResource>(from: /storage/r)
                destroy r
            }
        }
    `)

	deploy := DeploymentTransaction("Test", contract)

	var accountCode []byte
	var loggedMessage string

	runtimeInterface := &testRuntimeInterface{
		getCode: func(_ Location) (bytes []byte, err error) {
			return accountCode, nil
		},
		storage: newTestLedger(nil, nil),
		getSigningAccounts: func() ([]Address, error) {
			return []Address{addressValue}, nil
		},
		resolveLocation: singleIdentifierLocationResolver(t),
		getAccountContractCode: func(_ common.AddressLocation) (code []byte, err error) {
			return accountCode, nil
		},
		updateAccountContractCode: func(_ common.AddressLocation, code []byte) error {
			accountCode = code
			return nil
		},
		emitEvent: func(event cadence.Event) error { return nil },
		log: func(message string) {
			loggedMessage = message
		},
	}

	nextTransactionLocation := newTransactionLocationGenerator()

	err := runtime.ExecuteTransaction(
		Script{
			Source: deploy,
		},
		Context{
			Interface: runtimeInterface,
			Location:  nextTransactionLocation(),
		},
	)
	require.NoError(t, err)

	assert.NotNil(t, accountCode)

	err = runtime.ExecuteTransaction(
		Script{
			Source: tx,
		},
		Context{
			Interface: runtimeInterface,
			Location:  nextTransactionLocation(),
		},
	)
	require.NoError(t, err)

	assert.Equal(t, `"destroyed"`, loggedMessage)
}

func TestRuntimeStorageLoadedDestructionAfterRemoval(t *testing.T) {

	t.Parallel()

	runtime := newTestInterpreterRuntime()

	addressValue := Address{
		0x0, 0x0, 0x0, 0x0, 0x0, 0x0, 0x0, 0x1,
	}

	contract := []byte(`
        access(all) contract Test {
            access(all) resource R {
                // test that the destructor is linked back into the nested resource
                // after being loaded from storage
                destroy() {
                    log("destroyed")
                }
            }

            init() {
                // store nested resource in account on deployment
                self.account.save(<-create R(), to: /storage/r)
            }
        }
    `)

	tx := []byte(`
        // NOTE: *not* importing concrete implementation.
        //   Should be imported automatically when loading the value from storage

        transaction {

            prepare(acct: AuthAccount) {
                let r <- acct.load<@AnyResource>(from: /storage/r)
                destroy r
            }
        }
    `)

	deploy := DeploymentTransaction("Test", contract)
	removal := RemovalTransaction("Test")

	var accountCode []byte

	ledger := newTestLedger(nil, nil)

	runtimeInterface := &testRuntimeInterface{
		getCode: func(_ Location) (bytes []byte, err error) {
			return accountCode, nil
		},
		storage: ledger,
		getSigningAccounts: func() ([]Address, error) {
			return []Address{addressValue}, nil
		},
		resolveLocation: singleIdentifierLocationResolver(t),
		getAccountContractCode: func(_ common.AddressLocation) (code []byte, err error) {
			return accountCode, nil
		},
		updateAccountContractCode: func(_ common.AddressLocation, code []byte) error {
			accountCode = code
			return nil
		},
		removeAccountContractCode: func(_ common.AddressLocation) (err error) {
			accountCode = nil
			return nil
		},
		emitEvent: func(event cadence.Event) error { return nil },
	}

	nextTransactionLocation := newTransactionLocationGenerator()

	// Deploy the contract

	err := runtime.ExecuteTransaction(
		Script{
			Source: deploy,
		},
		Context{
			Interface: runtimeInterface,
			Location:  nextTransactionLocation(),
		},
	)
	require.NoError(t, err)

	assert.NotNil(t, accountCode)

	// Remove the contract

	err = runtime.ExecuteTransaction(
		Script{
			Source: removal,
		},
		Context{
			Interface: runtimeInterface,
			Location:  nextTransactionLocation(),
		},
	)
	require.NoError(t, err)

	assert.Nil(t, accountCode)

	// Destroy

	err = runtime.ExecuteTransaction(
		Script{
			Source: tx,
		},
		Context{
			Interface: runtimeInterface,
			Location:  nextTransactionLocation(),
		},
	)
	RequireError(t, err)

	var typeLoadingErr interpreter.TypeLoadingError
	require.ErrorAs(t, err, &typeLoadingErr)

	require.Equal(t,
		common.AddressLocation{Address: addressValue}.TypeID(nil, "Test.R"),
		typeLoadingErr.TypeID,
	)
}

const basicFungibleTokenContract = `
access(all) contract FungibleToken {

    access(all) resource interface Provider {
        access(all) fun withdraw(amount: Int): @Vault {
            pre {
                amount > 0:
                    "Withdrawal amount must be positive"
            }
            post {
                result.balance == amount:
                    "Incorrect amount returned"
            }
        }
    }

    access(all) resource interface Receiver {
        access(all) balance: Int

        init(balance: Int) {
            pre {
                balance >= 0:
                    "Initial balance must be non-negative"
            }
            post {
                self.balance == balance:
                    "Balance must be initialized to the initial balance"
            }
        }

        access(all) fun deposit(from: @AnyResource{Receiver}) {
            pre {
                from.balance > 0:
                    "Deposit balance needs to be positive!"
            }
            post {
                self.balance == before(self.balance) + before(from.balance):
                    "Incorrect amount removed"
            }
        }
    }

    access(all) resource Vault: Provider, Receiver {

        access(all) var balance: Int

        init(balance: Int) {
            self.balance = balance
        }

        access(all) fun withdraw(amount: Int): @Vault {
            self.balance = self.balance - amount
            return <-create Vault(balance: amount)
        }

        // transfer combines withdraw and deposit into one function call
        access(all) fun transfer(to: &AnyResource{Receiver}, amount: Int) {
            pre {
                amount <= self.balance:
                    "Insufficient funds"
            }
            post {
                self.balance == before(self.balance) - amount:
                    "Incorrect amount removed"
            }
            to.deposit(from: <-self.withdraw(amount: amount))
        }

        access(all) fun deposit(from: @AnyResource{Receiver}) {
            self.balance = self.balance + from.balance
            destroy from
        }

        access(all) fun createEmptyVault(): @Vault {
            return <-create Vault(balance: 0)
        }
    }

    access(all) fun createEmptyVault(): @Vault {
        return <-create Vault(balance: 0)
    }

    access(all) resource VaultMinter {
        access(all) fun mintTokens(amount: Int, recipient: &AnyResource{Receiver}) {
            recipient.deposit(from: <-create Vault(balance: amount))
        }
    }

    init() {
        self.account.save(<-create Vault(balance: 30), to: /storage/vault)
        self.account.save(<-create VaultMinter(), to: /storage/minter)
    }
}
`

func TestRuntimeFungibleTokenUpdateAccountCode(t *testing.T) {

	t.Parallel()

	runtime := newTestInterpreterRuntime()

	address1Value := Address{
		0x0, 0x0, 0x0, 0x0, 0x0, 0x0, 0x0, 0x1,
	}

	address2Value := Address{
		0x0, 0x0, 0x0, 0x0, 0x0, 0x0, 0x0, 0x2,
	}

	deploy := DeploymentTransaction("FungibleToken", []byte(basicFungibleTokenContract))

	setup1Transaction := []byte(`
      import FungibleToken from 0x01

      transaction {

          prepare(acct: AuthAccount) {

              let receiverCap = acct.capabilities.storage.issue<&AnyResource{FungibleToken.Receiver}>(
                  /storage/vault
              )
              acct.capabilities.publish(receiverCap, at: /public/receiver)

              let vaultCap = acct.capabilities.storage.issue<&FungibleToken.Vault>(/storage/vault)
              acct.capabilities.publish(vaultCap, at: /public/vault)
          }
      }
    `)

	setup2Transaction := []byte(`
      // NOTE: import location not the same as in setup1Transaction
      import FungibleToken from 0x01

      transaction {

          prepare(acct: AuthAccount) {
              let vault <- FungibleToken.createEmptyVault()

              acct.save(<-vault, to: /storage/vault)

              let receiverCap = acct.capabilities.storage.issue<&AnyResource{FungibleToken.Receiver}>(
                  /storage/vault
              )
              acct.capabilities.publish(receiverCap, at: /public/receiver)

              let vaultCap = acct.capabilities.storage.issue<&FungibleToken.Vault>(/storage/vault)
              acct.capabilities.publish(vaultCap, at: /public/vault)
          }
      }
    `)

	accountCodes := map[Location][]byte{}
	var events []cadence.Event

	signerAccount := address1Value

	runtimeInterface := &testRuntimeInterface{
		getCode: func(location Location) (bytes []byte, err error) {
			return accountCodes[location], nil
		},
		storage: newTestLedger(nil, nil),
		getSigningAccounts: func() ([]Address, error) {
			return []Address{signerAccount}, nil
		},
		resolveLocation: singleIdentifierLocationResolver(t),
		getAccountContractCode: func(location common.AddressLocation) (code []byte, err error) {
			return accountCodes[location], nil
		},
		updateAccountContractCode: func(location common.AddressLocation, code []byte) (err error) {
			accountCodes[location] = code
			return nil
		},
		emitEvent: func(event cadence.Event) error {
			events = append(events, event)
			return nil
		},
	}

	nextTransactionLocation := newTransactionLocationGenerator()

	err := runtime.ExecuteTransaction(
		Script{
			Source: deploy,
		},
		Context{
			Interface: runtimeInterface,
			Location:  nextTransactionLocation(),
		},
	)
	require.NoError(t, err)

	err = runtime.ExecuteTransaction(
		Script{
			Source: setup1Transaction,
		},
		Context{
			Interface: runtimeInterface,
			Location:  nextTransactionLocation(),
		},
	)
	require.NoError(t, err)

	signerAccount = address2Value

	err = runtime.ExecuteTransaction(
		Script{
			Source: setup2Transaction,
		},
		Context{
			Interface: runtimeInterface,
			Location:  nextTransactionLocation(),
		},
	)
	require.NoError(t, err)
}

func TestRuntimeFungibleTokenCreateAccount(t *testing.T) {

	t.Parallel()

	runtime := newTestInterpreterRuntime()

	address1Value := Address{
		0x0, 0x0, 0x0, 0x0, 0x0, 0x0, 0x0, 0x1,
	}

	address2Value := Address{
		0x0, 0x0, 0x0, 0x0, 0x0, 0x0, 0x0, 0x2,
	}

	deploy := []byte(fmt.Sprintf(
		`
          transaction {
            prepare(signer: AuthAccount) {
                let acct = AuthAccount(payer: signer)
                acct.contracts.add(name: "FungibleToken", code: "%s".decodeHex())
            }
          }
        `,
		hex.EncodeToString([]byte(basicFungibleTokenContract)),
	))

	setup1Transaction := []byte(`
      import FungibleToken from 0x2

      transaction {

          prepare(acct: AuthAccount) {
              let receiverCap = acct.capabilities.storage.issue<&AnyResource{FungibleToken.Receiver}>(
                  /storage/vault
              )
              acct.capabilities.publish(receiverCap, at: /public/receiver1)

              let vaultCap = acct.capabilities.storage.issue<&FungibleToken.Vault>(/storage/vault)
              acct.capabilities.publish(vaultCap, at: /public/vault1)
          }
      }
    `)

	setup2Transaction := []byte(`
      // NOTE: import location not the same as in setup1Transaction
      import FungibleToken from 0x02

      transaction {

          prepare(acct: AuthAccount) {
              let vault <- FungibleToken.createEmptyVault()

              acct.save(<-vault, to: /storage/vault)

              let receiverCap = acct.capabilities.storage.issue<&AnyResource{FungibleToken.Receiver}>(
                  /storage/vault
              )
              acct.capabilities.publish(receiverCap, at: /public/receiver2)

              let vaultCap = acct.capabilities.storage.issue<&FungibleToken.Vault>(/storage/vault)
              acct.capabilities.publish(vaultCap, at: /public/vault2)
          }
      }
    `)

	accountCodes := map[Location][]byte{}
	var events []cadence.Event

	signerAccount := address1Value

	runtimeInterface := &testRuntimeInterface{
		getCode: func(location Location) (bytes []byte, err error) {
			return accountCodes[location], nil
		},
		storage: newTestLedger(nil, nil),
		createAccount: func(payer Address) (address Address, err error) {
			return address2Value, nil
		},
		getSigningAccounts: func() ([]Address, error) {
			return []Address{signerAccount}, nil
		},
		resolveLocation: singleIdentifierLocationResolver(t),
		getAccountContractCode: func(location common.AddressLocation) (code []byte, err error) {
			return accountCodes[location], nil
		},
		updateAccountContractCode: func(location common.AddressLocation, code []byte) (err error) {
			accountCodes[location] = code
			return nil
		},
		emitEvent: func(event cadence.Event) error {
			events = append(events, event)
			return nil
		},
	}

	nextTransactionLocation := newTransactionLocationGenerator()

	err := runtime.ExecuteTransaction(
		Script{
			Source: deploy,
		},
		Context{
			Interface: runtimeInterface,
			Location:  nextTransactionLocation(),
		},
	)
	require.NoError(t, err)

	err = runtime.ExecuteTransaction(
		Script{
			Source: setup1Transaction,
		},
		Context{
			Interface: runtimeInterface,
			Location:  nextTransactionLocation(),
		},
	)
	require.NoError(t, err)

	err = runtime.ExecuteTransaction(
		Script{
			Source: setup2Transaction,
		},
		Context{
			Interface: runtimeInterface,
			Location:  nextTransactionLocation(),
		},
	)
	require.NoError(t, err)
}

func TestRuntimeInvokeStoredInterfaceFunction(t *testing.T) {

	t.Parallel()

	runtime := newTestInterpreterRuntime()

	makeDeployTransaction := func(name, code string) []byte {
		return []byte(fmt.Sprintf(
			`
              transaction {
                prepare(signer: AuthAccount) {
                  let acct = AuthAccount(payer: signer)
                  acct.contracts.add(name: "%s", code: "%s".decodeHex())
                }
              }
            `,
			name,
			hex.EncodeToString([]byte(code)),
		))
	}

	contractInterfaceCode := `
      access(all) contract interface TestContractInterface {

          access(all) resource interface RInterface {

              access(all) fun check(a: Int, b: Int) {
                  pre { a > 1 }
                  post { b > 1 }
              }
          }
      }
    `

	contractCode := `
      import TestContractInterface from 0x2

      access(all) contract TestContract: TestContractInterface {

          access(all) resource R: TestContractInterface.RInterface {

              access(all) fun check(a: Int, b: Int) {
                  pre { a < 3 }
                  post { b < 3 }
              }
          }

          access(all) fun createR(): @R {
              return <-create R()
          }
       }
    `

	setupCode := []byte(`
      import TestContractInterface from 0x2
      import TestContract from 0x3

      transaction {
          prepare(signer: AuthAccount) {
              signer.save(<-TestContract.createR(), to: /storage/r)
          }
      }
    `)

	makeUseCode := func(a int, b int) []byte {
		return []byte(
			fmt.Sprintf(
				`
                  import TestContractInterface from 0x2

                  // NOTE: *not* importing concrete implementation.
                  //   Should be imported automatically when loading the value from storage

                  // import TestContract from 0x3

                  transaction {
                      prepare(signer: AuthAccount) {
                          signer.borrow<&AnyResource{TestContractInterface.RInterface}>(from: /storage/r)?.check(a: %d, b: %d)
                      }
                  }
                `,
				a,
				b,
			),
		)
	}

	accountCodes := map[Location][]byte{}
	var events []cadence.Event

	var nextAccount byte = 0x2

	runtimeInterface := &testRuntimeInterface{
		getCode: func(location Location) (bytes []byte, err error) {
			return accountCodes[location], nil
		},
		storage: newTestLedger(nil, nil),
		createAccount: func(payer Address) (address Address, err error) {
			result := interpreter.NewUnmeteredAddressValueFromBytes([]byte{nextAccount})
			nextAccount++
			return result.ToAddress(), nil
		},
		getSigningAccounts: func() ([]Address, error) {
			return []Address{{0x1}}, nil
		},
		resolveLocation: singleIdentifierLocationResolver(t),
		getAccountContractCode: func(location common.AddressLocation) (code []byte, err error) {
			return accountCodes[location], nil
		},
		updateAccountContractCode: func(location common.AddressLocation, code []byte) error {
			accountCodes[location] = code
			return nil
		},
		emitEvent: func(event cadence.Event) error {
			events = append(events, event)
			return nil
		},
	}

	nextTransactionLocation := newTransactionLocationGenerator()

	deployTransaction := makeDeployTransaction("TestContractInterface", contractInterfaceCode)
	err := runtime.ExecuteTransaction(
		Script{
			Source: deployTransaction,
		},
		Context{
			Interface: runtimeInterface,
			Location:  nextTransactionLocation(),
		},
	)
	require.NoError(t, err)

	deployTransaction = makeDeployTransaction("TestContract", contractCode)
	err = runtime.ExecuteTransaction(
		Script{
			Source: deployTransaction,
		},
		Context{
			Interface: runtimeInterface,
			Location:  nextTransactionLocation(),
		},
	)
	require.NoError(t, err)

	err = runtime.ExecuteTransaction(
		Script{
			Source: setupCode,
		},
		Context{
			Interface: runtimeInterface,
			Location:  nextTransactionLocation(),
		},
	)
	require.NoError(t, err)

	for a := 1; a <= 3; a++ {
		for b := 1; b <= 3; b++ {

			t.Run(fmt.Sprintf("%d/%d", a, b), func(t *testing.T) {

				err = runtime.ExecuteTransaction(
					Script{
						Source: makeUseCode(a, b),
					},
					Context{
						Interface: runtimeInterface,
						Location:  nextTransactionLocation(),
					},
				)

				if a == 2 && b == 2 {
					assert.NoError(t, err)
				} else {
					RequireError(t, err)

					assertRuntimeErrorIsUserError(t, err)

					require.ErrorAs(t, err, &interpreter.ConditionError{})
				}
			})
		}
	}
}

func TestRuntimeBlock(t *testing.T) {

	t.Parallel()

	runtime := newTestInterpreterRuntime()

	script := []byte(`
      transaction {
        prepare() {
          let block = getCurrentBlock()
          log(block)
          log(block.height)
          log(block.view)
          log(block.id)
          log(block.timestamp)

          let nextBlock = getBlock(at: block.height + UInt64(1))
          log(nextBlock)
          log(nextBlock?.height)
          log(nextBlock?.view)
          log(nextBlock?.id)
          log(nextBlock?.timestamp)
        }
      }
    `)

	var loggedMessages []string

	storage := newTestLedger(nil, nil)

	runtimeInterface := &testRuntimeInterface{
		storage: storage,
		getSigningAccounts: func() ([]Address, error) {
			return nil, nil
		},
		log: func(message string) {
			loggedMessages = append(loggedMessages, message)
		},
	}

	nextTransactionLocation := newTransactionLocationGenerator()

	err := runtime.ExecuteTransaction(
		Script{
			Source: script,
		},
		Context{
			Interface: runtimeInterface,
			Location:  nextTransactionLocation(),
		},
	)
	require.NoError(t, err)

	assert.Equal(t,
		[]string{
			"Block(height: 1, view: 1, id: 0x0000000000000000000000000000000000000000000000000000000000000001, timestamp: 1.00000000)",
			"1",
			"1",
			"[0, 0, 0, 0, 0, 0, 0, 0, 0, 0, 0, 0, 0, 0, 0, 0, 0, 0, 0, 0, 0, 0, 0, 0, 0, 0, 0, 0, 0, 0, 0, 1]",
			"1.00000000",
			"Block(height: 2, view: 2, id: 0x0000000000000000000000000000000000000000000000000000000000000002, timestamp: 2.00000000)",
			"2",
			"2",
			"[0, 0, 0, 0, 0, 0, 0, 0, 0, 0, 0, 0, 0, 0, 0, 0, 0, 0, 0, 0, 0, 0, 0, 0, 0, 0, 0, 0, 0, 0, 0, 2]",
			"2.00000000",
		},
		loggedMessages,
	)
}

func TestRuntimeUnsafeRandom(t *testing.T) {

	t.Parallel()

	runtime := newTestInterpreterRuntime()

	script := []byte(`
      transaction {
        prepare() {
          let rand = unsafeRandom()
          log(rand)
        }
      }
    `)

	var loggedMessages []string

	runtimeInterface := &testRuntimeInterface{
		unsafeRandom: func() (uint64, error) {
			return 7558174677681708339, nil
		},
		log: func(message string) {
			loggedMessages = append(loggedMessages, message)
		},
	}

	nextTransactionLocation := newTransactionLocationGenerator()

	err := runtime.ExecuteTransaction(
		Script{
			Source: script,
		},
		Context{
			Interface: runtimeInterface,
			Location:  nextTransactionLocation(),
		},
	)
	require.NoError(t, err)

	assert.Equal(t,
		[]string{
			"7558174677681708339",
		},
		loggedMessages,
	)
}

func TestRuntimeTransactionTopLevelDeclarations(t *testing.T) {

	t.Parallel()

	t.Run("transaction with function", func(t *testing.T) {
		runtime := newTestInterpreterRuntime()

		script := []byte(`
          access(all) fun test() {}

          transaction {}
        `)

		runtimeInterface := &testRuntimeInterface{
			getSigningAccounts: func() ([]Address, error) {
				return nil, nil
			},
		}

		nextTransactionLocation := newTransactionLocationGenerator()

		err := runtime.ExecuteTransaction(
			Script{
				Source: script,
			},
			Context{
				Interface: runtimeInterface,
				Location:  nextTransactionLocation(),
			},
		)
		require.NoError(t, err)
	})

	t.Run("transaction with resource", func(t *testing.T) {
		runtime := newTestInterpreterRuntime()

		script := []byte(`
          access(all) resource R {}

          transaction {}
        `)

		runtimeInterface := &testRuntimeInterface{
			getSigningAccounts: func() ([]Address, error) {
				return nil, nil
			},
		}

		nextTransactionLocation := newTransactionLocationGenerator()

		err := runtime.ExecuteTransaction(
			Script{
				Source: script,
			},
			Context{
				Interface: runtimeInterface,
				Location:  nextTransactionLocation(),
			},
		)
		RequireError(t, err)

		assertRuntimeErrorIsUserError(t, err)

		var checkerErr *sema.CheckerError
		require.ErrorAs(t, err, &checkerErr)

		errs := checker.RequireCheckerErrors(t, checkerErr, 1)

		assert.IsType(t, &sema.InvalidTopLevelDeclarationError{}, errs[0])
	})
}

func TestRuntimeStoreIntegerTypes(t *testing.T) {

	t.Parallel()

	runtime := newTestInterpreterRuntime()

	addressValue := interpreter.AddressValue{
		0x0, 0x0, 0x0, 0x0, 0x0, 0x0, 0xCA, 0xDE,
	}

	for _, integerType := range sema.AllIntegerTypes {

		typeName := integerType.String()

		t.Run(typeName, func(t *testing.T) {

			contract := []byte(
				fmt.Sprintf(
					`
                      access(all) contract Test {

                          access(all) let n: %s

                          init() {
                              self.n = 42
                          }
                      }
                    `,
					typeName,
				),
			)

			deploy := DeploymentTransaction("Test", contract)

			var accountCode []byte
			var events []cadence.Event

			runtimeInterface := &testRuntimeInterface{
				getCode: func(_ Location) (bytes []byte, err error) {
					return accountCode, nil
				},
				storage: newTestLedger(nil, nil),
				getSigningAccounts: func() ([]Address, error) {
					return []Address{addressValue.ToAddress()}, nil
				},
				getAccountContractCode: func(_ common.AddressLocation) (code []byte, err error) {
					return accountCode, nil
				},
				updateAccountContractCode: func(_ common.AddressLocation, code []byte) error {
					accountCode = code
					return nil
				},
				emitEvent: func(event cadence.Event) error {
					events = append(events, event)
					return nil
				},
			}

			nextTransactionLocation := newTransactionLocationGenerator()

			err := runtime.ExecuteTransaction(
				Script{
					Source: deploy,
				},
				Context{
					Interface: runtimeInterface,
					Location:  nextTransactionLocation(),
				},
			)
			require.NoError(t, err)

			assert.NotNil(t, accountCode)
		})
	}
}

func TestRuntimeResourceOwnerFieldUseComposite(t *testing.T) {

	t.Parallel()

	runtime := newTestInterpreterRuntime()

	address := Address{
		0x0, 0x0, 0x0, 0x0, 0x0, 0x0, 0x0, 0x1,
	}

	contract := []byte(`
      access(all) contract Test {

          access(all) resource R {

              access(all) fun logOwnerAddress() {
                log(self.owner?.address)
              }
          }

          access(all) fun createR(): @R {
              return <-create R()
          }
      }
    `)

	deploy := DeploymentTransaction("Test", contract)

	tx := []byte(`
      import Test from 0x1

      transaction {

          prepare(signer: AuthAccount) {

              let r <- Test.createR()
              log(r.owner?.address)
              r.logOwnerAddress()

              signer.save(<-r, to: /storage/r)
              let cap = signer.capabilities.storage.issue<&Test.R>(/storage/r)
              signer.capabilities.publish(cap, at: /public/r)

              let ref1 = signer.borrow<&Test.R>(from: /storage/r)!
              log(ref1.owner?.address)
              ref1.logOwnerAddress()

              let publicAccount = getAccount(0x01)
              let ref2 = publicAccount.capabilities.borrow<&Test.R>(/public/r)!
              log(ref2.owner?.address)
              ref2.logOwnerAddress()
          }
      }
    `)

	tx2 := []byte(`
      import Test from 0x1

      transaction {

          prepare(signer: AuthAccount) {
              let ref1 = signer.borrow<&Test.R>(from: /storage/r)!
              log(ref1.owner?.address)
              log(ref1.owner?.balance)
              log(ref1.owner?.availableBalance)
              log(ref1.owner?.storageUsed)
              log(ref1.owner?.storageCapacity)
              ref1.logOwnerAddress()

              let publicAccount = getAccount(0x01)
              let ref2 = publicAccount.capabilities.borrow<&Test.R>(/public/r)!
              log(ref2.owner?.address)
              log(ref2.owner?.balance)
              log(ref2.owner?.availableBalance)
              log(ref2.owner?.storageUsed)
              log(ref2.owner?.storageCapacity)
              ref2.logOwnerAddress()
          }
      }
    `)

	accountCodes := map[Location][]byte{}
	var events []cadence.Event
	var loggedMessages []string

	storage := newTestLedger(nil, nil)

	runtimeInterface := &testRuntimeInterface{
		getCode: func(location Location) (bytes []byte, err error) {
			return accountCodes[location], nil
		},
		storage: storage,
		getSigningAccounts: func() ([]Address, error) {
			return []Address{address}, nil
		},
		resolveLocation: singleIdentifierLocationResolver(t),
		getAccountContractCode: func(location common.AddressLocation) (code []byte, err error) {
			return accountCodes[location], nil
		},
		updateAccountContractCode: func(location common.AddressLocation, code []byte) error {
			accountCodes[location] = code
			return nil
		},
		emitEvent: func(event cadence.Event) error {
			events = append(events, event)
			return nil
		},
		log: func(message string) {
			loggedMessages = append(loggedMessages, message)
		},
		getAccountBalance: func(_ Address) (uint64, error) {
			// return a dummy value
			return 12300000000, nil
		},
		getAccountAvailableBalance: func(_ Address) (uint64, error) {
			// return a dummy value
			return 152300000000, nil
		},
		getStorageUsed: func(_ Address) (uint64, error) {
			// return a dummy value
			return 120, nil
		},
		getStorageCapacity: func(_ Address) (uint64, error) {
			// return a dummy value
			return 1245, nil
		},
	}

	nextTransactionLocation := newTransactionLocationGenerator()

	err := runtime.ExecuteTransaction(
		Script{
			Source: deploy,
		},
		Context{
			Interface: runtimeInterface,
			Location:  nextTransactionLocation(),
		},
	)
	require.NoError(t, err)

	err = runtime.ExecuteTransaction(
		Script{
			Source: tx,
		},
		Context{
			Interface: runtimeInterface,
			Location:  nextTransactionLocation(),
		},
	)
	require.NoError(t, err)

	assert.Equal(t,
		[]string{
			"nil", "nil",
			"0x0000000000000001", "0x0000000000000001",
			"0x0000000000000001", "0x0000000000000001",
		},
		loggedMessages,
	)

	loggedMessages = nil
	err = runtime.ExecuteTransaction(
		Script{
			Source: tx2,
		},
		Context{
			Interface: runtimeInterface,
			Location:  nextTransactionLocation(),
		},
	)
	require.NoError(t, err)

	assert.Equal(t,
		[]string{
			"0x0000000000000001", // ref1.owner?.address
			"123.00000000",       // ref2.owner?.balance
			"1523.00000000",      // ref2.owner?.availableBalance
			"120",                // ref1.owner?.storageUsed
			"1245",               // ref1.owner?.storageCapacity

			"0x0000000000000001",

			"0x0000000000000001", // ref2.owner?.address
			"123.00000000",       // ref2.owner?.balance
			"1523.00000000",      // ref2.owner?.availableBalance
			"120",                // ref2.owner?.storageUsed
			"1245",               // ref2.owner?.storageCapacity

			"0x0000000000000001",
		},
		loggedMessages,
	)
}

func TestRuntimeResourceOwnerFieldUseArray(t *testing.T) {

	t.Parallel()

	runtime := newTestInterpreterRuntime()

	address := Address{
		0x0, 0x0, 0x0, 0x0, 0x0, 0x0, 0x0, 0x1,
	}

	contract := []byte(`
      access(all) contract Test {

          access(all) resource R {

              access(all) fun logOwnerAddress() {
                log(self.owner?.address)
              }
          }

          access(all) fun createR(): @R {
              return <-create R()
          }
      }
    `)

	deploy := DeploymentTransaction("Test", contract)

	tx := []byte(`
      import Test from 0x1

      transaction {

          prepare(signer: AuthAccount) {

              let rs <- [
                  <-Test.createR(),
                  <-Test.createR()
              ]
              log(rs[0].owner?.address)
              log(rs[1].owner?.address)
              rs[0].logOwnerAddress()
              rs[1].logOwnerAddress()

              signer.save(<-rs, to: /storage/rs)
              let cap = signer.capabilities.storage.issue<&[Test.R]>(/storage/rs)
              signer.capabilities.publish(cap, at: /public/rs)

              let ref1 = signer.borrow<&[Test.R]>(from: /storage/rs)!
              log(ref1[0].owner?.address)
              log(ref1[1].owner?.address)
              ref1[0].logOwnerAddress()
              ref1[1].logOwnerAddress()

              let publicAccount = getAccount(0x01)
              let ref2 = publicAccount.capabilities.borrow<&[Test.R]>(/public/rs)!
              log(ref2[0].owner?.address)
              log(ref2[1].owner?.address)
              ref2[0].logOwnerAddress()
              ref2[1].logOwnerAddress()
          }
      }
    `)

	tx2 := []byte(`
      import Test from 0x1

      transaction {

          prepare(signer: AuthAccount) {
              let ref1 = signer.borrow<&[Test.R]>(from: /storage/rs)!
              log(ref1[0].owner?.address)
              log(ref1[1].owner?.address)
              ref1[0].logOwnerAddress()
              ref1[1].logOwnerAddress()

              let publicAccount = getAccount(0x01)
              let ref2 = publicAccount.capabilities.borrow<&[Test.R]>(/public/rs)!
              log(ref2[0].owner?.address)
              log(ref2[1].owner?.address)
              ref2[0].logOwnerAddress()
              ref2[1].logOwnerAddress()
          }
      }
    `)

	accountCodes := map[Location][]byte{}
	var events []cadence.Event
	var loggedMessages []string

	runtimeInterface := &testRuntimeInterface{
		getCode: func(location Location) (bytes []byte, err error) {
			return accountCodes[location], nil
		},
		storage: newTestLedger(nil, nil),
		getSigningAccounts: func() ([]Address, error) {
			return []Address{address}, nil
		},
		getAccountContractCode: func(location common.AddressLocation) (code []byte, err error) {
			return accountCodes[location], nil
		},
		resolveLocation: singleIdentifierLocationResolver(t),
		updateAccountContractCode: func(location common.AddressLocation, code []byte) error {
			accountCodes[location] = code
			return nil
		},
		emitEvent: func(event cadence.Event) error {
			events = append(events, event)
			return nil
		},
		log: func(message string) {
			loggedMessages = append(loggedMessages, message)
		},
	}

	nextTransactionLocation := newTransactionLocationGenerator()

	err := runtime.ExecuteTransaction(
		Script{
			Source: deploy,
		},
		Context{
			Interface: runtimeInterface,
			Location:  nextTransactionLocation(),
		},
	)
	require.NoError(t, err)

	err = runtime.ExecuteTransaction(
		Script{
			Source: tx,
		},
		Context{
			Interface: runtimeInterface,
			Location:  nextTransactionLocation(),
		},
	)
	require.NoError(t, err)

	assert.Equal(t,
		[]string{
			"nil", "nil",
			"nil", "nil",
			"0x0000000000000001", "0x0000000000000001",
			"0x0000000000000001", "0x0000000000000001",
			"0x0000000000000001", "0x0000000000000001",
			"0x0000000000000001", "0x0000000000000001",
		},
		loggedMessages,
	)

	loggedMessages = nil
	err = runtime.ExecuteTransaction(
		Script{
			Source: tx2,
		},
		Context{
			Interface: runtimeInterface,
			Location:  nextTransactionLocation(),
		},
	)
	require.NoError(t, err)

	assert.Equal(t,
		[]string{
			"0x0000000000000001", "0x0000000000000001",
			"0x0000000000000001", "0x0000000000000001",
			"0x0000000000000001", "0x0000000000000001",
			"0x0000000000000001", "0x0000000000000001",
		},
		loggedMessages,
	)
}

func TestRuntimeResourceOwnerFieldUseDictionary(t *testing.T) {

	t.Parallel()

	runtime := newTestInterpreterRuntime()

	address := Address{
		0x0, 0x0, 0x0, 0x0, 0x0, 0x0, 0x0, 0x1,
	}

	contract := []byte(`
      access(all) contract Test {

          access(all) resource R {

              access(all) fun logOwnerAddress() {
                log(self.owner?.address)
              }
          }

          access(all) fun createR(): @R {
              return <-create R()
          }
      }
    `)

	deploy := DeploymentTransaction("Test", contract)

	tx := []byte(`
      import Test from 0x1

      transaction {

          prepare(signer: AuthAccount) {

              let rs <- {
                  "a": <-Test.createR(),
                  "b": <-Test.createR()
              }
              log(rs["a"]?.owner?.address)
              log(rs["b"]?.owner?.address)
              rs["a"]?.logOwnerAddress()
              rs["b"]?.logOwnerAddress()

              signer.save(<-rs, to: /storage/rs)
              let cap = signer.capabilities.storage.issue<&{String: Test.R}>(/storage/rs)
              signer.capabilities.publish(cap, at: /public/rs)

              let ref1 = signer.borrow<&{String: Test.R}>(from: /storage/rs)!
              log(ref1["a"]?.owner?.address)
              log(ref1["b"]?.owner?.address)
              ref1["a"]?.logOwnerAddress()
              ref1["b"]?.logOwnerAddress()

              let publicAccount = getAccount(0x01)
              let ref2 = publicAccount.capabilities.borrow<&{String: Test.R}>(/public/rs)!
              log(ref2["a"]?.owner?.address)
              log(ref2["b"]?.owner?.address)
              ref2["a"]?.logOwnerAddress()
              ref2["b"]?.logOwnerAddress()
          }
      }
    `)

	tx2 := []byte(`
      import Test from 0x1

      transaction {

          prepare(signer: AuthAccount) {
              let ref1 = signer.borrow<&{String: Test.R}>(from: /storage/rs)!
              log(ref1["a"]?.owner?.address)
              log(ref1["b"]?.owner?.address)
              ref1["a"]?.logOwnerAddress()
              ref1["b"]?.logOwnerAddress()

              let publicAccount = getAccount(0x01)
              let ref2 = publicAccount.capabilities.borrow<&{String: Test.R}>(/public/rs)!
              log(ref2["a"]?.owner?.address)
              log(ref2["b"]?.owner?.address)
              ref2["a"]?.logOwnerAddress()
              ref2["b"]?.logOwnerAddress()
          }
      }
    `)

	accountCodes := map[Location][]byte{}
	var events []cadence.Event
	var loggedMessages []string

	runtimeInterface := &testRuntimeInterface{
		getCode: func(location Location) (bytes []byte, err error) {
			return accountCodes[location], nil
		},
		storage: newTestLedger(nil, nil),
		getSigningAccounts: func() ([]Address, error) {
			return []Address{address}, nil
		},
		resolveLocation: singleIdentifierLocationResolver(t),
		getAccountContractCode: func(location common.AddressLocation) (code []byte, err error) {
			return accountCodes[location], nil
		},
		updateAccountContractCode: func(location common.AddressLocation, code []byte) error {
			accountCodes[location] = code
			return nil
		},
		emitEvent: func(event cadence.Event) error {
			events = append(events, event)
			return nil
		},
		log: func(message string) {
			loggedMessages = append(loggedMessages, message)
		},
	}

	nextTransactionLocation := newTransactionLocationGenerator()

	err := runtime.ExecuteTransaction(
		Script{
			Source: deploy,
		},
		Context{
			Interface: runtimeInterface,
			Location:  nextTransactionLocation(),
		},
	)
	require.NoError(t, err)

	err = runtime.ExecuteTransaction(
		Script{
			Source: tx,
		},
		Context{
			Interface: runtimeInterface,
			Location:  nextTransactionLocation(),
		},
	)
	require.NoError(t, err)

	assert.Equal(t,
		[]string{
			"nil", "nil",
			"nil", "nil",
			"0x0000000000000001", "0x0000000000000001",
			"0x0000000000000001", "0x0000000000000001",
			"0x0000000000000001", "0x0000000000000001",
			"0x0000000000000001", "0x0000000000000001",
		},
		loggedMessages,
	)

	loggedMessages = nil
	err = runtime.ExecuteTransaction(
		Script{
			Source: tx2,
		},
		Context{
			Interface: runtimeInterface,
			Location:  nextTransactionLocation(),
		},
	)
	require.NoError(t, err)

	assert.Equal(t,
		[]string{
			"0x0000000000000001", "0x0000000000000001",
			"0x0000000000000001", "0x0000000000000001",
			"0x0000000000000001", "0x0000000000000001",
			"0x0000000000000001", "0x0000000000000001",
		},
		loggedMessages,
	)
}

func TestRuntimeMetrics(t *testing.T) {

	t.Parallel()

	runtime := newTestInterpreterRuntime()

	imported1Location := common.StringLocation("imported1")

	importedScript1 := []byte(`
      access(all) fun generate(): [Int] {
        return [1, 2, 3]
      }
    `)

	imported2Location := common.StringLocation("imported2")

	importedScript2 := []byte(`
      access(all) fun getPath(): StoragePath {
        return /storage/foo
      }
    `)

	script1 := []byte(`
      import "imported1"

      transaction {
          prepare(signer: AuthAccount) {
              signer.save(generate(), to: /storage/foo)
          }
          execute {}
      }
    `)

	script2 := []byte(`
      import "imported2"

      transaction {
          prepare(signer: AuthAccount) {
              signer.load<[Int]>(from: getPath())
          }
          execute {}
      }
    `)

	storage := newTestLedger(nil, nil)

	type reports struct {
		programParsed      map[Location]int
		programChecked     map[Location]int
		programInterpreted map[Location]int
	}

	newRuntimeInterface := func() (runtimeInterface Interface, r *reports) {

		r = &reports{
			programParsed:      map[common.Location]int{},
			programChecked:     map[common.Location]int{},
			programInterpreted: map[common.Location]int{},
		}

		runtimeInterface = &testRuntimeInterface{
			storage: storage,
			getSigningAccounts: func() ([]Address, error) {
				return []Address{{42}}, nil
			},
			getCode: func(location Location) (bytes []byte, err error) {
				switch location {
				case imported1Location:
					return importedScript1, nil
				case imported2Location:
					return importedScript2, nil
				default:
					return nil, fmt.Errorf("unknown import location: %s", location)
				}
			},
			programParsed: func(location common.Location, duration time.Duration) {
				r.programParsed[location]++
			},
			programChecked: func(location common.Location, duration time.Duration) {
				r.programChecked[location]++
			},
			programInterpreted: func(location common.Location, duration time.Duration) {
				r.programInterpreted[location]++
			},
		}

		return
	}

	i1, r1 := newRuntimeInterface()

	nextTransactionLocation := newTransactionLocationGenerator()

	transactionLocation := nextTransactionLocation()
	err := runtime.ExecuteTransaction(
		Script{
			Source: script1,
		},
		Context{
			Interface: i1,
			Location:  transactionLocation,
		},
	)
	require.NoError(t, err)

	assert.Equal(t,
		map[common.Location]int{
			transactionLocation: 1,
			imported1Location:   1,
		},
		r1.programParsed,
	)
	assert.Equal(t,
		map[common.Location]int{
			transactionLocation: 1,
			imported1Location:   1,
		},
		r1.programChecked,
	)
	assert.Equal(t,
		map[common.Location]int{
			transactionLocation: 1,
		},
		r1.programInterpreted,
	)

	i2, r2 := newRuntimeInterface()

	transactionLocation = nextTransactionLocation()

	err = runtime.ExecuteTransaction(
		Script{
			Source: script2,
		},
		Context{
			Interface: i2,
			Location:  transactionLocation,
		},
	)
	require.NoError(t, err)

	assert.Equal(t,
		map[common.Location]int{
			transactionLocation: 1,
			imported2Location:   1,
		},
		r2.programParsed,
	)
	assert.Equal(t,
		map[common.Location]int{
			transactionLocation: 1,
			imported2Location:   1,
		},
		r2.programChecked,
	)
	assert.Equal(t,
		map[common.Location]int{
			transactionLocation: 1,
		},
		r2.programInterpreted,
	)
}

type ownerKeyPair struct {
	owner, key []byte
}

func (w ownerKeyPair) String() string {
	return string(w.key)
}

func TestRuntimeContractWriteback(t *testing.T) {

	t.Parallel()

	runtime := newTestInterpreterRuntime()

	addressValue := cadence.BytesToAddress([]byte{0xCA, 0xDE})

	contract := []byte(`
      access(all) contract Test {

          access(all) var test: Int

          init() {
              self.test = 1
          }
		  
		  access(all) fun setTest(_ test: Int) {
			self.test = test
		  }
      }
    `)

	deploy := DeploymentTransaction("Test", contract)

	readTx := []byte(`
      import Test from 0xCADE

       transaction {

          prepare(signer: AuthAccount) {
              log(Test.test)
          }
       }
    `)

	writeTx := []byte(`
      import Test from 0xCADE

       transaction {

          prepare(signer: AuthAccount) {
              Test.setTest(2)
          }
       }
    `)

	var accountCode []byte
	var events []cadence.Event
	var loggedMessages []string
	var writes []ownerKeyPair

	onWrite := func(owner, key, value []byte) {
		writes = append(writes, ownerKeyPair{
			owner,
			key,
		})
	}

	runtimeInterface := &testRuntimeInterface{
		getCode: func(_ Location) (bytes []byte, err error) {
			return accountCode, nil
		},
		storage: newTestLedger(nil, onWrite),
		getSigningAccounts: func() ([]Address, error) {
			return []Address{Address(addressValue)}, nil
		},
		resolveLocation: singleIdentifierLocationResolver(t),
		getAccountContractCode: func(_ common.AddressLocation) (code []byte, err error) {
			return accountCode, nil
		},
		updateAccountContractCode: func(_ common.AddressLocation, code []byte) (err error) {
			accountCode = code
			return nil
		},
		emitEvent: func(event cadence.Event) error {
			events = append(events, event)
			return nil
		},
		log: func(message string) {
			loggedMessages = append(loggedMessages, message)
		},
	}

	nextTransactionLocation := newTransactionLocationGenerator()

	err := runtime.ExecuteTransaction(
		Script{
			Source: deploy,
		},
		Context{
			Interface: runtimeInterface,
			Location:  nextTransactionLocation(),
		},
	)
	require.NoError(t, err)

	assert.NotNil(t, accountCode)

	assert.Equal(t,
		[]ownerKeyPair{
			// storage index to contract domain storage map
			{
				addressValue[:],
				[]byte("contract"),
			},
			// contract value
			{
				addressValue[:],
				[]byte{'$', 0x0, 0x0, 0x0, 0x0, 0x0, 0x0, 0x0, 0x1},
			},
			// contract domain storage map
			{
				addressValue[:],
				[]byte{'$', 0x0, 0x0, 0x0, 0x0, 0x0, 0x0, 0x0, 0x2},
			},
		},
		writes,
	)

	writes = nil

	err = runtime.ExecuteTransaction(
		Script{
			Source: readTx,
		},
		Context{
			Interface: runtimeInterface,
			Location:  nextTransactionLocation(),
		},
	)
	require.NoError(t, err)

	assert.Empty(t, writes)

	writes = nil

	err = runtime.ExecuteTransaction(
		Script{
			Source: writeTx,
		},
		Context{
			Interface: runtimeInterface,
			Location:  nextTransactionLocation(),
		},
	)
	require.NoError(t, err)

	assert.Equal(t,
		[]ownerKeyPair{
			// contract value
			{
				addressValue[:],
				[]byte{'$', 0x0, 0x0, 0x0, 0x0, 0x0, 0x0, 0x0, 0x1},
			},
		},
		writes,
	)
}

func TestRuntimeStorageWriteback(t *testing.T) {

	t.Parallel()

	runtime := newTestInterpreterRuntime()

	addressValue := cadence.BytesToAddress([]byte{0xCA, 0xDE})

	contract := []byte(`
      access(all) contract Test {

          access(all) resource R {

              access(all) var test: Int

              init() {
                  self.test = 1
              }

			  access(all) fun setTest(_ test: Int) {
				self.test = test
			  }
          }


          access(all) fun createR(): @R {
              return <-create R()
          }
      }
    `)

	deploy := DeploymentTransaction("Test", contract)

	var accountCode []byte
	var events []cadence.Event
	var loggedMessages []string
	var writes []ownerKeyPair

	onWrite := func(owner, key, _ []byte) {
		writes = append(writes, ownerKeyPair{
			owner,
			key,
		})
	}

	runtimeInterface := &testRuntimeInterface{
		getCode: func(_ Location) (bytes []byte, err error) {
			return accountCode, nil
		},
		storage: newTestLedger(nil, onWrite),
		getSigningAccounts: func() ([]Address, error) {
			return []Address{Address(addressValue)}, nil
		},
		resolveLocation: singleIdentifierLocationResolver(t),
		getAccountContractCode: func(location common.AddressLocation) (code []byte, err error) {
			return accountCode, nil
		},
		updateAccountContractCode: func(location common.AddressLocation, code []byte) error {
			accountCode = code
			return nil
		},
		emitEvent: func(event cadence.Event) error {
			events = append(events, event)
			return nil
		},
		log: func(message string) {
			loggedMessages = append(loggedMessages, message)
		},
	}

	nextTransactionLocation := newTransactionLocationGenerator()

	err := runtime.ExecuteTransaction(
		Script{
			Source: deploy,
		},
		Context{
			Interface: runtimeInterface,
			Location:  nextTransactionLocation(),
		},
	)
	require.NoError(t, err)

	assert.NotNil(t, accountCode)

	assert.Equal(t,
		[]ownerKeyPair{
			// storage index to contract domain storage map
			{
				addressValue[:],
				[]byte("contract"),
			},
			// contract value
			{
				addressValue[:],
				[]byte{'$', 0x0, 0x0, 0x0, 0x0, 0x0, 0x0, 0x0, 0x1},
			},
			// contract domain storage map
			{
				addressValue[:],
				[]byte{'$', 0x0, 0x0, 0x0, 0x0, 0x0, 0x0, 0x0, 0x2},
			},
		},
		writes,
	)

	writes = nil

	err = runtime.ExecuteTransaction(
		Script{
			Source: []byte(`
              import Test from 0xCADE

               transaction {

                  prepare(signer: AuthAccount) {
                      signer.save(<-Test.createR(), to: /storage/r)
                  }
               }
            `),
		},
		Context{
			Interface: runtimeInterface,
			Location:  nextTransactionLocation(),
		},
	)
	require.NoError(t, err)

	assert.Equal(t,
		[]ownerKeyPair{
			// storage index to storage domain storage map
			{
				addressValue[:],
				[]byte("storage"),
			},
			// resource value
			{
				addressValue[:],
				[]byte{'$', 0x0, 0x0, 0x0, 0x0, 0x0, 0x0, 0x0, 0x3},
			},
			// storage domain storage map
			{
				addressValue[:],
				[]byte{'$', 0x0, 0x0, 0x0, 0x0, 0x0, 0x0, 0x0, 0x4},
			},
		},
		writes,
	)

	readTx := []byte(`
     import Test from 0xCADE

      transaction {

         prepare(signer: AuthAccount) {
             log(signer.borrow<&Test.R>(from: /storage/r)!.test)
         }
      }
    `)

	writes = nil

	err = runtime.ExecuteTransaction(
		Script{
			Source: readTx,
		},
		Context{
			Interface: runtimeInterface,
			Location:  nextTransactionLocation(),
		},
	)
	require.NoError(t, err)

	assert.Empty(t, writes)

	writeTx := []byte(`
     import Test from 0xCADE

      transaction {

         prepare(signer: AuthAccount) {
             let r = signer.borrow<&Test.R>(from: /storage/r)!
             r.setTest(2)
         }
      }
    `)

	writes = nil

	err = runtime.ExecuteTransaction(
		Script{
			Source: writeTx,
		},
		Context{
			Interface: runtimeInterface,
			Location:  nextTransactionLocation(),
		},
	)
	require.NoError(t, err)

	assert.Equal(t,
		[]ownerKeyPair{
			// resource value
			{
				addressValue[:],
				[]byte{'$', 0x0, 0x0, 0x0, 0x0, 0x0, 0x0, 0x0, 0x3},
			},
		},
		writes,
	)
}

type logPanicError struct{}

func (logPanicError) Error() string {
	return ""
}

var _ error = logPanicError{}

func TestRuntimeExternalError(t *testing.T) {

	t.Parallel()

	interpreterRuntime := newTestInterpreterRuntime()

	script := []byte(`
      transaction {
        prepare() {
          log("ok")
        }
      }
    `)

	runtimeInterface := &testRuntimeInterface{
		getSigningAccounts: func() ([]Address, error) {
			return nil, nil
		},
		log: func(message string) {
			panic(logPanicError{})
		},
	}

	nextTransactionLocation := newTransactionLocationGenerator()

	err := interpreterRuntime.ExecuteTransaction(
		Script{
			Source: script,
		},
		Context{
			Interface: runtimeInterface,
			Location:  nextTransactionLocation(),
		},
	)

	RequireError(t, err)

	assertRuntimeErrorIsExternalError(t, err)
}

func TestRuntimeExternalNonError(t *testing.T) {

	t.Parallel()

	interpreterRuntime := newTestInterpreterRuntime()

	script := []byte(`
      transaction {
        prepare() {
          log("ok")
        }
      }
    `)

	type logPanic struct{}

	runtimeInterface := &testRuntimeInterface{
		getSigningAccounts: func() ([]Address, error) {
			return nil, nil
		},
		log: func(message string) {
			panic(logPanic{})
		},
	}

	nextTransactionLocation := newTransactionLocationGenerator()

	err := interpreterRuntime.ExecuteTransaction(
		Script{
			Source: script,
		},
		Context{
			Interface: runtimeInterface,
			Location:  nextTransactionLocation(),
		},
	)

	RequireError(t, err)

	var runtimeError Error
	require.ErrorAs(t, err, &runtimeError)

	innerError := runtimeError.Unwrap()
	require.ErrorAs(t, innerError, &runtimeErrors.ExternalNonError{})
}

func TestRuntimeDeployCodeCaching(t *testing.T) {

	t.Parallel()

	const helloWorldContract = `
      access(all) contract HelloWorld {

          access(all) let greeting: String

          init() {
              self.greeting = "Hello, World!"
          }

          access(all) fun hello(): String {
              return self.greeting
          }
      }
    `

	const callHelloTxTemplate = `
        import HelloWorld from 0x%s

        transaction {
            prepare(signer: AuthAccount) {
                assert(HelloWorld.hello() == "Hello, World!")
            }
        }
    `

	createAccountTx := []byte(`
        transaction {
            prepare(signer: AuthAccount) {
                AuthAccount(payer: signer)
            }
        }
    `)

	deployTx := DeploymentTransaction("HelloWorld", []byte(helloWorldContract))

	runtime := newTestInterpreterRuntime()

	accountCodes := map[common.Location][]byte{}
	var events []cadence.Event

	var accountCounter uint8 = 0

	var signerAddresses []Address

	runtimeInterface := &testRuntimeInterface{
		createAccount: func(payer Address) (address Address, err error) {
			accountCounter++
			return Address{accountCounter}, nil
		},
		getCode: func(location Location) (bytes []byte, err error) {
			return accountCodes[location], nil
		},
		storage: newTestLedger(nil, nil),
		getSigningAccounts: func() ([]Address, error) {
			return signerAddresses, nil
		},
		resolveLocation: singleIdentifierLocationResolver(t),
		getAccountContractCode: func(location common.AddressLocation) (code []byte, err error) {
			return accountCodes[location], nil
		},
		updateAccountContractCode: func(location common.AddressLocation, code []byte) error {
			accountCodes[location] = code
			return nil
		},
		emitEvent: func(event cadence.Event) error {
			events = append(events, event)
			return nil
		},
	}

	nextTransactionLocation := newTransactionLocationGenerator()

	// create the account

	signerAddresses = []Address{{accountCounter}}

	err := runtime.ExecuteTransaction(
		Script{
			Source: createAccountTx,
		},
		Context{
			Interface: runtimeInterface,
			Location:  nextTransactionLocation(),
		},
	)
	require.NoError(t, err)

	// deploy the contract

	signerAddresses = []Address{{accountCounter}}

	err = runtime.ExecuteTransaction(
		Script{
			Source: deployTx,
		},
		Context{
			Interface: runtimeInterface,
			Location:  nextTransactionLocation(),
		},
	)
	require.NoError(t, err)

	// call the hello function

	callTx := []byte(fmt.Sprintf(callHelloTxTemplate, Address{accountCounter}))

	err = runtime.ExecuteTransaction(
		Script{
			Source: callTx,
		},
		Context{
			Interface: runtimeInterface,
			Location:  nextTransactionLocation(),
		},
	)
	require.NoError(t, err)
}

func TestRuntimeUpdateCodeCaching(t *testing.T) {

	t.Parallel()

	const helloWorldContract1 = `
      access(all) contract HelloWorld {

          access(all) fun hello(): String {
              return "1"
          }
      }
    `

	const helloWorldContract2 = `
      access(all) contract HelloWorld {

          access(all) fun hello(): String {
              return "2"
          }
      }
    `

	const callHelloScriptTemplate = `
        import HelloWorld from 0x%s

        access(all) fun main(): String {
            return HelloWorld.hello()
        }
    `

	const callHelloTransactionTemplate = `
        import HelloWorld from 0x%s

        transaction {
            prepare(signer: AuthAccount) {
                log(HelloWorld.hello())
            }
        }
    `

	createAccountTx := []byte(`
        transaction {
            prepare(signer: AuthAccount) {
                AuthAccount(payer: signer)
            }
        }
    `)

	deployTx := DeploymentTransaction("HelloWorld", []byte(helloWorldContract1))
	updateTx := UpdateTransaction("HelloWorld", []byte(helloWorldContract2))

	runtime := newTestInterpreterRuntime()

	accountCodes := map[common.Location][]byte{}
	var events []cadence.Event
	var loggedMessages []string

	var accountCounter uint8 = 0

	var signerAddresses []Address

	var programHits []string

	runtimeInterface := &testRuntimeInterface{
		createAccount: func(payer Address) (address Address, err error) {
			accountCounter++
			return Address{accountCounter}, nil
		},
		getCode: func(location Location) (bytes []byte, err error) {
			return accountCodes[location], nil
		},
		storage: newTestLedger(nil, nil),
		getSigningAccounts: func() ([]Address, error) {
			return signerAddresses, nil
		},
		resolveLocation: singleIdentifierLocationResolver(t),
		getAccountContractCode: func(location common.AddressLocation) (code []byte, err error) {
			return accountCodes[location], nil
		},
		updateAccountContractCode: func(location common.AddressLocation, code []byte) error {
			accountCodes[location] = code
			return nil
		},
		emitEvent: func(event cadence.Event) error {
			events = append(events, event)
			return nil
		},
		log: func(message string) {
			loggedMessages = append(loggedMessages, message)
		},
	}

	nextTransactionLocation := newTransactionLocationGenerator()
	nextScriptLocation := newScriptLocationGenerator()

	// create the account

	signerAddresses = []Address{{accountCounter}}

	err := runtime.ExecuteTransaction(
		Script{
			Source: createAccountTx,
		},
		Context{
			Interface: runtimeInterface,
			Location:  nextTransactionLocation(),
		},
	)
	require.NoError(t, err)

	// deploy the contract

	programHits = nil

	signerAddresses = []Address{{accountCounter}}

	err = runtime.ExecuteTransaction(
		Script{
			Source: deployTx,
		},
		Context{
			Interface: runtimeInterface,
			Location:  nextTransactionLocation(),
		},
	)
	require.NoError(t, err)
	require.Empty(t, programHits)

	location := common.AddressLocation{
		Address: signerAddresses[0],
		Name:    "HelloWorld",
	}

	require.NotContains(t, runtimeInterface.programs, location)

	// call the initial hello function

	callScript := []byte(fmt.Sprintf(callHelloScriptTemplate, Address{accountCounter}))

	result1, err := runtime.ExecuteScript(
		Script{
			Source: callScript,
		},
		Context{
			Interface: runtimeInterface,
			Location:  nextScriptLocation(),
		},
	)
	require.NoError(t, err)
	require.Equal(t, cadence.String("1"), result1)

	// The deployed hello world contract was imported,
	// assert that it was stored in the program storage
	// after it was parsed and checked

	initialProgram := runtimeInterface.programs[location]
	require.NotNil(t, initialProgram)

	// update the contract

	programHits = nil

	err = runtime.ExecuteTransaction(
		Script{
			Source: updateTx,
		},
		Context{
			Interface: runtimeInterface,
			Location:  nextTransactionLocation(),
		},
	)
	require.NoError(t, err)
	require.Empty(t, programHits)

	// Assert that the contract update did NOT change
	// the program in program storage

	require.Same(t,
		initialProgram,
		runtimeInterface.programs[location],
	)
	require.NotNil(t, runtimeInterface.programs[location])

	// call the new hello function from a script

	result2, err := runtime.ExecuteScript(
		Script{
			Source: callScript,
		},
		Context{
			Interface: runtimeInterface,
			Location:  nextScriptLocation(),
		},
	)
	require.NoError(t, err)
	require.Equal(t, cadence.String("2"), result2)

	// call the new hello function from a transaction

	callTransaction := []byte(fmt.Sprintf(callHelloTransactionTemplate, Address{accountCounter}))

	loggedMessages = nil

	err = runtime.ExecuteTransaction(
		Script{
			Source: callTransaction,
		},
		Context{
			Interface: runtimeInterface,
			Location:  nextTransactionLocation(),
		},
	)
	require.NoError(t, err)
	require.Equal(t,
		[]string{`"2"`},
		loggedMessages,
	)
}

func TestRuntimeProgramsHitForToplevelPrograms(t *testing.T) {

	// We do not want to hit the stored programs for toplevel programs
	// (scripts and transactions) until we have moved the caching layer to Cadence.

	t.Parallel()

	const helloWorldContract = `
      access(all) contract HelloWorld {

          access(all) let greeting: String

          init() {
              self.greeting = "Hello, World!"
          }

          access(all) fun hello(): String {
              return self.greeting
          }
      }
    `

	const callHelloTxTemplate = `
        import HelloWorld from 0x%s

        transaction {
            prepare(signer: AuthAccount) {
                assert(HelloWorld.hello() == "Hello, World!")
            }
        }
    `

	createAccountTx := []byte(`
        transaction {
            prepare(signer: AuthAccount) {
                AuthAccount(payer: signer)
            }
        }
    `)

	deployTx := DeploymentTransaction("HelloWorld", []byte(helloWorldContract))

	runtime := newTestInterpreterRuntime()

	accountCodes := map[common.Location][]byte{}
	var events []cadence.Event

	programs := map[common.Location]*interpreter.Program{}

	var accountCounter uint8 = 0

	var signerAddresses []Address

	var programsHits []Location

	runtimeInterface := &testRuntimeInterface{
		createAccount: func(payer Address) (address Address, err error) {
			accountCounter++
			return Address{accountCounter}, nil
		},
		getCode: func(location Location) (bytes []byte, err error) {
			return accountCodes[location], nil
		},
		getAndSetProgram: func(
			location Location,
			load func() (*interpreter.Program, error),
		) (
			program *interpreter.Program,
			err error,
		) {
			programsHits = append(programsHits, location)

			var ok bool
			program, ok = programs[location]
			if ok {
				return
			}

			program, err = load()

			// NOTE: important: still set empty program,
			// even if error occurred

			programs[location] = program

			return
		},
		storage: newTestLedger(nil, nil),
		getSigningAccounts: func() ([]Address, error) {
			return signerAddresses, nil
		},
		resolveLocation: singleIdentifierLocationResolver(t),
		getAccountContractCode: func(location common.AddressLocation) (code []byte, err error) {
			return accountCodes[location], nil
		},
		updateAccountContractCode: func(location common.AddressLocation, code []byte) error {
			accountCodes[location] = code
			return nil
		},
		emitEvent: func(event cadence.Event) error {
			events = append(events, event)
			return nil
		},
	}

	nextTransactionLocation := newTransactionLocationGenerator()

	signerAddresses = []Address{{accountCounter}}

	// create the account

	err := runtime.ExecuteTransaction(
		Script{
			Source: createAccountTx,
		},
		Context{
			Interface: runtimeInterface,
			Location:  nextTransactionLocation(),
		},
	)
	require.NoError(t, err)

	signerAddresses = []Address{{accountCounter}}

	err = runtime.ExecuteTransaction(
		Script{
			Source: deployTx,
		},
		Context{
			Interface: runtimeInterface,
			Location:  nextTransactionLocation(),
		},
	)
	require.NoError(t, err)

	// call the function

	callTx := []byte(fmt.Sprintf(callHelloTxTemplate, Address{accountCounter}))

	err = runtime.ExecuteTransaction(
		Script{
			Source: callTx,
		},
		Context{
			Interface: runtimeInterface,
			Location:  nextTransactionLocation(),
		},
	)
	require.NoError(t, err)

	require.Equal(t,
		[]common.Location{
			common.TransactionLocation{
				0x1, 0x0, 0x0, 0x0, 0x0, 0x0, 0x0, 0x0, 0x0, 0x0, 0x0, 0x0, 0x0, 0x0, 0x0, 0x0,
				0x0, 0x0, 0x0, 0x0, 0x0, 0x0, 0x0, 0x0, 0x0, 0x0, 0x0, 0x0, 0x0, 0x0, 0x0, 0x0,
			},
			common.TransactionLocation{
				0x2, 0x0, 0x0, 0x0, 0x0, 0x0, 0x0, 0x0, 0x0, 0x0, 0x0, 0x0, 0x0, 0x0, 0x0, 0x0,
				0x0, 0x0, 0x0, 0x0, 0x0, 0x0, 0x0, 0x0, 0x0, 0x0, 0x0, 0x0, 0x0, 0x0, 0x0, 0x0,
			},
			common.TransactionLocation{
				0x3, 0x0, 0x0, 0x0, 0x0, 0x0, 0x0, 0x0, 0x0, 0x0, 0x0, 0x0, 0x0, 0x0, 0x0, 0x0,
				0x0, 0x0, 0x0, 0x0, 0x0, 0x0, 0x0, 0x0, 0x0, 0x0, 0x0, 0x0, 0x0, 0x0, 0x0, 0x0,
			},
			common.AddressLocation{
				Address: Address{0x1},
				Name:    "HelloWorld",
			},
			common.AddressLocation{
				Address: Address{0x1},
				Name:    "HelloWorld",
			},
		},
		programsHits,
	)
}

func TestRuntimeTransaction_ContractUpdate(t *testing.T) {

	t.Parallel()

	runtime := newTestInterpreterRuntime()

	const contract1 = `
      access(all) contract Test {

          access(all) resource R {

              access(all) let name: String

              init(name: String) {
                  self.name = name
              }

              access(all) fun hello(): Int {
                  return 1
              }
          }

          access(all) var rs: @{String: R}

          access(all) fun hello(): Int {
              return 1
          }

          init() {
              self.rs <- {}
              self.rs["r1"] <-! create R(name: "1")
          }
      }
    `

	const contract2 = `
      access(all) contract Test {

          access(all) resource R {

              access(all) let name: String

              init(name: String) {
                  self.name = name
              }

              access(all) fun hello(): Int {
                  return 2
              }
          }

          access(all) var rs: @{String: R}

          access(all) fun hello(): Int {
              return 2
          }

          init() {
              self.rs <- {}
              panic("should never be executed")
          }
      }
    `

	var accountCode []byte
	var events []cadence.Event

	signerAddress := common.MustBytesToAddress([]byte{0x42})

	runtimeInterface := &testRuntimeInterface{
		storage: newTestLedger(nil, nil),
		getSigningAccounts: func() ([]Address, error) {
			return []Address{signerAddress}, nil
		},
		getCode: func(_ Location) (bytes []byte, err error) {
			return accountCode, nil
		},
		resolveLocation: func(identifiers []Identifier, location Location) ([]ResolvedLocation, error) {
			require.Empty(t, identifiers)
			require.IsType(t, common.AddressLocation{}, location)

			return []ResolvedLocation{
				{
					Location: common.AddressLocation{
						Address: location.(common.AddressLocation).Address,
						Name:    "Test",
					},
					Identifiers: []ast.Identifier{
						{
							Identifier: "Test",
						},
					},
				},
			}, nil
		},
		getAccountContractCode: func(_ common.AddressLocation) (code []byte, err error) {
			return accountCode, nil
		},
		updateAccountContractCode: func(_ common.AddressLocation, code []byte) error {
			accountCode = code
			return nil
		},
		emitEvent: func(event cadence.Event) error {
			events = append(events, event)
			return nil
		},
	}

	nextTransactionLocation := newTransactionLocationGenerator()

	// Deploy the Test contract

	deployTx1 := DeploymentTransaction("Test", []byte(contract1))

	err := runtime.ExecuteTransaction(
		Script{
			Source: deployTx1,
		},
		Context{
			Interface: runtimeInterface,
			Location:  nextTransactionLocation(),
		},
	)
	require.NoError(t, err)

	location := common.AddressLocation{
		Address: signerAddress,
		Name:    "Test",
	}

	require.NotContains(t, runtimeInterface.programs, location)

	// Use the Test contract

	script1 := []byte(`
      import 0x42

      access(all) fun main() {
          // Check stored data

          assert(Test.rs.length == 1)
          assert(Test.rs["r1"]?.name == "1")

          // Check functions

          assert(Test.rs["r1"]?.hello() == 1)
          assert(Test.hello() == 1)
      }
    `)

	nextScriptLocation := newScriptLocationGenerator()

	_, err = runtime.ExecuteScript(
		Script{
			Source: script1,
		},
		Context{
			Interface: runtimeInterface,
			Location:  nextScriptLocation(),
		},
	)
	require.NoError(t, err)

	// The deployed hello world contract was imported,
	// assert that it was stored in the program storage
	// after it was parsed and checked

	initialProgram := runtimeInterface.programs[location]
	require.NotNil(t, initialProgram)

	// Update the Test contract

	deployTx2 := UpdateTransaction("Test", []byte(contract2))

	err = runtime.ExecuteTransaction(
		Script{
			Source: deployTx2,
		},
		Context{
			Interface: runtimeInterface,
			Location:  nextTransactionLocation(),
		},
	)
	require.NoError(t, err)

	// Assert that the contract update did NOT change
	// the program in program storage

	require.Same(t,
		initialProgram,
		runtimeInterface.programs[location],
	)
	require.NotNil(t, runtimeInterface.programs[location])

	// Use the new Test contract

	script2 := []byte(`
      import 0x42

      access(all) fun main() {
          // Existing data is still available and the same as before

          assert(Test.rs.length == 1)
          assert(Test.rs["r1"]?.name == "1")

          // New function code is executed.
          // Compare with script1 above, which checked 1.

          assert(Test.rs["r1"]?.hello() == 2)
          assert(Test.hello() == 2)
      }
    `)

	_, err = runtime.ExecuteScript(
		Script{
			Source: script2,
		},
		Context{
			Interface: runtimeInterface,
			Location:  nextScriptLocation(),
		},
	)
	require.NoError(t, err)
}

func TestRuntimeExecuteScriptArguments(t *testing.T) {

	t.Parallel()

	runtime := newTestInterpreterRuntime()

	script := []byte(`
      access(all) fun main(num: Int) {}
    `)

	type testCase struct {
		name      string
		arguments [][]byte
		valid     bool
	}

	test := func(tc testCase) {
		t.Run(tc.name, func(t *testing.T) {

			// NOTE: to parallelize this sub-test,
			// access to `programs` must be made thread-safe first

			storage := newTestLedger(nil, nil)

			runtimeInterface := &testRuntimeInterface{
				storage: storage,
				meterMemory: func(_ common.MemoryUsage) error {
					return nil
				},
			}
			runtimeInterface.decodeArgument = func(b []byte, t cadence.Type) (value cadence.Value, err error) {
				return json.Decode(runtimeInterface, b)
			}

			_, err := runtime.ExecuteScript(
				Script{
					Source:    script,
					Arguments: tc.arguments,
				},
				Context{
					Interface: runtimeInterface,
					Location:  common.ScriptLocation{0x1},
				},
			)

			if tc.valid {
				require.NoError(t, err)
			} else {
				RequireError(t, err)

				assertRuntimeErrorIsUserError(t, err)

				require.ErrorAs(t, err, &InvalidEntryPointParameterCountError{})
			}
		})
	}

	for _, testCase := range []testCase{
		{
			name:      "too few arguments",
			arguments: [][]byte{},
			valid:     false,
		},
		{
			name: "correct number of arguments",
			arguments: [][]byte{
				jsoncdc.MustEncode(cadence.NewInt(1)),
			},
			valid: true,
		},
		{
			name: "too many arguments",
			arguments: [][]byte{
				jsoncdc.MustEncode(cadence.NewInt(1)),
				jsoncdc.MustEncode(cadence.NewInt(2)),
			},
			valid: false,
		},
	} {
		test(testCase)
	}
}

func singleIdentifierLocationResolver(t testing.TB) func(identifiers []Identifier, location Location) ([]ResolvedLocation, error) {
	return func(identifiers []Identifier, location Location) ([]ResolvedLocation, error) {
		require.Len(t, identifiers, 1)
		require.IsType(t, common.AddressLocation{}, location)

		return []ResolvedLocation{
			{
				Location: common.AddressLocation{
					Address: location.(common.AddressLocation).Address,
					Name:    identifiers[0].Identifier,
				},
				Identifiers: identifiers,
			},
		}, nil
	}
}

func TestRuntimeGetConfig(t *testing.T) {
	t.Parallel()

	rt := newTestInterpreterRuntime()

	config := rt.Config()
	expected := rt.defaultConfig
	require.Equal(t, expected, config)
}

func TestRuntimePanics(t *testing.T) {

	t.Parallel()

	runtime := newTestInterpreterRuntime()

	script := []byte(`
      access(all) fun main() {
        [1][1]
      }
    `)

	storage := newTestLedger(nil, nil)

	runtimeInterface := &testRuntimeInterface{
		storage: storage,
		getSigningAccounts: func() ([]Address, error) {
			return []Address{{42}}, nil
		},
	}

	nextTransactionLocation := newTransactionLocationGenerator()

	_, err := runtime.ExecuteScript(
		Script{
			Source: script,
		},
		Context{
			Interface: runtimeInterface,
			Location:  nextTransactionLocation(),
		},
	)
	RequireError(t, err)

}

func TestRuntimeInvalidContainerTypeConfusion(t *testing.T) {

	t.Parallel()

	runtime := newTestInterpreterRuntime()

	script := []byte(`
          access(all) fun main() {
              let dict: {Int: AuthAccount} = {}
              let ref = &dict as &{Int: AnyStruct}
              ref[0] = getAccount(0x01) as AnyStruct
          }
        `)

	runtimeInterface := &testRuntimeInterface{}

	_, err := runtime.ExecuteScript(
		Script{
			Source: script,
		},
		Context{
			Interface: runtimeInterface,
			Location:  common.ScriptLocation{},
		},
	)

	RequireError(t, err)

	assertRuntimeErrorIsUserError(t, err)

	var typeErr interpreter.ContainerMutationError
	require.ErrorAs(t, err, &typeErr)
}

func TestRuntimeStackOverflow(t *testing.T) {

	if testing.Short() {
		t.Skip()
	}

	t.Parallel()

	runtime := newTestInterpreterRuntime()

	const contract = `

        access(all) contract Recurse {

            access(self) fun recurse() {
                self.recurse()
            }

            init() {
                self.recurse()
            }
        }
    `

	deployTx := DeploymentTransaction("Recurse", []byte(contract))

	var events []cadence.Event
	var loggedMessages []string
	var signerAddress common.Address
	accountCodes := map[common.Location]string{}

	runtimeInterface := &testRuntimeInterface{
		storage: newTestLedger(nil, nil),
		getSigningAccounts: func() ([]Address, error) {
			return []Address{signerAddress}, nil
		},
		resolveLocation: singleIdentifierLocationResolver(t),
		updateAccountContractCode: func(location common.AddressLocation, code []byte) error {
			accountCodes[location] = string(code)
			return nil
		},
		getAccountContractCode: func(location common.AddressLocation) (code []byte, err error) {
			code = []byte(accountCodes[location])
			return code, nil
		},
		emitEvent: func(event cadence.Event) error {
			events = append(events, event)
			return nil
		},
		log: func(message string) {
			loggedMessages = append(loggedMessages, message)
		},
		meterMemory: func(_ common.MemoryUsage) error {
			return nil
		},
	}
	runtimeInterface.decodeArgument = func(b []byte, t cadence.Type) (value cadence.Value, err error) {
		return json.Decode(runtimeInterface, b)
	}

	nextTransactionLocation := newTransactionLocationGenerator()

	// Deploy

	err := runtime.ExecuteTransaction(
		Script{
			Source: deployTx,
		},
		Context{
			Interface: runtimeInterface,
			Location:  nextTransactionLocation(),
		},
	)
	RequireError(t, err)

	assertRuntimeErrorIsUserError(t, err)

	var callStackLimitExceededErr CallStackLimitExceededError
	require.ErrorAs(t, err, &callStackLimitExceededErr)
}

func TestRuntimeInternalErrors(t *testing.T) {

	t.Parallel()

	t.Run("script with go error", func(t *testing.T) {

		t.Parallel()

		script := []byte(`
          access(all) fun main() {
              log("hello")
          }
        `)

		runtime := newTestInterpreterRuntime()

		runtimeInterface := &testRuntimeInterface{
			log: func(message string) {
				// panic due to go-error in cadence implementation
				var val any = message
				_ = val.(int)
			},
		}

		_, err := runtime.ExecuteScript(
			Script{
				Source: script,
			},
			Context{
				Interface: runtimeInterface,
				Location:  common.ScriptLocation{},
			},
		)

		RequireError(t, err)

		assertRuntimeErrorIsInternalError(t, err)
	})

	t.Run("script with cadence error", func(t *testing.T) {

		t.Parallel()

		script := []byte(`
          access(all) fun main() {
              log("hello")
          }
        `)

		runtime := newTestInterpreterRuntime()

		runtimeInterface := &testRuntimeInterface{
			log: func(message string) {
				// intentionally panic
				panic(fmt.Errorf("panic trying to log %s", message))
			},
		}

		_, err := runtime.ExecuteScript(
			Script{
				Source: script,
			},
			Context{
				Interface: runtimeInterface,
				Location:  common.ScriptLocation{},
			},
		)

		RequireError(t, err)

		assertRuntimeErrorIsExternalError(t, err)
	})

	t.Run("transaction", func(t *testing.T) {

		t.Parallel()

		script := []byte(`
          transaction {
              prepare() {}
              execute {
                  log("hello")
              }
          }
        `)

		runtime := newTestInterpreterRuntime()

		runtimeInterface := &testRuntimeInterface{
			log: func(message string) {
				// panic due to Cadence implementation error
				var val any = message
				_ = val.(int)
			},
		}

		err := runtime.ExecuteTransaction(
			Script{
				Source: script,
			},
			Context{
				Interface: runtimeInterface,
				Location:  common.TransactionLocation{},
			},
		)

		RequireError(t, err)

		assertRuntimeErrorIsInternalError(t, err)
	})

	t.Run("contract function", func(t *testing.T) {

		t.Parallel()

		addressValue := Address{
			0x0, 0x0, 0x0, 0x0, 0x0, 0x0, 0x0, 0x1,
		}

		contract := []byte(`
          access(all) contract Test {
              access(all) fun hello() {
                  log("Hello World!")
              }
          }
       `)

		var accountCode []byte

		storage := newTestLedger(nil, nil)

		runtime := newTestInterpreterRuntime()

		runtimeInterface := &testRuntimeInterface{
			storage: storage,
			getSigningAccounts: func() ([]Address, error) {
				return []Address{addressValue}, nil
			},
			resolveLocation: singleIdentifierLocationResolver(t),
			getAccountContractCode: func(_ common.AddressLocation) (code []byte, err error) {
				return accountCode, nil
			},
			updateAccountContractCode: func(_ common.AddressLocation, code []byte) error {
				accountCode = code
				return nil
			},
			emitEvent: func(_ cadence.Event) error {
				return nil
			},
			log: func(message string) {
				// panic due to Cadence implementation error
				var val any = message
				_ = val.(int)
			},
		}

		nextTransactionLocation := newTransactionLocationGenerator()

		deploy := DeploymentTransaction("Test", contract)
		err := runtime.ExecuteTransaction(
			Script{
				Source: deploy,
			},
			Context{
				Interface: runtimeInterface,
				Location:  nextTransactionLocation(),
			},
		)
		require.NoError(t, err)

		assert.NotNil(t, accountCode)

		_, err = runtime.InvokeContractFunction(
			common.AddressLocation{
				Address: addressValue,
				Name:    "Test",
			},
			"hello",
			nil,
			nil,
			Context{
				Interface: runtimeInterface,
				Location:  nextTransactionLocation(),
			},
		)

		RequireError(t, err)

		assertRuntimeErrorIsInternalError(t, err)
	})

	t.Run("parse and check", func(t *testing.T) {

		t.Parallel()

		script := []byte("access(all) fun test() {}")

		runtime := newTestInterpreterRuntime()

		runtimeInterface := &testRuntimeInterface{
			getAndSetProgram: func(_ Location, _ func() (*interpreter.Program, error)) (*interpreter.Program, error) {
				panic(errors.New("crash while getting/setting program"))
			},
		}

		nextTransactionLocation := newTransactionLocationGenerator()

		_, err := runtime.ParseAndCheckProgram(
			script,
			Context{
				Interface: runtimeInterface,
				Location:  nextTransactionLocation(),
			},
		)

		RequireError(t, err)

		assertRuntimeErrorIsExternalError(t, err)
	})

	t.Run("read stored", func(t *testing.T) {

		t.Parallel()

		runtime := newTestInterpreterRuntime()

		runtimeInterface := &testRuntimeInterface{
			storage: testLedger{
				getValue: func(owner, key []byte) (value []byte, err error) {
					panic(errors.New("crasher"))
				},
			},
		}

		address, err := common.BytesToAddress([]byte{0x42})
		require.NoError(t, err)

		_, err = runtime.ReadStored(
			address,
			cadence.Path{
				Domain:     common.PathDomainStorage,
				Identifier: "test",
			},
			Context{
				Interface: runtimeInterface,
			},
		)

		RequireError(t, err)

		assertRuntimeErrorIsExternalError(t, err)
	})

	t.Run("read linked", func(t *testing.T) {

		t.Parallel()

		runtime := newTestInterpreterRuntime()

		runtimeInterface := &testRuntimeInterface{
			storage: testLedger{
				getValue: func(owner, key []byte) (value []byte, err error) {
					panic(errors.New("crasher"))
				},
			},
		}

		address, err := common.BytesToAddress([]byte{0x42})
		require.NoError(t, err)

		_, err = runtime.ReadStored(
			address,
			cadence.Path{
				Domain:     common.PathDomainStorage,
				Identifier: "test",
			},
			Context{
				Interface: runtimeInterface,
			},
		)

		RequireError(t, err)

		assertRuntimeErrorIsExternalError(t, err)
	})

	t.Run("panic with non error", func(t *testing.T) {

		t.Parallel()

		script := []byte(`access(all) fun main() {}`)

		runtime := newTestInterpreterRuntime()

		runtimeInterface := &testRuntimeInterface{
			meterMemory: func(usage common.MemoryUsage) error {
				// panic with a non-error type
				panic("crasher")
			},
		}

		_, err := runtime.ExecuteScript(
			Script{
				Source: script,
			},
			Context{
				Interface: runtimeInterface,
				Location:  common.ScriptLocation{},
			},
		)

		RequireError(t, err)

		assertRuntimeErrorIsInternalError(t, err)
	})

}

func TestRuntimeComputationMetring(t *testing.T) {
	t.Parallel()

	type test struct {
		name      string
		code      string
		ok        bool
		hits      uint
		intensity uint
	}

	compLimit := uint(6)

	tests := []test{
		{
			name: "Infinite while loop",
			code: `
          while true {}
        `,
			ok:        false,
			hits:      compLimit,
			intensity: 6,
		},
		{
			name: "Limited while loop",
			code: `
          var i = 0
          while i < 5 {
              i = i + 1
          }
        `,
			ok:        false,
			hits:      compLimit,
			intensity: 6,
		},
		{
			name: "statement + createArray + transferArray + too many for-in loop iterations",
			code: `
          for i in [1, 2, 3, 4, 5, 6, 7, 8, 9, 10] {}
        `,
			ok:        false,
			hits:      compLimit,
			intensity: 15,
		},
		{
			name: "statement + createArray + transferArray + two for-in loop iterations",
			code: `
          for i in [1, 2] {}
        `,
			ok:        true,
			hits:      5,
			intensity: 6,
		},
		{
			name: "statement + functionInvocation + encoding",
			code: `
          acc.save("A quick brown fox jumps over the lazy dog", to:/storage/some_path)
        `,
			ok:        true,
			hits:      3,
			intensity: 88,
		},
	}

	for _, test := range tests {

		t.Run(test.name, func(t *testing.T) {

			script := []byte(
				fmt.Sprintf(
					`
                  transaction {
                      prepare(acc: AuthAccount) {
                          %s
                      }
                  }
                `,
					test.code,
				),
			)

			runtime := newTestInterpreterRuntime()

			compErr := errors.New("computation exceeded limit")
			var hits, totalIntensity uint
			meterComputationFunc := func(kind common.ComputationKind, intensity uint) error {
				hits++
				totalIntensity += intensity
				if hits >= compLimit {
					return compErr
				}
				return nil
			}

			address := common.MustBytesToAddress([]byte{0x1})

			runtimeInterface := &testRuntimeInterface{
				storage: newTestLedger(nil, nil),
				getSigningAccounts: func() ([]Address, error) {
					return []Address{address}, nil
				},
				meterComputation: meterComputationFunc,
			}

			nextTransactionLocation := newTransactionLocationGenerator()

			err := runtime.ExecuteTransaction(
				Script{
					Source: script,
				},
				Context{
					Interface: runtimeInterface,
					Location:  nextTransactionLocation(),
				},
			)
			if test.ok {
				require.NoError(t, err)
			} else {
				RequireError(t, err)

				var executionErr Error
				require.ErrorAs(t, err, &executionErr)
				require.ErrorAs(t, err.(Error).Unwrap(), &compErr)
			}

			assert.Equal(t, test.hits, hits)
			assert.Equal(t, test.intensity, totalIntensity)
		})
	}
}

func TestRuntimeImportAnyStruct(t *testing.T) {

	t.Parallel()

	rt := newTestInterpreterRuntime()

	var loggedMessages []string

	address := common.MustBytesToAddress([]byte{0x1})

	storage := newTestLedger(nil, nil)

	runtimeInterface := &testRuntimeInterface{
		storage: storage,
		getSigningAccounts: func() ([]Address, error) {
			return []Address{address}, nil
		},
		log: func(message string) {
			loggedMessages = append(loggedMessages, message)
		},
		meterMemory: func(_ common.MemoryUsage) error {
			return nil
		},
	}
	runtimeInterface.decodeArgument = func(b []byte, t cadence.Type) (value cadence.Value, err error) {
		return json.Decode(runtimeInterface, b)
	}

	err := rt.ExecuteTransaction(
		Script{
			Source: []byte(`
              transaction(args: [AnyStruct]) {
                prepare(signer: AuthAccount) {}
              }
            `),
			Arguments: [][]byte{
				[]byte(`{"value":[{"value":"0xf8d6e0586b0a20c7","type":"Address"},{"value":{"domain":"private","identifier":"USDCAdminCap-ca258982-c98e-4ef0-adef-7ff80ee96b10"},"type":"Path"}],"type":"Array"}`),
			},
		},
		Context{
			Interface: runtimeInterface,
			Location:  common.TransactionLocation{},
		},
	)
	require.NoError(t, err)
}

// Error needs to be `runtime.Error`, and the inner error should be `errors.UserError`.
func assertRuntimeErrorIsUserError(t *testing.T, err error) {
	var runtimeError Error
	require.ErrorAs(t, err, &runtimeError)

	innerError := runtimeError.Unwrap()
	require.True(
		t,
		runtimeErrors.IsUserError(innerError),
		"Expected `UserError`, found `%T`", innerError,
	)
}

// Error needs to be `runtime.Error`, and the inner error should be `errors.InternalError`.
func assertRuntimeErrorIsInternalError(t *testing.T, err error) {
	var runtimeError Error
	require.ErrorAs(t, err, &runtimeError)

	innerError := runtimeError.Unwrap()
	require.True(
		t,
		runtimeErrors.IsInternalError(innerError),
		"Expected `UserError`, found `%T`", innerError,
	)
}

// Error needs to be `runtime.Error`, and the inner error should be `interpreter.ExternalError`.
func assertRuntimeErrorIsExternalError(t *testing.T, err error) {
	var runtimeError Error
	require.ErrorAs(t, err, &runtimeError)

	innerError := runtimeError.Unwrap()
	require.ErrorAs(t, innerError, &runtimeErrors.ExternalError{})
}

func BenchmarkRuntimeScriptNoop(b *testing.B) {

	runtimeInterface := &testRuntimeInterface{
		storage: newTestLedger(nil, nil),
	}

	script := Script{
		Source: []byte("access(all) fun main() {}"),
	}

	environment := NewScriptInterpreterEnvironment(Config{})

	context := Context{
		Interface:   runtimeInterface,
		Location:    common.ScriptLocation{},
		Environment: environment,
	}

	require.NotNil(b, stdlib.CryptoChecker())

	runtime := newTestInterpreterRuntime()

	b.ReportAllocs()
	b.ResetTimer()

	for i := 0; i < b.N; i++ {
		_, _ = runtime.ExecuteScript(script, context)
	}
}

func TestRuntimeImportTestStdlib(t *testing.T) {

	t.Parallel()

	rt := newTestInterpreterRuntime()

	runtimeInterface := &testRuntimeInterface{}

	_, err := rt.ExecuteScript(
		Script{
			Source: []byte(`
                import Test

                access(all) fun main() {
                    Test.assert(true)
                }
            `),
		},
		Context{
			Interface: runtimeInterface,
			Location:  common.ScriptLocation{},
		},
	)

	RequireError(t, err)

	errs := checker.RequireCheckerErrors(t, err, 1)

	notDeclaredErr := &sema.NotDeclaredError{}
	require.ErrorAs(t, errs[0], &notDeclaredErr)
	assert.Equal(t, "Test", notDeclaredErr.Name)
}

func TestRuntimeGetCurrentBlockScript(t *testing.T) {

	t.Parallel()

	rt := newTestInterpreterRuntime()

	runtimeInterface := &testRuntimeInterface{}

	_, err := rt.ExecuteScript(
		Script{
			Source: []byte(`
                access(all) fun main(): AnyStruct {
                    return getCurrentBlock()
                }
            `),
		},
		Context{
			Interface: runtimeInterface,
			Location:  common.ScriptLocation{},
		},
	)

	RequireError(t, err)

	var subErr *ValueNotExportableError
	require.ErrorAs(t, err, &subErr)
}

func TestRuntimeTypeMismatchErrorMessage(t *testing.T) {

	t.Parallel()

	runtime := newTestInterpreterRuntime()

	address1 := common.MustBytesToAddress([]byte{0x1})
	address2 := common.MustBytesToAddress([]byte{0x2})

	contract := []byte(`
      access(all) contract Foo {
         access(all) struct Bar {}
      }
    `)

	deploy := DeploymentTransaction("Foo", contract)

	accountCodes := map[Location][]byte{}
	var events []cadence.Event

	signerAccount := address1

	runtimeInterface := &testRuntimeInterface{
		getCode: func(location Location) (bytes []byte, err error) {
			return accountCodes[location], nil
		},
		storage: newTestLedger(nil, nil),
		getSigningAccounts: func() ([]Address, error) {
			return []Address{signerAccount}, nil
		},
		resolveLocation: singleIdentifierLocationResolver(t),
		getAccountContractCode: func(location common.AddressLocation) (code []byte, err error) {
			return accountCodes[location], nil
		},
		updateAccountContractCode: func(location common.AddressLocation, code []byte) (err error) {
			accountCodes[location] = code
			return nil
		},
		emitEvent: func(event cadence.Event) error {
			events = append(events, event)
			return nil
		},
	}

	nextTransactionLocation := newTransactionLocationGenerator()
	nextScriptLocation := newScriptLocationGenerator()

	// Deploy same contract to two different accounts

	for _, address := range []Address{address1, address2} {
		signerAccount = address

		err := runtime.ExecuteTransaction(
			Script{
				Source: deploy,
			},
			Context{
				Interface: runtimeInterface,
				Location:  nextTransactionLocation(),
			},
		)
		require.NoError(t, err)
	}

	// Set up account

	setupTransaction := []byte(`
      import Foo from 0x1

      transaction {

          prepare(acct: AuthAccount) {
              acct.save(Foo.Bar(), to: /storage/bar)
          }
      }
    `)

	signerAccount = address1

	err := runtime.ExecuteTransaction(
		Script{
			Source: setupTransaction,
		},
		Context{
			Interface: runtimeInterface,
			Location:  nextTransactionLocation(),
		},
	)
	require.NoError(t, err)

	// Use wrong type

	script := []byte(`
      import Foo from 0x2

      access(all) fun main() {
        getAuthAccount(0x1).borrow<&Foo.Bar>(from: /storage/bar)
      }
    `)

	_, err = runtime.ExecuteScript(
		Script{
			Source: script,
		},
		Context{
			Interface: runtimeInterface,
			Location:  nextScriptLocation(),
		},
	)
	RequireError(t, err)

	require.ErrorContains(t, err, "expected type `A.0000000000000002.Foo.Bar`, got `A.0000000000000001.Foo.Bar`")

}

func TestRuntimeErrorExcerpts(t *testing.T) {

	t.Parallel()

	rt := newTestInterpreterRuntime()

	script := []byte(`
    access(all) fun main(): Int {
        // fill lines so the error occurs on lines 9 and 10
        // 
        // 
        //
        //
        let a = [1,2,3,4]
        return a
            .firstIndex(of: 5)!
    }
    `)

	runtimeInterface := &testRuntimeInterface{
		getAccountBalance:          noopRuntimeUInt64Getter,
		getAccountAvailableBalance: noopRuntimeUInt64Getter,
		getStorageUsed:             noopRuntimeUInt64Getter,
		getStorageCapacity:         noopRuntimeUInt64Getter,
		accountKeysCount:           noopRuntimeUInt64Getter,
		storage:                    newTestLedger(nil, nil),
	}

	_, err := rt.ExecuteScript(
		Script{
			Source: script,
		},
		Context{
			Interface: runtimeInterface,
			Location:  common.ScriptLocation{},
		},
	)
	RequireError(t, err)

	errorString := `Execution failed:
error: unexpectedly found nil while forcing an Optional value
  --> 0000000000000000000000000000000000000000000000000000000000000000:9:15
   |
 9 |         return a
10 |             .firstIndex(of: 5)!
   |                ^^^^^^^^^^^^^^^^
`

	require.Equal(t, errorString, err.Error())
}

func TestRuntimeErrorExcerptsMultiline(t *testing.T) {

	t.Parallel()

	rt := newTestInterpreterRuntime()

	script := []byte(`
    access(all) fun main(): String {
        // fill lines so the error occurs on lines 9 and 10
        // 
        // 
        //
        //
        let a = [1,2,3,4]
        return a
            .firstIndex(of: 5)
                ?.toString()!
    }
    `)

	runtimeInterface := &testRuntimeInterface{
		getAccountBalance:          noopRuntimeUInt64Getter,
		getAccountAvailableBalance: noopRuntimeUInt64Getter,
		getStorageUsed:             noopRuntimeUInt64Getter,
		getStorageCapacity:         noopRuntimeUInt64Getter,
		accountKeysCount:           noopRuntimeUInt64Getter,
		storage:                    newTestLedger(nil, nil),
	}

	_, err := rt.ExecuteScript(
		Script{
			Source: script,
		},
		Context{
			Interface: runtimeInterface,
			Location:  common.ScriptLocation{},
		},
	)
	RequireError(t, err)

	errorString := `Execution failed:
error: unexpectedly found nil while forcing an Optional value
  --> 0000000000000000000000000000000000000000000000000000000000000000:9:15
   |
 9 |         return a
10 |             .firstIndex(of: 5)
11 |                 ?.toString()!
   |                ^^^^^^^^^^^^^^
`

	require.Equal(t, errorString, err.Error())
}

// https://github.com/onflow/cadence/issues/2464
func TestRuntimeAccountTypeEquality(t *testing.T) {

	t.Parallel()

	rt := newTestInterpreterRuntime()

	script := []byte(`
      access(all) fun main(address: Address): AnyStruct {
          let acct = getAuthAccount(address)
          let path = /public/tmp

          let cap = acct.capabilities.account.issue<&AuthAccount>()
          acct.capabilities.publish(cap, at: path)

          let capType = acct.capabilities.borrow<&AuthAccount>(path)!.getType()

          return Type<AuthAccount>() == capType
      }
    `)

	runtimeInterface := &testRuntimeInterface{
		storage: newTestLedger(nil, nil),
		decodeArgument: func(b []byte, t cadence.Type) (cadence.Value, error) {
			return jsoncdc.Decode(nil, b)
		},
		emitEvent: func(_ cadence.Event) error {
			return nil
		},
	}

	result, err := rt.ExecuteScript(
		Script{
			Source: script,
			Arguments: encodeArgs([]cadence.Value{
				cadence.Address(common.MustBytesToAddress([]byte{0x1})),
			}),
		},
		Context{
			Interface: runtimeInterface,
			Location:  common.ScriptLocation{},
		},
	)
	require.NoError(t, err)

	require.Equal(t, cadence.Bool(true), result)
}

func TestRuntimeUserPanicToError(t *testing.T) {
	t.Parallel()

	err := fmt.Errorf(
		"wrapped: %w",
		runtimeErrors.NewDefaultUserError("user error"),
	)
	retErr := userPanicToError(func() { panic(err) })
	require.Equal(t, retErr, err)
}

func TestRuntimeDestructorReentrancyPrevention(t *testing.T) {

	t.Parallel()

	rt := newTestInterpreterRuntime()

	script := []byte(`
      access(all) resource Vault {
          // Balance of a user's Vault
          // we use unsigned fixed point numbers for balances
          // because they can represent decimals and do not allow negative values
          access(all) var balance: UFix64

          init(balance: UFix64) {
              self.balance = balance
          }

          access(all) fun withdraw(amount: UFix64): @Vault {
              self.balance = self.balance - amount
              return <-create Vault(balance: amount)
          }

          access(all) fun deposit(from: @Vault) {
              self.balance = self.balance + from.balance
              destroy from
          }
      }

      // --- this code actually makes use of the vuln ---
      access(all) resource InnerResource {
          access(all) var victim: @Vault;
          access(all) var here: Bool;
          access(all) var parent: &OuterResource;
          init(victim: @Vault, parent: &OuterResource) {
              self.victim <- victim;
              self.here = false;
              self.parent = parent;
          }

          destroy() {
             if self.here == false {
                self.here = true;
                self.parent.reenter(); // will cause us to re-enter this destructor
             }
             self.parent.collect(from: <- self.victim);
          }
      }

      access(all) resource OuterResource {
          access(all) var inner: @InnerResource?;
          access(all) var collector: &Vault;
          init(victim: @Vault, collector: &Vault) {
              self.collector = collector;
              self.inner <- create InnerResource(victim: <- victim, parent: &self as &OuterResource);
          }
          access(all) fun reenter() {
              let inner <- self.inner <- nil;
              destroy inner;
          }
          access(all) fun collect(from: @Vault) {
              self.collector.deposit(from: <- from);
          }

          destroy() {
             destroy self.inner;
          }
      }

      access(all) fun doubleBalanceOfVault(vault: @Vault): @Vault {
          var collector <- vault.withdraw(amount: 0.0);
          var r <- create OuterResource(victim: <- vault, collector: &collector as &Vault);
          destroy r;
          return <- collector;
      }

      // --- end of vuln code ---

      access(all) fun main(): UFix64 {
              var v1 <- create Vault(balance: 1000.0);
              var v2 <- doubleBalanceOfVault(vault: <- v1);
              var v3 <- doubleBalanceOfVault(vault: <- v2);
              let balance = v3.balance
              destroy v3
              return balance
      }
    `)

	runtimeInterface := &testRuntimeInterface{
		storage: newTestLedger(nil, nil),
	}

	_, err := rt.ExecuteScript(
		Script{
			Source: script,
		},
		Context{
			Interface: runtimeInterface,
			Location:  common.ScriptLocation{},
		},
	)
	RequireError(t, err)

	require.ErrorAs(t, err, &interpreter.InvalidatedResourceReferenceError{})
}

func TestRuntimeFlowEventTypes(t *testing.T) {

	t.Parallel()

	rt := newTestInterpreterRuntime()

	script := []byte(`
      access(all) fun main(): Type? {
          return CompositeType("flow.AccountContractAdded")
      }
    `)

	runtimeInterface := &testRuntimeInterface{
		storage: newTestLedger(nil, nil),
	}

	result, err := rt.ExecuteScript(
		Script{
			Source: script,
		},
		Context{
			Interface: runtimeInterface,
			Location:  common.ScriptLocation{},
		},
	)
	require.NoError(t, err)

	accountContractAddedType := ExportType(
		stdlib.AccountContractAddedEventType,
		map[sema.TypeID]cadence.Type{},
	)

	require.Equal(t,
		cadence.Optional{
			Value: cadence.TypeValue{
				StaticType: accountContractAddedType,
			},
		},
		result,
	)
}

func TestInvalidatedResourceUse(t *testing.T) {

	t.Parallel()

	runtime := newTestInterpreterRuntime()

	signerAccount := common.MustBytesToAddress([]byte{0x1})

	signers := []Address{signerAccount}

	accountCodes := map[Location][]byte{}
	var events []cadence.Event

	runtimeInterface := &testRuntimeInterface{
		getCode: func(location Location) (bytes []byte, err error) {
			return accountCodes[location], nil
		},
		storage: newTestLedger(nil, nil),
		getSigningAccounts: func() ([]Address, error) {
			return signers, nil
		},
		resolveLocation: singleIdentifierLocationResolver(t),
		getAccountContractCode: func(location common.AddressLocation) (code []byte, err error) {
			return accountCodes[location], nil
		},
		updateAccountContractCode: func(location common.AddressLocation, code []byte) (err error) {
			accountCodes[location] = code
			return nil
		},
		emitEvent: func(event cadence.Event) error {
			events = append(events, event)
			return nil
		},
	}

	nextTransactionLocation := newTransactionLocationGenerator()

	attacker := []byte(fmt.Sprintf(`
		import VictimContract from %s

		access(all) contract AttackerContract {

			access(all) resource AttackerResource {
				access(all) var vault: @VictimContract.Vault
				access(all) var firstCopy: @VictimContract.Vault

				init(vault: @VictimContract.Vault) {
					self.vault <- vault
					self.firstCopy <- self.vault.withdraw(amount: 0.0)
				}

				access(all) fun shenanigans(): UFix64{
					let fullBalance = self.vault.balance

					var withdrawn <- self.vault.withdraw(amount: 0.0)

					// "Rug pull" the vault from under the in-flight
					// withdrawal and deposit it into our "first copy" wallet
					self.vault <-> withdrawn
					self.firstCopy.deposit(from: <- withdrawn)

					// Return the pre-deposit balance for caller to withdraw
					return fullBalance
				}

				access(all) fun fetchfirstCopy(): @VictimContract.Vault {
					var withdrawn <- self.firstCopy.withdraw(amount: 0.0)
					self.firstCopy <-> withdrawn
					return <- withdrawn
				}

				destroy() {
					destroy self.vault
					destroy self.firstCopy
				}
			}

			access(all) fun doubleBalanceOfVault(_ victim: @VictimContract.Vault): @VictimContract.Vault {
				var r <- create AttackerResource(vault: <- victim)

				// The magic happens during the execution of the following line of code
				// var withdrawAmmount = r.shenanigans()
				var secondCopy <- r.vault.withdraw(amount: r.shenanigans())

				// Deposit the second copy of the funds as retained by the AttackerResource instance
				secondCopy.deposit(from: <- r.fetchfirstCopy())

				destroy r
				return <- secondCopy
			}

			access(all) fun attack() {
				var v1 <- VictimContract.faucet()
				var v2<- AttackerContract.doubleBalanceOfVault(<- v1)
				destroy v2
		   }
		}`,
		signerAccount.HexWithPrefix(),
	))

	victim := []byte(`
        access(all) contract VictimContract {
            access(all) resource Vault {

                // Balance of a user's Vault
                // we use unsigned fixed point numbers for balances
                // because they can represent decimals and do not allow negative values
                access(all) var balance: UFix64

                init(balance: UFix64) {
                    self.balance = balance
                }

                access(all) fun withdraw(amount: UFix64): @Vault {
                    self.balance = self.balance - amount
                    return <-create Vault(balance: amount)
                }

                access(all) fun deposit(from: @Vault) {
                    self.balance = self.balance + from.balance
                    destroy from
                }
            }

            access(all) fun faucet(): @VictimContract.Vault {
                return <- create VictimContract.Vault(balance: 5.0)
            }
        }
    `)

	// Deploy Victim

	deployVictim := DeploymentTransaction("VictimContract", victim)
	err := runtime.ExecuteTransaction(
		Script{
			Source: deployVictim,
		},
		Context{
			Interface: runtimeInterface,
			Location:  nextTransactionLocation(),
		},
	)
	require.NoError(t, err)

	// Deploy Attacker

	deployAttacker := DeploymentTransaction("AttackerContract", attacker)

	err = runtime.ExecuteTransaction(
		Script{
			Source: deployAttacker,
		},
		Context{
			Interface: runtimeInterface,
			Location:  nextTransactionLocation(),
		},
	)
	require.NoError(t, err)

	// Attack

	attackTransaction := []byte(fmt.Sprintf(`
        import VictimContract from %s
        import AttackerContract from %s

        transaction {
            execute {
                AttackerContract.attack()
            }
        }`,
		signerAccount.HexWithPrefix(),
		signerAccount.HexWithPrefix(),
	))

	signers = nil

	err = runtime.ExecuteTransaction(
		Script{
			Source: attackTransaction,
		},
		Context{
			Interface: runtimeInterface,
			Location:  nextTransactionLocation(),
		},
	)
	RequireError(t, err)

	var destroyedResourceErr interpreter.DestroyedResourceError
	require.ErrorAs(t, err, &destroyedResourceErr)

}

func TestInvalidatedResourceUse2(t *testing.T) {

	t.Parallel()

	runtime := newTestInterpreterRuntime()

	signerAccount := common.MustBytesToAddress([]byte{0x1})

	signers := []Address{signerAccount}

	accountCodes := map[Location][]byte{}
	var events []cadence.Event

	runtimeInterface := &testRuntimeInterface{
		getCode: func(location Location) (bytes []byte, err error) {
			return accountCodes[location], nil
		},
		storage: newTestLedger(nil, nil),
		getSigningAccounts: func() ([]Address, error) {
			return signers, nil
		},
		resolveLocation: singleIdentifierLocationResolver(t),
		getAccountContractCode: func(location common.AddressLocation) (code []byte, err error) {
			return accountCodes[location], nil
		},
		updateAccountContractCode: func(location common.AddressLocation, code []byte) (err error) {
			accountCodes[location] = code
			return nil
		},
		emitEvent: func(event cadence.Event) error {
			events = append(events, event)
			return nil
		},
	}

	nextTransactionLocation := newTransactionLocationGenerator()

	attacker := []byte(fmt.Sprintf(`
        import VictimContract from %s

        access(all) contract AttackerContract {

            access(all) resource InnerResource {
                access(all) var name: String
                access(all) var parent: &OuterResource?
                access(all) var vault: @VictimContract.Vault?

                init(_ name: String) {
                    self.name = name
                    self.parent = nil
                    self.vault <- nil
                }

                access(all) fun setParent(_ parent: &OuterResource) {
                    self.parent = parent
                }

                access(all) fun setVault(_ vault: @VictimContract.Vault) {
                    self.vault <-! vault
                }

                destroy() {
                    self.parent!.shenanigans()
                    var vault: @VictimContract.Vault <- self.vault!
                    self.parent!.collect(<- vault)
                }
            }

            access(all) resource OuterResource {
                access(all) var inner1: @InnerResource
                access(all) var inner2: @InnerResource
                access(all) var collector: &VictimContract.Vault

                init(_ victim: @VictimContract.Vault, _ collector: &VictimContract.Vault) {
                    self.collector = collector
                    var i1 <- create InnerResource("inner1")
                    var i2 <- create InnerResource("inner2")
                    self.inner1 <- i1
                    self.inner2 <- i2
                    self.inner1.setVault(<- victim)
                    self.inner1.setParent(&self as &OuterResource)
                    self.inner2.setParent(&self as &OuterResource)
                }

                access(all) fun shenanigans() {
                    self.inner1 <-> self.inner2
                }

                access(all) fun collect(_ from: @VictimContract.Vault) {
                    self.collector.deposit(from: <- from)
                }

                destroy() {
                    destroy self.inner1
                    // inner1 and inner2 got swapped during the above line
                    destroy self.inner2
                }
            }

            access(all) fun doubleBalanceOfVault(_ vault: @VictimContract.Vault): @VictimContract.Vault {
                var collector <- vault.withdraw(amount: 0.0)
                var outer <- create OuterResource(<- vault, &collector as &VictimContract.Vault)
                destroy outer
                return <- collector
            }

            access(all) fun attack() {
                var v1 <- VictimContract.faucet()
                var v2 <- AttackerContract.doubleBalanceOfVault(<- v1)
                destroy v2
           }
        }`,
		signerAccount.HexWithPrefix(),
	))

	victim := []byte(`
        access(all) contract VictimContract {
            access(all) resource Vault {

                // Balance of a user's Vault
                // we use unsigned fixed point numbers for balances
                // because they can represent decimals and do not allow negative values
                access(all) var balance: UFix64

                init(balance: UFix64) {
                    self.balance = balance
                }

                access(all) fun withdraw(amount: UFix64): @Vault {
                    self.balance = self.balance - amount
                    return <-create Vault(balance: amount)
                }

                access(all) fun deposit(from: @Vault) {
                    self.balance = self.balance + from.balance
                    destroy from
                }
            }

            access(all) fun faucet(): @VictimContract.Vault {
                return <- create VictimContract.Vault(balance: 5.0)
            }
        }
    `)

	// Deploy Victim

	deployVictim := DeploymentTransaction("VictimContract", victim)
	err := runtime.ExecuteTransaction(
		Script{
			Source: deployVictim,
		},
		Context{
			Interface: runtimeInterface,
			Location:  nextTransactionLocation(),
		},
	)
	require.NoError(t, err)

	// Deploy Attacker

	deployAttacker := DeploymentTransaction("AttackerContract", attacker)

	err = runtime.ExecuteTransaction(
		Script{
			Source: deployAttacker,
		},
		Context{
			Interface: runtimeInterface,
			Location:  nextTransactionLocation(),
		},
	)
	require.NoError(t, err)

	// Attack

	attackTransaction := []byte(fmt.Sprintf(`
        import VictimContract from %s
        import AttackerContract from %s

        transaction {
            execute {
                AttackerContract.attack()
            }
        }`,
		signerAccount.HexWithPrefix(),
		signerAccount.HexWithPrefix(),
	))

	signers = nil

	err = runtime.ExecuteTransaction(
		Script{
			Source: attackTransaction,
		},
		Context{
			Interface: runtimeInterface,
			Location:  nextTransactionLocation(),
		},
	)

	RequireError(t, err)

	require.ErrorAs(t, err, &interpreter.InvalidatedResourceReferenceError{})
}<|MERGE_RESOLUTION|>--- conflicted
+++ resolved
@@ -2013,12 +2013,8 @@
 
         prepare(signer: AuthAccount) {
           signer.save(<-createContainer(), to: /storage/container)
-<<<<<<< HEAD
-          let cap = signer.capabilities.storage.issue<&Container>(/storage/container)
+          let cap = signer.capabilities.storage.issue<auth(Insertable) &Container>(/storage/container)
           signer.capabilities.publish(cap, at: /public/container)
-=======
-          signer.link<auth(Insertable) &Container>(/public/container, target: /storage/container)
->>>>>>> 8fe52952
         }
       }
     `)
@@ -2029,12 +2025,7 @@
       transaction {
         prepare(signer: AuthAccount) {
           let publicAccount = getAccount(signer.address)
-<<<<<<< HEAD
-          let ref = publicAccount.capabilities.borrow<&Container>(/public/container)!
-=======
-          let ref = publicAccount.getCapability(/public/container)
-              .borrow<auth(Insertable) &Container>()!
->>>>>>> 8fe52952
+          let ref = publicAccount.capabilities.borrow<auth(Insertable) &Container>(/public/container)!
 
           let length = ref.values.length
           ref.appendValue(1)
@@ -2049,13 +2040,7 @@
       transaction {
         prepare(signer: AuthAccount) {
           let publicAccount = getAccount(signer.address)
-<<<<<<< HEAD
-          let ref = publicAccount.capabilities.borrow<&Container>(/public/container)!
-=======
-          let ref = publicAccount
-              .getCapability(/public/container)
-              .borrow<auth(Insertable) &Container>()!
->>>>>>> 8fe52952
+          let ref = publicAccount.capabilities.borrow<auth(Insertable) &Container>(/public/container)!
 
           let length = ref.values.length
           ref.appendValue(2)
