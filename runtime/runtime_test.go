/*
 * Cadence - The resource-oriented smart contract programming language
 *
 * Copyright Flow Foundation
 *
 * Licensed under the Apache License, Version 2.0 (the "License");
 * you may not use this file except in compliance with the License.
 * You may obtain a copy of the License at
 *
 *   http://www.apache.org/licenses/LICENSE-2.0
 *
 * Unless required by applicable law or agreed to in writing, software
 * distributed under the License is distributed on an "AS IS" BASIS,
 * WITHOUT WARRANTIES OR CONDITIONS OF ANY KIND, either express or implied.
 * See the License for the specific language governing permissions and
 * limitations under the License.
 */

package runtime_test

import (
	"crypto/rand"
	"encoding/hex"
	"errors"
	"fmt"
	"math/big"
	mrand "math/rand"
	"sync"
	"sync/atomic"
	"testing"
	"time"

	"github.com/stretchr/testify/assert"
	"github.com/stretchr/testify/require"

	"github.com/onflow/cadence"
	"github.com/onflow/cadence/ast"
	"github.com/onflow/cadence/common"
	"github.com/onflow/cadence/encoding/json"
	runtimeErrors "github.com/onflow/cadence/errors"
	"github.com/onflow/cadence/interpreter"
	"github.com/onflow/cadence/parser"
	. "github.com/onflow/cadence/runtime"
	"github.com/onflow/cadence/sema"
	"github.com/onflow/cadence/stdlib"
	. "github.com/onflow/cadence/test_utils/common_utils"
	. "github.com/onflow/cadence/test_utils/runtime_utils"
	. "github.com/onflow/cadence/test_utils/sema_utils"
)

func TestRuntimeImport(t *testing.T) {

	t.Parallel()

	runtime := NewTestInterpreterRuntime()

	importedScript := []byte(`
      access(all) fun answer(): Int {
          return 42
      }
    `)

	script := []byte(`
      import "imported"

      access(all) fun main(): Int {
          let answer = answer()
          if answer != 42 {
            panic("?!")
          }
          return answer
        }
    `)

	var checkCount int

	runtimeInterface := &TestRuntimeInterface{
		OnGetCode: func(location Location) (bytes []byte, err error) {
			switch location {
			case common.StringLocation("imported"):
				return importedScript, nil
			default:
				return nil, fmt.Errorf("unknown import location: %s", location)
			}
		},
		OnProgramChecked: func(location Location, duration time.Duration) {
			checkCount += 1
		},
	}

	nextScriptLocation := NewScriptLocationGenerator()

	const transactionCount = 10
	for i := 0; i < transactionCount; i++ {

		value, err := runtime.ExecuteScript(
			Script{
				Source: script,
			},
			Context{
				Interface: runtimeInterface,
				Location:  nextScriptLocation(),
			},
		)
		require.NoError(t, err)

		assert.Equal(t, cadence.NewInt(42), value)
	}
	require.Equal(t, transactionCount+1, checkCount)
}

func TestRuntimeConcurrentImport(t *testing.T) {

	t.Parallel()

	runtime := NewTestInterpreterRuntime()

	importedScript := []byte(`
      access(all) fun answer(): Int {
          return 42
      }
    `)

	script := []byte(`
      import "imported"

      access(all) fun main(): Int {
          let answer = answer()
          if answer != 42 {
            panic("?!")
          }
          return answer
        }
    `)

	var checkCount uint64

	var programs sync.Map

	runtimeInterface := &TestRuntimeInterface{
		OnGetCode: func(location Location) (bytes []byte, err error) {
			switch location {
			case common.StringLocation("imported"):
				return importedScript, nil
			default:
				return nil, fmt.Errorf("unknown import location: %s", location)
			}
		},
		OnProgramChecked: func(location Location, duration time.Duration) {
			atomic.AddUint64(&checkCount, 1)
		},
		OnGetAndSetProgram: func(
			location Location,
			load func() (*interpreter.Program, error),
		) (
			program *interpreter.Program,
			err error,
		) {
			item, ok := programs.Load(location)
			if ok {
				program = item.(*interpreter.Program)
				return
			}

			program, err = load()

			// NOTE: important: still set empty program,
			// even if error occurred

			programs.Store(location, program)

			return
		},
	}

	nextScriptLocation := NewScriptLocationGenerator()

	var wg sync.WaitGroup
	const concurrency uint64 = 10
	for i := uint64(0); i < concurrency; i++ {

		location := nextScriptLocation()

		wg.Add(1)
		go func() {
			defer wg.Done()

			value, err := runtime.ExecuteScript(
				Script{
					Source: script,
				},
				Context{
					Interface: runtimeInterface,
					Location:  location,
				},
			)
			require.NoError(t, err)

			assert.Equal(t, cadence.NewInt(42), value)
		}()
	}
	wg.Wait()

	// TODO:
	//   Ideally we would expect the imported program only be checked once
	//   (`concurrency` transactions + 1 for the imported program),
	//   however, currently the imported program gets re-checked if it is currently being checked.
	//   This can probably be optimized by synchronizing the checking of a program using `sync`.
	//
	// require.Equal(t, concurrency+1, checkCount)
}

func TestRuntimeProgramSetAndGet(t *testing.T) {

	t.Parallel()

	programs := map[Location]*interpreter.Program{}
	programsHits := make(map[Location]bool)

	importedScript := []byte(`
      transaction {
          prepare() {}
          execute {}
      }
    `)
	importedScriptLocation := common.StringLocation("imported")
	scriptLocation := common.StringLocation("placeholder")

	runtime := NewTestInterpreterRuntime()
	runtimeInterface := &TestRuntimeInterface{
		OnGetAndSetProgram: func(
			location Location,
			load func() (*interpreter.Program, error),
		) (
			program *interpreter.Program,
			err error,
		) {
			var ok bool
			program, ok = programs[location]

			programsHits[location] = ok

			if ok {
				return
			}

			program, err = load()

			// NOTE: important: still set empty program,
			// even if error occurred

			programs[location] = program

			return
		},
		OnGetCode: func(location Location) ([]byte, error) {
			switch location {
			case importedScriptLocation:
				return importedScript, nil
			default:
				return nil, fmt.Errorf("unknown import location: %s", location)
			}
		},
	}

	t.Run("empty programs, miss", func(t *testing.T) {

		script := []byte(`
          import "imported"

          transaction {
              prepare() {}
              execute {}
          }
        `)

		// Initial call, should parse script, store program.
		_, err := runtime.ParseAndCheckProgram(
			script,
			Context{
				Interface: runtimeInterface,
				Location:  scriptLocation,
			},
		)
		assert.NoError(t, err)

		// Program was added to stored programs.
		storedProgram, exists := programs[scriptLocation]
		assert.True(t, exists)
		assert.NotNil(t, storedProgram)

		// Script was not in stored programs.
		assert.False(t, programsHits[scriptLocation])
	})

	t.Run("program previously parsed, hit", func(t *testing.T) {

		script := []byte(`
          import "imported"

          transaction {
              prepare() {}
              execute {}
          }
        `)

		// Call a second time to hit stored programs.
		_, err := runtime.ParseAndCheckProgram(
			script,
			Context{
				Interface: runtimeInterface,
				Location:  scriptLocation,
			},
		)
		assert.NoError(t, err)

		assert.True(t, programsHits[scriptLocation])
	})

	t.Run("imported program previously parsed, hit", func(t *testing.T) {

		script := []byte(`
          import "imported"

          transaction {
              prepare() {}
              execute {}
          }
        `)

		// Call a second time to hit the stored programs
		_, err := runtime.ParseAndCheckProgram(
			script,
			Context{
				Interface: runtimeInterface,
				Location:  scriptLocation,
			},
		)
		assert.NoError(t, err)

		assert.True(t, programsHits[scriptLocation])
		assert.False(t, programsHits[importedScriptLocation])
	})
}

func TestRuntimeInvalidTransactionArgumentAccount(t *testing.T) {

	t.Parallel()

	runtime := NewTestInterpreterRuntime()

	script := []byte(`
      transaction {
        prepare() {}
        execute {}
      }
    `)

	runtimeInterface := &TestRuntimeInterface{
		OnGetSigningAccounts: func() ([]Address, error) {
			return []Address{{42}}, nil
		},
	}

	nextTransactionLocation := NewTransactionLocationGenerator()

	err := runtime.ExecuteTransaction(
		Script{
			Source: script,
		},
		Context{
			Interface: runtimeInterface,
			Location:  nextTransactionLocation(),
		},
	)
	RequireError(t, err)

}

func TestRuntimeTransactionWithAccount(t *testing.T) {

	t.Parallel()

	runtime := NewTestInterpreterRuntime()

	script := []byte(`
      transaction {
        prepare(signer: &Account) {
          log(signer.address)
        }
      }
    `)

	var loggedMessage string

	runtimeInterface := &TestRuntimeInterface{
		OnGetSigningAccounts: func() ([]Address, error) {
			return []Address{
				common.MustBytesToAddress([]byte{42}),
			}, nil
		},
		OnProgramLog: func(message string) {
			loggedMessage = message
		},
	}

	nextTransactionLocation := NewTransactionLocationGenerator()

	err := runtime.ExecuteTransaction(
		Script{
			Source: script,
		},
		Context{
			Interface: runtimeInterface,
			Location:  nextTransactionLocation(),
		},
	)
	require.NoError(t, err)

	assert.Equal(t, "0x000000000000002a", loggedMessage)
}

func TestRuntimeTransactionWithArguments(t *testing.T) {

	t.Parallel()

	type testCase struct {
		check        func(t *testing.T, err error)
		label        string
		script       string
		args         [][]byte
		authorizers  []Address
		expectedLogs []string
		contracts    map[common.AddressLocation][]byte
	}

	var tests = []testCase{
		{
			label: "Single argument",
			script: `
              transaction(x: Int) {
                execute {
                  log(x)
                }
              }
            `,
			args: encodeArgs([]cadence.Value{
				cadence.NewInt(42),
			}),
			expectedLogs: []string{"42"},
		},
		{
			label: "Single argument with authorizer",
			script: `
              transaction(x: Int) {
                prepare(signer: &Account) {
                  log(signer.address)
                }

                execute {
                  log(x)
                }
              }
            `,
			args: encodeArgs([]cadence.Value{
				cadence.NewInt(42),
			}),
			authorizers:  []Address{common.MustBytesToAddress([]byte{42})},
			expectedLogs: []string{"0x000000000000002a", "42"},
		},
		{
			label: "Multiple arguments",
			script: `
              transaction(x: Int, y: String) {
                execute {
                  log(x)
                  log(y)
                }
              }
            `,
			args: encodeArgs([]cadence.Value{
				cadence.NewInt(42),
				cadence.String("foo"),
			}),
			expectedLogs: []string{"42", `"foo"`},
		},
		{
			label: "Invalid bytes",
			script: `
              transaction(x: Int) { execute {} }
            `,
			args: [][]byte{
				{1, 2, 3, 4}, // not valid JSON-CDC
			},
			check: func(t *testing.T, err error) {
				RequireError(t, err)

				var invalidEntryPointArgumentErr *InvalidEntryPointArgumentError
				assert.ErrorAs(t, err, &invalidEntryPointArgumentErr)
			},
		},
		{
			label: "Type mismatch",
			script: `
              transaction(x: Int) {
                execute {
                  log(x)
                }
              }
            `,
			args: encodeArgs([]cadence.Value{
				cadence.String("foo"),
			}),
			check: func(t *testing.T, err error) {
				RequireError(t, err)

				var invalidEntryPointArgumentErr *InvalidEntryPointArgumentError
				assert.ErrorAs(t, err, &invalidEntryPointArgumentErr)

				var invalidValueTypeErr *InvalidValueTypeError
				assert.ErrorAs(t, err, &invalidValueTypeErr)
			},
		},
		{
			label: "Address",
			script: `
              transaction(x: Address) {
                execute {
                  let acct = getAccount(x)
                  log(acct.address)
                }
              }
            `,
			args: encodeArgs([]cadence.Value{
				cadence.BytesToAddress(
					[]byte{
						0x0, 0x0, 0x0, 0x0,
						0x0, 0x0, 0x0, 0x1,
					},
				),
			}),
			expectedLogs: []string{"0x0000000000000001"},
		},
		{
			label: "Array",
			script: `
              transaction(x: [Int]) {
                execute {
                  log(x)
                }
              }
            `,
			args: encodeArgs([]cadence.Value{
				cadence.NewArray(
					[]cadence.Value{
						cadence.NewInt(1),
						cadence.NewInt(2),
						cadence.NewInt(3),
					},
				),
			}),
			expectedLogs: []string{"[1, 2, 3]"},
		},
		{
			label: "Dictionary",
			script: `
              transaction(x: {String:Int}) {
                execute {
                  log(x["y"])
                }
              }
            `,
			args: encodeArgs([]cadence.Value{
				cadence.NewDictionary(
					[]cadence.KeyValuePair{
						{
							Key:   cadence.String("y"),
							Value: cadence.NewInt(42),
						},
					},
				),
			}),
			expectedLogs: []string{"42"},
		},
		{
			label: "Invalid dictionary",
			script: `
              transaction(x: {String:String}) {
                execute {
                  log(x["y"])
                }
              }
            `,
			args: encodeArgs([]cadence.Value{
				cadence.NewDictionary(
					[]cadence.KeyValuePair{
						{
							Key:   cadence.String("y"),
							Value: cadence.NewInt(42),
						},
					},
				),
			}),
			check: func(t *testing.T, err error) {
				RequireError(t, err)

				assertRuntimeErrorIsUserError(t, err)

				var argErr interpreter.ContainerMutationError
				require.ErrorAs(t, err, &argErr)
			},
		},
		{
			label: "Struct",
			contracts: map[common.AddressLocation][]byte{
				{
					Address: common.MustBytesToAddress([]byte{0x1}),
					Name:    "C",
				}: []byte(`
                  access(all) contract C {
                      access(all) struct Foo {
                           access(all) var y: String

                           init() {
                               self.y = "initial string"
                           }
                      }
                  }
                `),
			},
			script: `
              import C from 0x1

              transaction(x: C.Foo) {
                  execute {
                      log(x.y)
                  }
              }
            `,
			args: encodeArgs([]cadence.Value{
				cadence.
					NewStruct([]cadence.Value{cadence.String("bar")}).
					WithType(cadence.NewStructType(
						common.AddressLocation{
							Address: common.MustBytesToAddress([]byte{0x1}),
							Name:    "C",
						},
						"C.Foo",
						[]cadence.Field{
							{
								Identifier: "y",
								Type:       cadence.StringType,
							},
						},
						nil,
					)),
			}),
			expectedLogs: []string{`"bar"`},
		},
		{
			label: "Struct in array",
			contracts: map[common.AddressLocation][]byte{
				{
					Address: common.MustBytesToAddress([]byte{0x1}),
					Name:    "C",
				}: []byte(`
                  access(all) contract C {
                      access(all) struct Foo {
                           access(all) var y: String

                           init() {
                               self.y = "initial string"
                           }
                      }
                  }
                `),
			},
			script: `
              import C from 0x1

              transaction(f: [C.Foo]) {
                execute {
                  let x = f[0]
                  log(x.y)
                }
              }
            `,
			args: encodeArgs([]cadence.Value{
				cadence.NewArray([]cadence.Value{
					cadence.
						NewStruct([]cadence.Value{cadence.String("bar")}).
						WithType(cadence.NewStructType(
							common.AddressLocation{
								Address: common.MustBytesToAddress([]byte{0x1}),
								Name:    "C",
							},
							"C.Foo",
							[]cadence.Field{
								{
									Identifier: "y",
									Type:       cadence.StringType,
								},
							},
							nil,
						)),
				}),
			}),
			expectedLogs: []string{`"bar"`},
		},
	}

	test := func(tc testCase) {

		t.Run(tc.label, func(t *testing.T) {
			t.Parallel()
			rt := NewTestInterpreterRuntime()

			var loggedMessages []string

			storage := NewTestLedger(nil, nil)

			authorizers := []Address{{0, 0, 0, 0, 0, 0, 0, 1}}
			accountCodes := map[Location][]byte{}

			runtimeInterface := &TestRuntimeInterface{
				Storage: storage,
				OnGetSigningAccounts: func() ([]Address, error) {
					return authorizers, nil
				},
				OnResolveLocation: NewSingleIdentifierLocationResolver(t),
				OnGetAccountContractCode: func(location common.AddressLocation) (code []byte, err error) {
					return accountCodes[location], nil
				},
				OnUpdateAccountContractCode: func(location common.AddressLocation, code []byte) error {
					accountCodes[location] = code
					return nil
				},
				OnProgramLog: func(message string) {
					loggedMessages = append(loggedMessages, message)
				},
				OnDecodeArgument: func(b []byte, t cadence.Type) (cadence.Value, error) {
					return json.Decode(nil, b)
				},
				OnEmitEvent: func(event cadence.Event) error {
					return nil
				},
			}

			transactionLocation := NewTransactionLocationGenerator()
			for location, contract := range tc.contracts {
				deploy := DeploymentTransaction(location.Name, contract)
				err := rt.ExecuteTransaction(
					Script{
						Source: deploy,
					},
					Context{
						Interface: runtimeInterface,
						Location:  transactionLocation(),
					},
				)

				require.NoError(t, err)
			}

			authorizers = tc.authorizers

			err := rt.ExecuteTransaction(
				Script{
					Source:    []byte(tc.script),
					Arguments: tc.args,
				},
				Context{
					Interface: runtimeInterface,
					Location:  transactionLocation(),
				},
			)

			if tc.check != nil {
				tc.check(t, err)
			} else {
				assert.NoError(t, err)
				assert.ElementsMatch(t, tc.expectedLogs, loggedMessages)
			}
		})
	}

	for _, tt := range tests {
		test(tt)
	}
}

func TestRuntimeScriptArguments(t *testing.T) {

	t.Parallel()

	type testCase struct {
		check        func(t *testing.T, err error)
		name         string
		script       string
		args         [][]byte
		expectedLogs []string
	}

	var tests = []testCase{
		{
			name: "No arguments",
			script: `
                access(all) fun main() {
                    log("t")
                }
            `,
			args:         nil,
			expectedLogs: []string{`"t"`},
		},
		{
			name: "Single argument",
			script: `
                access(all) fun main(x: Int) {
                    log(x)
                }
            `,
			args: encodeArgs([]cadence.Value{
				cadence.NewInt(42),
			}),
			expectedLogs: []string{"42"},
		},
		{
			name: "Multiple arguments",
			script: `
                access(all) fun main(x: Int, y: String) {
                    log(x)
                    log(y)
                }
            `,
			args: encodeArgs([]cadence.Value{
				cadence.NewInt(42),
				cadence.String("foo"),
			}),
			expectedLogs: []string{"42", `"foo"`},
		},
		{
			name: "Invalid bytes",
			script: `
                access(all) fun main(x: Int) { }
            `,
			args: [][]byte{
				{1, 2, 3, 4}, // not valid JSON-CDC
			},
			check: func(t *testing.T, err error) {
				RequireError(t, err)

				assertRuntimeErrorIsUserError(t, err)

				assert.IsType(t, &InvalidEntryPointArgumentError{}, errors.Unwrap(err))
			},
		},
		{
			name: "Type mismatch",
			script: `
                access(all) fun main(x: Int) {
                    log(x)
                }
            `,
			args: encodeArgs([]cadence.Value{
				cadence.String("foo"),
			}),
			check: func(t *testing.T, err error) {
				RequireError(t, err)

				assertRuntimeErrorIsUserError(t, err)

				assert.IsType(t, &InvalidEntryPointArgumentError{}, errors.Unwrap(err))
				assert.IsType(t, &InvalidValueTypeError{}, errors.Unwrap(errors.Unwrap(err)))
			},
		},
		{
			name: "Address",
			script: `
                access(all) fun main(x: Address) {
                    log(x)
                }
            `,
			args: encodeArgs([]cadence.Value{
				cadence.BytesToAddress(
					[]byte{
						0x0, 0x0, 0x0, 0x0,
						0x0, 0x0, 0x0, 0x1,
					},
				),
			}),
			expectedLogs: []string{"0x0000000000000001"},
		},
		{
			name: "Array",
			script: `
                access(all) fun main(x: [Int]) {
                    log(x)
                }
            `,
			args: encodeArgs([]cadence.Value{
				cadence.NewArray(
					[]cadence.Value{
						cadence.NewInt(1),
						cadence.NewInt(2),
						cadence.NewInt(3),
					},
				),
			}),
			expectedLogs: []string{"[1, 2, 3]"},
		},
		{
			name: "Constant-sized array, too many elements",
			script: `
                access(all) fun main(x: [Int; 2]) {
                    log(x)
                }
            `,
			args: encodeArgs([]cadence.Value{
				cadence.NewArray(
					[]cadence.Value{
						cadence.NewInt(1),
						cadence.NewInt(2),
						cadence.NewInt(3),
					},
				),
			}),
			check: func(t *testing.T, err error) {
				RequireError(t, err)

				assertRuntimeErrorIsUserError(t, err)

				var invalidEntryPointArgumentErr *InvalidEntryPointArgumentError
				assert.ErrorAs(t, err, &invalidEntryPointArgumentErr)
			},
		},
		{
			name: "Constant-sized array, too few elements",
			script: `
                access(all) fun main(x: [Int; 2]) {
                    log(x)
                }
            `,
			args: encodeArgs([]cadence.Value{
				cadence.NewArray(
					[]cadence.Value{
						cadence.NewInt(1),
					},
				),
			}),
			check: func(t *testing.T, err error) {
				RequireError(t, err)

				assertRuntimeErrorIsUserError(t, err)

				var invalidEntryPointArgumentErr *InvalidEntryPointArgumentError
				assert.ErrorAs(t, err, &invalidEntryPointArgumentErr)
			},
		},
		{
			name: "Dictionary",
			script: `
                access(all) fun main(x: {String:Int}) {
                    log(x["y"])
                }
            `,
			args: encodeArgs([]cadence.Value{
				cadence.NewDictionary(
					[]cadence.KeyValuePair{
						{
							Key:   cadence.String("y"),
							Value: cadence.NewInt(42),
						},
					},
				),
			}),
			expectedLogs: []string{"42"},
		},
		{
			name: "Invalid dictionary",
			script: `
                access(all) fun main(x: {String:String}) {
                    log(x["y"])
                }
            `,
			args: encodeArgs([]cadence.Value{
				cadence.NewDictionary(
					[]cadence.KeyValuePair{
						{
							Key:   cadence.String("y"),
							Value: cadence.NewInt(42),
						},
					},
				),
			}),
			check: func(t *testing.T, err error) {
				RequireError(t, err)

				assertRuntimeErrorIsUserError(t, err)

				var argErr interpreter.ContainerMutationError
				require.ErrorAs(t, err, &argErr)
			},
		},
		{
			name: "Struct",
			script: `
                access(all) struct Foo {
                    access(all) var y: String

                    init() {
                        self.y = "initial string"
                    }
                }

                access(all) fun main(x: Foo) {
                    log(x.y)
                }
            `,
			args: encodeArgs([]cadence.Value{
				cadence.
					NewStruct([]cadence.Value{cadence.String("bar")}).
					WithType(cadence.NewStructType(
						common.ScriptLocation{},
						"Foo",
						[]cadence.Field{
							{
								Identifier: "y",
								Type:       cadence.StringType,
							},
						},
						nil,
					)),
			}),
			expectedLogs: []string{`"bar"`},
		},
		{
			name: "Struct in array",
			script: `
                access(all) struct Foo {
                    access(all) var y: String

                    init() {
                        self.y = "initial string"
                    }
                }

                access(all) fun main(f: [Foo]) {
                    let x = f[0]
                    log(x.y)
                }
            `,
			args: encodeArgs([]cadence.Value{
				cadence.NewArray([]cadence.Value{
					cadence.
						NewStruct([]cadence.Value{cadence.String("bar")}).
						WithType(cadence.NewStructType(
							common.ScriptLocation{},
							"Foo",
							[]cadence.Field{
								{
									Identifier: "y",
									Type:       cadence.StringType,
								},
							},
							nil,
						)),
				}),
			}),
			expectedLogs: []string{`"bar"`},
		},
		{
			name: "Path subtype",
			script: `
                access(all) fun main(x: StoragePath) {
                    log(x)
                }
            `,
			args: encodeArgs([]cadence.Value{
				cadence.Path{
					Domain:     common.PathDomainStorage,
					Identifier: "foo",
				},
			}),
			expectedLogs: []string{
				"/storage/foo",
			},
		},
	}

	test := func(tt testCase) {

		t.Run(tt.name, func(t *testing.T) {

			t.Parallel()

			rt := NewTestInterpreterRuntime()

			var loggedMessages []string

			storage := NewTestLedger(nil, nil)

			runtimeInterface := &TestRuntimeInterface{
				Storage: storage,
				OnProgramLog: func(message string) {
					loggedMessages = append(loggedMessages, message)
				},
				OnDecodeArgument: func(b []byte, t cadence.Type) (cadence.Value, error) {
					return json.Decode(nil, b)
				},
			}

			_, err := rt.ExecuteScript(
				Script{
					Source:    []byte(tt.script),
					Arguments: tt.args,
				},
				Context{
					Interface: runtimeInterface,
					Location:  common.ScriptLocation{},
				},
			)

			if tt.check != nil {
				tt.check(t, err)
			} else {
				assert.NoError(t, err)
				assert.ElementsMatch(t, tt.expectedLogs, loggedMessages)
			}
		})
	}

	for _, tt := range tests {
		test(tt)
	}
}

func TestRuntimeProgramWithNoTransaction(t *testing.T) {

	t.Parallel()

	runtime := NewTestInterpreterRuntime()

	script := []byte(`
      access(all) fun main() {}
    `)

	runtimeInterface := &TestRuntimeInterface{}

	nextTransactionLocation := NewTransactionLocationGenerator()

	err := runtime.ExecuteTransaction(
		Script{
			Source: script,
		},
		Context{
			Interface: runtimeInterface,
			Location:  nextTransactionLocation(),
		},
	)
	RequireError(t, err)

	require.ErrorAs(t, err, &InvalidTransactionCountError{})
}

func TestRuntimeProgramWithMultipleTransaction(t *testing.T) {

	t.Parallel()

	runtime := NewTestInterpreterRuntime()

	script := []byte(`
      transaction {
        execute {}
      }
      transaction {
        execute {}
      }
    `)

	runtimeInterface := &TestRuntimeInterface{}

	nextTransactionLocation := NewTransactionLocationGenerator()

	err := runtime.ExecuteTransaction(
		Script{
			Source: script,
		},
		Context{
			Interface: runtimeInterface,
			Location:  nextTransactionLocation(),
		},
	)
	RequireError(t, err)

	require.ErrorAs(t, err, &InvalidTransactionCountError{})
}

func TestRuntimeStorage(t *testing.T) {

	t.Parallel()

	tests := map[string]string{
		"resource": `
          let r <- signer.storage.load<@R>(from: /storage/r)
          log(r == nil)
          destroy r

          signer.storage.save(<-createR(), to: /storage/r)
          let r2 <- signer.storage.load<@R>(from: /storage/r)
          log(r2 != nil)
          destroy r2
        `,
		"struct": `
          let s = signer.storage.load<S>(from: /storage/s)
          log(s == nil)

          signer.storage.save(S(), to: /storage/s)
          let s2 = signer.storage.load<S>(from: /storage/s)
          log(s2 != nil)
        `,
		"resource array": `
          let rs <- signer.storage.load<@[R]>(from: /storage/rs)
          log(rs == nil)
          destroy rs

          signer.storage.save(<-[<-createR()], to: /storage/rs)
          let rs2 <- signer.storage.load<@[R]>(from: /storage/rs)
          log(rs2 != nil)
          destroy rs2
        `,
		"struct array": `
          let s = signer.storage.load<[S]>(from: /storage/s)
          log(s == nil)

          signer.storage.save([S()], to: /storage/s)
          let s2 = signer.storage.load<[S]>(from: /storage/s)
          log(s2 != nil)
        `,
		"resource dictionary": `
          let rs <- signer.storage.load<@{String: R}>(from: /storage/rs)
          log(rs == nil)
          destroy rs

          signer.storage.save(<-{"r": <-createR()}, to: /storage/rs)
          let rs2 <- signer.storage.load<@{String: R}>(from: /storage/rs)
          log(rs2 != nil)
          destroy rs2
        `,
		"struct dictionary": `
          let s = signer.storage.load<{String: S}>(from: /storage/s)
          log(s == nil)

          signer.storage.save({"s": S()}, to: /storage/s)
          let rs2 = signer.storage.load<{String: S}>(from: /storage/s)
          log(rs2 != nil)
        `,
	}

	for name, code := range tests {
		t.Run(name, func(t *testing.T) {
			runtime := NewTestInterpreterRuntime()

			imported := []byte(`
              access(all) resource R {}

              access(all) fun createR(): @R {
                return <-create R()
              }

              access(all) struct S {}
            `)

			script := []byte(fmt.Sprintf(`
                  import "imported"

                  transaction {
                    prepare(signer: auth (Storage) &Account) {
                      %s
                    }
                  }
                `,
				code,
			))

			var loggedMessages []string

			runtimeInterface := &TestRuntimeInterface{
				OnGetCode: func(location Location) ([]byte, error) {
					switch location {
					case common.StringLocation("imported"):
						return imported, nil
					default:
						return nil, fmt.Errorf("unknown import location: %s", location)
					}
				},
				Storage: NewTestLedger(nil, nil),
				OnGetSigningAccounts: func() ([]Address, error) {
					return []Address{{42}}, nil
				},
				OnProgramLog: func(message string) {
					loggedMessages = append(loggedMessages, message)
				},
			}

			nextTransactionLocation := NewTransactionLocationGenerator()

			err := runtime.ExecuteTransaction(
				Script{
					Source: script,
				},
				Context{
					Interface: runtimeInterface,
					Location:  nextTransactionLocation(),
				},
			)
			require.NoError(t, err)

			assert.Equal(t, []string{"true", "true"}, loggedMessages)
		})
	}
}

func TestRuntimeStorageMultipleTransactionsResourceWithArray(t *testing.T) {

	t.Parallel()

	runtime := NewTestInterpreterRuntime()

	container := []byte(`
      access(all) resource Container {
        access(all) var values: [Int]

        init() {
          self.values = []
        }

		access(all) fun appendValue(_ v: Int) {
			self.values.append(v)
		}
      }

      access(all) fun createContainer(): @Container {
        return <-create Container()
      }
    `)

	script1 := []byte(`
      import "container"

      transaction {

        prepare(signer: auth (Storage, Capabilities) &Account) {
          signer.storage.save(<-createContainer(), to: /storage/container)
          let cap = signer.capabilities.storage.issue<auth(Insert) &Container>(/storage/container)
          signer.capabilities.publish(cap, at: /public/container)
        }
      }
    `)

	script2 := []byte(`
      import "container"

      transaction {
        prepare(signer: &Account) {
          let publicAccount = getAccount(signer.address)
          let ref = publicAccount.capabilities.borrow<auth(Insert) &Container>(/public/container)!

          let length = ref.values.length
          ref.appendValue(1)
          let length2 = ref.values.length
        }
      }
    `)

	script3 := []byte(`
      import "container"

      transaction {
        prepare(signer: &Account) {
          let publicAccount = getAccount(signer.address)
          let ref = publicAccount.capabilities.borrow<auth(Insert) &Container>(/public/container)!

          let length = ref.values.length
          ref.appendValue(2)
          let length2 = ref.values.length
        }
      }
    `)

	var loggedMessages []string
	var events []cadence.Event

	runtimeInterface := &TestRuntimeInterface{
		OnGetCode: func(location Location) (bytes []byte, err error) {
			switch location {
			case common.StringLocation("container"):
				return container, nil
			default:
				return nil, fmt.Errorf("unknown import location: %s", location)
			}
		},
		Storage: NewTestLedger(nil, nil),
		OnGetSigningAccounts: func() ([]Address, error) {
			return []Address{{42}}, nil
		},
		OnProgramLog: func(message string) {
			loggedMessages = append(loggedMessages, message)
		},
		OnEmitEvent: func(event cadence.Event) error {
			events = append(events, event)
			return nil
		},
	}

	nextTransactionLocation := NewTransactionLocationGenerator()

	err := runtime.ExecuteTransaction(
		Script{
			Source: script1,
		},
		Context{
			Interface: runtimeInterface,
			Location:  nextTransactionLocation(),
		},
	)
	require.NoError(t, err)

	err = runtime.ExecuteTransaction(
		Script{
			Source: script2,
		},
		Context{
			Interface: runtimeInterface,
			Location:  nextTransactionLocation(),
		},
	)
	require.NoError(t, err)

	err = runtime.ExecuteTransaction(
		Script{
			Source: script3,
		},
		Context{
			Interface: runtimeInterface,
			Location:  nextTransactionLocation(),
		},
	)
	require.NoError(t, err)
}

// TestRuntimeStorageMultipleTransactionsResourceFunction tests a function call
// of a stored resource declared in an imported program
func TestRuntimeStorageMultipleTransactionsResourceFunction(t *testing.T) {

	t.Parallel()

	runtime := NewTestInterpreterRuntime()

	deepThought := []byte(`
      access(all) resource DeepThought {

        access(all) fun answer(): Int {
          return 42
        }
      }

      access(all) fun createDeepThought(): @DeepThought {
        return <-create DeepThought()
      }
    `)

	script1 := []byte(`
      import "deep-thought"

      transaction {

        prepare(signer: auth(Storage) &Account) {
          signer.storage.save(<-createDeepThought(), to: /storage/deepThought)
        }
      }
    `)

	script2 := []byte(`
      import "deep-thought"

      transaction {
        prepare(signer: auth(Storage) &Account) {
          let answer = signer.storage.borrow<&DeepThought>(from: /storage/deepThought)?.answer()
          log(answer ?? 0)
        }
      }
    `)

	var loggedMessages []string

	ledger := NewTestLedger(nil, nil)

	runtimeInterface := &TestRuntimeInterface{
		OnGetCode: func(location Location) (bytes []byte, err error) {
			switch location {
			case common.StringLocation("deep-thought"):
				return deepThought, nil
			default:
				return nil, fmt.Errorf("unknown import location: %s", location)
			}
		},
		Storage: ledger,
		OnGetSigningAccounts: func() ([]Address, error) {
			return []Address{{42}}, nil
		},
		OnProgramLog: func(message string) {
			loggedMessages = append(loggedMessages, message)
		},
	}

	nextTransactionLocation := NewTransactionLocationGenerator()

	err := runtime.ExecuteTransaction(
		Script{
			Source: script1,
		},
		Context{
			Interface: runtimeInterface,
			Location:  nextTransactionLocation(),
		},
	)
	require.NoError(t, err)

	err = runtime.ExecuteTransaction(
		Script{
			Source: script2,
		},
		Context{
			Interface: runtimeInterface,
			Location:  nextTransactionLocation(),
		},
	)
	require.NoError(t, err)

	assert.Contains(t, loggedMessages, "42")
}

// TestRuntimeStorageMultipleTransactionsResourceField tests reading a field
// of a stored resource declared in an imported program
func TestRuntimeStorageMultipleTransactionsResourceField(t *testing.T) {

	t.Parallel()

	runtime := NewTestInterpreterRuntime()

	imported := []byte(`
      access(all) resource SomeNumber {
        access(all) var n: Int
        init(_ n: Int) {
          self.n = n
        }
      }

      access(all) fun createNumber(_ n: Int): @SomeNumber {
        return <-create SomeNumber(n)
      }
    `)

	script1 := []byte(`
      import "imported"

      transaction {
        prepare(signer: auth(Storage) &Account) {
          signer.storage.save(<-createNumber(42), to: /storage/number)
        }
      }
    `)

	script2 := []byte(`
      import "imported"

      transaction {
        prepare(signer: auth(Storage) &Account) {
          if let number <- signer.storage.load<@SomeNumber>(from: /storage/number) {
            log(number.n)
            destroy number
          }
        }
      }
    `)

	var loggedMessages []string

	runtimeInterface := &TestRuntimeInterface{
		OnGetCode: func(location Location) (bytes []byte, err error) {
			switch location {
			case common.StringLocation("imported"):
				return imported, nil
			default:
				return nil, fmt.Errorf("unknown import location: %s", location)
			}
		},
		Storage: NewTestLedger(nil, nil),
		OnGetSigningAccounts: func() ([]Address, error) {
			return []Address{{42}}, nil
		},
		OnProgramLog: func(message string) {
			loggedMessages = append(loggedMessages, message)
		},
	}

	nextTransactionLocation := NewTransactionLocationGenerator()

	err := runtime.ExecuteTransaction(
		Script{
			Source: script1,
		},
		Context{
			Interface: runtimeInterface,
			Location:  nextTransactionLocation(),
		},
	)
	require.NoError(t, err)

	err = runtime.ExecuteTransaction(
		Script{
			Source: script2,
		},
		Context{
			Interface: runtimeInterface,
			Location:  nextTransactionLocation(),
		},
	)
	require.NoError(t, err)

	assert.Contains(t, loggedMessages, "42")
}

// TestRuntimeCompositeFunctionInvocationFromImportingProgram checks
// that member functions of imported composites can be invoked from an importing program.
// See https://github.com/dapperlabs/flow-go/issues/838
func TestRuntimeCompositeFunctionInvocationFromImportingProgram(t *testing.T) {

	t.Parallel()

	runtime := NewTestInterpreterRuntime()

	imported := []byte(`
      // function must have arguments
      access(all) fun x(x: Int) {}

      // invocation must be in composite
      access(all) resource Y {
        access(all) fun x() {
          x(x: 1)
        }
      }

      access(all) fun createY(): @Y {
        return <-create Y()
      }
    `)

	script1 := []byte(`
      import Y, createY from "imported"

      transaction {
        prepare(signer: auth(Storage) &Account) {
          signer.storage.save(<-createY(), to: /storage/y)
        }
      }
    `)

	script2 := []byte(`
      import Y from "imported"

      transaction {
        prepare(signer: auth(Storage) &Account) {
          let y <- signer.storage.load<@Y>(from: /storage/y)
          y?.x()
          destroy y
        }
      }
    `)

	runtimeInterface := &TestRuntimeInterface{
		OnGetCode: func(location Location) (bytes []byte, err error) {
			switch location {
			case common.StringLocation("imported"):
				return imported, nil
			default:
				return nil, fmt.Errorf("unknown import location: %s", location)
			}
		},
		Storage: NewTestLedger(nil, nil),
		OnGetSigningAccounts: func() ([]Address, error) {
			return []Address{{42}}, nil
		},
	}

	nextTransactionLocation := NewTransactionLocationGenerator()

	err := runtime.ExecuteTransaction(
		Script{
			Source: script1,
		},
		Context{
			Interface: runtimeInterface,
			Location:  nextTransactionLocation(),
		},
	)
	require.NoError(t, err)

	err = runtime.ExecuteTransaction(
		Script{
			Source: script2,
		},
		Context{
			Interface: runtimeInterface,
			Location:  nextTransactionLocation(),
		},
	)
	require.NoError(t, err)
}

func TestRuntimeStorageMultipleTransactionsInclusiveRangeFunction(t *testing.T) {

	t.Parallel()

	runtime := NewTestInterpreterRuntime()

	inclusiveRangeCreation := []byte(`
      access(all) fun createInclusiveRange(): InclusiveRange<Int> {
        return InclusiveRange(10, 20)
      }
    `)

	script1 := []byte(`
      import "inclusive-range-creation"
      transaction {
        prepare(signer: auth(Storage) &Account) {
          let ir = createInclusiveRange()
          signer.storage.save(ir, to: /storage/inclusiveRange)
        }
      }
    `)

	ledger := NewTestLedger(nil, nil)

	runtimeInterface := &TestRuntimeInterface{
		OnGetCode: func(location Location) (bytes []byte, err error) {
			switch location {
			case common.StringLocation("inclusive-range-creation"):
				return inclusiveRangeCreation, nil
			default:
				return nil, fmt.Errorf("unknown import location: %s", location)
			}
		},
		Storage: ledger,
		OnGetSigningAccounts: func() ([]Address, error) {
			return []Address{{42}}, nil
		},
	}

	nextTransactionLocation := NewTransactionLocationGenerator()

	err := runtime.ExecuteTransaction(
		Script{
			Source: script1,
		},
		Context{
			Interface: runtimeInterface,
			Location:  nextTransactionLocation(),
		},
	)
	RequireError(t, err)

	var checkerErr *sema.CheckerError
	require.ErrorAs(t, err, &checkerErr)

	errs := RequireCheckerErrors(t, checkerErr, 1)

	assert.IsType(t, &sema.TypeMismatchError{}, errs[0])

	typeMismatchError := errs[0].(*sema.TypeMismatchError)
	assert.Contains(t, typeMismatchError.SecondaryError(), "expected `Storable`, got `InclusiveRange<Int>`")
}

func TestRuntimeResourceContractUseThroughReference(t *testing.T) {

	t.Parallel()

	runtime := NewTestInterpreterRuntime()

	imported := []byte(`
      access(all) resource R {
        access(all) fun x() {
          log("x!")
        }
      }

      access(all) fun createR(): @R {
        return <- create R()
      }
    `)

	script1 := []byte(`
      import R, createR from "imported"

      transaction {

        prepare(signer: auth(Storage) &Account) {
          signer.storage.save(<-createR(), to: /storage/r)
        }
      }
    `)

	script2 := []byte(`
      import R from "imported"

      transaction {

        prepare(signer: auth(Storage) &Account) {
          let ref = signer.storage.borrow<&R>(from: /storage/r)!
          ref.x()
        }
      }
    `)

	var loggedMessages []string

	runtimeInterface := &TestRuntimeInterface{
		OnGetCode: func(location Location) (bytes []byte, err error) {
			switch location {
			case common.StringLocation("imported"):
				return imported, nil
			default:
				return nil, fmt.Errorf("unknown import location: %s", location)
			}
		},
		Storage: NewTestLedger(nil, nil),
		OnGetSigningAccounts: func() ([]Address, error) {
			return []Address{{42}}, nil
		},
		OnProgramLog: func(message string) {
			loggedMessages = append(loggedMessages, message)
		},
	}

	nextTransactionLocation := NewTransactionLocationGenerator()

	err := runtime.ExecuteTransaction(
		Script{
			Source: script1,
		},
		Context{
			Interface: runtimeInterface,
			Location:  nextTransactionLocation(),
		},
	)
	require.NoError(t, err)

	err = runtime.ExecuteTransaction(
		Script{
			Source: script2,
		},
		Context{
			Interface: runtimeInterface,
			Location:  nextTransactionLocation(),
		},
	)
	require.NoError(t, err)

	assert.Equal(t, []string{"\"x!\""}, loggedMessages)
}

func TestRuntimeResourceContractUseThroughLink(t *testing.T) {

	t.Parallel()

	runtime := NewTestInterpreterRuntime()

	imported := []byte(`
      access(all) resource R {
        access(all) fun x() {
          log("x!")
        }
      }

      access(all) fun createR(): @R {
          return <- create R()
      }
    `)

	script1 := []byte(`
      import R, createR from "imported"

      transaction {

        prepare(signer: auth(Storage, Capabilities) &Account) {
          signer.storage.save(<-createR(), to: /storage/r)
          let cap = signer.capabilities.storage.issue<&R>(/storage/r)
          signer.capabilities.publish(cap, at: /public/r)
        }
      }
    `)

	script2 := []byte(`
      import R from "imported"

      transaction {
        prepare(signer: &Account) {
          let publicAccount = getAccount(signer.address)
          let ref = publicAccount.capabilities.borrow<&R>(/public/r)!
          ref.x()
        }
      }
    `)

	var loggedMessages []string
	var events []cadence.Event

	runtimeInterface := &TestRuntimeInterface{
		OnGetCode: func(location Location) (bytes []byte, err error) {
			switch location {
			case common.StringLocation("imported"):
				return imported, nil
			default:
				return nil, fmt.Errorf("unknown import location: %s", location)
			}
		},
		Storage: NewTestLedger(nil, nil),
		OnGetSigningAccounts: func() ([]Address, error) {
			return []Address{{42}}, nil
		},
		OnProgramLog: func(message string) {
			loggedMessages = append(loggedMessages, message)
		},
		OnEmitEvent: func(event cadence.Event) error {
			events = append(events, event)
			return nil
		},
	}

	nextTransactionLocation := NewTransactionLocationGenerator()

	err := runtime.ExecuteTransaction(
		Script{
			Source: script1,
		},
		Context{
			Interface: runtimeInterface,
			Location:  nextTransactionLocation(),
		},
	)
	require.NoError(t, err)

	err = runtime.ExecuteTransaction(
		Script{
			Source: script2,
		},
		Context{
			Interface: runtimeInterface,
			Location:  nextTransactionLocation(),
		},
	)
	require.NoError(t, err)

	assert.Equal(t, []string{"\"x!\""}, loggedMessages)
}

func TestRuntimeResourceContractWithInterface(t *testing.T) {

	t.Parallel()

	runtime := NewTestInterpreterRuntime()

	imported1 := []byte(`
      access(all) resource interface RI {
        access(all) fun x()
      }
    `)

	imported2 := []byte(`
      import RI from "imported1"

      access(all) resource R: RI {
        access(all) fun x() {
          log("x!")
        }
      }

      access(all) fun createR(): @R {
        return <- create R()
      }
    `)

	script1 := []byte(`
      import RI from "imported1"
      import R, createR from "imported2"

      transaction {
        prepare(signer: auth(Storage, Capabilities) &Account) {
          signer.storage.save(<-createR(), to: /storage/r)
          let cap = signer.capabilities.storage.issue<&{RI}>(/storage/r)
          signer.capabilities.publish(cap, at: /public/r)
        }
      }
    `)

	// TODO: Get rid of the requirement that the underlying type must be imported.
	//   This requires properly initializing Interpreter.CompositeFunctions.
	//   Also initialize Interpreter.DestructorFunctions

	script2 := []byte(`
      import RI from "imported1"
      import R from "imported2"

      transaction {
        prepare(signer: &Account) {
          let ref = signer.capabilities.borrow<&{RI}>(/public/r)!
          ref.x()
        }
      }
    `)

	var loggedMessages []string
	var events []cadence.Event

	runtimeInterface := &TestRuntimeInterface{
		OnGetCode: func(location Location) (bytes []byte, err error) {
			switch location {
			case common.StringLocation("imported1"):
				return imported1, nil
			case common.StringLocation("imported2"):
				return imported2, nil
			default:
				return nil, fmt.Errorf("unknown import location: %s", location)
			}
		},
		Storage: NewTestLedger(nil, nil),
		OnGetSigningAccounts: func() ([]Address, error) {
			return []Address{{42}}, nil
		},
		OnProgramLog: func(message string) {
			loggedMessages = append(loggedMessages, message)
		},
		OnEmitEvent: func(event cadence.Event) error {
			events = append(events, event)
			return nil
		},
	}

	nextTransactionLocation := NewTransactionLocationGenerator()

	err := runtime.ExecuteTransaction(
		Script{
			Source: script1,
		},
		Context{
			Interface: runtimeInterface,
			Location:  nextTransactionLocation(),
		},
	)
	require.NoError(t, err)

	err = runtime.ExecuteTransaction(
		Script{
			Source: script2,
		},
		Context{
			Interface: runtimeInterface,
			Location:  nextTransactionLocation(),
		},
	)
	require.NoError(t, err)

	assert.Equal(t, []string{"\"x!\""}, loggedMessages)
}

func TestRuntimeParseAndCheckProgram(t *testing.T) {

	t.Parallel()

	t.Run("ValidProgram", func(t *testing.T) {
		runtime := NewTestInterpreterRuntime()

		script := []byte("access(all) fun test(): Int { return 42 }")
		runtimeInterface := &TestRuntimeInterface{}

		nextTransactionLocation := NewTransactionLocationGenerator()

		_, err := runtime.ParseAndCheckProgram(
			script,
			Context{
				Interface: runtimeInterface,
				Location:  nextTransactionLocation(),
			},
		)
		assert.NoError(t, err)
	})

	t.Run("InvalidSyntax", func(t *testing.T) {
		runtime := NewTestInterpreterRuntime()

		script := []byte("invalid syntax")
		runtimeInterface := &TestRuntimeInterface{}

		nextTransactionLocation := NewTransactionLocationGenerator()

		_, err := runtime.ParseAndCheckProgram(
			script,
			Context{
				Interface: runtimeInterface,
				Location:  nextTransactionLocation(),
			},
		)
		assert.NotNil(t, err)
	})

	t.Run("InvalidSemantics", func(t *testing.T) {
		runtime := NewTestInterpreterRuntime()

		script := []byte(`access(all) let a: Int = "b"`)
		runtimeInterface := &TestRuntimeInterface{}

		nextTransactionLocation := NewTransactionLocationGenerator()

		_, err := runtime.ParseAndCheckProgram(
			script,
			Context{
				Interface: runtimeInterface,
				Location:  nextTransactionLocation(),
			},
		)
		assert.NotNil(t, err)
	})
}

func TestRuntimeScriptReturnSpecial(t *testing.T) {

	t.Parallel()

	type testCase struct {
		expected cadence.Value
		code     string
		invalid  bool
	}

	test := func(t *testing.T, test testCase) {

		runtime := NewTestInterpreterRuntime()

		storage := NewTestLedger(nil, nil)

		runtimeInterface := &TestRuntimeInterface{
			Storage: storage,
			OnGetSigningAccounts: func() ([]Address, error) {
				return []Address{{42}}, nil
			},
		}

		actual, err := runtime.ExecuteScript(
			Script{
				Source: []byte(test.code),
			},
			Context{
				Interface: runtimeInterface,
				Location:  common.ScriptLocation{},
			},
		)

		if test.invalid {
			RequireError(t, err)

			var subErr *InvalidScriptReturnTypeError
			require.ErrorAs(t, err, &subErr)
		} else {
			require.NoError(t, err)
			require.Equal(t, test.expected, actual)
		}
	}

	t.Run("interpreted function", func(t *testing.T) {

		t.Parallel()

		test(t,
			testCase{
				code: `
                  access(all) fun main(): AnyStruct {
                      return fun (): Int {
                          return 0
                      }
                  }
                `,
				expected: cadence.Function{
					FunctionType: &cadence.FunctionType{
						ReturnType: cadence.IntType,
					},
				},
			},
		)
	})

	t.Run("host function", func(t *testing.T) {

		t.Parallel()

		test(t,
			testCase{
				code: `
                  access(all) fun main(): AnyStruct {
                      return panic
                  }
                `,
				expected: cadence.Function{
					FunctionType: &cadence.FunctionType{
						Purity: sema.FunctionPurityView,
						Parameters: []cadence.Parameter{
							{
								Label:      sema.ArgumentLabelNotRequired,
								Identifier: "message",
								Type:       cadence.StringType,
							},
						},
						ReturnType: cadence.NeverType,
					},
				},
			},
		)
	})

	t.Run("bound function", func(t *testing.T) {

		t.Parallel()

		test(t,
			testCase{
				code: `
                  access(all) struct S {
                      access(all) fun f() {}
                  }

                  access(all) fun main(): AnyStruct {
                      let s = S()
                      return s.f
                  }
                `,
				expected: cadence.Function{
					FunctionType: &cadence.FunctionType{
						ReturnType: cadence.VoidType,
					},
				},
			},
		)
	})

	t.Run("reference", func(t *testing.T) {

		t.Parallel()

		test(t,
			testCase{
				code: `
                  access(all) fun main(): AnyStruct {
                      let a: Address = 0x1
                      return &a as &Address
                  }
                `,
				expected: cadence.Address{0x0, 0x0, 0x0, 0x0, 0x0, 0x0, 0x0, 0x1},
			},
		)
	})

	t.Run("recursive reference", func(t *testing.T) {

		t.Parallel()

		test(t,
			testCase{
				code: `
                  access(all) fun main(): AnyStruct {
                      let refs: [&AnyStruct] = []
                      refs.append(&refs as &AnyStruct)
                      return refs
                  }
                `,
				expected: cadence.NewArray([]cadence.Value{
					cadence.NewArray([]cadence.Value{
						nil,
					}).WithType(&cadence.VariableSizedArrayType{
						ElementType: &cadence.ReferenceType{
							Type:          cadence.AnyStructType,
							Authorization: cadence.UnauthorizedAccess,
						},
					}),
				}).WithType(&cadence.VariableSizedArrayType{
					ElementType: &cadence.ReferenceType{
						Type:          cadence.AnyStructType,
						Authorization: cadence.UnauthorizedAccess,
					},
				}),
			},
		)
	})
}

func TestRuntimeScriptParameterTypeNotImportableError(t *testing.T) {

	t.Parallel()

	runtime := NewTestInterpreterRuntime()

	script := []byte(`
      access(all) fun main(x: fun(): Int) {
        return
      }
    `)

	runtimeInterface := &TestRuntimeInterface{
		OnGetSigningAccounts: func() ([]Address, error) {
			return []Address{{42}}, nil
		},
	}

	_, err := runtime.ExecuteScript(
		Script{
			Source: script,
		},
		Context{
			Interface: runtimeInterface,
			Location:  common.ScriptLocation{},
		},
	)
	RequireError(t, err)

	var subErr *ScriptParameterTypeNotImportableError
	require.ErrorAs(t, err, &subErr)
}

func TestRuntimeSyntaxError(t *testing.T) {

	t.Parallel()

	runtime := NewTestInterpreterRuntime()

	script := []byte(`
      access(all) fun main(): String {
          return "Hello World!
      }
    `)

	runtimeInterface := &TestRuntimeInterface{
		OnGetSigningAccounts: func() ([]Address, error) {
			return []Address{{42}}, nil
		},
	}

	nextTransactionLocation := NewTransactionLocationGenerator()

	_, err := runtime.ExecuteScript(
		Script{
			Source: script,
		},
		Context{
			Interface: runtimeInterface,
			Location:  nextTransactionLocation(),
		},
	)
	RequireError(t, err)

}

func TestRuntimeStorageChanges(t *testing.T) {

	t.Parallel()

	runtime := NewTestInterpreterRuntime()

	imported := []byte(`
      access(all) resource X {
        access(all) var x: Int

        init() {
          self.x = 0
        }

		access(all) fun setX(_ x: Int) {
			self.x = x
		}
      }

      access(all) fun createX(): @X {
          return <-create X()
      }
    `)

	script1 := []byte(`
      import X, createX from "imported"

      transaction {
        prepare(signer: auth(Storage) &Account) {
          signer.storage.save(<-createX(), to: /storage/x)

          let ref = signer.storage.borrow<&X>(from: /storage/x)!
          ref.setX(1)
        }
      }
    `)

	script2 := []byte(`
      import X from "imported"

      transaction {
        prepare(signer: auth(Storage) &Account) {
          let ref = signer.storage.borrow<&X>(from: /storage/x)!
          log(ref.x)
        }
      }
    `)

	var loggedMessages []string

	runtimeInterface := &TestRuntimeInterface{
		OnGetCode: func(location Location) (bytes []byte, err error) {
			switch location {
			case common.StringLocation("imported"):
				return imported, nil
			default:
				return nil, fmt.Errorf("unknown import location: %s", location)
			}
		},
		Storage: NewTestLedger(nil, nil),
		OnGetSigningAccounts: func() ([]Address, error) {
			return []Address{{42}}, nil
		},
		OnProgramLog: func(message string) {
			loggedMessages = append(loggedMessages, message)
		},
	}

	nextTransactionLocation := NewTransactionLocationGenerator()

	err := runtime.ExecuteTransaction(
		Script{
			Source: script1,
		},
		Context{
			Interface: runtimeInterface,
			Location:  nextTransactionLocation(),
		},
	)
	require.NoError(t, err)

	err = runtime.ExecuteTransaction(
		Script{
			Source: script2,
		},
		Context{
			Interface: runtimeInterface,
			Location:  nextTransactionLocation(),
		},
	)
	require.NoError(t, err)

	assert.Equal(t, []string{"1"}, loggedMessages)
}

func TestRuntimeAccountAddress(t *testing.T) {

	t.Parallel()

	runtime := NewTestInterpreterRuntime()

	script := []byte(`
      transaction {
        prepare(signer: &Account) {
          log(signer.address)
        }
      }
    `)

	var loggedMessages []string

	address := common.MustBytesToAddress([]byte{42})

	runtimeInterface := &TestRuntimeInterface{
		OnGetSigningAccounts: func() ([]Address, error) {
			return []Address{address}, nil
		},
		OnProgramLog: func(message string) {
			loggedMessages = append(loggedMessages, message)
		},
	}

	nextTransactionLocation := NewTransactionLocationGenerator()

	err := runtime.ExecuteTransaction(
		Script{
			Source: script,
		},
		Context{
			Interface: runtimeInterface,
			Location:  nextTransactionLocation(),
		},
	)
	require.NoError(t, err)

	assert.Equal(t, []string{"0x000000000000002a"}, loggedMessages)
}

func TestRuntimePublicAccountAddress(t *testing.T) {

	t.Parallel()

	runtime := NewTestInterpreterRuntime()

	script := []byte(`
      transaction {
        prepare() {
          log(getAccount(0x42).address)
        }
      }
    `)

	var loggedMessages []string

	address := interpreter.NewUnmeteredAddressValueFromBytes([]byte{0x42})

	runtimeInterface := &TestRuntimeInterface{
		OnGetSigningAccounts: func() ([]Address, error) {
			return nil, nil
		},
		OnProgramLog: func(message string) {
			loggedMessages = append(loggedMessages, message)
		},
	}

	nextTransactionLocation := NewTransactionLocationGenerator()

	err := runtime.ExecuteTransaction(
		Script{
			Source: script,
		},
		Context{
			Interface: runtimeInterface,
			Location:  nextTransactionLocation(),
		},
	)
	require.NoError(t, err)

	assert.Equal(t,
		[]string{
			address.String(),
		},
		loggedMessages,
	)
}

func TestRuntimeAccountPublishAndAccess(t *testing.T) {

	t.Parallel()

	runtime := NewTestInterpreterRuntime()

	imported := []byte(`
      access(all) resource R {
        access(all) fun test(): Int {
          return 42
        }
      }

      access(all) fun createR(): @R {
        return <-create R()
      }
    `)

	script1 := []byte(`
      import "imported"

      transaction {
        prepare(signer: auth(Storage, Capabilities) &Account) {
          signer.storage.save(<-createR(), to: /storage/r)
          let cap = signer.capabilities.storage.issue<&R>(/storage/r)
          signer.capabilities.publish(cap, at: /public/r)
        }
      }
    `)

	address := common.MustBytesToAddress([]byte{42})

	script2 := []byte(
		fmt.Sprintf(
			`
              import "imported"

              transaction {

                prepare(signer: &Account) {
                  log(getAccount(0x%s).capabilities.borrow<&R>(/public/r)!.test())
                }
              }
            `,
			address,
		),
	)

	var loggedMessages []string
	var events []cadence.Event

	runtimeInterface := &TestRuntimeInterface{
		OnGetCode: func(location Location) ([]byte, error) {
			switch location {
			case common.StringLocation("imported"):
				return imported, nil
			default:
				return nil, fmt.Errorf("unknown import location: %s", location)
			}
		},
		Storage: NewTestLedger(nil, nil),
		OnGetSigningAccounts: func() ([]Address, error) {
			return []Address{address}, nil
		},
		OnProgramLog: func(message string) {
			loggedMessages = append(loggedMessages, message)
		},
		OnEmitEvent: func(event cadence.Event) error {
			events = append(events, event)
			return nil
		},
	}

	nextTransactionLocation := NewTransactionLocationGenerator()

	err := runtime.ExecuteTransaction(
		Script{
			Source: script1,
		},
		Context{
			Interface: runtimeInterface,
			Location:  nextTransactionLocation(),
		},
	)
	require.NoError(t, err)

	err = runtime.ExecuteTransaction(
		Script{
			Source: script2,
		},
		Context{
			Interface: runtimeInterface,
			Location:  nextTransactionLocation(),
		},
	)
	require.NoError(t, err)

	assert.Equal(t, []string{"42"}, loggedMessages)
}

func TestRuntimeTransaction_CreateAccount(t *testing.T) {

	t.Parallel()

	runtime := NewTestInterpreterRuntime()

	script := []byte(`
      transaction {
        prepare(signer: auth(Storage) &Account) {
          // Important: Perform a write which will be pending until the end of the transaction,
          // but should be (temporarily) committed when the AuthAccount constructor is called
          signer.storage.save(42, to: /storage/answer)
          Account(payer: signer)
        }
      }
    `)

	var events []cadence.Event

	var performedWrite bool

	onWrite := func(owner, key, value []byte) {
		performedWrite = true
	}

	runtimeInterface := &TestRuntimeInterface{
		Storage: NewTestLedger(nil, onWrite),
		OnGetSigningAccounts: func() ([]Address, error) {
			return []Address{{42}}, nil
		},
		OnCreateAccount: func(payer Address) (address Address, err error) {
			// Check that pending writes were committed before
			assert.True(t, performedWrite)
			return Address{42}, nil
		},
		OnEmitEvent: func(event cadence.Event) error {
			events = append(events, event)
			return nil
		},
	}

	nextTransactionLocation := NewTransactionLocationGenerator()

	err := runtime.ExecuteTransaction(
		Script{
			Source: script,
		},
		Context{
			Interface: runtimeInterface,
			Location:  nextTransactionLocation(),
		},
	)
	require.NoError(t, err)

	require.Len(t, events, 1)
	assert.EqualValues(
		t,
		stdlib.AccountCreatedEventType.ID(),
		events[0].Type().ID(),
	)
}

func TestRuntimeContractAccount(t *testing.T) {

	t.Parallel()

	runtime := NewTestInterpreterRuntime()

	addressValue := cadence.BytesToAddress([]byte{0xCA, 0xDE})

	contract := []byte(`
      access(all) contract Test {
          access(all) let address: Address

          init() {
              // field 'account' can be used, as it is considered initialized
              self.address = self.account.address
          }

          // test that both functions are linked back into restored composite values,
          // and also injected fields are injected back into restored composite values
          //
          access(all) fun test(): Address {
              return self.account.address
          }
      }
    `)

	script1 := []byte(`
      import Test from 0xCADE

      access(all) fun main(): Address {
          return Test.address
      }
    `)

	script2 := []byte(`
      import Test from 0xCADE

      access(all) fun main(): Address {
          return Test.test()
      }
    `)

	deploy := DeploymentTransaction("Test", contract)

	var accountCode []byte
	var events []cadence.Event

	runtimeInterface := &TestRuntimeInterface{
		OnGetCode: func(_ Location) (bytes []byte, err error) {
			return accountCode, nil
		},
		Storage: NewTestLedger(nil, nil),
		OnGetSigningAccounts: func() ([]Address, error) {
			return []Address{Address(addressValue)}, nil
		},
		OnResolveLocation: NewSingleIdentifierLocationResolver(t),
		OnGetAccountContractCode: func(_ common.AddressLocation) (code []byte, err error) {
			return accountCode, nil
		},
		OnUpdateAccountContractCode: func(_ common.AddressLocation, code []byte) error {
			accountCode = code
			return nil
		},
		OnEmitEvent: func(event cadence.Event) error {
			events = append(events, event)
			return nil
		},
	}

	nextTransactionLocation := NewTransactionLocationGenerator()
	nextScriptLocation := NewScriptLocationGenerator()

	err := runtime.ExecuteTransaction(
		Script{
			Source: deploy,
		},
		Context{
			Interface: runtimeInterface,
			Location:  nextTransactionLocation(),
		},
	)
	require.NoError(t, err)

	assert.NotNil(t, accountCode)

	// Run script 1

	value, err := runtime.ExecuteScript(
		Script{
			Source: script1,
		},
		Context{
			Interface: runtimeInterface,
			Location:  nextScriptLocation(),
		},
	)
	require.NoError(t, err)

	assert.Equal(t, addressValue, value)

	// Run script 2

	value, err = runtime.ExecuteScript(
		Script{
			Source: script2,
		},
		Context{
			Interface: runtimeInterface,
			Location:  nextScriptLocation(),
		},
	)
	require.NoError(t, err)

	assert.Equal(t, addressValue, value)
}

func TestRuntimeInvokeContractFunction(t *testing.T) {

	t.Parallel()

	runtime := NewTestInterpreterRuntime()

	addressValue := Address{
		0x0, 0x0, 0x0, 0x0, 0x0, 0x0, 0x0, 0x1,
	}

	contract := []byte(`
        access(all) contract Test {
            access(all) fun hello() {
                log("Hello World!")
            }
            access(all) fun helloArg(_ arg: String) {
                log("Hello ".concat(arg))
            }
            access(all) fun helloMultiArg(arg1: String, arg2: Int, arg3: Address) {
                log("Hello ".concat(arg1).concat(" ").concat(arg2.toString()).concat(" from ").concat(arg3.toString()))
            }
            access(all) fun helloReturn(_ arg: String): String {
                log("Hello return!")
                return arg
            }
            access(all) fun helloAuthAcc(account: &Account) {
                log("Hello ".concat(account.address.toString()))
            }
            access(all) fun helloPublicAcc(account: &Account) {
                log("Hello access(all) ".concat(account.address.toString()))
            }
        }
    `)

	deploy := DeploymentTransaction("Test", contract)

	var accountCode []byte
	var loggedMessage string

	storage := NewTestLedger(nil, nil)

	runtimeInterface := &TestRuntimeInterface{
		Storage: storage,
		OnGetCode: func(_ Location) (bytes []byte, err error) {
			return accountCode, nil
		},
		OnGetSigningAccounts: func() ([]Address, error) {
			return []Address{addressValue}, nil
		},
		OnResolveLocation: NewSingleIdentifierLocationResolver(t),
		OnGetAccountContractCode: func(_ common.AddressLocation) (code []byte, err error) {
			return accountCode, nil
		},
		OnUpdateAccountContractCode: func(_ common.AddressLocation, code []byte) error {
			accountCode = code
			return nil
		},
		OnEmitEvent: func(event cadence.Event) error {
			return nil
		},
		OnProgramLog: func(message string) {
			loggedMessage = message
		},
	}

	nextTransactionLocation := NewTransactionLocationGenerator()

	err := runtime.ExecuteTransaction(
		Script{
			Source: deploy,
		},
		Context{
			Interface: runtimeInterface,
			Location:  nextTransactionLocation(),
		},
	)
	require.NoError(t, err)

	assert.NotNil(t, accountCode)

	t.Run("simple function", func(t *testing.T) {
		_, err = runtime.InvokeContractFunction(
			common.AddressLocation{
				Address: addressValue,
				Name:    "Test",
			},
			"hello",
			nil,
			nil,
			Context{
				Interface: runtimeInterface,
				Location:  nextTransactionLocation(),
			},
		)
		require.NoError(t, err)

		assert.Equal(t, `"Hello World!"`, loggedMessage)
	})

	t.Run("function with parameter", func(t *testing.T) {
		_, err = runtime.InvokeContractFunction(
			common.AddressLocation{
				Address: addressValue,
				Name:    "Test",
			},
			"helloArg",
			[]cadence.Value{
				cadence.String("there!"),
			},
			[]sema.Type{
				sema.StringType,
			},
			Context{
				Interface: runtimeInterface,
				Location:  nextTransactionLocation(),
			},
		)
		require.NoError(t, err)

		assert.Equal(t, `"Hello there!"`, loggedMessage)
	})

	t.Run("function with return type", func(t *testing.T) {
		_, err = runtime.InvokeContractFunction(
			common.AddressLocation{
				Address: addressValue,
				Name:    "Test",
			},
			"helloReturn",
			[]cadence.Value{
				cadence.String("there!"),
			},
			[]sema.Type{
				sema.StringType,
			},
			Context{
				Interface: runtimeInterface,
				Location:  nextTransactionLocation(),
			},
		)
		require.NoError(t, err)

		assert.Equal(t, `"Hello return!"`, loggedMessage)
	})

	t.Run("function with multiple arguments", func(t *testing.T) {

		_, err = runtime.InvokeContractFunction(
			common.AddressLocation{
				Address: addressValue,
				Name:    "Test",
			},
			"helloMultiArg",
			[]cadence.Value{
				cadence.String("number"),
				cadence.NewInt(42),
				cadence.BytesToAddress(addressValue.Bytes()),
			},
			[]sema.Type{
				sema.StringType,
				sema.IntType,
				sema.TheAddressType,
			},
			Context{
				Interface: runtimeInterface,
				Location:  nextTransactionLocation(),
			},
		)
		require.NoError(t, err)

		assert.Equal(t, `"Hello number 42 from 0x0000000000000001"`, loggedMessage)
	})

	t.Run("function with not enough arguments panics", func(t *testing.T) {
		_, err = runtime.InvokeContractFunction(
			common.AddressLocation{
				Address: addressValue,
				Name:    "Test",
			},
			"helloMultiArg",
			[]cadence.Value{
				cadence.String("number"),
				cadence.NewInt(42),
			},
			[]sema.Type{
				sema.StringType,
				sema.IntType,
			},
			Context{
				Interface: runtimeInterface,
				Location:  nextTransactionLocation(),
			},
		)

		RequireError(t, err)

		assert.ErrorAs(t, err, &Error{})
	})

	t.Run("function with incorrect argument type errors", func(t *testing.T) {
		_, err = runtime.InvokeContractFunction(
			common.AddressLocation{
				Address: addressValue,
				Name:    "Test",
			},
			"helloArg",
			[]cadence.Value{
				cadence.NewInt(42),
			},
			[]sema.Type{
				sema.IntType,
			},
			Context{
				Interface: runtimeInterface,
				Location:  nextTransactionLocation(),
			},
		)
		RequireError(t, err)

		require.ErrorAs(t, err, &interpreter.ValueTransferTypeError{})
	})

	t.Run("function with un-importable argument errors and error propagates (ID capability)", func(t *testing.T) {
		_, err = runtime.InvokeContractFunction(
			common.AddressLocation{
				Address: addressValue,
				Name:    "Test",
			},
			"helloArg",
			[]cadence.Value{
				cadence.NewCapability(
					1,
					cadence.Address{},
					cadence.AddressType, // this will error during `importValue`
				),
			},
			[]sema.Type{
				&sema.CapabilityType{},
			},
			Context{
				Interface: runtimeInterface,
				Location:  nextTransactionLocation(),
			},
		)
		RequireError(t, err)

		require.ErrorContains(t, err, "cannot import capability")
	})

	t.Run("function with un-importable argument errors and error propagates (ID capability)", func(t *testing.T) {
		_, err = runtime.InvokeContractFunction(
			common.AddressLocation{
				Address: addressValue,
				Name:    "Test",
			},
			"helloArg",
			[]cadence.Value{
				cadence.NewCapability(
					42,
					cadence.Address{},
					cadence.AddressType, // this will error during `importValue`
				),
			},
			[]sema.Type{
				&sema.CapabilityType{},
			},
			Context{
				Interface: runtimeInterface,
				Location:  nextTransactionLocation(),
			},
		)
		RequireError(t, err)

		require.ErrorContains(t, err, "cannot import capability")
	})

	t.Run("function with auth account works", func(t *testing.T) {
		_, err = runtime.InvokeContractFunction(
			common.AddressLocation{
				Address: addressValue,
				Name:    "Test",
			},
			"helloAuthAcc",
			[]cadence.Value{
				cadence.BytesToAddress(addressValue.Bytes()),
			},
			[]sema.Type{
				sema.FullyEntitledAccountReferenceType,
			},
			Context{
				Interface: runtimeInterface,
				Location:  nextTransactionLocation(),
			},
		)
		require.NoError(t, err)

		assert.Equal(t, `"Hello 0x0000000000000001"`, loggedMessage)
	})
	t.Run("function with public account works", func(t *testing.T) {
		_, err = runtime.InvokeContractFunction(
			common.AddressLocation{
				Address: addressValue,
				Name:    "Test",
			},
			"helloPublicAcc",
			[]cadence.Value{
				cadence.BytesToAddress(addressValue.Bytes()),
			},
			[]sema.Type{
				sema.AccountReferenceType,
			},
			Context{
				Interface: runtimeInterface,
				Location:  nextTransactionLocation(),
			},
		)
		require.NoError(t, err)

		assert.Equal(t, `"Hello access(all) 0x0000000000000001"`, loggedMessage)
	})
}

func TestRuntimeContractNestedResource(t *testing.T) {

	t.Parallel()

	runtime := NewTestInterpreterRuntime()

	addressValue := Address{
		0x0, 0x0, 0x0, 0x0, 0x0, 0x0, 0x0, 0x1,
	}

	contract := []byte(`
        access(all) contract Test {
            access(all) resource R {
                // test that the hello function is linked back into the nested resource
                // after being loaded from storage
                access(all) fun hello(): String {
                    return "Hello World!"
                }
            }

            init() {
                // store nested resource in account on deployment
                self.account.storage.save(<-create R(), to: /storage/r)
            }
        }
    `)

	tx := []byte(`
        import Test from 0x01

        transaction {

            prepare(acct: auth(Storage) &Account) {
                log(acct.storage.borrow<&Test.R>(from: /storage/r)?.hello())
            }
        }
    `)

	deploy := DeploymentTransaction("Test", contract)

	var accountCode []byte
	var loggedMessage string

	runtimeInterface := &TestRuntimeInterface{
		OnGetCode: func(_ Location) (bytes []byte, err error) {
			return accountCode, nil
		},
		Storage: NewTestLedger(nil, nil),
		OnGetSigningAccounts: func() ([]Address, error) {
			return []Address{addressValue}, nil
		},
		OnResolveLocation: NewSingleIdentifierLocationResolver(t),
		OnGetAccountContractCode: func(_ common.AddressLocation) (code []byte, err error) {
			return accountCode, nil
		},
		OnUpdateAccountContractCode: func(_ common.AddressLocation, code []byte) error {
			accountCode = code
			return nil
		},
		OnEmitEvent: func(event cadence.Event) error {
			return nil
		},
		OnProgramLog: func(message string) {
			loggedMessage = message
		},
	}

	nextTransactionLocation := NewTransactionLocationGenerator()

	err := runtime.ExecuteTransaction(
		Script{
			Source: deploy,
		},
		Context{
			Interface: runtimeInterface,
			Location:  nextTransactionLocation(),
		},
	)
	require.NoError(t, err)

	assert.NotNil(t, accountCode)

	err = runtime.ExecuteTransaction(
		Script{
			Source: tx,
		},
		Context{
			Interface: runtimeInterface,
			Location:  nextTransactionLocation(),
		},
	)
	require.NoError(t, err)

	assert.Equal(t, `"Hello World!"`, loggedMessage)
}

func TestRuntimeStorageLoadedDestructionConcreteType(t *testing.T) {

	t.Parallel()

	runtime := NewTestInterpreterRuntime()

	addressValue := Address{
		0x0, 0x0, 0x0, 0x0, 0x0, 0x0, 0x0, 0x1,
	}

	contract := []byte(`
        access(all) contract Test {

            access(all) resource R {
				access(self) var foo: Int
				access(all) event ResourceDestroyed(foo: Int = self.foo)
				init() {
					self.foo = 0
				}
				access(all) fun setFoo(_ arg: Int) {
					self.foo = arg
				}
			}

            init() {
                // store nested resource in account on deployment
				let r <-create R()
				r.setFoo(3)
                self.account.storage.save(<-r, to: /storage/r)
            }
        }
    `)

	tx := []byte(`
        import Test from 0x01

        transaction {

            prepare(acct: auth(Storage) &Account) {
                let r <- acct.storage.load<@Test.R>(from: /storage/r)
				r?.setFoo(6)
                destroy r
            }
        }
    `)

	deploy := DeploymentTransaction("Test", contract)

	var accountCode []byte
	var events []cadence.Event

	runtimeInterface := &TestRuntimeInterface{
		OnGetCode: func(_ Location) (bytes []byte, err error) {
			return accountCode, nil
		},
		Storage: NewTestLedger(nil, nil),
		OnGetSigningAccounts: func() ([]Address, error) {
			return []Address{addressValue}, nil
		},
		OnResolveLocation: NewSingleIdentifierLocationResolver(t),
		OnGetAccountContractCode: func(_ common.AddressLocation) (code []byte, err error) {
			return accountCode, nil
		},
		OnUpdateAccountContractCode: func(_ common.AddressLocation, code []byte) error {
			accountCode = code
			return nil
		},
		OnEmitEvent: func(event cadence.Event) error {
			events = append(events, event)
			return nil
		},
	}

	nextTransactionLocation := NewTransactionLocationGenerator()

	err := runtime.ExecuteTransaction(
		Script{
			Source: deploy,
		},
		Context{
			Interface: runtimeInterface,
			Location:  nextTransactionLocation(),
		},
	)
	require.NoError(t, err)

	assert.NotNil(t, accountCode)

	err = runtime.ExecuteTransaction(
		Script{
			Source: tx,
		},
		Context{
			Interface: runtimeInterface,
			Location:  nextTransactionLocation(),
		})
	require.NoError(t, err)

	require.Len(t, events, 2)
	require.Equal(t, "flow.AccountContractAdded", events[0].EventType.ID())
	require.Equal(t, "A.0000000000000001.Test.R.ResourceDestroyed(foo: 6)", events[1].String())
}

func TestRuntimeStorageLoadedDestructionConcreteTypeWithAttachment(t *testing.T) {

	t.Parallel()

	runtime := NewTestInterpreterRuntime()

	addressValue := Address{
		0x0, 0x0, 0x0, 0x0, 0x0, 0x0, 0x0, 0x1,
	}

	attachmentContract := []byte(`
		import Test from 0x01

		access(all) contract TestAttach {
			access(all) attachment A for Test.R {
				access(all) event ResourceDestroyed(foo: Int = base.foo)
			}
		}
	`)

	contract := []byte(`
        access(all) contract Test {

            access(all) resource R {
				access(all) var foo: Int
				access(all) event ResourceDestroyed(foo: Int = self.foo)
				init() {
					self.foo = 0
				}
				access(all) fun setFoo(_ arg: Int) {
					self.foo = arg
				}
			}

            init() {
                // store nested resource in account on deployment
				let r <-create R()
				r.setFoo(3)
                self.account.storage.save(<-r, to: /storage/r)
            }
        }
    `)

	tx := []byte(`
        import Test from 0x01
		import TestAttach from 0x01

        transaction {

            prepare(acct: auth(Storage) &Account) {
                let r <- acct.storage.load<@Test.R>(from: /storage/r)!
				let withAttachment <- attach TestAttach.A() to <-r
				withAttachment.setFoo(6)
                destroy withAttachment
            }
        }
    `)

	deploy := DeploymentTransaction("Test", contract)
	deployAttachment := DeploymentTransaction("TestAttach", attachmentContract)

	accountCodes := map[Location][]byte{}
	var events []cadence.Event

	runtimeInterface := &TestRuntimeInterface{
		OnGetCode: func(location Location) (bytes []byte, err error) {
			return accountCodes[location], nil
		},
		Storage: NewTestLedger(nil, nil),
		OnGetSigningAccounts: func() ([]Address, error) {
			return []Address{addressValue}, nil
		},
		OnResolveLocation: NewSingleIdentifierLocationResolver(t),
		OnGetAccountContractCode: func(location common.AddressLocation) (code []byte, err error) {
			return accountCodes[location], nil
		},
		OnUpdateAccountContractCode: func(location common.AddressLocation, code []byte) error {
			accountCodes[location] = code
			return nil
		},
		OnCreateAccount: func(payer Address) (address Address, err error) {
			return addressValue, nil
		},
		OnEmitEvent: func(event cadence.Event) error {
			events = append(events, event)
			return nil
		},
	}

	nextTransactionLocation := NewTransactionLocationGenerator()

	err := runtime.ExecuteTransaction(
		Script{
			Source: deploy,
		},
		Context{
			Interface: runtimeInterface,
			Location:  nextTransactionLocation(),
		},
	)
	require.NoError(t, err)

	err = runtime.ExecuteTransaction(
		Script{
			Source: deployAttachment,
		},
		Context{
			Interface: runtimeInterface,
			Location:  nextTransactionLocation(),
		},
	)
	require.NoError(t, err)

	err = runtime.ExecuteTransaction(
		Script{
			Source: tx,
		},
		Context{
			Interface: runtimeInterface,
			Location:  nextTransactionLocation(),
		})
	require.NoError(t, err)

	require.Len(t, events, 4)
	require.Equal(t, "flow.AccountContractAdded", events[0].EventType.ID())
	require.Equal(t, "flow.AccountContractAdded", events[1].EventType.ID())
	require.Equal(t, "A.0000000000000001.TestAttach.A.ResourceDestroyed(foo: 6)", events[2].String())
	require.Equal(t, "A.0000000000000001.Test.R.ResourceDestroyed(foo: 6)", events[3].String())
}

func TestRuntimeStorageLoadedDestructionConcreteTypeWithAttachmentUnloadedContract(t *testing.T) {

	t.Parallel()

	runtime := NewTestInterpreterRuntime()

	addressValue := Address{
		0x0, 0x0, 0x0, 0x0, 0x0, 0x0, 0x0, 0x1,
	}

	attachmentContract := []byte(`
		access(all) contract TestAttach {
			access(all) resource interface I {
				access(all) var foo: Int
				access(all) event ResourceDestroyed(foo: Int = self.foo)
			}

			access(all) attachment A for I {
				access(all) event ResourceDestroyed(foo: Int = base.foo)
			}
		}
	`)

	contract := []byte(`
		import TestAttach from 0x01

        access(all) contract Test {

            access(all) resource R: TestAttach.I {
				access(all) var foo: Int
				access(all) event ResourceDestroyed(foo: Int = self.foo)
				init() {
					self.foo = 0
				}
				access(all) fun setFoo(_ arg: Int) {
					self.foo = arg
				}
			}

            init() {
                // store nested resource in account on deployment
				let r <- attach TestAttach.A() to <-create R()
				r.setFoo(3)
                self.account.storage.save(<-r, to: /storage/r)
            }
        }
    `)

	tx := []byte(`
        import Test from 0x01

        transaction {

            prepare(acct: auth(Storage) &Account) {
                let r <- acct.storage.load<@Test.R>(from: /storage/r)!
				r.setFoo(6)
                destroy r
            }
        }
    `)

	deploy := DeploymentTransaction("Test", contract)
	deployAttachment := DeploymentTransaction("TestAttach", attachmentContract)

	accountCodes := map[Location][]byte{}
	var events []cadence.Event

	runtimeInterface := &TestRuntimeInterface{
		OnGetCode: func(location Location) (bytes []byte, err error) {
			return accountCodes[location], nil
		},
		Storage: NewTestLedger(nil, nil),
		OnGetSigningAccounts: func() ([]Address, error) {
			return []Address{addressValue}, nil
		},
		OnResolveLocation: NewSingleIdentifierLocationResolver(t),
		OnGetAccountContractCode: func(location common.AddressLocation) (code []byte, err error) {
			return accountCodes[location], nil
		},
		OnUpdateAccountContractCode: func(location common.AddressLocation, code []byte) error {
			accountCodes[location] = code
			return nil
		},
		OnCreateAccount: func(payer Address) (address Address, err error) {
			return addressValue, nil
		},
		OnEmitEvent: func(event cadence.Event) error {
			events = append(events, event)
			return nil
		},
	}

	nextTransactionLocation := NewTransactionLocationGenerator()

	err := runtime.ExecuteTransaction(
		Script{
			Source: deployAttachment,
		},
		Context{
			Interface: runtimeInterface,
			Location:  nextTransactionLocation(),
		},
	)
	require.NoError(t, err)

	err = runtime.ExecuteTransaction(
		Script{
			Source: deploy,
		},
		Context{
			Interface: runtimeInterface,
			Location:  nextTransactionLocation(),
		},
	)
	require.NoError(t, err)

	err = runtime.ExecuteTransaction(
		Script{
			Source: tx,
		},
		Context{
			Interface: runtimeInterface,
			Location:  nextTransactionLocation(),
		})
	require.NoError(t, err)

	require.Len(t, events, 5)
	require.Equal(t, "flow.AccountContractAdded", events[0].EventType.ID())
	require.Equal(t, "flow.AccountContractAdded", events[1].EventType.ID())
	require.Equal(t, "A.0000000000000001.TestAttach.A.ResourceDestroyed(foo: 6)", events[2].String())
	require.Equal(t, "A.0000000000000001.TestAttach.I.ResourceDestroyed(foo: 6)", events[3].String())
	require.Equal(t, "A.0000000000000001.Test.R.ResourceDestroyed(foo: 6)", events[4].String())
}

func TestRuntimeStorageLoadedDestructionConcreteTypeSameNamedInterface(t *testing.T) {

	t.Parallel()

	runtime := NewTestInterpreterRuntime()

	addressValue := Address{
		0x0, 0x0, 0x0, 0x0, 0x0, 0x0, 0x0, 0x1,
	}

	interfaceContract1 := []byte(`
		access(all) contract TestInterface1 {
			access(all) resource interface I {
				access(all) var foo: Int
				access(all) event ResourceDestroyed(foo: Int = self.foo)
			}
		}
	`)

	interfaceContract2 := []byte(`
		access(all) contract TestInterface2 {
			access(all) resource interface I {
				access(all) var foo: Int
				access(all) event ResourceDestroyed(foo: Int = self.foo)
			}
		}
	`)

	contract := []byte(`
		import TestInterface1 from 0x01
		import TestInterface2 from 0x01

        access(all) contract Test {

            access(all) resource R: TestInterface1.I, TestInterface2.I {
				access(all) var foo: Int
				access(all) event ResourceDestroyed(foo: Int = self.foo)
				init() {
					self.foo = 0
				}
				access(all) fun setFoo(_ arg: Int) {
					self.foo = arg
				}
			}

            init() {
                // store nested resource in account on deployment
				let r <-create R()
				r.setFoo(3)
                self.account.storage.save(<-r, to: /storage/r)
            }
        }
    `)

	tx := []byte(`
        import Test from 0x01

        transaction {

            prepare(acct: auth(Storage) &Account) {
                let r <- acct.storage.load<@Test.R>(from: /storage/r)!
				r.setFoo(6)
                destroy r
            }
        }
    `)

	deploy := DeploymentTransaction("Test", contract)
	deployInterface1 := DeploymentTransaction("TestInterface1", interfaceContract1)
	deployInterface2 := DeploymentTransaction("TestInterface2", interfaceContract2)

	accountCodes := map[Location][]byte{}
	var events []cadence.Event

	runtimeInterface := &TestRuntimeInterface{
		OnGetCode: func(location Location) (bytes []byte, err error) {
			return accountCodes[location], nil
		},
		Storage: NewTestLedger(nil, nil),
		OnGetSigningAccounts: func() ([]Address, error) {
			return []Address{addressValue}, nil
		},
		OnResolveLocation: NewSingleIdentifierLocationResolver(t),
		OnGetAccountContractCode: func(location common.AddressLocation) (code []byte, err error) {
			return accountCodes[location], nil
		},
		OnUpdateAccountContractCode: func(location common.AddressLocation, code []byte) error {
			accountCodes[location] = code
			return nil
		},
		OnCreateAccount: func(payer Address) (address Address, err error) {
			return addressValue, nil
		},
		OnEmitEvent: func(event cadence.Event) error {
			events = append(events, event)
			return nil
		},
	}

	nextTransactionLocation := NewTransactionLocationGenerator()

	err := runtime.ExecuteTransaction(
		Script{
			Source: deployInterface1,
		},
		Context{
			Interface: runtimeInterface,
			Location:  nextTransactionLocation(),
		},
	)
	require.NoError(t, err)

	err = runtime.ExecuteTransaction(
		Script{
			Source: deployInterface2,
		},
		Context{
			Interface: runtimeInterface,
			Location:  nextTransactionLocation(),
		},
	)
	require.NoError(t, err)

	err = runtime.ExecuteTransaction(
		Script{
			Source: deploy,
		},
		Context{
			Interface: runtimeInterface,
			Location:  nextTransactionLocation(),
		},
	)
	require.NoError(t, err)

	err = runtime.ExecuteTransaction(
		Script{
			Source: tx,
		},
		Context{
			Interface: runtimeInterface,
			Location:  nextTransactionLocation(),
		})
	require.NoError(t, err)

	require.Len(t, events, 6)
	require.Equal(t, "flow.AccountContractAdded", events[0].EventType.ID())
	require.Equal(t, "flow.AccountContractAdded", events[1].EventType.ID())
	require.Equal(t, "flow.AccountContractAdded", events[2].EventType.ID())
	require.Equal(t, "A.0000000000000001.TestInterface1.I.ResourceDestroyed(foo: 6)", events[3].String())
	require.Equal(t, "A.0000000000000001.TestInterface2.I.ResourceDestroyed(foo: 6)", events[4].String())
	require.Equal(t, "A.0000000000000001.Test.R.ResourceDestroyed(foo: 6)", events[5].String())
}

func TestRuntimeStorageLoadedDestructionAnyResource(t *testing.T) {

	t.Parallel()

	runtime := NewTestInterpreterRuntime()

	addressValue := Address{
		0x0, 0x0, 0x0, 0x0, 0x0, 0x0, 0x0, 0x1,
	}

	contract := []byte(`
        access(all) contract Test {
            access(all) resource R {
				access(all) event ResourceDestroyed()
			}

            init() {
                // store nested resource in account on deployment
                self.account.storage.save(<-create R(), to: /storage/r)
            }
        }
    `)

	tx := []byte(`
        // NOTE: *not* importing concrete implementation.
        //   Should be imported automatically when loading the value from storage

        transaction {

            prepare(acct: auth(Storage) &Account) {
                let r <- acct.storage.load<@AnyResource>(from: /storage/r)
                destroy r
            }
        }
    `)

	deploy := DeploymentTransaction("Test", contract)

	var accountCode []byte
	var events []cadence.Event

	runtimeInterface := &TestRuntimeInterface{
		OnGetCode: func(_ Location) (bytes []byte, err error) {
			return accountCode, nil
		},
		Storage: NewTestLedger(nil, nil),
		OnGetSigningAccounts: func() ([]Address, error) {
			return []Address{addressValue}, nil
		},
		OnResolveLocation: NewSingleIdentifierLocationResolver(t),
		OnGetAccountContractCode: func(_ common.AddressLocation) (code []byte, err error) {
			return accountCode, nil
		},
		OnUpdateAccountContractCode: func(_ common.AddressLocation, code []byte) error {
			accountCode = code
			return nil
		},
		OnEmitEvent: func(event cadence.Event) error {
			events = append(events, event)
			return nil
		},
	}

	nextTransactionLocation := NewTransactionLocationGenerator()

	err := runtime.ExecuteTransaction(
		Script{
			Source: deploy,
		},
		Context{
			Interface: runtimeInterface,
			Location:  nextTransactionLocation(),
		},
	)
	require.NoError(t, err)

	assert.NotNil(t, accountCode)

	err = runtime.ExecuteTransaction(
		Script{
			Source: tx,
		},
		Context{
			Interface: runtimeInterface,
			Location:  nextTransactionLocation(),
		},
	)
	require.NoError(t, err)

	require.Len(t, events, 2)
	require.Equal(t, "flow.AccountContractAdded", events[0].EventType.ID())
	require.Equal(t, "A.0000000000000001.Test.R.ResourceDestroyed()", events[1].String())
}

func TestRuntimeStorageLoadedDestructionAfterRemoval(t *testing.T) {

	t.Parallel()

	runtime := NewTestInterpreterRuntime()

	addressValue := Address{
		0x0, 0x0, 0x0, 0x0, 0x0, 0x0, 0x0, 0x1,
	}

	contract := []byte(`
        access(all) contract Test {
            access(all) resource R {}

            init() {
                // store nested resource in account on deployment
                self.account.storage.save(<-create R(), to: /storage/r)
            }
        }
    `)

	tx := []byte(`
        // NOTE: *not* importing concrete implementation.
        //   Should be imported automatically when loading the value from storage

        transaction {

            prepare(acct: auth(Storage) &Account) {
                let r <- acct.storage.load<@AnyResource>(from: /storage/r)
                destroy r
            }
        }
    `)

	deploy := DeploymentTransaction("Test", contract)
	removal := RemovalTransaction("Test")

	var accountCode []byte

	ledger := NewTestLedger(nil, nil)

	runtimeInterface := &TestRuntimeInterface{
		OnGetCode: func(_ Location) (bytes []byte, err error) {
			return accountCode, nil
		},
		Storage: ledger,
		OnGetSigningAccounts: func() ([]Address, error) {
			return []Address{addressValue}, nil
		},
		OnResolveLocation: NewSingleIdentifierLocationResolver(t),
		OnGetAccountContractCode: func(_ common.AddressLocation) (code []byte, err error) {
			return accountCode, nil
		},
		OnUpdateAccountContractCode: func(_ common.AddressLocation, code []byte) error {
			accountCode = code
			return nil
		},
		OnRemoveAccountContractCode: func(_ common.AddressLocation) (err error) {
			accountCode = nil
			return nil
		},
		OnEmitEvent: func(event cadence.Event) error { return nil },
	}

	nextTransactionLocation := NewTransactionLocationGenerator()

	// Deploy the contract

	err := runtime.ExecuteTransaction(
		Script{
			Source: deploy,
		},
		Context{
			Interface: runtimeInterface,
			Location:  nextTransactionLocation(),
		},
	)
	require.NoError(t, err)

	assert.NotNil(t, accountCode)

	// Remove the contract

	err = runtime.ExecuteTransaction(
		Script{
			Source: removal,
		},
		Context{
			Interface: runtimeInterface,
			Location:  nextTransactionLocation(),
		},
	)
	require.NoError(t, err)

	assert.Nil(t, accountCode)

	// Destroy

	err = runtime.ExecuteTransaction(
		Script{
			Source: tx,
		},
		Context{
			Interface: runtimeInterface,
			Location:  nextTransactionLocation(),
		},
	)
	RequireError(t, err)

	var typeLoadingErr interpreter.TypeLoadingError
	require.ErrorAs(t, err, &typeLoadingErr)

	require.Equal(t,
		common.AddressLocation{Address: addressValue}.TypeID(nil, "Test.R"),
		typeLoadingErr.TypeID,
	)
}

const basicFungibleTokenContract = `
access(all) contract FungibleToken {

    access(all) resource interface Provider {
        access(all) fun withdraw(amount: Int): @Vault {
            pre {
                amount > 0:
                    "Withdrawal amount must be positive"
            }
            post {
                result.balance == amount:
                    "Incorrect amount returned"
            }
        }
    }

    access(all) resource interface Receiver {
        access(all) balance: Int

        init(balance: Int) {
            pre {
                balance >= 0:
                    "Initial balance must be non-negative"
            }
            post {
                self.balance == balance:
                    "Balance must be initialized to the initial balance"
            }
        }

        access(all) fun deposit(from: @{Receiver}) {
            pre {
                from.balance > 0:
                    "Deposit balance needs to be positive!"
            }
            post {
                self.balance == before(self.balance) + before(from.balance):
                    "Incorrect amount removed"
            }
        }
    }

    access(all) resource Vault: Provider, Receiver {

        access(all) var balance: Int

        init(balance: Int) {
            self.balance = balance
        }

        access(all) fun withdraw(amount: Int): @Vault {
            self.balance = self.balance - amount
            return <-create Vault(balance: amount)
        }

        // transfer combines withdraw and deposit into one function call
        access(all) fun transfer(to: &{Receiver}, amount: Int) {
            pre {
                amount <= self.balance:
                    "Insufficient funds"
            }
            post {
                self.balance == before(self.balance) - amount:
                    "Incorrect amount removed"
            }
            to.deposit(from: <-self.withdraw(amount: amount))
        }

        access(all) fun deposit(from: @{Receiver}) {
            self.balance = self.balance + from.balance
            destroy from
        }

        access(all) fun createEmptyVault(): @Vault {
            return <-create Vault(balance: 0)
        }
    }

    access(all) fun createEmptyVault(): @Vault {
        return <-create Vault(balance: 0)
    }

    access(all) resource VaultMinter {
        access(all) fun mintTokens(amount: Int, recipient: &{Receiver}) {
            recipient.deposit(from: <-create Vault(balance: amount))
        }
    }

    init() {
        self.account.storage.save(<-create Vault(balance: 30), to: /storage/vault)
        self.account.storage.save(<-create VaultMinter(), to: /storage/minter)
    }
}
`

func TestRuntimeFungibleTokenUpdateAccountCode(t *testing.T) {

	t.Parallel()

	runtime := NewTestInterpreterRuntime()

	address1Value := Address{
		0x0, 0x0, 0x0, 0x0, 0x0, 0x0, 0x0, 0x1,
	}

	address2Value := Address{
		0x0, 0x0, 0x0, 0x0, 0x0, 0x0, 0x0, 0x2,
	}

	deploy := DeploymentTransaction("FungibleToken", []byte(basicFungibleTokenContract))

	setup1Transaction := []byte(`
      import FungibleToken from 0x01

      transaction {

          prepare(acct: auth(Capabilities) &Account) {

              let receiverCap = acct.capabilities.storage
                  .issue<&{FungibleToken.Receiver}>(/storage/vault)
              acct.capabilities.publish(receiverCap, at: /public/receiver)

              let vaultCap = acct.capabilities.storage.issue<&FungibleToken.Vault>(/storage/vault)
              acct.capabilities.publish(vaultCap, at: /public/vault)
          }
      }
    `)

	setup2Transaction := []byte(`
      // NOTE: import location not the same as in setup1Transaction
      import FungibleToken from 0x01

      transaction {

          prepare(acct: auth(Storage, Capabilities) &Account) {
              let vault <- FungibleToken.createEmptyVault()

              acct.storage.save(<-vault, to: /storage/vault)

              let receiverCap = acct.capabilities.storage
                  .issue<&{FungibleToken.Receiver}>(/storage/vault)
              acct.capabilities.publish(receiverCap, at: /public/receiver)

              let vaultCap = acct.capabilities.storage.issue<&FungibleToken.Vault>(/storage/vault)
              acct.capabilities.publish(vaultCap, at: /public/vault)
          }
      }
    `)

	accountCodes := map[Location][]byte{}
	var events []cadence.Event

	signerAccount := address1Value

	runtimeInterface := &TestRuntimeInterface{
		OnGetCode: func(location Location) (bytes []byte, err error) {
			return accountCodes[location], nil
		},
		Storage: NewTestLedger(nil, nil),
		OnGetSigningAccounts: func() ([]Address, error) {
			return []Address{signerAccount}, nil
		},
		OnResolveLocation: NewSingleIdentifierLocationResolver(t),
		OnGetAccountContractCode: func(location common.AddressLocation) (code []byte, err error) {
			return accountCodes[location], nil
		},
		OnUpdateAccountContractCode: func(location common.AddressLocation, code []byte) (err error) {
			accountCodes[location] = code
			return nil
		},
		OnEmitEvent: func(event cadence.Event) error {
			events = append(events, event)
			return nil
		},
	}

	nextTransactionLocation := NewTransactionLocationGenerator()

	err := runtime.ExecuteTransaction(
		Script{
			Source: deploy,
		},
		Context{
			Interface: runtimeInterface,
			Location:  nextTransactionLocation(),
		},
	)
	require.NoError(t, err)

	err = runtime.ExecuteTransaction(
		Script{
			Source: setup1Transaction,
		},
		Context{
			Interface: runtimeInterface,
			Location:  nextTransactionLocation(),
		},
	)
	require.NoError(t, err)

	signerAccount = address2Value

	err = runtime.ExecuteTransaction(
		Script{
			Source: setup2Transaction,
		},
		Context{
			Interface: runtimeInterface,
			Location:  nextTransactionLocation(),
		},
	)
	require.NoError(t, err)
}

func TestRuntimeFungibleTokenCreateAccount(t *testing.T) {

	t.Parallel()

	runtime := NewTestInterpreterRuntime()

	address1Value := Address{
		0x0, 0x0, 0x0, 0x0, 0x0, 0x0, 0x0, 0x1,
	}

	address2Value := Address{
		0x0, 0x0, 0x0, 0x0, 0x0, 0x0, 0x0, 0x2,
	}

	deploy := []byte(fmt.Sprintf(
		`
          transaction {
            prepare(signer: auth(Storage) &Account) {
                let acct = Account(payer: signer)
                acct.contracts.add(name: "FungibleToken", code: "%s".decodeHex())
            }
          }
        `,
		hex.EncodeToString([]byte(basicFungibleTokenContract)),
	))

	setup1Transaction := []byte(`
      import FungibleToken from 0x2

      transaction {

          prepare(acct: auth(Capabilities) &Account) {
              let receiverCap = acct.capabilities.storage
                  .issue<&{FungibleToken.Receiver}>(/storage/vault)
              acct.capabilities.publish(receiverCap, at: /public/receiver1)

              let vaultCap = acct.capabilities.storage.issue<&FungibleToken.Vault>(/storage/vault)
              acct.capabilities.publish(vaultCap, at: /public/vault1)
          }
      }
    `)

	setup2Transaction := []byte(`
      // NOTE: import location not the same as in setup1Transaction
      import FungibleToken from 0x02

      transaction {

          prepare(acct: auth(Storage, Capabilities) &Account) {
              let vault <- FungibleToken.createEmptyVault()

              acct.storage.save(<-vault, to: /storage/vault)

              let receiverCap = acct.capabilities.storage
                  .issue<&{FungibleToken.Receiver}>(/storage/vault)
              acct.capabilities.publish(receiverCap, at: /public/receiver2)

              let vaultCap = acct.capabilities.storage.issue<&FungibleToken.Vault>(/storage/vault)
              acct.capabilities.publish(vaultCap, at: /public/vault2)
          }
      }
    `)

	accountCodes := map[Location][]byte{}
	var events []cadence.Event

	signerAccount := address1Value

	runtimeInterface := &TestRuntimeInterface{
		OnGetCode: func(location Location) (bytes []byte, err error) {
			return accountCodes[location], nil
		},
		Storage: NewTestLedger(nil, nil),
		OnCreateAccount: func(payer Address) (address Address, err error) {
			return address2Value, nil
		},
		OnGetSigningAccounts: func() ([]Address, error) {
			return []Address{signerAccount}, nil
		},
		OnResolveLocation: NewSingleIdentifierLocationResolver(t),
		OnGetAccountContractCode: func(location common.AddressLocation) (code []byte, err error) {
			return accountCodes[location], nil
		},
		OnUpdateAccountContractCode: func(location common.AddressLocation, code []byte) (err error) {
			accountCodes[location] = code
			return nil
		},
		OnEmitEvent: func(event cadence.Event) error {
			events = append(events, event)
			return nil
		},
	}

	nextTransactionLocation := NewTransactionLocationGenerator()

	err := runtime.ExecuteTransaction(
		Script{
			Source: deploy,
		},
		Context{
			Interface: runtimeInterface,
			Location:  nextTransactionLocation(),
		},
	)
	require.NoError(t, err)

	err = runtime.ExecuteTransaction(
		Script{
			Source: setup1Transaction,
		},
		Context{
			Interface: runtimeInterface,
			Location:  nextTransactionLocation(),
		},
	)
	require.NoError(t, err)

	err = runtime.ExecuteTransaction(
		Script{
			Source: setup2Transaction,
		},
		Context{
			Interface: runtimeInterface,
			Location:  nextTransactionLocation(),
		},
	)
	require.NoError(t, err)
}

func TestRuntimeInvokeStoredInterfaceFunction(t *testing.T) {

	t.Parallel()

	runtime := NewTestInterpreterRuntime()

	makeDeployToNewAccountTransaction := func(name, code string) []byte {
		return []byte(fmt.Sprintf(
			`
              transaction {
                  prepare(signer: auth(Storage) &Account) {
                      let acct = Account(payer: signer)
                      acct.contracts.add(name: "%s", code: "%s".decodeHex())
                  }
              }
            `,
			name,
			hex.EncodeToString([]byte(code)),
		))
	}

	contractInterfaceCode := `
      access(all) contract interface TestContractInterface {

          access(all) resource interface RInterface {

              access(all) fun check(a: Int, b: Int) {
                  pre { a > 1 }
                  post { b > 1 }
              }
          }
      }
    `

	contractCode := `
      import TestContractInterface from 0x2

      access(all) contract TestContract: TestContractInterface {

          access(all) resource R: TestContractInterface.RInterface {

              access(all) fun check(a: Int, b: Int) {
                  pre { a < 3 }
                  post { b < 3 }
              }
          }

          access(all) fun createR(): @R {
              return <-create R()
          }
       }
    `

	setupCode := []byte(`
      import TestContractInterface from 0x2
      import TestContract from 0x3

      transaction {
          prepare(signer: auth(Storage) &Account) {
              signer.storage.save(<-TestContract.createR(), to: /storage/r)
          }
      }
    `)

	makeUseCode := func(a int, b int) []byte {
		return []byte(
			fmt.Sprintf(
				`
                  import TestContractInterface from 0x2

                  // NOTE: *not* importing concrete implementation.
                  //   Should be imported automatically when loading the value from storage

                  // import TestContract from 0x3

                  transaction {
                      prepare(signer: auth(Storage) &Account) {
                          signer.storage.borrow<&{TestContractInterface.RInterface}>(from: /storage/r)
                            ?.check(a: %d, b: %d)
                      }
                  }
                `,
				a,
				b,
			),
		)
	}

	accountCodes := map[Location][]byte{}
	var events []cadence.Event

	var nextAccount byte = 0x2

	runtimeInterface := &TestRuntimeInterface{
		OnGetCode: func(location Location) (bytes []byte, err error) {
			return accountCodes[location], nil
		},
		Storage: NewTestLedger(nil, nil),
		OnCreateAccount: func(payer Address) (address Address, err error) {
			result := interpreter.NewUnmeteredAddressValueFromBytes([]byte{nextAccount})
			nextAccount++
			return result.ToAddress(), nil
		},
		OnGetSigningAccounts: func() ([]Address, error) {
			return []Address{{0x1}}, nil
		},
		OnResolveLocation: NewSingleIdentifierLocationResolver(t),
		OnGetAccountContractCode: func(location common.AddressLocation) (code []byte, err error) {
			return accountCodes[location], nil
		},
		OnUpdateAccountContractCode: func(location common.AddressLocation, code []byte) error {
			accountCodes[location] = code
			return nil
		},
		OnEmitEvent: func(event cadence.Event) error {
			events = append(events, event)
			return nil
		},
	}

	nextTransactionLocation := NewTransactionLocationGenerator()

	deployToNewAccountTransaction := makeDeployToNewAccountTransaction("TestContractInterface", contractInterfaceCode)
	err := runtime.ExecuteTransaction(
		Script{
			Source: deployToNewAccountTransaction,
		},
		Context{
			Interface: runtimeInterface,
			Location:  nextTransactionLocation(),
		},
	)
	require.NoError(t, err)

	deployToNewAccountTransaction = makeDeployToNewAccountTransaction("TestContract", contractCode)
	err = runtime.ExecuteTransaction(
		Script{
			Source: deployToNewAccountTransaction,
		},
		Context{
			Interface: runtimeInterface,
			Location:  nextTransactionLocation(),
		},
	)
	require.NoError(t, err)

	err = runtime.ExecuteTransaction(
		Script{
			Source: setupCode,
		},
		Context{
			Interface: runtimeInterface,
			Location:  nextTransactionLocation(),
		},
	)
	require.NoError(t, err)

	for a := 1; a <= 3; a++ {
		for b := 1; b <= 3; b++ {

			t.Run(fmt.Sprintf("%d/%d", a, b), func(t *testing.T) {

				err = runtime.ExecuteTransaction(
					Script{
						Source: makeUseCode(a, b),
					},
					Context{
						Interface: runtimeInterface,
						Location:  nextTransactionLocation(),
					},
				)

				if a == 2 && b == 2 {
					assert.NoError(t, err)
				} else {
					RequireError(t, err)

					assertRuntimeErrorIsUserError(t, err)

					require.ErrorAs(t, err, &interpreter.ConditionError{})
				}
			})
		}
	}
}

func TestRuntimeBlock(t *testing.T) {

	t.Parallel()

	runtime := NewTestInterpreterRuntime()

	script := []byte(`
      transaction {
        prepare() {
          let block = getCurrentBlock()
          log(block)
          log(block.height)
          log(block.view)
          log(block.id)
          log(block.timestamp)

          let nextBlock = getBlock(at: block.height + UInt64(1))
          log(nextBlock)
          log(nextBlock?.height)
          log(nextBlock?.view)
          log(nextBlock?.id)
          log(nextBlock?.timestamp)
        }
      }
    `)

	var loggedMessages []string

	storage := NewTestLedger(nil, nil)

	runtimeInterface := &TestRuntimeInterface{
		Storage: storage,
		OnGetSigningAccounts: func() ([]Address, error) {
			return nil, nil
		},
		OnProgramLog: func(message string) {
			loggedMessages = append(loggedMessages, message)
		},
	}

	nextTransactionLocation := NewTransactionLocationGenerator()

	err := runtime.ExecuteTransaction(
		Script{
			Source: script,
		},
		Context{
			Interface: runtimeInterface,
			Location:  nextTransactionLocation(),
		},
	)
	require.NoError(t, err)

	assert.Equal(t,
		[]string{
			"Block(height: 1, view: 1, id: 0x0000000000000000000000000000000000000000000000000000000000000001, timestamp: 1.00000000)",
			"1",
			"1",
			"[0, 0, 0, 0, 0, 0, 0, 0, 0, 0, 0, 0, 0, 0, 0, 0, 0, 0, 0, 0, 0, 0, 0, 0, 0, 0, 0, 0, 0, 0, 0, 1]",
			"1.00000000",
			"Block(height: 2, view: 2, id: 0x0000000000000000000000000000000000000000000000000000000000000002, timestamp: 2.00000000)",
			"2",
			"2",
			"[0, 0, 0, 0, 0, 0, 0, 0, 0, 0, 0, 0, 0, 0, 0, 0, 0, 0, 0, 0, 0, 0, 0, 0, 0, 0, 0, 0, 0, 0, 0, 2]",
			"2.00000000",
		},
		loggedMessages,
	)
}

func TestRuntimeRandom(t *testing.T) {

	t.Parallel()

	transactionSource := `
      transaction {
        prepare() {
          let rand = revertibleRandom<%[1]s>(%[2]s)
          log(rand)
        }
      }
    `
	scriptSource := `
		access(all) fun main(): %[1]s {
			let rand = revertibleRandom<%[1]s>(%[2]s)
			return rand
		}
	`

	// read randoms from `crypto/rand` when the random values
	// do not matter in the rest of the test
	readCryptoRandom := func(buffer []byte) error {
		// random value does not matter in this test
		_, err := rand.Read(buffer)
		return err
	}

	executeScript := func(
		ty sema.Type,
		moduloArgument string,
		randomGenerator func(buffer []byte) error,
	) (cadence.Value, error) {

		nextScriptLocation := NewScriptLocationGenerator()
		runtime := NewTestInterpreterRuntime()

		if moduloArgument != "" {
			// example "modulo: UInt8(77)"
			moduloArgument = fmt.Sprintf("modulo: %s(%s)", ty.String(), moduloArgument)
		}
		return runtime.ExecuteScript(
			Script{
				Source: []byte(
					fmt.Sprintf(scriptSource,
						ty.String(),
						moduloArgument,
					)),
			},
			Context{
				Interface: &TestRuntimeInterface{
					OnReadRandom: randomGenerator,
				},
				Location: nextScriptLocation(),
			},
		)
	}

	testTypes := func(t *testing.T, testType func(*testing.T, sema.Type)) {
		for _, ty := range sema.AllFixedSizeUnsignedIntegerTypes {
			ty := ty
			t.Run(ty.String(), func(t *testing.T) {
				t.Parallel()

				testType(t, ty)
			})
		}
	}

	numericTypeByteSize := func(t *testing.T, ty sema.Type) int {
		require.IsType(t, &sema.NumericType{}, ty)
		return ty.(*sema.NumericType).ByteSize()
	}

	newRandBuffer := func(t *testing.T) []byte {
		// `randBuffer` is the random source
		randBuffer := make([]byte, 32)
		_, err := rand.Read(randBuffer)
		require.NoError(t, err)

		return randBuffer
	}

	newReadFromBuffer := func(readBuffer []byte) func(buffer []byte) error {
		return func(buffer []byte) error {
			// randoms are read from the random source
			copy(buffer, readBuffer)
			return nil
		}
	}

	// test based on a transaction, all other tests are script-based - test all types
	t.Run("transaction without modulo", func(t *testing.T) {
		t.Parallel()

		runValidCaseWithoutModulo := func(t *testing.T, ty sema.Type) {

			randBuffer := newRandBuffer(t)

			var loggedMessage string
			runtimeInterface := &TestRuntimeInterface{
				OnReadRandom: newReadFromBuffer(randBuffer),
				OnProgramLog: func(message string) {
					loggedMessage = message
				},
			}

			runtime := NewTestInterpreterRuntime()

			nextTransactionLocation := NewTransactionLocationGenerator()
			err := runtime.ExecuteTransaction(
				Script{
					Source: []byte(
						fmt.Sprintf(transactionSource, ty.String(), ""),
					),
				},
				Context{
					Interface: runtimeInterface,
					Location:  nextTransactionLocation(),
				},
			)
			require.NoError(t, err)

			// prepare the expected value from the random source
			expected := new(big.Int).SetBytes(randBuffer[:numericTypeByteSize(t, ty)])
			assert.Equal(t, expected.String(), loggedMessage)
		}
		testTypes(t, runValidCaseWithoutModulo)
	})

	// no modulo is passed - test all types
	t.Run("script without modulo", func(t *testing.T) {
		t.Parallel()

		runValidCaseWithoutModulo := func(t *testing.T, ty sema.Type) {
			randBuffer := newRandBuffer(t)

			value, err := executeScript(ty, "", newReadFromBuffer(randBuffer))
			require.NoError(t, err)
			// prepare the expected value from the random source
			expected := new(big.Int).SetBytes(randBuffer[:numericTypeByteSize(t, ty)])
			assert.Equal(t, expected.String(), value.String())
		}
		testTypes(t, runValidCaseWithoutModulo)
	})

	// random modulo is passed as the modulo argument - test all types
	t.Run("script with modulo all types", func(t *testing.T) {
		t.Parallel()

		runValidCaseWithModulo := func(t *testing.T, ty sema.Type) {
			byteSize := numericTypeByteSize(t, ty)

			moduloBuffer := newRandBuffer(t)

			// build a big Int from the modulo buffer, with the required `ty` size
			// big.Int are used as they cover all the tested types including the small ones (UInt8 ..)
			modulo := new(big.Int).SetBytes(moduloBuffer[:byteSize])

			// make sure `modulo` is non zero, without loss of generality.
			// a random bit of `modulo` is set to `1` by operating an `Or` with a random
			// power of 2.
			// `power` is a random number strictly less than the bitsize of `modulo`
			power := mrand.Intn(byteSize * 8)
			// `powerOfTwo` is a random power of 2
			powerOfTwo := new(big.Int).Lsh(big.NewInt(1), uint(power))
			// force a bit of `modulo` to `1`
			modulo.Or(modulo, powerOfTwo)

			value, err := executeScript(ty, modulo.String(), readCryptoRandom)
			require.NoError(t, err)
			// convert `value` to big Int for comparison
			valueBig, ok := new(big.Int).SetString(value.String(), 10)
			require.True(t, ok)
			// check that modulo > value
			require.Equal(t, 1, modulo.Cmp(valueBig))
		}
		testTypes(t, runValidCaseWithModulo)
	})

	// test valid edge cases of the value modulo - test all types
	t.Run("script with modulo edge cases all types", func(t *testing.T) {

		t.Run("max modulo", func(t *testing.T) {
			t.Parallel()

			// case where modulo is the max value of the type
			runValidCaseWithMaxModulo := func(t *testing.T, ty sema.Type) {

				// set modulo to the max value of the type: (1 << bitSize) - 1
				// big.Int are used as they cover all the tested types including the small ones (UInt8 ..)
				bitSize := numericTypeByteSize(t, ty) << 3
				one := big.NewInt(1)
				modulo := new(big.Int).Lsh(one, uint(bitSize))
				modulo.Sub(modulo, one)

				value, err := executeScript(ty, modulo.String(), readCryptoRandom)
				require.NoError(t, err)
				// convert `value` to big Int for comparison
				valueBig, ok := new(big.Int).SetString(value.String(), 10)
				require.True(t, ok)
				// check that modulo > value
				require.Equal(t, 1, modulo.Cmp(valueBig))
			}
			testTypes(t, runValidCaseWithMaxModulo)
		})

		t.Run("one modulo", func(t *testing.T) {
			t.Parallel()

			// case where modulo is 1 and expected value in 0
			runValidCaseWithOneModulo := func(t *testing.T, ty sema.Type) {
				// set modulo to 1
				value, err := executeScript(ty, "1", readCryptoRandom)
				require.NoError(t, err)

				// check that value is zero
				require.Equal(t, "0", value.String())
			}

			testTypes(t, runValidCaseWithOneModulo)
		})
	})

	// function should error if zero is used as modulo - test all types
	t.Run("script with zero modulo", func(t *testing.T) {
		t.Parallel()

		runCaseWithZeroModulo := func(t *testing.T, ty sema.Type) {
			// set modulo to "0"
			_, err := executeScript(ty, "0", readCryptoRandom)
			assertUserError(t, err)
			require.ErrorContains(t, err, stdlib.ZeroModuloError.Error())
		}
		testTypes(t, runCaseWithZeroModulo)
	})
}

func TestRuntimeTransactionTopLevelDeclarations(t *testing.T) {

	t.Parallel()

	t.Run("transaction with function", func(t *testing.T) {
		runtime := NewTestInterpreterRuntime()

		script := []byte(`
          access(all) fun test() {}

          transaction {}
        `)

		runtimeInterface := &TestRuntimeInterface{
			OnGetSigningAccounts: func() ([]Address, error) {
				return nil, nil
			},
		}

		nextTransactionLocation := NewTransactionLocationGenerator()

		err := runtime.ExecuteTransaction(
			Script{
				Source: script,
			},
			Context{
				Interface: runtimeInterface,
				Location:  nextTransactionLocation(),
			},
		)
		require.NoError(t, err)
	})

	t.Run("transaction with resource", func(t *testing.T) {
		runtime := NewTestInterpreterRuntime()

		script := []byte(`
          access(all) resource R {}

          transaction {}
        `)

		runtimeInterface := &TestRuntimeInterface{
			OnGetSigningAccounts: func() ([]Address, error) {
				return nil, nil
			},
		}

		nextTransactionLocation := NewTransactionLocationGenerator()

		err := runtime.ExecuteTransaction(
			Script{
				Source: script,
			},
			Context{
				Interface: runtimeInterface,
				Location:  nextTransactionLocation(),
			},
		)
		RequireError(t, err)

		assertRuntimeErrorIsUserError(t, err)

		var checkerErr *sema.CheckerError
		require.ErrorAs(t, err, &checkerErr)

		errs := RequireCheckerErrors(t, checkerErr, 1)

		assert.IsType(t, &sema.InvalidTopLevelDeclarationError{}, errs[0])
	})
}

func TestRuntimeStoreIntegerTypes(t *testing.T) {

	t.Parallel()

	runtime := NewTestInterpreterRuntime()

	addressValue := interpreter.AddressValue{
		0x0, 0x0, 0x0, 0x0, 0x0, 0x0, 0xCA, 0xDE,
	}

	for _, integerType := range sema.AllIntegerTypes {

		typeName := integerType.String()

		t.Run(typeName, func(t *testing.T) {

			contract := []byte(
				fmt.Sprintf(
					`
                      access(all) contract Test {

                          access(all) let n: %s

                          init() {
                              self.n = 42
                          }
                      }
                    `,
					typeName,
				),
			)

			deploy := DeploymentTransaction("Test", contract)

			var accountCode []byte
			var events []cadence.Event

			runtimeInterface := &TestRuntimeInterface{
				OnGetCode: func(_ Location) (bytes []byte, err error) {
					return accountCode, nil
				},
				Storage: NewTestLedger(nil, nil),
				OnGetSigningAccounts: func() ([]Address, error) {
					return []Address{addressValue.ToAddress()}, nil
				},
				OnGetAccountContractCode: func(_ common.AddressLocation) (code []byte, err error) {
					return accountCode, nil
				},
				OnUpdateAccountContractCode: func(_ common.AddressLocation, code []byte) error {
					accountCode = code
					return nil
				},
				OnEmitEvent: func(event cadence.Event) error {
					events = append(events, event)
					return nil
				},
			}

			nextTransactionLocation := NewTransactionLocationGenerator()

			err := runtime.ExecuteTransaction(
				Script{
					Source: deploy,
				},
				Context{
					Interface: runtimeInterface,
					Location:  nextTransactionLocation(),
				},
			)
			require.NoError(t, err)

			assert.NotNil(t, accountCode)
		})
	}
}

func TestRuntimeResourceOwnerFieldUseComposite(t *testing.T) {

	t.Parallel()

	runtime := NewTestInterpreterRuntime()

	address := Address{
		0x0, 0x0, 0x0, 0x0, 0x0, 0x0, 0x0, 0x1,
	}

	contract := []byte(`
      access(all) contract Test {

          access(all) resource R {

              access(all) fun logOwnerAddress() {
                log(self.owner?.address)
              }
          }

          access(all) fun createR(): @R {
              return <-create R()
          }
      }
    `)

	deploy := DeploymentTransaction("Test", contract)

	tx := []byte(`
      import Test from 0x1

      transaction {

          prepare(signer: auth(Storage, Capabilities) &Account) {

              let r <- Test.createR()
              log(r.owner?.address)
              r.logOwnerAddress()

              signer.storage.save(<-r, to: /storage/r)
              let cap = signer.capabilities.storage.issue<&Test.R>(/storage/r)
              signer.capabilities.publish(cap, at: /public/r)

              let ref1 = signer.storage.borrow<&Test.R>(from: /storage/r)!
              log(ref1.owner?.address)
              ref1.logOwnerAddress()

              let publicAccount = getAccount(0x01)
              let ref2 = publicAccount.capabilities.borrow<&Test.R>(/public/r)!
              log(ref2.owner?.address)
              ref2.logOwnerAddress()
          }
      }
    `)

	tx2 := []byte(`
      import Test from 0x1

      transaction {

          prepare(signer: auth(Storage) &Account) {
              let ref1 = signer.storage.borrow<&Test.R>(from: /storage/r)!
              log(ref1.owner?.address)
              log(ref1.owner?.balance)
              log(ref1.owner?.availableBalance)
              log(ref1.owner?.storage?.used)
              log(ref1.owner?.storage?.capacity)
              ref1.logOwnerAddress()

              let publicAccount = getAccount(0x01)
              let ref2 = publicAccount.capabilities.borrow<&Test.R>(/public/r)!
              log(ref2.owner?.address)
              log(ref2.owner?.balance)
              log(ref2.owner?.availableBalance)
              log(ref2.owner?.storage?.used)
              log(ref2.owner?.storage?.capacity)
              ref2.logOwnerAddress()
          }
      }
    `)

	accountCodes := map[Location][]byte{}
	var events []cadence.Event
	var loggedMessages []string

	storage := NewTestLedger(nil, nil)

	runtimeInterface := &TestRuntimeInterface{
		OnGetCode: func(location Location) (bytes []byte, err error) {
			return accountCodes[location], nil
		},
		Storage: storage,
		OnGetSigningAccounts: func() ([]Address, error) {
			return []Address{address}, nil
		},
		OnResolveLocation: NewSingleIdentifierLocationResolver(t),
		OnGetAccountContractCode: func(location common.AddressLocation) (code []byte, err error) {
			return accountCodes[location], nil
		},
		OnUpdateAccountContractCode: func(location common.AddressLocation, code []byte) error {
			accountCodes[location] = code
			return nil
		},
		OnEmitEvent: func(event cadence.Event) error {
			events = append(events, event)
			return nil
		},
		OnProgramLog: func(message string) {
			loggedMessages = append(loggedMessages, message)
		},
		OnGetAccountBalance: func(_ Address) (uint64, error) {
			// return a dummy value
			return 12300000000, nil
		},
		OnGetAccountAvailableBalance: func(_ Address) (uint64, error) {
			// return a dummy value
			return 152300000000, nil
		},
		OnGetStorageUsed: func(_ Address) (uint64, error) {
			// return a dummy value
			return 120, nil
		},
		OnGetStorageCapacity: func(_ Address) (uint64, error) {
			// return a dummy value
			return 1245, nil
		},
	}

	nextTransactionLocation := NewTransactionLocationGenerator()

	err := runtime.ExecuteTransaction(
		Script{
			Source: deploy,
		},
		Context{
			Interface: runtimeInterface,
			Location:  nextTransactionLocation(),
		},
	)
	require.NoError(t, err)

	err = runtime.ExecuteTransaction(
		Script{
			Source: tx,
		},
		Context{
			Interface: runtimeInterface,
			Location:  nextTransactionLocation(),
		},
	)
	require.NoError(t, err)

	assert.Equal(t,
		[]string{
			"nil", "nil",
			"0x0000000000000001", "0x0000000000000001",
			"0x0000000000000001", "0x0000000000000001",
		},
		loggedMessages,
	)

	loggedMessages = nil
	err = runtime.ExecuteTransaction(
		Script{
			Source: tx2,
		},
		Context{
			Interface: runtimeInterface,
			Location:  nextTransactionLocation(),
		},
	)
	require.NoError(t, err)

	assert.Equal(t,
		[]string{
			"0x0000000000000001", // ref1.owner?.address
			"123.00000000",       // ref2.owner?.balance
			"1523.00000000",      // ref2.owner?.availableBalance
			"120",                // ref1.owner?.storage.used
			"1245",               // ref1.owner?.storage.capacity

			"0x0000000000000001",

			"0x0000000000000001", // ref2.owner?.address
			"123.00000000",       // ref2.owner?.balance
			"1523.00000000",      // ref2.owner?.availableBalance
			"120",                // ref2.owner?.storage.used
			"1245",               // ref2.owner?.storage.capacity

			"0x0000000000000001",
		},
		loggedMessages,
	)
}

func TestRuntimeResourceOwnerFieldUseArray(t *testing.T) {

	t.Parallel()

	runtime := NewTestInterpreterRuntime()

	address := Address{
		0x0, 0x0, 0x0, 0x0, 0x0, 0x0, 0x0, 0x1,
	}

	contract := []byte(`
      access(all) contract Test {

          access(all) resource R {

              access(all) fun logOwnerAddress() {
                log(self.owner?.address)
              }
          }

          access(all) fun createR(): @R {
              return <-create R()
          }
      }
    `)

	deploy := DeploymentTransaction("Test", contract)

	tx := []byte(`
      import Test from 0x1

      transaction {

          prepare(signer: auth(Storage, Capabilities) &Account) {

              let rs <- [
                  <-Test.createR(),
                  <-Test.createR()
              ]
              log(rs[0].owner?.address)
              log(rs[1].owner?.address)
              rs[0].logOwnerAddress()
              rs[1].logOwnerAddress()

              signer.storage.save(<-rs, to: /storage/rs)
              let cap = signer.capabilities.storage.issue<&[Test.R]>(/storage/rs)
              signer.capabilities.publish(cap, at: /public/rs)

              let ref1 = signer.storage.borrow<&[Test.R]>(from: /storage/rs)!
              log(ref1[0].owner?.address)
              log(ref1[1].owner?.address)
              ref1[0].logOwnerAddress()
              ref1[1].logOwnerAddress()

              let publicAccount = getAccount(0x01)
              let ref2 = publicAccount.capabilities.borrow<&[Test.R]>(/public/rs)!
              log(ref2[0].owner?.address)
              log(ref2[1].owner?.address)
              ref2[0].logOwnerAddress()
              ref2[1].logOwnerAddress()
          }
      }
    `)

	tx2 := []byte(`
      import Test from 0x1

      transaction {

          prepare(signer: auth(Storage) &Account) {
              let ref1 = signer.storage.borrow<&[Test.R]>(from: /storage/rs)!
              log(ref1[0].owner?.address)
              log(ref1[1].owner?.address)
              ref1[0].logOwnerAddress()
              ref1[1].logOwnerAddress()

              let publicAccount = getAccount(0x01)
              let ref2 = publicAccount.capabilities.borrow<&[Test.R]>(/public/rs)!
              log(ref2[0].owner?.address)
              log(ref2[1].owner?.address)
              ref2[0].logOwnerAddress()
              ref2[1].logOwnerAddress()
          }
      }
    `)

	accountCodes := map[Location][]byte{}
	var events []cadence.Event
	var loggedMessages []string

	runtimeInterface := &TestRuntimeInterface{
		OnGetCode: func(location Location) (bytes []byte, err error) {
			return accountCodes[location], nil
		},
		Storage: NewTestLedger(nil, nil),
		OnGetSigningAccounts: func() ([]Address, error) {
			return []Address{address}, nil
		},
		OnGetAccountContractCode: func(location common.AddressLocation) (code []byte, err error) {
			return accountCodes[location], nil
		},
		OnResolveLocation: NewSingleIdentifierLocationResolver(t),
		OnUpdateAccountContractCode: func(location common.AddressLocation, code []byte) error {
			accountCodes[location] = code
			return nil
		},
		OnEmitEvent: func(event cadence.Event) error {
			events = append(events, event)
			return nil
		},
		OnProgramLog: func(message string) {
			loggedMessages = append(loggedMessages, message)
		},
	}

	nextTransactionLocation := NewTransactionLocationGenerator()

	err := runtime.ExecuteTransaction(
		Script{
			Source: deploy,
		},
		Context{
			Interface: runtimeInterface,
			Location:  nextTransactionLocation(),
		},
	)
	require.NoError(t, err)

	err = runtime.ExecuteTransaction(
		Script{
			Source: tx,
		},
		Context{
			Interface: runtimeInterface,
			Location:  nextTransactionLocation(),
		},
	)
	require.NoError(t, err)

	assert.Equal(t,
		[]string{
			"nil", "nil",
			"nil", "nil",
			"0x0000000000000001", "0x0000000000000001",
			"0x0000000000000001", "0x0000000000000001",
			"0x0000000000000001", "0x0000000000000001",
			"0x0000000000000001", "0x0000000000000001",
		},
		loggedMessages,
	)

	loggedMessages = nil
	err = runtime.ExecuteTransaction(
		Script{
			Source: tx2,
		},
		Context{
			Interface: runtimeInterface,
			Location:  nextTransactionLocation(),
		},
	)
	require.NoError(t, err)

	assert.Equal(t,
		[]string{
			"0x0000000000000001", "0x0000000000000001",
			"0x0000000000000001", "0x0000000000000001",
			"0x0000000000000001", "0x0000000000000001",
			"0x0000000000000001", "0x0000000000000001",
		},
		loggedMessages,
	)
}

func TestRuntimeResourceOwnerFieldUseDictionary(t *testing.T) {

	t.Parallel()

	runtime := NewTestInterpreterRuntime()

	address := Address{
		0x0, 0x0, 0x0, 0x0, 0x0, 0x0, 0x0, 0x1,
	}

	contract := []byte(`
      access(all) contract Test {

          access(all) resource R {

              access(all) fun logOwnerAddress() {
                log(self.owner?.address)
              }
          }

          access(all) fun createR(): @R {
              return <-create R()
          }
      }
    `)

	deploy := DeploymentTransaction("Test", contract)

	tx := []byte(`
      import Test from 0x1

      transaction {

          prepare(signer: auth(Storage, Capabilities) &Account) {

              let rs <- {
                  "a": <-Test.createR(),
                  "b": <-Test.createR()
              }
              log(rs["a"]?.owner?.address)
              log(rs["b"]?.owner?.address)
              rs["a"]?.logOwnerAddress()
              rs["b"]?.logOwnerAddress()

              signer.storage.save(<-rs, to: /storage/rs)
              let cap = signer.capabilities.storage.issue<&{String: Test.R}>(/storage/rs)
              signer.capabilities.publish(cap, at: /public/rs)

              let ref1 = signer.storage.borrow<&{String: Test.R}>(from: /storage/rs)!
              log(ref1["a"]?.owner?.address)
              log(ref1["b"]?.owner?.address)
              ref1["a"]?.logOwnerAddress()
              ref1["b"]?.logOwnerAddress()

              let publicAccount = getAccount(0x01)
              let ref2 = publicAccount.capabilities.borrow<&{String: Test.R}>(/public/rs)!
              log(ref2["a"]?.owner?.address)
              log(ref2["b"]?.owner?.address)
              ref2["a"]?.logOwnerAddress()
              ref2["b"]?.logOwnerAddress()
          }
      }
    `)

	tx2 := []byte(`
      import Test from 0x1

      transaction {

          prepare(signer: auth(Storage) &Account) {
              let ref1 = signer.storage.borrow<&{String: Test.R}>(from: /storage/rs)!
              log(ref1["a"]?.owner?.address)
              log(ref1["b"]?.owner?.address)
              ref1["a"]?.logOwnerAddress()
              ref1["b"]?.logOwnerAddress()

              let publicAccount = getAccount(0x01)
              let ref2 = publicAccount.capabilities.borrow<&{String: Test.R}>(/public/rs)!
              log(ref2["a"]?.owner?.address)
              log(ref2["b"]?.owner?.address)
              ref2["a"]?.logOwnerAddress()
              ref2["b"]?.logOwnerAddress()
          }
      }
    `)

	accountCodes := map[Location][]byte{}
	var events []cadence.Event
	var loggedMessages []string

	runtimeInterface := &TestRuntimeInterface{
		OnGetCode: func(location Location) (bytes []byte, err error) {
			return accountCodes[location], nil
		},
		Storage: NewTestLedger(nil, nil),
		OnGetSigningAccounts: func() ([]Address, error) {
			return []Address{address}, nil
		},
		OnResolveLocation: NewSingleIdentifierLocationResolver(t),
		OnGetAccountContractCode: func(location common.AddressLocation) (code []byte, err error) {
			return accountCodes[location], nil
		},
		OnUpdateAccountContractCode: func(location common.AddressLocation, code []byte) error {
			accountCodes[location] = code
			return nil
		},
		OnEmitEvent: func(event cadence.Event) error {
			events = append(events, event)
			return nil
		},
		OnProgramLog: func(message string) {
			loggedMessages = append(loggedMessages, message)
		},
	}

	nextTransactionLocation := NewTransactionLocationGenerator()

	err := runtime.ExecuteTransaction(
		Script{
			Source: deploy,
		},
		Context{
			Interface: runtimeInterface,
			Location:  nextTransactionLocation(),
		},
	)
	require.NoError(t, err)

	err = runtime.ExecuteTransaction(
		Script{
			Source: tx,
		},
		Context{
			Interface: runtimeInterface,
			Location:  nextTransactionLocation(),
		},
	)
	require.NoError(t, err)

	assert.Equal(t,
		[]string{
			"nil", "nil",
			"nil", "nil",
			"0x0000000000000001", "0x0000000000000001",
			"0x0000000000000001", "0x0000000000000001",
			"0x0000000000000001", "0x0000000000000001",
			"0x0000000000000001", "0x0000000000000001",
		},
		loggedMessages,
	)

	loggedMessages = nil
	err = runtime.ExecuteTransaction(
		Script{
			Source: tx2,
		},
		Context{
			Interface: runtimeInterface,
			Location:  nextTransactionLocation(),
		},
	)
	require.NoError(t, err)

	assert.Equal(t,
		[]string{
			"0x0000000000000001", "0x0000000000000001",
			"0x0000000000000001", "0x0000000000000001",
			"0x0000000000000001", "0x0000000000000001",
			"0x0000000000000001", "0x0000000000000001",
		},
		loggedMessages,
	)
}

func TestRuntimeMetrics(t *testing.T) {

	t.Parallel()

	runtime := NewTestInterpreterRuntime()

	imported1Location := common.StringLocation("imported1")

	importedScript1 := []byte(`
      access(all) fun generate(): [Int] {
        return [1, 2, 3]
      }
    `)

	imported2Location := common.StringLocation("imported2")

	importedScript2 := []byte(`
      access(all) fun getPath(): StoragePath {
        return /storage/foo
      }
    `)

	script1 := []byte(`
      import "imported1"

      transaction {
          prepare(signer: auth(Storage) &Account) {
              signer.storage.save(generate(), to: /storage/foo)
          }
          execute {}
      }
    `)

	script2 := []byte(`
      import "imported2"

      transaction {
          prepare(signer: auth(Storage) &Account) {
              signer.storage.load<[Int]>(from: getPath())
          }
          execute {}
      }
    `)

	storage := NewTestLedger(nil, nil)

	type reports struct {
		programParsed      map[Location]int
		programChecked     map[Location]int
		programInterpreted map[Location]int
	}

	newRuntimeInterface := func() (runtimeInterface Interface, r *reports) {

		r = &reports{
			programParsed:      map[common.Location]int{},
			programChecked:     map[common.Location]int{},
			programInterpreted: map[common.Location]int{},
		}

		runtimeInterface = &TestRuntimeInterface{
			Storage: storage,
			OnGetSigningAccounts: func() ([]Address, error) {
				return []Address{{42}}, nil
			},
			OnGetCode: func(location Location) (bytes []byte, err error) {
				switch location {
				case imported1Location:
					return importedScript1, nil
				case imported2Location:
					return importedScript2, nil
				default:
					return nil, fmt.Errorf("unknown import location: %s", location)
				}
			},
			OnProgramParsed: func(location common.Location, duration time.Duration) {
				r.programParsed[location]++
			},
			OnProgramChecked: func(location common.Location, duration time.Duration) {
				r.programChecked[location]++
			},
			OnProgramInterpreted: func(location common.Location, duration time.Duration) {
				r.programInterpreted[location]++
			},
		}

		return
	}

	i1, r1 := newRuntimeInterface()

	nextTransactionLocation := NewTransactionLocationGenerator()

	transactionLocation := nextTransactionLocation()
	err := runtime.ExecuteTransaction(
		Script{
			Source: script1,
		},
		Context{
			Interface: i1,
			Location:  transactionLocation,
		},
	)
	require.NoError(t, err)

	assert.Equal(t,
		map[common.Location]int{
			transactionLocation: 1,
			imported1Location:   1,
		},
		r1.programParsed,
	)
	assert.Equal(t,
		map[common.Location]int{
			transactionLocation: 1,
			imported1Location:   1,
		},
		r1.programChecked,
	)
	assert.Equal(t,
		map[common.Location]int{
			transactionLocation: 1,
		},
		r1.programInterpreted,
	)

	i2, r2 := newRuntimeInterface()

	transactionLocation = nextTransactionLocation()

	err = runtime.ExecuteTransaction(
		Script{
			Source: script2,
		},
		Context{
			Interface: i2,
			Location:  transactionLocation,
		},
	)
	require.NoError(t, err)

	assert.Equal(t,
		map[common.Location]int{
			transactionLocation: 1,
			imported2Location:   1,
		},
		r2.programParsed,
	)
	assert.Equal(t,
		map[common.Location]int{
			transactionLocation: 1,
			imported2Location:   1,
		},
		r2.programChecked,
	)
	assert.Equal(t,
		map[common.Location]int{
			transactionLocation: 1,
		},
		r2.programInterpreted,
	)
}

type ownerKeyPair struct {
	owner, key []byte
}

func (w ownerKeyPair) String() string {
	return string(w.key)
}

func TestRuntimeContractWriteback(t *testing.T) {

	t.Parallel()

	addressValue := cadence.BytesToAddress([]byte{0xCA, 0xDE})

	runtime := NewTestInterpreterRuntime()

	contract := []byte(`
      access(all) contract Test {

          access(all) var test: Int

          init() {
              self.test = 1
          }

          access(all) fun setTest(_ test: Int) {
            self.test = test
          }
      }
    `)

	deploy := DeploymentTransaction("Test", contract)

	readTx := []byte(`
      import Test from 0xCADE

       transaction {

          prepare(signer: &Account) {
              log(Test.test)
          }
       }
    `)

	writeTx := []byte(`
      import Test from 0xCADE

       transaction {

          prepare(signer: &Account) {
              Test.setTest(2)
          }
       }
    `)

	var accountCode []byte
	var events []cadence.Event
	var loggedMessages []string
	var writes []ownerKeyPair

	onWrite := func(owner, key, value []byte) {
		writes = append(writes, ownerKeyPair{
			owner,
			key,
		})
	}

	runtimeInterface := &TestRuntimeInterface{
		OnGetCode: func(_ Location) (bytes []byte, err error) {
			return accountCode, nil
		},
		Storage: NewTestLedger(nil, onWrite),
		OnGetSigningAccounts: func() ([]Address, error) {
			return []Address{Address(addressValue)}, nil
		},
		OnResolveLocation: NewSingleIdentifierLocationResolver(t),
		OnGetAccountContractCode: func(_ common.AddressLocation) (code []byte, err error) {
			return accountCode, nil
		},
		OnUpdateAccountContractCode: func(_ common.AddressLocation, code []byte) (err error) {
			accountCode = code
			return nil
		},
		OnEmitEvent: func(event cadence.Event) error {
			events = append(events, event)
			return nil
		},
		OnProgramLog: func(message string) {
			loggedMessages = append(loggedMessages, message)
		},
	}

	nextTransactionLocation := NewTransactionLocationGenerator()

	err := runtime.ExecuteTransaction(
		Script{
			Source: deploy,
		},
		Context{
			Interface: runtimeInterface,
			Location:  nextTransactionLocation(),
		},
	)
	require.NoError(t, err)

	assert.NotNil(t, accountCode)

	assert.Equal(t,
		[]ownerKeyPair{
			// storage index to account storage map
			{
				addressValue[:],
				[]byte(AccountStorageKey),
			},
			// contract value
			// NOTE: contract value is empty because it is inlined in contract domain storage map
			{
				addressValue[:],
				[]byte{'$', 0x0, 0x0, 0x0, 0x0, 0x0, 0x0, 0x0, 0x1},
			},
			// contract domain storage map
			// NOTE: contract domain storage map is empty because it is inlined in account storage map
			{
				addressValue[:],
				[]byte{'$', 0x0, 0x0, 0x0, 0x0, 0x0, 0x0, 0x0, 0x2},
			},
			// account storage map
			{
				addressValue[:],
				[]byte{'$', 0x0, 0x0, 0x0, 0x0, 0x0, 0x0, 0x0, 0x3},
			},
		},
		writes,
	)

	writes = nil

	err = runtime.ExecuteTransaction(
		Script{
			Source: readTx,
		},
		Context{
			Interface: runtimeInterface,
			Location:  nextTransactionLocation(),
		},
	)
	require.NoError(t, err)

	assert.Empty(t, writes)

	writes = nil

	err = runtime.ExecuteTransaction(
		Script{
			Source: writeTx,
		},
		Context{
			Interface: runtimeInterface,
			Location:  nextTransactionLocation(),
		},
	)
	require.NoError(t, err)

	assert.Equal(t,
		[]ownerKeyPair{
			// Account storage map is modified because:
			// - contract value is inlined in contract storage map, and
			// - contract storage map is inlined in account storage map.
			// NOTE: both contract storage map slab and contract value slab don't exist.
			{
				addressValue[:],
				[]byte{'$', 0x0, 0x0, 0x0, 0x0, 0x0, 0x0, 0x0, 0x2},
			},
		},
		writes,
	)
}

func TestRuntimeStorageWriteback(t *testing.T) {

	t.Parallel()

	addressValue := cadence.BytesToAddress([]byte{0xCA, 0xDE})

	runtime := NewTestInterpreterRuntime()

	contract := []byte(`
      access(all) contract Test {

          access(all) resource R {

              access(all) var test: Int

              init() {
                  self.test = 1
              }

              access(all) fun setTest(_ test: Int) {
                self.test = test
              }
          }


          access(all) fun createR(): @R {
              return <-create R()
          }
      }
    `)

	deploy := DeploymentTransaction("Test", contract)

	var accountCode []byte
	var events []cadence.Event
	var loggedMessages []string
	var writes []ownerKeyPair

	onWrite := func(owner, key, _ []byte) {
		writes = append(writes, ownerKeyPair{
			owner,
			key,
		})
	}

	runtimeInterface := &TestRuntimeInterface{
		OnGetCode: func(_ Location) (bytes []byte, err error) {
			return accountCode, nil
		},
		Storage: NewTestLedger(nil, onWrite),
		OnGetSigningAccounts: func() ([]Address, error) {
			return []Address{Address(addressValue)}, nil
		},
		OnResolveLocation: NewSingleIdentifierLocationResolver(t),
		OnGetAccountContractCode: func(location common.AddressLocation) (code []byte, err error) {
			return accountCode, nil
		},
		OnUpdateAccountContractCode: func(location common.AddressLocation, code []byte) error {
			accountCode = code
			return nil
		},
		OnEmitEvent: func(event cadence.Event) error {
			events = append(events, event)
			return nil
		},
		OnProgramLog: func(message string) {
			loggedMessages = append(loggedMessages, message)
		},
	}

	nextTransactionLocation := NewTransactionLocationGenerator()

	err := runtime.ExecuteTransaction(
		Script{
			Source: deploy,
		},
		Context{
			Interface: runtimeInterface,
			Location:  nextTransactionLocation(),
		},
	)
	require.NoError(t, err)

	assert.NotNil(t, accountCode)

	assert.Equal(t,
		[]ownerKeyPair{
			// storage index to account storage map
			{
				addressValue[:],
				[]byte(AccountStorageKey),
			},
			// contract value
			// NOTE: contract value slab is empty because it is inlined in contract domain storage map
			{
				addressValue[:],
				[]byte{'$', 0x0, 0x0, 0x0, 0x0, 0x0, 0x0, 0x0, 0x1},
			},
			// contract domain storage map
			// NOTE: contract domain storage map is empty because it is inlined in account storage map
			{
				addressValue[:],
				[]byte{'$', 0x0, 0x0, 0x0, 0x0, 0x0, 0x0, 0x0, 0x2},
			},
			// account storage map
			{
				addressValue[:],
				[]byte{'$', 0x0, 0x0, 0x0, 0x0, 0x0, 0x0, 0x0, 0x3},
			},
		},
		writes,
	)

	writes = nil

	err = runtime.ExecuteTransaction(
		Script{
			Source: []byte(`
               import Test from 0xCADE

                transaction {

                   prepare(signer: auth(Storage) &Account) {
                       signer.storage.save(<-Test.createR(), to: /storage/r)
                   }
                }
            `),
		},
		Context{
			Interface: runtimeInterface,
			Location:  nextTransactionLocation(),
		},
	)
	require.NoError(t, err)

	assert.Equal(t,
		[]ownerKeyPair{
			// account storage map
			// NOTE: account storage map is updated with new storage domain storage map (inlined).
			{
				addressValue[:],
				[]byte{'$', 0x0, 0x0, 0x0, 0x0, 0x0, 0x0, 0x0, 0x2},
			},
			// resource value
			// NOTE: resource value slab is empty because it is inlined in storage domain storage map
			{
				addressValue[:],
				[]byte{'$', 0x0, 0x0, 0x0, 0x0, 0x0, 0x0, 0x0, 0x4},
			},
			// storage domain storage map
			// NOTE: storage domain storage map is empty because it is inlined in account storage map.
			{
				addressValue[:],
				[]byte{'$', 0x0, 0x0, 0x0, 0x0, 0x0, 0x0, 0x0, 0x5},
			},
		},
		writes,
	)

	readTx := []byte(`
      import Test from 0xCADE

      transaction {

         prepare(signer: auth(Storage) &Account) {
             log(signer.storage.borrow<&Test.R>(from: /storage/r)!.test)
         }
      }
    `)

	writes = nil

	err = runtime.ExecuteTransaction(
		Script{
			Source: readTx,
		},
		Context{
			Interface: runtimeInterface,
			Location:  nextTransactionLocation(),
		},
	)
	require.NoError(t, err)

	assert.Empty(t, writes)

	writeTx := []byte(`
      import Test from 0xCADE

      transaction {

         prepare(signer: auth(Storage) &Account) {
             let r = signer.storage.borrow<&Test.R>(from: /storage/r)!
             r.setTest(2)
         }
      }
    `)

	writes = nil

	err = runtime.ExecuteTransaction(
		Script{
			Source: writeTx,
		},
		Context{
			Interface: runtimeInterface,
			Location:  nextTransactionLocation(),
		},
	)
	require.NoError(t, err)

	assert.Equal(t,
		[]ownerKeyPair{
			// Account storage map is modified because resource value is inlined in storage map,
			// and storage map is inlined in account storage map.
			// NOTE: resource value slab is empty.
			{
				addressValue[:],
				[]byte{'$', 0x0, 0x0, 0x0, 0x0, 0x0, 0x0, 0x0, 0x2},
			},
		},
		writes,
	)
}

type logPanicError struct{}

func (logPanicError) Error() string {
	return ""
}

var _ error = logPanicError{}

func TestRuntimeExternalError(t *testing.T) {

	t.Parallel()

	interpreterRuntime := NewTestInterpreterRuntime()

	script := []byte(`
      transaction {
        prepare() {
          log("ok")
        }
      }
    `)

	runtimeInterface := &TestRuntimeInterface{
		OnGetSigningAccounts: func() ([]Address, error) {
			return nil, nil
		},
		OnProgramLog: func(message string) {
			panic(logPanicError{})
		},
	}

	nextTransactionLocation := NewTransactionLocationGenerator()

	err := interpreterRuntime.ExecuteTransaction(
		Script{
			Source: script,
		},
		Context{
			Interface: runtimeInterface,
			Location:  nextTransactionLocation(),
		},
	)

	RequireError(t, err)

	assertRuntimeErrorIsExternalError(t, err)
}

func TestRuntimeExternalNonError(t *testing.T) {

	t.Parallel()

	interpreterRuntime := NewTestInterpreterRuntime()

	script := []byte(`
      transaction {
        prepare() {
          log("ok")
        }
      }
    `)

	type logPanic struct{}

	runtimeInterface := &TestRuntimeInterface{
		OnGetSigningAccounts: func() ([]Address, error) {
			return nil, nil
		},
		OnProgramLog: func(message string) {
			panic(logPanic{})
		},
	}

	nextTransactionLocation := NewTransactionLocationGenerator()

	err := interpreterRuntime.ExecuteTransaction(
		Script{
			Source: script,
		},
		Context{
			Interface: runtimeInterface,
			Location:  nextTransactionLocation(),
		},
	)

	RequireError(t, err)

	var runtimeError Error
	require.ErrorAs(t, err, &runtimeError)

	innerError := runtimeError.Unwrap()
	require.ErrorAs(t, innerError, &runtimeErrors.ExternalNonError{})
}

func TestRuntimeDeployCodeCaching(t *testing.T) {

	t.Parallel()

	const helloWorldContract = `
      access(all) contract HelloWorld {

          access(all) let greeting: String

          init() {
              self.greeting = "Hello, World!"
          }

          access(all) fun hello(): String {
              return self.greeting
          }
      }
    `

	const callHelloTxTemplate = `
        import HelloWorld from 0x%s

        transaction {
            prepare(signer: &Account) {
                assert(HelloWorld.hello() == "Hello, World!")
            }
        }
    `

	createAccountTx := []byte(`
        transaction {
            prepare(signer: auth(BorrowValue) &Account) {
                Account(payer: signer)
            }
        }
    `)

	deployTx := DeploymentTransaction("HelloWorld", []byte(helloWorldContract))

	runtime := NewTestInterpreterRuntime()

	accountCodes := map[common.Location][]byte{}
	var events []cadence.Event

	var accountCounter uint8 = 0

	var signerAddresses []Address

	runtimeInterface := &TestRuntimeInterface{
		OnCreateAccount: func(payer Address) (address Address, err error) {
			accountCounter++
			return Address{accountCounter}, nil
		},
		OnGetCode: func(location Location) (bytes []byte, err error) {
			return accountCodes[location], nil
		},
		Storage: NewTestLedger(nil, nil),
		OnGetSigningAccounts: func() ([]Address, error) {
			return signerAddresses, nil
		},
		OnResolveLocation: NewSingleIdentifierLocationResolver(t),
		OnGetAccountContractCode: func(location common.AddressLocation) (code []byte, err error) {
			return accountCodes[location], nil
		},
		OnUpdateAccountContractCode: func(location common.AddressLocation, code []byte) error {
			accountCodes[location] = code
			return nil
		},
		OnEmitEvent: func(event cadence.Event) error {
			events = append(events, event)
			return nil
		},
	}

	nextTransactionLocation := NewTransactionLocationGenerator()

	// create the account

	signerAddresses = []Address{{accountCounter}}

	err := runtime.ExecuteTransaction(
		Script{
			Source: createAccountTx,
		},
		Context{
			Interface: runtimeInterface,
			Location:  nextTransactionLocation(),
		},
	)
	require.NoError(t, err)

	// deploy the contract

	signerAddresses = []Address{{accountCounter}}

	err = runtime.ExecuteTransaction(
		Script{
			Source: deployTx,
		},
		Context{
			Interface: runtimeInterface,
			Location:  nextTransactionLocation(),
		},
	)
	require.NoError(t, err)

	// call the hello function

	callTx := []byte(fmt.Sprintf(callHelloTxTemplate, Address{accountCounter}))

	err = runtime.ExecuteTransaction(
		Script{
			Source: callTx,
		},
		Context{
			Interface: runtimeInterface,
			Location:  nextTransactionLocation(),
		},
	)
	require.NoError(t, err)
}

func TestRuntimeUpdateCodeCaching(t *testing.T) {

	t.Parallel()

	const helloWorldContract1 = `
      access(all) contract HelloWorld {

          access(all) fun hello(): String {
              return "1"
          }
      }
    `

	const helloWorldContract2 = `
      access(all) contract HelloWorld {

          access(all) fun hello(): String {
              return "2"
          }
      }
    `

	const callHelloScriptTemplate = `
        import HelloWorld from 0x%s

        access(all) fun main(): String {
            return HelloWorld.hello()
        }
    `

	const callHelloTransactionTemplate = `
        import HelloWorld from 0x%s

        transaction {
            prepare(signer: &Account) {
                log(HelloWorld.hello())
            }
        }
    `

	createAccountTx := []byte(`
        transaction {
            prepare(signer: auth(BorrowValue) &Account) {
                Account(payer: signer)
            }
        }
    `)

	deployTx := DeploymentTransaction("HelloWorld", []byte(helloWorldContract1))
	updateTx := UpdateTransaction("HelloWorld", []byte(helloWorldContract2))

	runtime := NewTestInterpreterRuntime()

	accountCodes := map[common.Location][]byte{}
	var events []cadence.Event
	var loggedMessages []string

	var accountCounter uint8 = 0

	var signerAddresses []Address

	var programHits []string

	runtimeInterface := &TestRuntimeInterface{
		OnCreateAccount: func(payer Address) (address Address, err error) {
			accountCounter++
			return Address{accountCounter}, nil
		},
		OnGetCode: func(location Location) (bytes []byte, err error) {
			return accountCodes[location], nil
		},
		Storage: NewTestLedger(nil, nil),
		OnGetSigningAccounts: func() ([]Address, error) {
			return signerAddresses, nil
		},
		OnResolveLocation: NewSingleIdentifierLocationResolver(t),
		OnGetAccountContractCode: func(location common.AddressLocation) (code []byte, err error) {
			return accountCodes[location], nil
		},
		OnUpdateAccountContractCode: func(location common.AddressLocation, code []byte) error {
			accountCodes[location] = code
			return nil
		},
		OnEmitEvent: func(event cadence.Event) error {
			events = append(events, event)
			return nil
		},
		OnProgramLog: func(message string) {
			loggedMessages = append(loggedMessages, message)
		},
	}

	nextTransactionLocation := NewTransactionLocationGenerator()
	nextScriptLocation := NewScriptLocationGenerator()

	// create the account

	signerAddresses = []Address{{accountCounter}}

	err := runtime.ExecuteTransaction(
		Script{
			Source: createAccountTx,
		},
		Context{
			Interface: runtimeInterface,
			Location:  nextTransactionLocation(),
		},
	)
	require.NoError(t, err)

	// deploy the contract

	programHits = nil

	signerAddresses = []Address{{accountCounter}}

	err = runtime.ExecuteTransaction(
		Script{
			Source: deployTx,
		},
		Context{
			Interface: runtimeInterface,
			Location:  nextTransactionLocation(),
		},
	)
	require.NoError(t, err)
	require.Empty(t, programHits)

	location := common.AddressLocation{
		Address: signerAddresses[0],
		Name:    "HelloWorld",
	}

	require.NotContains(t, runtimeInterface.Programs, location)

	// call the initial hello function

	callScript := []byte(fmt.Sprintf(callHelloScriptTemplate, Address{accountCounter}))

	result1, err := runtime.ExecuteScript(
		Script{
			Source: callScript,
		},
		Context{
			Interface: runtimeInterface,
			Location:  nextScriptLocation(),
		},
	)
	require.NoError(t, err)
	require.Equal(t, cadence.String("1"), result1)

	// The deployed hello world contract was imported,
	// assert that it was stored in the program storage
	// after it was parsed and checked

	initialProgram := runtimeInterface.Programs[location]
	require.NotNil(t, initialProgram)

	// update the contract

	programHits = nil

	err = runtime.ExecuteTransaction(
		Script{
			Source: updateTx,
		},
		Context{
			Interface: runtimeInterface,
			Location:  nextTransactionLocation(),
		},
	)
	require.NoError(t, err)
	require.Empty(t, programHits)

	// Assert that the contract update did NOT change
	// the program in program storage

	require.Same(t,
		initialProgram,
		runtimeInterface.Programs[location],
	)
	require.NotNil(t, runtimeInterface.Programs[location])

	// call the new hello function from a script

	result2, err := runtime.ExecuteScript(
		Script{
			Source: callScript,
		},
		Context{
			Interface: runtimeInterface,
			Location:  nextScriptLocation(),
		},
	)
	require.NoError(t, err)
	require.Equal(t, cadence.String("2"), result2)

	// call the new hello function from a transaction

	callTransaction := []byte(fmt.Sprintf(callHelloTransactionTemplate, Address{accountCounter}))

	loggedMessages = nil

	err = runtime.ExecuteTransaction(
		Script{
			Source: callTransaction,
		},
		Context{
			Interface: runtimeInterface,
			Location:  nextTransactionLocation(),
		},
	)
	require.NoError(t, err)
	require.Equal(t,
		[]string{`"2"`},
		loggedMessages,
	)
}

func TestRuntimeProgramsHitForToplevelPrograms(t *testing.T) {

	// We do not want to hit the stored programs for toplevel programs
	// (scripts and transactions) until we have moved the caching layer to Cadence.

	t.Parallel()

	const helloWorldContract = `
      access(all) contract HelloWorld {

          access(all) let greeting: String

          init() {
              self.greeting = "Hello, World!"
          }

          access(all) fun hello(): String {
              return self.greeting
          }
      }
    `

	const callHelloTxTemplate = `
        import HelloWorld from 0x%s

        transaction {
            prepare(signer: &Account) {
                assert(HelloWorld.hello() == "Hello, World!")
            }
        }
    `

	createAccountTx := []byte(`
        transaction {
            prepare(signer: auth(BorrowValue) &Account) {
                Account(payer: signer)
            }
        }
    `)

	deployTx := DeploymentTransaction("HelloWorld", []byte(helloWorldContract))

	runtime := NewTestInterpreterRuntime()

	accountCodes := map[common.Location][]byte{}
	var events []cadence.Event

	programs := map[common.Location]*interpreter.Program{}

	var accountCounter uint8 = 0

	var signerAddresses []Address

	var programsHits []Location

	runtimeInterface := &TestRuntimeInterface{
		OnCreateAccount: func(payer Address) (address Address, err error) {
			accountCounter++
			return Address{accountCounter}, nil
		},
		OnGetCode: func(location Location) (bytes []byte, err error) {
			return accountCodes[location], nil
		},
		OnGetAndSetProgram: func(
			location Location,
			load func() (*interpreter.Program, error),
		) (
			program *interpreter.Program,
			err error,
		) {
			programsHits = append(programsHits, location)

			var ok bool
			program, ok = programs[location]
			if ok {
				return
			}

			program, err = load()

			// NOTE: important: still set empty program,
			// even if error occurred

			programs[location] = program

			return
		},
		Storage: NewTestLedger(nil, nil),
		OnGetSigningAccounts: func() ([]Address, error) {
			return signerAddresses, nil
		},
		OnResolveLocation: NewSingleIdentifierLocationResolver(t),
		OnGetAccountContractCode: func(location common.AddressLocation) (code []byte, err error) {
			return accountCodes[location], nil
		},
		OnUpdateAccountContractCode: func(location common.AddressLocation, code []byte) error {
			accountCodes[location] = code
			return nil
		},
		OnEmitEvent: func(event cadence.Event) error {
			events = append(events, event)
			return nil
		},
	}

	nextTransactionLocation := NewTransactionLocationGenerator()

	signerAddresses = []Address{{accountCounter}}

	// create the account

	err := runtime.ExecuteTransaction(
		Script{
			Source: createAccountTx,
		},
		Context{
			Interface: runtimeInterface,
			Location:  nextTransactionLocation(),
		},
	)
	require.NoError(t, err)

	signerAddresses = []Address{{accountCounter}}

	err = runtime.ExecuteTransaction(
		Script{
			Source: deployTx,
		},
		Context{
			Interface: runtimeInterface,
			Location:  nextTransactionLocation(),
		},
	)
	require.NoError(t, err)

	// call the function

	callTx := []byte(fmt.Sprintf(callHelloTxTemplate, Address{accountCounter}))

	err = runtime.ExecuteTransaction(
		Script{
			Source: callTx,
		},
		Context{
			Interface: runtimeInterface,
			Location:  nextTransactionLocation(),
		},
	)
	require.NoError(t, err)

	require.Equal(t,
		[]common.Location{
			common.TransactionLocation{
				0x1, 0x0, 0x0, 0x0, 0x0, 0x0, 0x0, 0x0, 0x0, 0x0, 0x0, 0x0, 0x0, 0x0, 0x0, 0x0,
				0x0, 0x0, 0x0, 0x0, 0x0, 0x0, 0x0, 0x0, 0x0, 0x0, 0x0, 0x0, 0x0, 0x0, 0x0, 0x0,
			},
			common.TransactionLocation{
				0x2, 0x0, 0x0, 0x0, 0x0, 0x0, 0x0, 0x0, 0x0, 0x0, 0x0, 0x0, 0x0, 0x0, 0x0, 0x0,
				0x0, 0x0, 0x0, 0x0, 0x0, 0x0, 0x0, 0x0, 0x0, 0x0, 0x0, 0x0, 0x0, 0x0, 0x0, 0x0,
			},
			common.TransactionLocation{
				0x3, 0x0, 0x0, 0x0, 0x0, 0x0, 0x0, 0x0, 0x0, 0x0, 0x0, 0x0, 0x0, 0x0, 0x0, 0x0,
				0x0, 0x0, 0x0, 0x0, 0x0, 0x0, 0x0, 0x0, 0x0, 0x0, 0x0, 0x0, 0x0, 0x0, 0x0, 0x0,
			},
			common.AddressLocation{
				Address: Address{0x1},
				Name:    "HelloWorld",
			},
			common.AddressLocation{
				Address: Address{0x1},
				Name:    "HelloWorld",
			},
		},
		programsHits,
	)
}

func TestRuntimeTransaction_ContractUpdate(t *testing.T) {

	t.Parallel()

	runtime := NewTestInterpreterRuntime()

	const contract1 = `
      access(all) contract Test {

          access(all) resource R {

              access(all) let name: String

              init(name: String) {
                  self.name = name
              }

              access(all) fun hello(): Int {
                  return 1
              }
          }

          access(all) var rs: @{String: R}

          access(all) fun hello(): Int {
              return 1
          }

          init() {
              self.rs <- {}
              self.rs["r1"] <-! create R(name: "1")
          }
      }
    `

	const contract2 = `
      access(all) contract Test {

          access(all) resource R {

              access(all) let name: String

              init(name: String) {
                  self.name = name
              }

              access(all) fun hello(): Int {
                  return 2
              }
          }

          access(all) var rs: @{String: R}

          access(all) fun hello(): Int {
              return 2
          }

          init() {
              self.rs <- {}
              panic("should never be executed")
          }
      }
    `

	var accountCode []byte
	var events []cadence.Event

	signerAddress := common.MustBytesToAddress([]byte{0x42})

	runtimeInterface := &TestRuntimeInterface{
		Storage: NewTestLedger(nil, nil),
		OnGetSigningAccounts: func() ([]Address, error) {
			return []Address{signerAddress}, nil
		},
		OnGetCode: func(_ Location) (bytes []byte, err error) {
			return accountCode, nil
		},
		OnResolveLocation: func(identifiers []Identifier, location Location) ([]ResolvedLocation, error) {
			require.Empty(t, identifiers)
			require.IsType(t, common.AddressLocation{}, location)

			return []ResolvedLocation{
				{
					Location: common.AddressLocation{
						Address: location.(common.AddressLocation).Address,
						Name:    "Test",
					},
					Identifiers: []ast.Identifier{
						{
							Identifier: "Test",
						},
					},
				},
			}, nil
		},
		OnGetAccountContractCode: func(_ common.AddressLocation) (code []byte, err error) {
			return accountCode, nil
		},
		OnUpdateAccountContractCode: func(_ common.AddressLocation, code []byte) error {
			accountCode = code
			return nil
		},
		OnEmitEvent: func(event cadence.Event) error {
			events = append(events, event)
			return nil
		},
	}

	nextTransactionLocation := NewTransactionLocationGenerator()

	// Deploy the Test contract

	deployTx1 := DeploymentTransaction("Test", []byte(contract1))

	err := runtime.ExecuteTransaction(
		Script{
			Source: deployTx1,
		},
		Context{
			Interface: runtimeInterface,
			Location:  nextTransactionLocation(),
		},
	)
	require.NoError(t, err)

	location := common.AddressLocation{
		Address: signerAddress,
		Name:    "Test",
	}

	require.NotContains(t, runtimeInterface.Programs, location)

	// Use the Test contract

	script1 := []byte(`
      import 0x42

      access(all) fun main() {
          // Check stored data

          assert(Test.rs.length == 1)
          assert(Test.rs["r1"]?.name == "1")

          // Check functions

          assert(Test.rs["r1"]?.hello() == 1)
          assert(Test.hello() == 1)
      }
    `)

	nextScriptLocation := NewScriptLocationGenerator()

	_, err = runtime.ExecuteScript(
		Script{
			Source: script1,
		},
		Context{
			Interface: runtimeInterface,
			Location:  nextScriptLocation(),
		},
	)
	require.NoError(t, err)

	// The deployed hello world contract was imported,
	// assert that it was stored in the program storage
	// after it was parsed and checked

	initialProgram := runtimeInterface.Programs[location]
	require.NotNil(t, initialProgram)

	// Update the Test contract

	deployTx2 := UpdateTransaction("Test", []byte(contract2))

	err = runtime.ExecuteTransaction(
		Script{
			Source: deployTx2,
		},
		Context{
			Interface: runtimeInterface,
			Location:  nextTransactionLocation(),
		},
	)
	require.NoError(t, err)

	// Assert that the contract update did NOT change
	// the program in program storage

	require.Same(t,
		initialProgram,
		runtimeInterface.Programs[location],
	)
	require.NotNil(t, runtimeInterface.Programs[location])

	// Use the new Test contract

	script2 := []byte(`
      import 0x42

      access(all) fun main() {
          // Existing data is still available and the same as before

          assert(Test.rs.length == 1)
          assert(Test.rs["r1"]?.name == "1")

          // New function code is executed.
          // Compare with script1 above, which checked 1.

          assert(Test.rs["r1"]?.hello() == 2)
          assert(Test.hello() == 2)
      }
    `)

	_, err = runtime.ExecuteScript(
		Script{
			Source: script2,
		},
		Context{
			Interface: runtimeInterface,
			Location:  nextScriptLocation(),
		},
	)
	require.NoError(t, err)
}

func TestRuntimeExecuteScriptArguments(t *testing.T) {

	t.Parallel()

	runtime := NewTestInterpreterRuntime()

	script := []byte(`
      access(all) fun main(num: Int) {}
    `)

	type testCase struct {
		name      string
		arguments [][]byte
		valid     bool
	}

	test := func(tc testCase) {
		t.Run(tc.name, func(t *testing.T) {

			// NOTE: to parallelize this sub-test,
			// access to `programs` must be made thread-safe first

			storage := NewTestLedger(nil, nil)

			runtimeInterface := &TestRuntimeInterface{
				Storage: storage,
				OnDecodeArgument: func(b []byte, t cadence.Type) (cadence.Value, error) {
					return json.Decode(nil, b)
				},
			}

			_, err := runtime.ExecuteScript(
				Script{
					Source:    script,
					Arguments: tc.arguments,
				},
				Context{
					Interface: runtimeInterface,
					Location:  common.ScriptLocation{0x1},
				},
			)

			if tc.valid {
				require.NoError(t, err)
			} else {
				RequireError(t, err)

				assertRuntimeErrorIsUserError(t, err)

				require.ErrorAs(t, err, &InvalidEntryPointParameterCountError{})
			}
		})
	}

	for _, testCase := range []testCase{
		{
			name:      "too few arguments",
			arguments: [][]byte{},
			valid:     false,
		},
		{
			name: "correct number of arguments",
			arguments: encodeArgs([]cadence.Value{
				cadence.NewInt(1),
			}),
			valid: true,
		},
		{
			name: "too many arguments",
			arguments: encodeArgs([]cadence.Value{
				cadence.NewInt(1),
				cadence.NewInt(2),
			}),
			valid: false,
		},
	} {
		test(testCase)
	}
}

func TestRuntimePanics(t *testing.T) {

	t.Parallel()

	runtime := NewTestInterpreterRuntime()

	script := []byte(`
      access(all) fun main() {
        [1][1]
      }
    `)

	storage := NewTestLedger(nil, nil)

	runtimeInterface := &TestRuntimeInterface{
		Storage: storage,
		OnGetSigningAccounts: func() ([]Address, error) {
			return []Address{{42}}, nil
		},
	}

	nextTransactionLocation := NewTransactionLocationGenerator()

	_, err := runtime.ExecuteScript(
		Script{
			Source: script,
		},
		Context{
			Interface: runtimeInterface,
			Location:  nextTransactionLocation(),
		},
	)
	RequireError(t, err)

}

func TestRuntimeAccountsInDictionary(t *testing.T) {

	t.Parallel()

	t.Run("store auth account reference", func(t *testing.T) {
		t.Parallel()

		runtime := NewTestInterpreterRuntime()

		script := []byte(`
          access(all) fun main() {
              let dict: {Int: &Account} = {}
              let ref = &dict as auth(Mutate) &{Int: AnyStruct}
              ref[0] = getAuthAccount<auth(Storage) &Account>(0x01) as AnyStruct
          }
        `)

		runtimeInterface := &TestRuntimeInterface{}

		_, err := runtime.ExecuteScript(
			Script{
				Source: script,
			},
			Context{
				Interface: runtimeInterface,
				Location:  common.ScriptLocation{},
			},
		)

		require.NoError(t, err)
	})

	t.Run("invalid: public account reference stored as auth account reference", func(t *testing.T) {

		t.Parallel()

		runtime := NewTestInterpreterRuntime()

		script := []byte(`
          access(all) fun main() {
              let dict: {Int: auth(Storage) &Account} = {}
              let ref = &dict as auth(Mutate) &{Int: AnyStruct}
              ref[0] = getAccount(0x01) as AnyStruct
          }
        `)

		runtimeInterface := &TestRuntimeInterface{}

		_, err := runtime.ExecuteScript(
			Script{
				Source: script,
			},
			Context{
				Interface: runtimeInterface,
				Location:  common.ScriptLocation{},
			},
		)

		RequireError(t, err)

		assertRuntimeErrorIsUserError(t, err)

		var typeErr interpreter.ContainerMutationError
		require.ErrorAs(t, err, &typeErr)
	})

	t.Run("public account reference storage as public account reference", func(t *testing.T) {

		t.Parallel()

		runtime := NewTestInterpreterRuntime()

		script := []byte(`
          access(all) fun main() {
              let dict: {Int: &Account} = {}
              let ref = &dict as auth(Mutate) &{Int: AnyStruct}
              ref[0] = getAccount(0x01) as AnyStruct
          }
        `)

		runtimeInterface := &TestRuntimeInterface{
			Storage: NewTestLedger(nil, nil),
		}

		_, err := runtime.ExecuteScript(
			Script{
				Source: script,
			},
			Context{
				Interface: runtimeInterface,
				Location:  common.ScriptLocation{},
			},
		)
		require.NoError(t, err)
	})
}

func TestRuntimeStackOverflow(t *testing.T) {

	if testing.Short() {
		t.Skip()
	}

	t.Parallel()

	runtime := NewTestInterpreterRuntime()

	const contract = `

        access(all) contract Recurse {

            access(self) fun recurse() {
                self.recurse()
            }

            init() {
                self.recurse()
            }
        }
    `

	deployTx := DeploymentTransaction("Recurse", []byte(contract))

	var events []cadence.Event
	var loggedMessages []string
	var signerAddress common.Address
	accountCodes := map[common.Location]string{}

	runtimeInterface := &TestRuntimeInterface{
		Storage: NewTestLedger(nil, nil),
		OnGetSigningAccounts: func() ([]Address, error) {
			return []Address{signerAddress}, nil
		},
		OnResolveLocation: NewSingleIdentifierLocationResolver(t),
		OnUpdateAccountContractCode: func(location common.AddressLocation, code []byte) error {
			accountCodes[location] = string(code)
			return nil
		},
		OnGetAccountContractCode: func(location common.AddressLocation) (code []byte, err error) {
			code = []byte(accountCodes[location])
			return code, nil
		},
		OnEmitEvent: func(event cadence.Event) error {
			events = append(events, event)
			return nil
		},
		OnProgramLog: func(message string) {
			loggedMessages = append(loggedMessages, message)
		},
		OnDecodeArgument: func(b []byte, t cadence.Type) (cadence.Value, error) {
			return json.Decode(nil, b)
		},
	}

	nextTransactionLocation := NewTransactionLocationGenerator()

	// Deploy

	err := runtime.ExecuteTransaction(
		Script{
			Source: deployTx,
		},
		Context{
			Interface: runtimeInterface,
			Location:  nextTransactionLocation(),
		},
	)
	RequireError(t, err)

	assertRuntimeErrorIsUserError(t, err)

	var callStackLimitExceededErr CallStackLimitExceededError
	require.ErrorAs(t, err, &callStackLimitExceededErr)
}

func TestRuntimeInternalErrors(t *testing.T) {

	t.Parallel()

	t.Run("script with go error", func(t *testing.T) {

		t.Parallel()

		script := []byte(`
          access(all) fun main() {
              log("hello")
          }
        `)

		runtime := NewTestInterpreterRuntime()

		runtimeInterface := &TestRuntimeInterface{
			OnProgramLog: func(message string) {
				// panic due to go-error in cadence implementation
				var val any = message
				_ = val.(int)
			},
		}

		_, err := runtime.ExecuteScript(
			Script{
				Source: script,
			},
			Context{
				Interface: runtimeInterface,
				Location:  common.ScriptLocation{},
			},
		)

		RequireError(t, err)

		assertRuntimeErrorIsInternalError(t, err)
	})

	t.Run("script with cadence error", func(t *testing.T) {

		t.Parallel()

		script := []byte(`
          access(all) fun main() {
              log("hello")
          }
        `)

		runtime := NewTestInterpreterRuntime()

		runtimeInterface := &TestRuntimeInterface{
			OnProgramLog: func(message string) {
				// intentionally panic
				panic(fmt.Errorf("panic trying to log %s", message))
			},
		}

		_, err := runtime.ExecuteScript(
			Script{
				Source: script,
			},
			Context{
				Interface: runtimeInterface,
				Location:  common.ScriptLocation{},
			},
		)

		RequireError(t, err)

		assertRuntimeErrorIsExternalError(t, err)
	})

	t.Run("transaction", func(t *testing.T) {

		t.Parallel()

		script := []byte(`
          transaction {
              prepare() {}
              execute {
                  log("hello")
              }
          }
        `)

		runtime := NewTestInterpreterRuntime()

		runtimeInterface := &TestRuntimeInterface{
			OnProgramLog: func(message string) {
				// panic due to Cadence implementation error
				var val any = message
				_ = val.(int)
			},
		}

		err := runtime.ExecuteTransaction(
			Script{
				Source: script,
			},
			Context{
				Interface: runtimeInterface,
				Location:  common.TransactionLocation{},
			},
		)

		RequireError(t, err)

		assertRuntimeErrorIsInternalError(t, err)
	})

	t.Run("contract function", func(t *testing.T) {

		t.Parallel()

		addressValue := Address{
			0x0, 0x0, 0x0, 0x0, 0x0, 0x0, 0x0, 0x1,
		}

		contract := []byte(`
          access(all) contract Test {
              access(all) fun hello() {
                  log("Hello World!")
              }
          }
       `)

		var accountCode []byte

		storage := NewTestLedger(nil, nil)

		runtime := NewTestInterpreterRuntime()

		runtimeInterface := &TestRuntimeInterface{
			Storage: storage,
			OnGetSigningAccounts: func() ([]Address, error) {
				return []Address{addressValue}, nil
			},
			OnResolveLocation: NewSingleIdentifierLocationResolver(t),
			OnGetAccountContractCode: func(_ common.AddressLocation) (code []byte, err error) {
				return accountCode, nil
			},
			OnUpdateAccountContractCode: func(_ common.AddressLocation, code []byte) error {
				accountCode = code
				return nil
			},
			OnEmitEvent: func(_ cadence.Event) error {
				return nil
			},
			OnProgramLog: func(message string) {
				// panic due to Cadence implementation error
				var val any = message
				_ = val.(int)
			},
		}

		nextTransactionLocation := NewTransactionLocationGenerator()

		deploy := DeploymentTransaction("Test", contract)
		err := runtime.ExecuteTransaction(
			Script{
				Source: deploy,
			},
			Context{
				Interface: runtimeInterface,
				Location:  nextTransactionLocation(),
			},
		)
		require.NoError(t, err)

		assert.NotNil(t, accountCode)

		_, err = runtime.InvokeContractFunction(
			common.AddressLocation{
				Address: addressValue,
				Name:    "Test",
			},
			"hello",
			nil,
			nil,
			Context{
				Interface: runtimeInterface,
				Location:  nextTransactionLocation(),
			},
		)

		RequireError(t, err)

		assertRuntimeErrorIsInternalError(t, err)
	})

	t.Run("parse and check", func(t *testing.T) {

		t.Parallel()

		script := []byte("access(all) fun test() {}")

		runtime := NewTestInterpreterRuntime()

		runtimeInterface := &TestRuntimeInterface{
			OnGetAndSetProgram: func(_ Location, _ func() (*interpreter.Program, error)) (*interpreter.Program, error) {
				panic(errors.New("crash while getting/setting program"))
			},
		}

		nextTransactionLocation := NewTransactionLocationGenerator()

		_, err := runtime.ParseAndCheckProgram(
			script,
			Context{
				Interface: runtimeInterface,
				Location:  nextTransactionLocation(),
			},
		)

		RequireError(t, err)

		assertRuntimeErrorIsExternalError(t, err)
	})

	t.Run("read stored", func(t *testing.T) {

		t.Parallel()

		runtime := NewTestInterpreterRuntime()

		runtimeInterface := &TestRuntimeInterface{
			Storage: TestLedger{
				OnGetValue: func(owner, key []byte) (value []byte, err error) {
					panic(errors.New("crasher"))
				},
			},
		}

		address, err := common.BytesToAddress([]byte{0x42})
		require.NoError(t, err)

		_, err = runtime.ReadStored(
			address,
			cadence.Path{
				Domain:     common.PathDomainStorage,
				Identifier: "test",
			},
			Context{
				Interface: runtimeInterface,
			},
		)

		RequireError(t, err)

		assertRuntimeErrorIsExternalError(t, err)
	})

	t.Run("read linked", func(t *testing.T) {

		t.Parallel()

		runtime := NewTestInterpreterRuntime()

		runtimeInterface := &TestRuntimeInterface{
			Storage: TestLedger{
				OnGetValue: func(owner, key []byte) (value []byte, err error) {
					panic(errors.New("crasher"))
				},
			},
		}

		address, err := common.BytesToAddress([]byte{0x42})
		require.NoError(t, err)

		_, err = runtime.ReadStored(
			address,
			cadence.Path{
				Domain:     common.PathDomainStorage,
				Identifier: "test",
			},
			Context{
				Interface: runtimeInterface,
			},
		)

		RequireError(t, err)

		assertRuntimeErrorIsExternalError(t, err)
	})

	t.Run("panic with non error", func(t *testing.T) {

		t.Parallel()

		script := []byte(`access(all) fun main() {}`)

		runtime := NewTestInterpreterRuntime()

		runtimeInterface := &TestRuntimeInterface{
			OnMeterMemory: func(usage common.MemoryUsage) error {
				// panic with a non-error type
				panic("crasher")
			},
		}

		_, err := runtime.ExecuteScript(
			Script{
				Source: script,
			},
			Context{
				Interface: runtimeInterface,
				Location:  common.ScriptLocation{},
			},
		)

		RequireError(t, err)

		assertRuntimeErrorIsExternalError(t, err)
	})

}

func TestRuntimeComputationMetring(t *testing.T) {
	t.Parallel()

	type test struct {
		name      string
		code      string
		ok        bool
		hits      uint
		intensity uint
	}

	compLimit := uint(6)

	tests := []test{
		{
			name: "Infinite while loop",
			code: `
              while true {}
            `,
			ok:        false,
			hits:      compLimit,
			intensity: 6,
		},
		{
			name: "Limited while loop",
			code: `
              var i = 0
              while i < 5 {
                  i = i + 1
              }
            `,
			ok:        false,
			hits:      compLimit,
			intensity: 6,
		},
		{
			name: "statement + createArray + transferArray + too many for-in loop iterations",
			code: `
              for i in [1, 2, 3, 4, 5, 6, 7, 8, 9, 10] {}
            `,
			ok:        false,
			hits:      compLimit,
			intensity: 6,
		},
		{
			name: "statement + createArray + transferArray + two for-in loop iterations",
			code: `
              for i in [1, 2] {}
            `,
			ok:        true,
			hits:      4,
			intensity: 4,
		},
		{
			name: "statement + functionInvocation + encoding",
			code: `
              acc.storage.save("A quick brown fox jumps over the lazy dog", to:/storage/some_path)
            `,
			ok:        true,
			hits:      3,
			intensity: 108,
		},
	}

	for _, testCase := range tests {

		t.Run(testCase.name, func(t *testing.T) {

			script := []byte(
				fmt.Sprintf(
					`
                      transaction {
                          prepare(acc: auth(Storage) &Account) {
                              %s
                          }
                      }
                    `,
					testCase.code,
				),
			)

			runtime := NewTestInterpreterRuntime()

			compErr := errors.New("computation exceeded limit")
			var hits, totalIntensity uint
			meterComputationFunc := func(kind common.ComputationKind, intensity uint) error {
				hits++
				totalIntensity += intensity
				if hits >= compLimit {
					return compErr
				}
				return nil
			}

			address := common.MustBytesToAddress([]byte{0x1})

			runtimeInterface := &TestRuntimeInterface{
				Storage: NewTestLedger(nil, nil),
				OnGetSigningAccounts: func() ([]Address, error) {
					return []Address{address}, nil
				},
				OnMeterComputation: meterComputationFunc,
			}

			nextTransactionLocation := NewTransactionLocationGenerator()

			err := runtime.ExecuteTransaction(
				Script{
					Source: script,
				},
				Context{
					Interface: runtimeInterface,
					Location:  nextTransactionLocation(),
				},
			)
			if testCase.ok {
				require.NoError(t, err)
			} else {
				RequireError(t, err)

				var executionErr Error
				require.ErrorAs(t, err, &executionErr)
				require.ErrorAs(t, err.(Error).Unwrap(), &compErr)
			}

			assert.Equal(t, testCase.hits, hits)
			assert.Equal(t, testCase.intensity, totalIntensity)
		})
	}
}

func TestRuntimeImportAnyStruct(t *testing.T) {

	t.Parallel()

	rt := NewTestInterpreterRuntime()

	var loggedMessages []string

	address := common.MustBytesToAddress([]byte{0x1})

	storage := NewTestLedger(nil, nil)

	runtimeInterface := &TestRuntimeInterface{
		Storage: storage,
		OnGetSigningAccounts: func() ([]Address, error) {
			return []Address{address}, nil
		},
		OnProgramLog: func(message string) {
			loggedMessages = append(loggedMessages, message)
		},
		OnDecodeArgument: func(b []byte, t cadence.Type) (cadence.Value, error) {
			return json.Decode(nil, b)
		},
	}

	err := rt.ExecuteTransaction(
		Script{
			Source: []byte(`
              transaction(args: [AnyStruct]) {
                prepare(signer: &Account) {}
              }
            `),
			Arguments: [][]byte{
				[]byte(`{"value":[{"value":"0xf8d6e0586b0a20c7","type":"Address"},{"value":{"domain":"private","identifier":"USDCAdminCap-ca258982-c98e-4ef0-adef-7ff80ee96b10"},"type":"Path"}],"type":"Array"}`),
			},
		},
		Context{
			Interface: runtimeInterface,
			Location:  common.TransactionLocation{},
		},
	)
	require.NoError(t, err)
}

// Error needs to be `runtime.Error`, and the inner error should be `errors.UserError`.
func assertRuntimeErrorIsUserError(t *testing.T, err error) {
	var runtimeError Error
	require.ErrorAs(t, err, &runtimeError)

	innerError := runtimeError.Unwrap()
	require.True(
		t,
		runtimeErrors.IsUserError(innerError),
		"Expected `UserError`, found `%T`", innerError,
	)
}

// Error needs to be `runtime.Error`, and the inner error should be `errors.InternalError`.
func assertRuntimeErrorIsInternalError(t *testing.T, err error) {
	var runtimeError Error
	require.ErrorAs(t, err, &runtimeError)

	innerError := runtimeError.Unwrap()
	require.True(
		t,
		runtimeErrors.IsInternalError(innerError),
		"Expected `InternalError`, found `%T`", innerError,
	)
}

// Error needs to be `runtime.Error`, and the inner error should be `interpreter.ExternalError`.
func assertRuntimeErrorIsExternalError(t *testing.T, err error) {
	var runtimeError Error
	require.ErrorAs(t, err, &runtimeError)

	innerError := runtimeError.Unwrap()
	require.ErrorAs(t, innerError, &runtimeErrors.ExternalError{})
}

func BenchmarkRuntimeScriptNoop(b *testing.B) {

	runtimeInterface := &TestRuntimeInterface{
		Storage: NewTestLedger(nil, nil),
	}

	script := Script{
		Source: []byte("access(all) fun main() {}"),
	}

	environment := NewScriptInterpreterEnvironment(Config{})

	context := Context{
		Interface:   runtimeInterface,
		Location:    common.ScriptLocation{},
		Environment: environment,
	}

	runtime := NewTestInterpreterRuntime()

	b.ReportAllocs()
	b.ResetTimer()

	for i := 0; i < b.N; i++ {
		_, _ = runtime.ExecuteScript(script, context)
	}
}

func TestRuntimeImportTestStdlib(t *testing.T) {

	t.Parallel()

	rt := NewTestInterpreterRuntime()

	runtimeInterface := &TestRuntimeInterface{}

	_, err := rt.ExecuteScript(
		Script{
			Source: []byte(`
                import Test

                access(all) fun main() {
                    Test.assert(true)
                }
            `),
		},
		Context{
			Interface: runtimeInterface,
			Location:  common.ScriptLocation{},
		},
	)

	RequireError(t, err)

	errs := RequireCheckerErrors(t, err, 1)

	notDeclaredErr := &sema.NotDeclaredError{}
	require.ErrorAs(t, errs[0], &notDeclaredErr)
	assert.Equal(t, "Test", notDeclaredErr.Name)
}

func TestRuntimeGetCurrentBlockScript(t *testing.T) {

	t.Parallel()

	rt := NewTestInterpreterRuntime()

	runtimeInterface := &TestRuntimeInterface{}

	_, err := rt.ExecuteScript(
		Script{
			Source: []byte(`
                access(all) fun main(): AnyStruct {
                    return getCurrentBlock()
                }
            `),
		},
		Context{
			Interface: runtimeInterface,
			Location:  common.ScriptLocation{},
		},
	)

	RequireError(t, err)

	var subErr *ValueNotExportableError
	require.ErrorAs(t, err, &subErr)
}

func TestRuntimeTypeMismatchErrorMessage(t *testing.T) {

	t.Parallel()

	runtime := NewTestInterpreterRuntime()

	address1 := common.MustBytesToAddress([]byte{0x1})
	address2 := common.MustBytesToAddress([]byte{0x2})

	contract := []byte(`
      access(all) contract Foo {
         access(all) struct Bar {}
      }
    `)

	deploy := DeploymentTransaction("Foo", contract)

	accountCodes := map[Location][]byte{}
	var events []cadence.Event

	signerAccount := address1

	runtimeInterface := &TestRuntimeInterface{
		OnGetCode: func(location Location) (bytes []byte, err error) {
			return accountCodes[location], nil
		},
		Storage: NewTestLedger(nil, nil),
		OnGetSigningAccounts: func() ([]Address, error) {
			return []Address{signerAccount}, nil
		},
		OnResolveLocation: NewSingleIdentifierLocationResolver(t),
		OnGetAccountContractCode: func(location common.AddressLocation) (code []byte, err error) {
			return accountCodes[location], nil
		},
		OnUpdateAccountContractCode: func(location common.AddressLocation, code []byte) (err error) {
			accountCodes[location] = code
			return nil
		},
		OnEmitEvent: func(event cadence.Event) error {
			events = append(events, event)
			return nil
		},
	}

	nextTransactionLocation := NewTransactionLocationGenerator()
	nextScriptLocation := NewScriptLocationGenerator()

	// Deploy same contract to two different accounts

	for _, address := range []Address{address1, address2} {
		signerAccount = address

		err := runtime.ExecuteTransaction(
			Script{
				Source: deploy,
			},
			Context{
				Interface: runtimeInterface,
				Location:  nextTransactionLocation(),
			},
		)
		require.NoError(t, err)
	}

	// Set up account

	setupTransaction := []byte(`
      import Foo from 0x1

      transaction {

          prepare(acct: auth(Storage) &Account) {
              acct.storage.save(Foo.Bar(), to: /storage/bar)
          }
      }
    `)

	signerAccount = address1

	err := runtime.ExecuteTransaction(
		Script{
			Source: setupTransaction,
		},
		Context{
			Interface: runtimeInterface,
			Location:  nextTransactionLocation(),
		},
	)
	require.NoError(t, err)

	// Use wrong type

	script := []byte(`
      import Foo from 0x2

      access(all) fun main() {
          getAuthAccount<auth(Storage) &Account>(0x1)
              .storage.borrow<&Foo.Bar>(from: /storage/bar)
      }
    `)

	_, err = runtime.ExecuteScript(
		Script{
			Source: script,
		},
		Context{
			Interface: runtimeInterface,
			Location:  nextScriptLocation(),
		},
	)
	RequireError(t, err)

	require.ErrorContains(t, err, "expected type `A.0000000000000002.Foo.Bar`, got `A.0000000000000001.Foo.Bar`")

}

func TestRuntimeErrorExcerpts(t *testing.T) {

	t.Parallel()

	rt := NewTestInterpreterRuntime()

	script := []byte(`
    access(all) fun main(): Int {
        // fill lines so the error occurs on lines 9 and 10
        //
        //
        //
        //
        let a = [1,2,3,4]
        return a
            .firstIndex(of: 5)!
    }
    `)

	runtimeInterface := &TestRuntimeInterface{
		OnGetAccountBalance:          noopRuntimeUInt64Getter,
		OnGetAccountAvailableBalance: noopRuntimeUInt64Getter,
		OnGetStorageUsed:             noopRuntimeUInt64Getter,
		OnGetStorageCapacity:         noopRuntimeUInt64Getter,
		OnAccountKeysCount:           noopRuntimeUInt32Getter,
		Storage:                      NewTestLedger(nil, nil),
	}

	_, err := rt.ExecuteScript(
		Script{
			Source: script,
		},
		Context{
			Interface: runtimeInterface,
			Location:  common.ScriptLocation{},
		},
	)
	RequireError(t, err)

	errorString := `Execution failed:
error: unexpectedly found nil while forcing an Optional value
  --> 0000000000000000000000000000000000000000000000000000000000000000:9:15
   |
 9 |         return a
10 |             .firstIndex(of: 5)!
   |                ^^^^^^^^^^^^^^^^
`

	require.Equal(t, errorString, err.Error())
}

func TestRuntimeErrorExcerptsMultiline(t *testing.T) {

	t.Parallel()

	rt := NewTestInterpreterRuntime()

	script := []byte(`
    access(all) fun main(): String {
        // fill lines so the error occurs on lines 9 and 10
        //
        //
        //
        //
        let a = [1,2,3,4]
        return a
            .firstIndex(of: 5)
                ?.toString()!
    }
    `)

	runtimeInterface := &TestRuntimeInterface{
		OnGetAccountBalance:          noopRuntimeUInt64Getter,
		OnGetAccountAvailableBalance: noopRuntimeUInt64Getter,
		OnGetStorageUsed:             noopRuntimeUInt64Getter,
		OnGetStorageCapacity:         noopRuntimeUInt64Getter,
		OnAccountKeysCount:           noopRuntimeUInt32Getter,
		Storage:                      NewTestLedger(nil, nil),
	}

	_, err := rt.ExecuteScript(
		Script{
			Source: script,
		},
		Context{
			Interface: runtimeInterface,
			Location:  common.ScriptLocation{},
		},
	)
	RequireError(t, err)

	errorString := `Execution failed:
error: unexpectedly found nil while forcing an Optional value
  --> 0000000000000000000000000000000000000000000000000000000000000000:9:15
   |
 9 |         return a
10 |             .firstIndex(of: 5)
11 |                 ?.toString()!
   |                ^^^^^^^^^^^^^^
`

	require.Equal(t, errorString, err.Error())
}

// https://github.com/onflow/cadence/issues/2464
func TestRuntimeAccountTypeEquality(t *testing.T) {

	t.Parallel()

	rt := NewTestInterpreterRuntime()

	script := []byte(`
      access(all) fun main(address: Address): AnyStruct {
          let acct = getAuthAccount<auth(Capabilities) &Account>(address)
          let path = /public/tmp

          let cap = acct.capabilities.account.issue<&Account>()
          acct.capabilities.publish(cap, at: path)

          let capType = acct.capabilities.borrow<&Account>(path)!.getType()

          return Type<Account>() == capType
      }
    `)

	runtimeInterface := &TestRuntimeInterface{
		Storage: NewTestLedger(nil, nil),
		OnDecodeArgument: func(b []byte, t cadence.Type) (cadence.Value, error) {
			return json.Decode(nil, b)
		},
		OnEmitEvent: func(_ cadence.Event) error {
			return nil
		},
	}

	result, err := rt.ExecuteScript(
		Script{
			Source: script,
			Arguments: encodeArgs([]cadence.Value{
				cadence.Address(common.MustBytesToAddress([]byte{0x1})),
			}),
		},
		Context{
			Interface: runtimeInterface,
			Location:  common.ScriptLocation{},
		},
	)
	require.NoError(t, err)

	require.Equal(t, cadence.Bool(true), result)
}

func TestRuntimeUserPanicToError(t *testing.T) {
	t.Parallel()

	err := fmt.Errorf(
		"wrapped: %w",
		runtimeErrors.NewDefaultUserError("user error"),
	)
	retErr := UserPanicToError(func() { panic(err) })
	require.Equal(t, retErr, err)
}

func TestRuntimeFlowEventTypes(t *testing.T) {

	t.Parallel()

	rt := NewTestInterpreterRuntime()

	script := []byte(`
      access(all) fun main(): Type? {
          return CompositeType("flow.AccountContractAdded")
      }
    `)

	runtimeInterface := &TestRuntimeInterface{
		Storage: NewTestLedger(nil, nil),
	}

	result, err := rt.ExecuteScript(
		Script{
			Source: script,
		},
		Context{
			Interface: runtimeInterface,
			Location:  common.ScriptLocation{},
		},
	)
	require.NoError(t, err)

	accountContractAddedType := ExportType(
		stdlib.AccountContractAddedEventType,
		map[sema.TypeID]cadence.Type{},
	)

	require.Equal(t,
		cadence.Optional{
			Value: cadence.TypeValue{
				StaticType: accountContractAddedType,
			},
		},
		result,
	)
}

func TestRuntimeInvalidatedResourceUse(t *testing.T) {

	t.Parallel()

	runtime := NewTestInterpreterRuntime()

	signerAccount := common.MustBytesToAddress([]byte{0x1})

	signers := []Address{signerAccount}

	accountCodes := map[Location][]byte{}
	var events []cadence.Event

	runtimeInterface := &TestRuntimeInterface{
		OnGetCode: func(location Location) (bytes []byte, err error) {
			return accountCodes[location], nil
		},
		Storage: NewTestLedger(nil, nil),
		OnGetSigningAccounts: func() ([]Address, error) {
			return signers, nil
		},
		OnResolveLocation: NewSingleIdentifierLocationResolver(t),
		OnGetAccountContractCode: func(location common.AddressLocation) (code []byte, err error) {
			return accountCodes[location], nil
		},
		OnUpdateAccountContractCode: func(location common.AddressLocation, code []byte) (err error) {
			accountCodes[location] = code
			return nil
		},
		OnEmitEvent: func(event cadence.Event) error {
			events = append(events, event)
			return nil
		},
	}

	nextTransactionLocation := NewTransactionLocationGenerator()

	attacker := []byte(fmt.Sprintf(`
		import VictimContract from %s

		access(all) contract AttackerContract {

			access(all) resource AttackerResource {
				access(all) var vault: @VictimContract.Vault
				access(all) var firstCopy: @VictimContract.Vault

				init(vault: @VictimContract.Vault) {
					self.vault <- vault
					self.firstCopy <- self.vault.withdraw(amount: 0.0)
				}

				access(all) fun shenanigans(): UFix64{
					let fullBalance = self.vault.balance

					var withdrawn <- self.vault.withdraw(amount: 0.0)

					// "Rug pull" the vault from under the in-flight
					// withdrawal and deposit it into our "first copy" wallet
					self.vault <-> withdrawn
					self.firstCopy.deposit(from: <- withdrawn)

					// Return the pre-deposit balance for caller to withdraw
					return fullBalance
				}

				access(all) fun fetchfirstCopy(): @VictimContract.Vault {
					var withdrawn <- self.firstCopy.withdraw(amount: 0.0)
					self.firstCopy <-> withdrawn
					return <- withdrawn
				}
			}

			access(all) fun doubleBalanceOfVault(_ victim: @VictimContract.Vault): @VictimContract.Vault {
				var r <- create AttackerResource(vault: <- victim)

				// The magic happens during the execution of the following line of code
				// var withdrawAmmount = r.shenanigans()
				var secondCopy <- r.vault.withdraw(amount: r.shenanigans())

				// Deposit the second copy of the funds as retained by the AttackerResource instance
				secondCopy.deposit(from: <- r.fetchfirstCopy())

				destroy r
				return <- secondCopy
			}

			access(all) fun attack() {
				var v1 <- VictimContract.faucet()
				var v2<- AttackerContract.doubleBalanceOfVault(<- v1)
				destroy v2
		   }
		}`,
		signerAccount.HexWithPrefix(),
	))

	victim := []byte(`
        access(all) contract VictimContract {
            access(all) resource Vault {

                // Balance of a user's Vault
                // we use unsigned fixed point numbers for balances
                // because they can represent decimals and do not allow negative values
                access(all) var balance: UFix64

                init(balance: UFix64) {
                    self.balance = balance
                }

                access(all) fun withdraw(amount: UFix64): @Vault {
                    self.balance = self.balance - amount
                    return <-create Vault(balance: amount)
                }

                access(all) fun deposit(from: @Vault) {
                    self.balance = self.balance + from.balance
                    destroy from
                }
            }

            access(all) fun faucet(): @VictimContract.Vault {
                return <- create VictimContract.Vault(balance: 5.0)
            }
        }
    `)

	// Deploy Victim

	deployVictim := DeploymentTransaction("VictimContract", victim)
	err := runtime.ExecuteTransaction(
		Script{
			Source: deployVictim,
		},
		Context{
			Interface: runtimeInterface,
			Location:  nextTransactionLocation(),
		},
	)
	require.NoError(t, err)

	// Deploy Attacker

	deployAttacker := DeploymentTransaction("AttackerContract", attacker)

	err = runtime.ExecuteTransaction(
		Script{
			Source: deployAttacker,
		},
		Context{
			Interface: runtimeInterface,
			Location:  nextTransactionLocation(),
		},
	)
	require.NoError(t, err)

	// Attack

	attackTransaction := []byte(fmt.Sprintf(`
        import VictimContract from %s
        import AttackerContract from %s

        transaction {
            execute {
                AttackerContract.attack()
            }
        }`,
		signerAccount.HexWithPrefix(),
		signerAccount.HexWithPrefix(),
	))

	signers = nil

	err = runtime.ExecuteTransaction(
		Script{
			Source: attackTransaction,
		},
		Context{
			Interface: runtimeInterface,
			Location:  nextTransactionLocation(),
		},
	)
	RequireError(t, err)

	var invalidatedResourceReferenceError interpreter.InvalidatedResourceReferenceError
	require.ErrorAs(t, err, &invalidatedResourceReferenceError)

}

func TestRuntimeInvalidatedResourceUse2(t *testing.T) {

	t.Parallel()

	runtime := NewTestInterpreterRuntime()

	signerAccount := common.MustBytesToAddress([]byte{0x1})

	signers := []Address{signerAccount}

	accountCodes := map[Location][]byte{}
	var events []cadence.Event

	runtimeInterface := &TestRuntimeInterface{
		OnGetCode: func(location Location) (bytes []byte, err error) {
			return accountCodes[location], nil
		},
		Storage: NewTestLedger(nil, nil),
		OnGetSigningAccounts: func() ([]Address, error) {
			return signers, nil
		},
		OnResolveLocation: NewSingleIdentifierLocationResolver(t),
		OnGetAccountContractCode: func(location common.AddressLocation) (code []byte, err error) {
			return accountCodes[location], nil
		},
		OnUpdateAccountContractCode: func(location common.AddressLocation, code []byte) (err error) {
			accountCodes[location] = code
			return nil
		},
		OnEmitEvent: func(event cadence.Event) error {
			events = append(events, event)
			return nil
		},
	}

	nextTransactionLocation := NewTransactionLocationGenerator()

	attacker := []byte(fmt.Sprintf(`
        import VictimContract from %s

        access(all) contract AttackerContract {

            access(all) resource InnerResource {
                access(all) var name: String
                access(all) var parent: &OuterResource?
                access(all) var vault: @VictimContract.Vault?

                init(_ name: String) {
                    self.name = name
                    self.parent = nil
                    self.vault <- nil
                }

                access(all) fun setParent(_ parent: &OuterResource) {
                    self.parent = parent
                }

                access(all) fun setVault(_ vault: @VictimContract.Vault) {
                    self.vault <-! vault
                }

                destroy() {
                    self.parent!.shenanigans()
                    var vault: @VictimContract.Vault <- self.vault!
                    self.parent!.collect(<- vault)
                }
            }

            access(all) resource OuterResource {
                access(all) var inner1: @InnerResource
                access(all) var inner2: @InnerResource
                access(all) var collector: &VictimContract.Vault

                init(_ victim: @VictimContract.Vault, _ collector: &VictimContract.Vault) {
                    self.collector = collector
                    var i1 <- create InnerResource("inner1")
                    var i2 <- create InnerResource("inner2")
                    self.inner1 <- i1
                    self.inner2 <- i2
                    self.inner1.setVault(<- victim)
                    self.inner1.setParent(&self as &OuterResource)
                    self.inner2.setParent(&self as &OuterResource)
                }

                access(all) fun shenanigans() {
                    self.inner1 <-> self.inner2
                }

                access(all) fun collect(_ from: @VictimContract.Vault) {
                    self.collector.deposit(from: <- from)
                }
            }

            access(all) fun doubleBalanceOfVault(_ vault: @VictimContract.Vault): @VictimContract.Vault {
                var collector <- vault.withdraw(amount: 0.0)
                var outer <- create OuterResource(<- vault, &collector as &VictimContract.Vault)
                destroy outer
                return <- collector
            }

            access(all) fun attack() {
                var v1 <- VictimContract.faucet()
                var v2 <- AttackerContract.doubleBalanceOfVault(<- v1)
                destroy v2
           }
        }`,
		signerAccount.HexWithPrefix(),
	))

	// Deploy Attacker

	deployAttacker := DeploymentTransaction("AttackerContract", attacker)

	err := runtime.ExecuteTransaction(
		Script{
			Source: deployAttacker,
		},
		Context{
			Interface: runtimeInterface,
			Location:  nextTransactionLocation(),
		},
	)
	RequireError(t, err)

	assertRuntimeErrorIsUserError(t, err)

	var parserError parser.Error
	require.ErrorAs(t, err, &parserError)

	assert.IsType(t, &parser.CustomDestructorError{}, parserError.Errors[0])
}

func TestRuntimeOptionalReferenceAttack(t *testing.T) {

	t.Parallel()

	script := `
      access(all) resource Vault {
          access(all) var balance: UFix64

          init(balance: UFix64) {
              self.balance = balance
          }

          access(all) fun withdraw(amount: UFix64): @Vault {
              self.balance = self.balance - amount
              return <-create Vault(balance: amount)
          }

          access(all) fun deposit(from: @Vault) {
              self.balance = self.balance + from.balance
              destroy from
          }
      }

      access(all) fun empty(): @Vault {
          return <- create Vault(balance: 0.0)
      }

      access(all) fun giveme(): @Vault {
          return <- create Vault(balance: 10.0)
      }

      access(all) fun main() {
          var vault <- giveme() //get 10 token
          var someDict:@{Int:Vault} <- {1:<-vault}
          var r = (&someDict[1] as &AnyResource) as! &Vault
          var double <- empty()
          double.deposit(from: <- someDict.remove(key:1)!)
          double.deposit(from: <- r.withdraw(amount:10.0))
          log(double.balance) // 20
          destroy double
          destroy someDict
      }
    `

	runtime := NewTestInterpreterRuntime()

	accountCodes := map[common.Location][]byte{}

	var events []cadence.Event

	signerAccount := common.MustBytesToAddress([]byte{0x1})

	storage := NewTestLedger(nil, nil)

	runtimeInterface := &TestRuntimeInterface{
		OnGetCode: func(location Location) (bytes []byte, err error) {
			return accountCodes[location], nil
		},
		Storage: storage,
		OnGetSigningAccounts: func() ([]Address, error) {
			return []Address{signerAccount}, nil
		},
		OnResolveLocation: NewSingleIdentifierLocationResolver(t),
		OnGetAccountContractCode: func(location common.AddressLocation) (code []byte, err error) {
			return accountCodes[location], nil
		},
		OnUpdateAccountContractCode: func(location common.AddressLocation, code []byte) error {
			accountCodes[location] = code
			return nil
		},
		OnEmitEvent: func(event cadence.Event) error {
			events = append(events, event)
			return nil
		},
		OnProgramLog: func(s string) {

		},
		OnDecodeArgument: func(b []byte, t cadence.Type) (cadence.Value, error) {
			return json.Decode(nil, b)
		},
	}

	_, err := runtime.ExecuteScript(
		Script{
			Source:    []byte(script),
			Arguments: [][]byte{},
		},
		Context{
			Interface: runtimeInterface,
			Location:  common.ScriptLocation{},
		},
	)

	RequireError(t, err)

	var checkerErr *sema.CheckerError
	require.ErrorAs(t, err, &checkerErr)

	errs := RequireCheckerErrors(t, checkerErr, 1)

	assert.IsType(t, &sema.TypeMismatchError{}, errs[0])
}

func TestRuntimeReturnDestroyedOptional(t *testing.T) {

	t.Parallel()

	runtime := NewTestInterpreterRuntime()

	script := []byte(`
      access(all) resource Foo {}

      access(all) fun main(): AnyStruct {
          let y: @Foo? <- create Foo()
          let z: @AnyResource <- y
          var ref = &z as &AnyResource
          ref = returnSameRef(ref)
          destroy z
          return ref
      }

      access(all) fun returnSameRef(_ ref: &AnyResource): &AnyResource {
          return ref
      }
    `)

	runtimeInterface := &TestRuntimeInterface{
		Storage: NewTestLedger(nil, nil),
	}

	// Test

	_, err := runtime.ExecuteScript(
		Script{
			Source: script,
		},
		Context{
			Interface: runtimeInterface,
			Location:  common.ScriptLocation{},
		},
	)

	RequireError(t, err)
	require.ErrorAs(t, err, &interpreter.InvalidatedResourceReferenceError{})
}

func TestRuntimeComputationMeteringError(t *testing.T) {

	t.Parallel()

	runtime := NewTestInterpreterRuntime()

	t.Run("regular error returned", func(t *testing.T) {
		t.Parallel()

		script := []byte(`
            access(all) fun foo() {}

            access(all) fun main() {
                foo()
            }
        `)

		runtimeInterface := &TestRuntimeInterface{
			Storage: NewTestLedger(nil, nil),
			OnMeterComputation: func(compKind common.ComputationKind, intensity uint) error {
				return fmt.Errorf("computation limit exceeded")
			},
		}

		_, err := runtime.ExecuteScript(
			Script{
				Source: script,
			},
			Context{
				Interface: runtimeInterface,
				Location:  common.ScriptLocation{},
			},
		)

		require.Error(t, err)

		// Returned error MUST be an external error.
		// It can NOT be an internal error.
		assertRuntimeErrorIsExternalError(t, err)
	})

	t.Run("regular error panicked", func(t *testing.T) {
		t.Parallel()

		script := []byte(`
            access(all) fun foo() {}

            access(all) fun main() {
                foo()
            }
        `)

		runtimeInterface := &TestRuntimeInterface{
			Storage: NewTestLedger(nil, nil),
			OnMeterComputation: func(compKind common.ComputationKind, intensity uint) error {
				panic(fmt.Errorf("computation limit exceeded"))
			},
		}

		_, err := runtime.ExecuteScript(
			Script{
				Source: script,
			},
			Context{
				Interface: runtimeInterface,
				Location:  common.ScriptLocation{},
			},
		)

		require.Error(t, err)

		// Returned error MUST be an external error.
		// It can NOT be an internal error.
		assertRuntimeErrorIsExternalError(t, err)
	})

	t.Run("go runtime error panicked", func(t *testing.T) {
		t.Parallel()

		script := []byte(`
            access(all) fun foo() {}

            access(all) fun main() {
                foo()
            }
        `)

		runtimeInterface := &TestRuntimeInterface{
			Storage: NewTestLedger(nil, nil),
			OnMeterComputation: func(compKind common.ComputationKind, intensity uint) error {
				// Cause a runtime error
				var x any = "hello"
				_ = x.(int)
				return nil
			},
		}

		_, err := runtime.ExecuteScript(
			Script{
				Source: script,
			},
			Context{
				Interface: runtimeInterface,
				Location:  common.ScriptLocation{},
			},
		)

		require.Error(t, err)

		// Returned error MUST be an internal error.
		assertRuntimeErrorIsInternalError(t, err)
	})

	t.Run("go runtime error returned", func(t *testing.T) {
		t.Parallel()

		script := []byte(`
            access(all) fun foo() {}

            access(all) fun main() {
                foo()
            }
        `)

		runtimeInterface := &TestRuntimeInterface{
			Storage: NewTestLedger(nil, nil),
			OnMeterComputation: func(compKind common.ComputationKind, intensity uint) (err error) {
				// Cause a runtime error. Catch it and return.
				var x any = "hello"
				defer func() {
					if r := recover(); r != nil {
						if r, ok := r.(error); ok {
							err = r
						}
					}
				}()

				_ = x.(int)

				return
			},
		}

		_, err := runtime.ExecuteScript(
			Script{
				Source: script,
			},
			Context{
				Interface: runtimeInterface,
				Location:  common.ScriptLocation{},
			},
		)

		require.Error(t, err)

		// Returned error MUST be an internal error.
		assertRuntimeErrorIsInternalError(t, err)
	})
}

func TestRuntimeWrappedErrorHandling(t *testing.T) {

	t.Parallel()

	foo := []byte(`
        access(all) contract Foo {
            access(all) resource R {
                access(all) var x: Int

                init() {
                    self.x = 0
                }
            }

            access(all) fun createR(): @R {
                return <-create R()
            }
        }
    `)

	brokenFoo := []byte(`
        access(all) contract Foo {
            access(all) resource R {
                access(all) var x: Int

                init() {
                    self.x = "hello"
                }
            }

            access(all) fun createR(): @R {
                return <-create R()
            }
        }
    `)

	tx1 := []byte(`
        import Foo from 0x1

        transaction {
            prepare(signer: auth (Storage, Capabilities) &Account) {
                signer.storage.save(<- Foo.createR(), to: /storage/r)
                let cap = signer.capabilities.storage.issue<&Foo.R>(/storage/r)
                signer.capabilities.publish(cap, at: /public/r)
            }
        }
    `)

	tx2 := []byte(`
        transaction {
            prepare(signer: &Account) {
                let cap = signer.capabilities.get<&AnyStruct>(/public/r)
				cap.check()
            }
        }
    `)

	runtime := NewTestInterpreterRuntimeWithConfig(Config{
		AtreeValidationEnabled: false,
	})

	address := common.MustBytesToAddress([]byte{0x1})

	deploy := DeploymentTransaction("Foo", foo)

	var contractCode []byte
	var events []cadence.Event

	isContractBroken := false

	runtimeInterface := &TestRuntimeInterface{
		OnGetCode: func(_ Location) (bytes []byte, err error) {
			return contractCode, nil
		},
		Storage: NewTestLedger(nil, nil),
		OnGetSigningAccounts: func() ([]Address, error) {
			return []Address{address}, nil
		},
		OnResolveLocation: NewSingleIdentifierLocationResolver(t),
		OnGetAccountContractCode: func(_ common.AddressLocation) (code []byte, err error) {
			if isContractBroken && contractCode != nil {
				return brokenFoo, nil
			}
			return contractCode, nil
		},
		OnUpdateAccountContractCode: func(_ common.AddressLocation, code []byte) error {
			contractCode = code
			return nil
		},
		OnEmitEvent: func(event cadence.Event) error {
			events = append(events, event)
			return nil
		},
		OnGetAndSetProgram: func(location Location, load func() (*interpreter.Program, error)) (*interpreter.Program, error) {
			program, err := load()
			if err == nil {
				return program, nil
			}
			return program, fmt.Errorf("wrapped error: %w", err)
		},
	}

	nextTransactionLocation := NewTransactionLocationGenerator()

	// Deploy

	err := runtime.ExecuteTransaction(
		Script{
			Source: deploy,
		},
		Context{
			Interface: runtimeInterface,
			Location:  nextTransactionLocation(),
		},
	)
	require.NoError(t, err)

	// Run Tx to save values

	err = runtime.ExecuteTransaction(
		Script{
			Source: tx1,
		},
		Context{
			Interface: runtimeInterface,
			Location:  nextTransactionLocation(),
		},
	)
	require.NoError(t, err)

	// Run Tx to load value.
	// Mark the contract is broken

	isContractBroken = true

	err = runtime.ExecuteTransaction(
		Script{
			Source: tx2,
		},
		Context{
			Interface: runtimeInterface,
			Location:  nextTransactionLocation(),
		},
	)

	RequireError(t, err)

	// Returned error MUST be a user error.
	// It can NOT be an internal error.
	assertRuntimeErrorIsUserError(t, err)
}

func BenchmarkRuntimeResourceTracking(b *testing.B) {

	runtime := NewTestInterpreterRuntime()

	contractsAddress := common.MustBytesToAddress([]byte{0x1})

	accountCodes := map[Location][]byte{}

	signerAccount := contractsAddress

	runtimeInterface := &TestRuntimeInterface{
		OnGetCode: func(location Location) (bytes []byte, err error) {
			return accountCodes[location], nil
		},
		Storage: NewTestLedger(nil, nil),
		OnGetSigningAccounts: func() ([]Address, error) {
			return []Address{signerAccount}, nil
		},
		OnResolveLocation: NewSingleIdentifierLocationResolver(b),
		OnGetAccountContractCode: func(location common.AddressLocation) (code []byte, err error) {
			return accountCodes[location], nil
		},
		OnUpdateAccountContractCode: func(location common.AddressLocation, code []byte) error {
			accountCodes[location] = code
			return nil
		},
		OnEmitEvent: func(event cadence.Event) error {
			return nil
		},
		OnDecodeArgument: func(b []byte, t cadence.Type) (cadence.Value, error) {
			return json.Decode(nil, b)
		},
	}

	environment := NewBaseInterpreterEnvironment(Config{})

	nextTransactionLocation := NewTransactionLocationGenerator()

	// Deploy contract

	err := runtime.ExecuteTransaction(
		Script{
			Source: DeploymentTransaction(
				"Foo",
				[]byte(`
                    access(all) contract Foo {
                        access(all) resource R {}

                        access(all) fun getResourceArray(): @[R] {
                            var resourceArray: @[R] <- []
                            var i = 0
                            while i < 1000 {
                                resourceArray.append(<- create R())
                                i = i + 1
                            }
                            return <- resourceArray
                        }
                    }
                `),
			),
		},
		Context{
			Interface:   runtimeInterface,
			Location:    nextTransactionLocation(),
			Environment: environment,
		},
	)
	require.NoError(b, err)

	err = runtime.ExecuteTransaction(
		Script{
			Source: []byte(`
                import Foo from 0x1

                transaction {
                    prepare(signer: &Account) {
                        signer.storage.save(<- Foo.getResourceArray(), to: /storage/r)
                    }
                }
            `),
		},
		Context{
			Interface:   runtimeInterface,
			Location:    nextTransactionLocation(),
			Environment: environment,
		},
	)
	require.NoError(b, err)

	b.ReportAllocs()
	b.ResetTimer()

	err = runtime.ExecuteTransaction(
		Script{
			Source: []byte(`
                import Foo from 0x1

                transaction {
                    prepare(signer: &Account) {
                        // When the array is loaded from storage, all elements are also loaded.
                        // So all moves of this resource will check for tracking of all elements aas well.

                        var array1 <- signer.storage.load<@[Foo.R]>(from: /storage/r)!
                        var array2 <- array1
                        var array3 <- array2
                        var array4 <- array3
                        var array5 <- array4
                        destroy array5
                    }
                }
            `),
		},
		Context{
			Interface:   runtimeInterface,
			Location:    nextTransactionLocation(),
			Environment: environment,
		},
	)
	require.NoError(b, err)
}

func TestRuntimeTypesAndConversions(t *testing.T) {
	t.Parallel()

	test := func(name string, semaType sema.Type) {
		t.Run(name, func(t *testing.T) {

			t.Parallel()

			var staticType interpreter.StaticType

			t.Run("sema -> static", func(t *testing.T) {
				staticType = interpreter.ConvertSemaToStaticType(nil, semaType)
				require.NotNil(t, staticType)
			})

			if staticType != nil {
				t.Run("static -> sema", func(t *testing.T) {

					t.Parallel()

					inter, err := interpreter.NewInterpreter(nil, nil, &interpreter.Config{})
					require.NoError(t, err)

					convertedSemaType, err := interpreter.ConvertStaticToSemaType(inter, staticType)
					require.NoError(t, err)
					require.True(t, semaType.Equal(convertedSemaType))
				})
			}

			var cadenceType cadence.Type

			t.Run("sema -> cadence", func(t *testing.T) {

				cadenceType = ExportType(semaType, map[sema.TypeID]cadence.Type{})
				require.NotNil(t, cadenceType)
			})

			if cadenceType != nil {

				t.Run("cadence -> static", func(t *testing.T) {

					t.Parallel()

					convertedStaticType := ImportType(nil, cadenceType)
					require.True(t, staticType.Equal(convertedStaticType))
				})
			}
		})
	}

	for name, ty := range AllBaseSemaTypes() {
		// Inclusive range is a dynamically created type.
		if _, isInclusiveRange := ty.(*sema.InclusiveRangeType); isInclusiveRange {
			continue
		}
		test(name, ty)
	}
}

func TestRuntimeEventEmission(t *testing.T) {

	t.Parallel()

	t.Run("primitive", func(t *testing.T) {
		t.Parallel()

		runtime := NewTestInterpreterRuntime()

		script := []byte(`
          access(all)
          event TestEvent(ref: Int)

          access(all)
          fun main() {
              emit TestEvent(ref: 42)
          }
        `)

		var events []cadence.Event

		runtimeInterface := &TestRuntimeInterface{
			Storage: NewTestLedger(nil, nil),
			OnEmitEvent: func(event cadence.Event) error {
				events = append(events, event)
				return nil
			},
		}

		nextScriptLocation := NewScriptLocationGenerator()

		location := nextScriptLocation()

		_, err := runtime.ExecuteScript(
			Script{
				Source: script,
			},
			Context{
				Interface: runtimeInterface,
				Location:  location,
			},
		)
		require.NoError(t, err)

		require.Len(t, events, 1)
		event := events[0]

		assert.EqualValues(
			t,
			location.TypeID(nil, "TestEvent"),
			event.Type().ID(),
		)

		assert.Equal(
			t,
			map[string]cadence.Value{
				"ref": cadence.NewInt(42),
			},
			cadence.FieldsMappedByName(event),
		)

	})

	t.Run("reference", func(t *testing.T) {
		t.Parallel()

		runtime := NewTestInterpreterRuntime()

		script := []byte(`
          access(all)
          event TestEvent(ref: &Int)

          access(all)
          fun main() {
              emit TestEvent(ref: &42 as &Int)
          }
        `)

		var events []cadence.Event

		runtimeInterface := &TestRuntimeInterface{
			Storage: NewTestLedger(nil, nil),
			OnEmitEvent: func(event cadence.Event) error {
				events = append(events, event)
				return nil
			},
		}

		nextScriptLocation := NewScriptLocationGenerator()

		location := nextScriptLocation()

		_, err := runtime.ExecuteScript(
			Script{
				Source: script,
			},
			Context{
				Interface: runtimeInterface,
				Location:  location,
			},
		)
		require.NoError(t, err)

		require.Len(t, events, 1)
		event := events[0]

		assert.EqualValues(
			t,
			location.TypeID(nil, "TestEvent"),
			event.Type().ID(),
		)

		assert.Equal(
			t,
			map[string]cadence.Value{
				"ref": cadence.NewInt(42),
			},
			cadence.FieldsMappedByName(event),
		)

	})
}

func TestRuntimeInvalidWrappedPrivateCapability(t *testing.T) {

	t.Parallel()

	runtime := NewTestInterpreterRuntimeWithConfig(Config{
		AtreeValidationEnabled: false,
	})

	address := common.MustBytesToAddress([]byte{0x1})

	helperContract := []byte(`
      access(all)
      contract Foo {

          access(all)
          struct Thing {

              access(all)
              let cap: Capability

              init(cap: Capability) {
                  self.cap = cap
              }
          }
      }
    `)

	getCapScript := []byte(`
      import Foo from 0x1

      access(all)
      fun main(addr: Address): AnyStruct {
          let acct = getAuthAccount<auth(Capabilities) &Account>(addr)
          let cap = acct.capabilities.account.issue<auth(Storage) &Account>()
          return Foo.Thing(cap: cap)
      }
	`)

	attackTx := []byte(`
      import Foo from 0x1

      transaction(thing: Foo.Thing) {
          prepare(_: &Account) {
 		      thing.cap.borrow<auth(Storage) &Account>()!
                  .storage.save("Hello, World", to: /storage/attack)
          }
      }
    `)

	deploy := DeploymentTransaction("Foo", helperContract)

	var accountCode []byte
	var events []cadence.Event

	runtimeInterface := &TestRuntimeInterface{
		OnGetCode: func(_ Location) (bytes []byte, err error) {
			return accountCode, nil
		},
		Storage: NewTestLedger(nil, nil),
		OnGetSigningAccounts: func() ([]Address, error) {
			return []Address{address}, nil
		},
		OnResolveLocation: NewSingleIdentifierLocationResolver(t),
		OnGetAccountContractCode: func(_ common.AddressLocation) (code []byte, err error) {
			return accountCode, nil
		},
		OnUpdateAccountContractCode: func(_ common.AddressLocation, code []byte) error {
			accountCode = code
			return nil
		},
		OnEmitEvent: func(event cadence.Event) error {
			events = append(events, event)
			return nil
		},
		OnDecodeArgument: func(b []byte, t cadence.Type) (cadence.Value, error) {
			return json.Decode(nil, b)
		},
	}

	nextTransactionLocation := NewTransactionLocationGenerator()
	nextScriptLocation := NewScriptLocationGenerator()

	// Deploy helper contract

	err := runtime.ExecuteTransaction(
		Script{
			Source: deploy,
		},
		Context{
			Interface: runtimeInterface,
			Location:  nextTransactionLocation(),
		},
	)
	require.NoError(t, err)

	// Get Capability

	capability, err := runtime.ExecuteScript(
		Script{
			Source: getCapScript,
			Arguments: encodeArgs([]cadence.Value{
				cadence.BytesToAddress([]byte{0x1}),
			}),
		},
		Context{
			Interface: runtimeInterface,
			Location:  nextScriptLocation(),
		},
	)
	require.NoError(t, err)

	// Attack

	err = runtime.ExecuteTransaction(
		Script{
			Source: attackTx,
			Arguments: encodeArgs([]cadence.Value{
				capability,
			}),
		},
		Context{
			Interface: runtimeInterface,
			Location:  nextTransactionLocation(),
		},
	)
	RequireError(t, err)

	var argumentNotImportableErr *ArgumentNotImportableError
	require.ErrorAs(t, err, &argumentNotImportableErr)
}

func TestRuntimeNestedResourceMoveInDestructor(t *testing.T) {

	t.Parallel()

	runtime := NewTestInterpreterRuntime()

	signerAccount := common.MustBytesToAddress([]byte{0x1})

	signers := []Address{signerAccount}

	accountCodes := map[Location][]byte{}

	runtimeInterface := &TestRuntimeInterface{
		OnGetCode: func(location Location) (bytes []byte, err error) {
			return accountCodes[location], nil
		},
		Storage: NewTestLedger(nil, nil),
		OnGetSigningAccounts: func() ([]Address, error) {
			return signers, nil
		},
		OnResolveLocation: NewSingleIdentifierLocationResolver(t),
		OnGetAccountContractCode: func(location common.AddressLocation) (code []byte, err error) {
			return accountCodes[location], nil
		},
		OnUpdateAccountContractCode: func(location common.AddressLocation, code []byte) (err error) {
			accountCodes[location] = code
			return nil
		},
		OnEmitEvent: func(event cadence.Event) error {
			return nil
		},
	}

	nextTransactionLocation := NewTransactionLocationGenerator()

	attacker := []byte(fmt.Sprintf(`
        import Bar from %[1]s

        access(all) contract Foo {
            access(all) var temp: @Bar.Vault?
            init() {
                self.temp <- nil
            }

            access(all) fun doubler(_ vault: @Bar.Vault): @Bar.Vault {
                destroy  <- create R(<-vault)
                var doubled <- self.temp <- nil
                return <- doubled!
            }

            access(all) resource R {
                access(all) var bounty: @Bar.Vault
                access(all) var dummy: @Bar.Vault

                init(_ v: @Bar.Vault) {
                     self.bounty <- v
                     self.dummy <- Bar.createEmptyVault()
                }

                access(all) fun swap() {
                    self.bounty <-> self.dummy
                }

                destroy() {
                    // Nested resource is moved here once
                    var bounty <- self.bounty

                    // Nested resource is again moved here. This one should fail.
                    self.swap()

                    var dummy <- self.dummy

                    var r1 = &bounty as &Bar.Vault

                    Foo.account.save(<-dummy, to: /storage/dummy)
                    Foo.account.save(<-bounty, to: /storage/bounty)

                    var dummy2 <- Foo.account.load<@Bar.Vault>(from: /storage/dummy)!
                    var bounty2 <- Foo.account.load<@Bar.Vault>(from: /storage/bounty)!

                    dummy2.deposit(from:<-bounty2)
                    Foo.temp <-! dummy2
                }
            }
        }`,
		signerAccount.HexWithPrefix(),
	))

	// Deploy Attacker

	deployAttacker := DeploymentTransaction("Foo", attacker)

	err := runtime.ExecuteTransaction(
		Script{
			Source: deployAttacker,
		},
		Context{
			Interface: runtimeInterface,
			Location:  nextTransactionLocation(),
		},
	)

	RequireError(t, err)
	assertRuntimeErrorIsUserError(t, err)

	var parserError parser.Error
	require.ErrorAs(t, err, &parserError)
	assert.IsType(t, &parser.CustomDestructorError{}, parserError.Errors[0])
}

func TestRuntimeNestedResourceMoveWithSecondTransferInDestructor(t *testing.T) {

	t.Parallel()

	runtime := NewTestInterpreterRuntime()

	signerAccount := common.MustBytesToAddress([]byte{0x1})

	signers := []Address{signerAccount}

	accountCodes := map[Location][]byte{}

	runtimeInterface := &TestRuntimeInterface{
		OnGetCode: func(location Location) (bytes []byte, err error) {
			return accountCodes[location], nil
		},
		Storage: NewTestLedger(nil, nil),
		OnGetSigningAccounts: func() ([]Address, error) {
			return signers, nil
		},
		OnResolveLocation: NewSingleIdentifierLocationResolver(t),
		OnGetAccountContractCode: func(location common.AddressLocation) (code []byte, err error) {
			return accountCodes[location], nil
		},
		OnUpdateAccountContractCode: func(location common.AddressLocation, code []byte) (err error) {
			accountCodes[location] = code
			return nil
		},
		OnEmitEvent: func(event cadence.Event) error {
			return nil
		},
	}

	nextTransactionLocation := NewTransactionLocationGenerator()

	attacker := []byte(fmt.Sprintf(`
        import Bar from %[1]s

        access(all) contract Foo {
            access(all) var temp: @Bar.Vault?
            init() {
                self.temp <- nil
            }

            access(all) fun doubler(_ vault: @Bar.Vault): @Bar.Vault {
                destroy  <- create R(<-vault)
                var doubled <- self.temp <- nil
                return <- doubled!
            }

            access(all) resource R {
                access(all) var bounty: @Bar.Vault
                access(all) var dummy: @Bar.Vault

                init(_ v: @Bar.Vault) {
                     self.bounty <- v
                     self.dummy <- Bar.createEmptyVault()
                }

                access(all) fun swap() {
                    self.bounty <-> self.dummy
                }

                destroy() {
                    // Nested resource is moved here once
                    var bounty <- self.bounty.withdraw(amount: 0.0) 
                    var throwaway <- bounty <- self.bounty
                    destroy throwaway

                    // Nested resource is again moved here. This one should fail.
                    self.swap()

                    var dummy <- self.dummy

                    var r1 = &bounty as &Bar.Vault

                    Foo.account.save(<-dummy, to: /storage/dummy)
                    Foo.account.save(<-bounty, to: /storage/bounty)

                    var dummy2 <- Foo.account.load<@Bar.Vault>(from: /storage/dummy)!
                    var bounty2 <- Foo.account.load<@Bar.Vault>(from: /storage/bounty)!

                    dummy2.deposit(from:<-bounty2)
                    Foo.temp <-! dummy2
                }
            }
        }`,
		signerAccount.HexWithPrefix(),
	))

	// Deploy Attacker

	deployAttacker := DeploymentTransaction("Foo", attacker)

	err := runtime.ExecuteTransaction(
		Script{
			Source: deployAttacker,
		},
		Context{
			Interface: runtimeInterface,
			Location:  nextTransactionLocation(),
		},
	)

	RequireError(t, err)
	assertRuntimeErrorIsUserError(t, err)

	var parserError parser.Error
	require.ErrorAs(t, err, &parserError)
	assert.IsType(t, &parser.CustomDestructorError{}, parserError.Errors[0])
}

func TestRuntimeNestedResourceMoveInTransaction(t *testing.T) {

	t.Parallel()

	runtime := NewTestInterpreterRuntime()

	signerAccount := common.MustBytesToAddress([]byte{0x1})

	signers := []Address{signerAccount}

	accountCodes := map[Location][]byte{}

	runtimeInterface := &TestRuntimeInterface{
		OnGetCode: func(location Location) (bytes []byte, err error) {
			return accountCodes[location], nil
		},
		Storage: NewTestLedger(nil, nil),
		OnGetSigningAccounts: func() ([]Address, error) {
			return signers, nil
		},
		OnResolveLocation: NewSingleIdentifierLocationResolver(t),
		OnGetAccountContractCode: func(location common.AddressLocation) (code []byte, err error) {
			return accountCodes[location], nil
		},
		OnUpdateAccountContractCode: func(location common.AddressLocation, code []byte) (err error) {
			accountCodes[location] = code
			return nil
		},
		OnEmitEvent: func(event cadence.Event) error {
			return nil
		},
	}

	nextTransactionLocation := NewTransactionLocationGenerator()

	foo := []byte(`
        access(all) contract Foo {
            access(all) resource Vault {}

            access(all) fun createVault(): @Foo.Vault {
                return <- create Foo.Vault()
            }
        }
    `)

	// Deploy Foo

	deployVault := DeploymentTransaction("Foo", foo)
	err := runtime.ExecuteTransaction(
		Script{
			Source: deployVault,
		},
		Context{
			Interface: runtimeInterface,
			Location:  nextTransactionLocation(),
		},
	)
	require.NoError(t, err)

	// Transaction

	attackTransaction := []byte(fmt.Sprintf(`
        import Foo from %[1]s

        transaction {

            let vault: @Foo.Vault?

            prepare(acc: &Account) {
                self.vault <- Foo.createVault()
            }

            execute {
                 let vault2 <- self.vault
                 destroy <- vault2
            }
        }`,
		signerAccount.HexWithPrefix(),
	))

	err = runtime.ExecuteTransaction(
		Script{
			Source: attackTransaction,
		},
		Context{
			Interface: runtimeInterface,
			Location:  nextTransactionLocation(),
		},
	)

	require.NoError(t, err)
}

func TestRuntimePreconditionDuplication(t *testing.T) {

	t.Parallel()

	runtime := NewTestInterpreterRuntime()

	signerAccount := common.MustBytesToAddress([]byte{0x1})

	signers := []Address{signerAccount}

	accountCodes := map[Location][]byte{}

	runtimeInterface := &TestRuntimeInterface{
		OnGetCode: func(location Location) (bytes []byte, err error) {
			return accountCodes[location], nil
		},
		Storage: NewTestLedger(nil, nil),
		OnGetSigningAccounts: func() ([]Address, error) {
			return signers, nil
		},
		OnResolveLocation: NewSingleIdentifierLocationResolver(t),
		OnGetAccountContractCode: func(location common.AddressLocation) (code []byte, err error) {
			return accountCodes[location], nil
		},
		OnUpdateAccountContractCode: func(location common.AddressLocation, code []byte) (err error) {
			accountCodes[location] = code
			return nil
		},
		OnEmitEvent: func(event cadence.Event) error {
			return nil
		},
	}

	nextTransactionLocation := NewTransactionLocationGenerator()

	attacker := []byte(fmt.Sprintf(`
        import Bar from %[1]s

        access(all) contract Foo {
            access(all) var temp: @Bar.Vault?

            init() {
                self.temp <- nil
            }

            access(all) fun doubler(_ vault: @Bar.Vault): @Bar.Vault {
                var r  <- create R(<-vault)
                r.doMagic()
                destroy r
                var doubled <- self.temp <- nil
                return <- doubled!
            }

            access(all) fun conditionFunction(_ unusedref: &Bar.Vault, _ v : @Bar.Vault, _ ref: &R): Bool {
                // This gets called twice: once from the interface's precondition and the second
                // time from the function's own precondition. We save both copies of the vault
                // to the R object
                if ref.counter == 0 {
                    ref.setVictim1(<- v)
                    ref.setCounter(1)
                } else {
                    ref.setVictim2(<- v)
                }
                return true
            }

            access(all) resource interface RInterface{
                access(all) fun funcFromIface( _ v: @Bar.Vault, _ ref: &R): Void {
                    post {
                        Foo.conditionFunction(&v as &Bar.Vault, <- v, ref)
                    }
                }
            }

            access(all) resource R: RInterface {
                access(all) var bounty: @Bar.Vault?
                access(all) var victim1: @Bar.Vault?
                access(all) var victim2: @Bar.Vault?
                access(all) var counter: Int

                init(_ v: @Bar.Vault) {
                     self.counter = 0
                     self.bounty <- v
                     self.victim1 <- nil
                     self.victim2 <- nil
                }

                access(all) fun funcFromIface(_ v: @Bar.Vault, _ ref: &R): Void {
                    post {
                        Foo.conditionFunction(&v as &Bar.Vault, <- v, ref)
                    }
                }

                access(all) fun doMagic(): Void {
                    var origVault <- self.bounty <- nil
                    self.funcFromIface(<- origVault!, &self as &R)

                    var v1 <- self.victim1 <- nil
                    var v2 <- self.victim2 <- nil

                    // Following moves copied from Supun's test
                    var r1 = &v2 as &Bar.Vault?
                    Foo.account.storage.save(<-v1!, to: /storage/v1)
                    Foo.account.storage.save(<-v2!, to: /storage/v2)
                    var v1Reloaded <- Foo.account.storage.load<@Bar.Vault>(from: /storage/v1)!
                    var v2Reloaded <- Foo.account.storage.load<@Bar.Vault>(from: /storage/v2)!

                    v1Reloaded.deposit(from:<-v2Reloaded)
                    Foo.temp <-! v1Reloaded
                }

                access(all) fun setVictim1(_ v: @Bar.Vault?) {
                    self.victim1 <-! v
                }

                access(all) fun setVictim2(_ v: @Bar.Vault?) {
                    self.victim2 <-! v
                }

                access(all) fun setCounter(_ v: Int) {
                    self.counter = v
                }
            }
        }`,
		signerAccount.HexWithPrefix(),
	))

	bar := []byte(`
        access(all) contract Bar {
            access(all) resource Vault {

                // Balance of a user's Vault
                // we use unsigned fixed point numbers for balances
                // because they can represent decimals and do not allow negative values
                access(all) var balance: UFix64

                init(balance: UFix64) {
                    self.balance = balance
                }

                access(all) fun withdraw(amount: UFix64): @Vault {
                    self.balance = self.balance - amount
                    return <-create Vault(balance: amount)
                }

                access(all) fun deposit(from: @Vault) {
                    self.balance = self.balance + from.balance
                    destroy from
                }
            }

            access(all) fun createEmptyVault(): @Bar.Vault {
                return <- create Bar.Vault(balance: 0.0)
            }

            access(all) fun createVault(balance: UFix64): @Bar.Vault {
                return <- create Bar.Vault(balance: balance)
            }
        }
    `)

	// Deploy Bar

	deployVault := DeploymentTransaction("Bar", bar)
	err := runtime.ExecuteTransaction(
		Script{
			Source: deployVault,
		},
		Context{
			Interface: runtimeInterface,
			Location:  nextTransactionLocation(),
		},
	)
	require.NoError(t, err)

	// Deploy Attacker

	deployAttacker := DeploymentTransaction("Foo", attacker)

	err = runtime.ExecuteTransaction(
		Script{
			Source: deployAttacker,
		},
		Context{
			Interface: runtimeInterface,
			Location:  nextTransactionLocation(),
		},
	)

	RequireError(t, err)

	var checkerErr *sema.CheckerError
	require.ErrorAs(t, err, &checkerErr)

	errs := RequireCheckerErrors(t, checkerErr, 3)

	assert.IsType(t, &sema.PurityError{}, errs[0])
	assert.IsType(t, &sema.InvalidInterfaceConditionResourceInvalidationError{}, errs[1])
	assert.IsType(t, &sema.PurityError{}, errs[2])
}

func TestRuntimeStorageReferenceStaticTypeSpoofing(t *testing.T) {

	t.Parallel()

	t.Run("force cast", func(t *testing.T) {
		t.Parallel()

		runtime := NewTestInterpreterRuntime()

		signerAccount := common.MustBytesToAddress([]byte{0x1})

		signers := []Address{signerAccount}

		accountCodes := map[Location][]byte{}

		runtimeInterface := &TestRuntimeInterface{
			OnGetCode: func(location Location) (bytes []byte, err error) {
				return accountCodes[location], nil
			},
			Storage: NewTestLedger(nil, nil),
			OnGetSigningAccounts: func() ([]Address, error) {
				return signers, nil
			},
			OnResolveLocation: NewSingleIdentifierLocationResolver(t),
			OnGetAccountContractCode: func(location common.AddressLocation) (code []byte, err error) {
				return accountCodes[location], nil
			},
			OnUpdateAccountContractCode: func(location common.AddressLocation, code []byte) (err error) {
				accountCodes[location] = code
				return nil
			},
			OnEmitEvent: func(event cadence.Event) error {
				return nil
			},
		}

		nextTransactionLocation := NewTransactionLocationGenerator()

		attacker := []byte(fmt.Sprintf(`
        import Bar from %[1]s

		access(all) contract Foo {
            init() {
                var tripled <- self.tripleVault(victim: <- Bar.createVault(balance: 100.0))

                destroy tripled
            }

            // Fake resource that is presented to the static checker to get it to 
            // wave thru the call to "reverse"
            access(all) resource FakeArray {
                access(all) fun reverse(): @[Bar.Vault] { return <- [] }
            }

            access(all) fun tripleVault(victim: @Bar.Vault): @Bar.Vault{
                // Step 1: Create a storage reference to a FakeArray, first borrowing
                //         it as &AnyResource and then performing a runtime cast to
                //         &FakeArray. This intermediary step avoid the "dereference
                //         failed" error later on.

                Foo.account.storage.save(<- create FakeArray(), to: /storage/flipflop)
                let anyStructRef = Foo.account.storage.borrow<&AnyResource>(from: /storage/flipflop)!
                let flipFlopStorageRef = anyStructRef as! &FakeArray

                // Step 2: Ditch FakeArray and place the victim resource array
                //         at the same path in storage
                destroy <- Foo.account.storage.load<@FakeArray>(from: /storage/flipflop)
                Foo.account.storage.save(<- [<- victim], to: /storage/flipflop)

                // Step 3: As static checker still thinks flipFlopStorageRef is &FakeArray
                //         we can go ahead and call reverse() to get infinite copies of the resource
                //         array which should not be possible
                let reversed1 <- flipFlopStorageRef.reverse()
                let reversed2 <- flipFlopStorageRef.reverse()
                reversed1[0].deposit(from: <- reversed2.removeLast())
                let bounty <- reversed1.removeLast()
                destroy reversed1
                destroy reversed2
				
                // Clean up our value from storage. Throw the third copy of
                // the assets into our bounty stash for good measure
                var arr <- Foo.account.storage.load<@[Bar.Vault]>(from: /storage/flipflop)!
                bounty.deposit(from: <- arr.removeLast())
                destroy arr
                return <- bounty
            }
        }`,
			signerAccount.HexWithPrefix(),
		))

		bar := []byte(`
        access(all) contract Bar {
            access(all) resource Vault {

                // Balance of a user's Vault
                // we use unsigned fixed point numbers for balances
                // because they can represent decimals and do not allow negative values
                access(all) var balance: UFix64

                init(balance: UFix64) {
                    self.balance = balance
                }

                access(all) fun withdraw(amount: UFix64): @Vault {
                    self.balance = self.balance - amount
                    return <-create Vault(balance: amount)
                }

                access(all) fun deposit(from: @Vault) {
                    self.balance = self.balance + from.balance
                    destroy from
                }
            }

            access(all) fun createEmptyVault(): @Bar.Vault {
                return <- create Bar.Vault(balance: 0.0)
            }

            access(all) fun createVault(balance: UFix64): @Bar.Vault {
                return <- create Bar.Vault(balance: balance)
            }
        }
    `)

		// Deploy Bar

		deployVault := DeploymentTransaction("Bar", bar)
		err := runtime.ExecuteTransaction(
			Script{
				Source: deployVault,
			},
			Context{
				Interface: runtimeInterface,
				Location:  nextTransactionLocation(),
			},
		)
		require.NoError(t, err)

		// Deploy Attacker

		deployAttacker := DeploymentTransaction("Foo", attacker)

		err = runtime.ExecuteTransaction(
			Script{
				Source: deployAttacker,
			},
			Context{
				Interface: runtimeInterface,
				Location:  nextTransactionLocation(),
			},
		)

		require.Error(t, err)
		var dereferenceError interpreter.DereferenceError
		require.ErrorAs(t, err, &dereferenceError)
	})

	t.Run("optional cast", func(t *testing.T) {
		t.Parallel()

		runtime := NewTestInterpreterRuntime()

		signerAccount := common.MustBytesToAddress([]byte{0x1})

		signers := []Address{signerAccount}

		accountCodes := map[Location][]byte{}

		runtimeInterface := &TestRuntimeInterface{
			OnGetCode: func(location Location) (bytes []byte, err error) {
				return accountCodes[location], nil
			},
			Storage: NewTestLedger(nil, nil),
			OnGetSigningAccounts: func() ([]Address, error) {
				return signers, nil
			},
			OnResolveLocation: NewSingleIdentifierLocationResolver(t),
			OnGetAccountContractCode: func(location common.AddressLocation) (code []byte, err error) {
				return accountCodes[location], nil
			},
			OnUpdateAccountContractCode: func(location common.AddressLocation, code []byte) (err error) {
				accountCodes[location] = code
				return nil
			},
			OnEmitEvent: func(event cadence.Event) error {
				return nil
			},
		}

		nextTransactionLocation := NewTransactionLocationGenerator()

		attacker := []byte(fmt.Sprintf(`
        import Bar from %[1]s

		access(all) contract Foo {
            init() {
                var tripled <- self.tripleVault(victim: <- Bar.createVault(balance: 100.0))

                destroy tripled
            }

            // Fake resource that is presented to the static checker to get it to 
            // wave thru the call to "reverse"
            access(all) resource FakeArray {
                access(all) fun reverse(): @[Bar.Vault] { return <- [] }
            }

            access(all) fun tripleVault(victim: @Bar.Vault): @Bar.Vault{
                // Step 1: Create a storage reference to a FakeArray, first borrowing
                //         it as &AnyResource and then performing a runtime cast to
                //         &FakeArray. This intermediary step avoid the "dereference
                //         failed" error later on.

                Foo.account.storage.save(<- create FakeArray(), to: /storage/flipflop)
                let anyStructRef = Foo.account.storage.borrow<&AnyResource>(from: /storage/flipflop)!
                let flipFlopStorageRef = (anyStructRef as? &FakeArray)!

                // Step 2: Ditch FakeArray and place the victim resource array
                //         at the same path in storage
                destroy <- Foo.account.storage.load<@FakeArray>(from: /storage/flipflop)
                Foo.account.storage.save(<- [<- victim], to: /storage/flipflop)

                // Step 3: As static checker still thinks flipFlopStorageRef is &FakeArray
                //         we can go ahead and call reverse() to get infinite copies of the resource
                //         array which should not be possible
                let reversed1 <- flipFlopStorageRef.reverse()
                let reversed2 <- flipFlopStorageRef.reverse()
                reversed1[0].deposit(from: <- reversed2.removeLast())
                let bounty <- reversed1.removeLast()
                destroy reversed1
                destroy reversed2
				
                // Clean up our value from storage. Throw the third copy of
                // the assets into our bounty stash for good measure
                var arr <- Foo.account.storage.load<@[Bar.Vault]>(from: /storage/flipflop)!
                bounty.deposit(from: <- arr.removeLast())
                destroy arr
                return <- bounty
            }
        }`,
			signerAccount.HexWithPrefix(),
		))

		bar := []byte(`
        access(all) contract Bar {
            access(all) resource Vault {

                // Balance of a user's Vault
                // we use unsigned fixed point numbers for balances
                // because they can represent decimals and do not allow negative values
                access(all) var balance: UFix64

                init(balance: UFix64) {
                    self.balance = balance
                }

                access(all) fun withdraw(amount: UFix64): @Vault {
                    self.balance = self.balance - amount
                    return <-create Vault(balance: amount)
                }

                access(all) fun deposit(from: @Vault) {
                    self.balance = self.balance + from.balance
                    destroy from
                }
            }

            access(all) fun createEmptyVault(): @Bar.Vault {
                return <- create Bar.Vault(balance: 0.0)
            }

            access(all) fun createVault(balance: UFix64): @Bar.Vault {
                return <- create Bar.Vault(balance: balance)
            }
        }
    `)

		// Deploy Bar

		deployVault := DeploymentTransaction("Bar", bar)
		err := runtime.ExecuteTransaction(
			Script{
				Source: deployVault,
			},
			Context{
				Interface: runtimeInterface,
				Location:  nextTransactionLocation(),
			},
		)
		require.NoError(t, err)

		// Deploy Attacker

		deployAttacker := DeploymentTransaction("Foo", attacker)

		err = runtime.ExecuteTransaction(
			Script{
				Source: deployAttacker,
			},
			Context{
				Interface: runtimeInterface,
				Location:  nextTransactionLocation(),
			},
		)

		require.Error(t, err)
		var dereferenceError interpreter.DereferenceError
		require.ErrorAs(t, err, &dereferenceError)
	})
}

func TestRuntimeIfLetElseBranchConfusion(t *testing.T) {

	t.Parallel()

	runtime := NewTestInterpreterRuntime()

	signerAccount := common.MustBytesToAddress([]byte{0x1})

	signers := []Address{signerAccount}

	accountCodes := map[Location][]byte{}

	runtimeInterface := &TestRuntimeInterface{
		OnGetCode: func(location Location) (bytes []byte, err error) {
			return accountCodes[location], nil
		},
		Storage: NewTestLedger(nil, nil),
		OnGetSigningAccounts: func() ([]Address, error) {
			return signers, nil
		},
		OnResolveLocation: NewSingleIdentifierLocationResolver(t),
		OnGetAccountContractCode: func(location common.AddressLocation) (code []byte, err error) {
			return accountCodes[location], nil
		},
		OnUpdateAccountContractCode: func(location common.AddressLocation, code []byte) (err error) {
			accountCodes[location] = code
			return nil
		},
		OnEmitEvent: func(event cadence.Event) error {
			return nil
		},
	}

	nextTransactionLocation := NewTransactionLocationGenerator()

	attacker := []byte(fmt.Sprintf(`
        import Bar from %[1]s

        access(all) contract Foo {
            access(all) var temp: @Bar.Vault?
            init() {
                self.temp <- nil
            }

            access(all) fun doubler(_ vault: @Bar.Vault): @Bar.Vault {
                destroy  <- create R(<-vault)
                var doubled <- self.temp <- nil
                return <- doubled!
            }

            access(all) resource R {
                access(self) var r: @Bar.Vault?
                access(self) var r2: @Bar.Vault?

                init(_ v: @Bar.Vault) {
                     self.r <- nil
                     self.r2 <- v
                }

                destroy() {
                    if let dummy <- self.r <- self.r2{
                        // unreachable token destroys to please checker
                        destroy dummy
                        destroy self.r
                    } else {
                        var dummy <- self.r2
                        var bounty <- self.r
                        var r1 = &bounty as &Bar.Vault?
                        Foo.account.save(<-dummy!, to: /storage/dummy)
                        Foo.account.save(<-bounty!, to: /storage/bounty)
                        var dummy2 <- Foo.account.load<@Bar.Vault>(from: /storage/dummy)!
                        var bounty2 <- Foo.account.load<@Bar.Vault>(from: /storage/bounty)!

                        dummy2.deposit(from:<-bounty2)
                        Foo.temp <-! dummy2
                    }
                }
            }
        }`,
		signerAccount.HexWithPrefix(),
	))

	// Deploy Attacker

	deployAttacker := DeploymentTransaction("Foo", attacker)

	err := runtime.ExecuteTransaction(
		Script{
			Source: deployAttacker,
		},
		Context{
			Interface: runtimeInterface,
			Location:  nextTransactionLocation(),
		},
	)

	RequireError(t, err)
	assertRuntimeErrorIsUserError(t, err)

	var parserError parser.Error
	require.ErrorAs(t, err, &parserError)
	assert.IsType(t, &parser.CustomDestructorError{}, parserError.Errors[0])
}

func TestResourceLossViaSelfRugPull(t *testing.T) {

	t.Parallel()

	runtime := NewTestInterpreterRuntime()

	signerAccount := common.MustBytesToAddress([]byte{0x1})

	signers := []Address{signerAccount}

	accountCodes := map[Location][]byte{}

	runtimeInterface := &TestRuntimeInterface{
		OnGetCode: func(location Location) (bytes []byte, err error) {
			return accountCodes[location], nil
		},
		Storage: NewTestLedger(nil, nil),
		OnGetSigningAccounts: func() ([]Address, error) {
			return signers, nil
		},
		OnResolveLocation: NewSingleIdentifierLocationResolver(t),
		OnGetAccountContractCode: func(location common.AddressLocation) (code []byte, err error) {
			return accountCodes[location], nil
		},
		OnUpdateAccountContractCode: func(location common.AddressLocation, code []byte) (err error) {
			accountCodes[location] = code
			return nil
		},
		OnProgramLog: func(_ string) {},
		OnEmitEvent: func(event cadence.Event) error {
			return nil
		},
	}

	nextTransactionLocation := NewTransactionLocationGenerator()

	bar := []byte(`
        access(all) contract Bar {

            access(all) resource Vault {


                // Balance of a user's Vault
                // we use unsigned fixed point numbers for balances
                // because they can represent decimals and do not allow negative values
                access(all) var balance: UFix64

                init(balance: UFix64) {
                    self.balance = balance
                }

                access(all) fun withdraw(amount: UFix64): @Vault {
                    self.balance = self.balance - amount
                    return <-create Vault(balance: amount)
                }

                access(all) fun deposit(from: @Vault) {
                    self.balance = self.balance + from.balance
                    destroy from
                }
            }

            access(all) fun createEmptyVault(): @Bar.Vault {
                return <- create Bar.Vault(balance: 0.0)
            }

            access(all) fun createVault(balance: UFix64): @Bar.Vault {
                return <- create Bar.Vault(balance: balance)
            }
        }
    `)

	// Deploy Bar

	deployVault := DeploymentTransaction("Bar", bar)
	err := runtime.ExecuteTransaction(
		Script{
			Source: deployVault,
		},
		Context{
			Interface: runtimeInterface,
			Location:  nextTransactionLocation(),
		},
	)
	require.NoError(t, err)

	attacker := []byte(fmt.Sprintf(`
        import Bar from %[1]s

        access(all) contract Foo {
            access(all) var rCopy1: @R?
            init() {
                self.rCopy1 <- nil
                log("Creating a Vault with 1337 units");
                var r <- Bar.createVault(balance: 1337.0)
                self.loser(<- r)
            }
            access(all) resource R {
                access(all) var optional: @[Bar.Vault]?

                init() {
                    self.optional <- []
                }

                access(all) fun rugpullAndAssign(_ callback: fun(): Void, _ victim: @Bar.Vault) {
                    callback()
                    // "self" has now been invalidated and accessing "a" for reading would
                    // trigger a "not initialized" error. However, force-assigning to it succeeds
                    // and leaves the victim object hanging from an invalidated resource
                    self.optional <-! [<- victim]
                }
            }

            access(all) fun loser(_ victim: @Bar.Vault): Void{
                var array: @[R] <- [<- create R()]
                let arrRef = &array as auth(Remove) &[R]
                fun rugPullCallback(): Void{
                    // Here we move the R resource from the array to a contract field
                    // invalidating the "self" during the execution of rugpullAndAssign
                    Foo.rCopy1 <-! arrRef.removeLast()
                }
                array[0].rugpullAndAssign(rugPullCallback, <- victim)
                destroy array

                var y: @R? <- nil
                self.rCopy1 <-> y
                destroy y
            }

        }`,
		signerAccount.HexWithPrefix(),
	))

	// Deploy Attacker

	deployAttacker := DeploymentTransaction("Foo", attacker)

	err = runtime.ExecuteTransaction(
		Script{
			Source: deployAttacker,
		},
		Context{
			Interface: runtimeInterface,
			Location:  nextTransactionLocation(),
		},
	)
	RequireError(t, err)

	require.ErrorAs(t, err, &interpreter.InvalidatedResourceReferenceError{})
}

func TestRuntimeValueTransferResourceLoss(t *testing.T) {

	t.Parallel()

	contract := []byte(`
        access(all) contract Foo {

            access(all) resource R {

                access(all) let id: String

                access(all) event ResourceDestroyed(id: String = self.id)

                init(_ id: String) {
                    log("Creating ".concat(id))
                    self.id = id
                }
            }

            access(all) fun createR(_ id: String): @Foo.R {
                return <- create Foo.R(id)
            }
        }
    `)

	runtime := NewTestInterpreterRuntimeWithConfig(Config{
		AtreeValidationEnabled: false,
	})

	address := common.MustBytesToAddress([]byte{0x1})

	var contractCode []byte
	var events []cadence.Event
	var logs []string

	runtimeInterface := &TestRuntimeInterface{
		Storage: NewTestLedger(nil, nil),
		OnGetSigningAccounts: func() ([]Address, error) {
			return []Address{address}, nil
		},
		OnGetAccountContractCode: func(location common.AddressLocation) ([]byte, error) {
			return contractCode, nil
		},
		OnResolveLocation: NewSingleIdentifierLocationResolver(t),
		OnUpdateAccountContractCode: func(_ common.AddressLocation, code []byte) error {
			contractCode = code
			return nil
		},
		OnEmitEvent: func(event cadence.Event) error {
			events = append(events, event)
			return nil
		},
		OnDecodeArgument: func(b []byte, t cadence.Type) (value cadence.Value, err error) {
			return json.Decode(nil, b)
		},
		OnProgramLog: func(s string) {
			logs = append(logs, s)
		},
	}

	nextTransactionLocation := NewTransactionLocationGenerator()

	// Deploy

	deploymentTx := DeploymentTransaction("Foo", contract)
	err := runtime.ExecuteTransaction(
		Script{
			Source: deploymentTx,
		},
		Context{
			Interface: runtimeInterface,
			Location:  nextTransactionLocation(),
		},
	)
	require.NoError(t, err)

	// Execute script

	nextScriptLocation := NewScriptLocationGenerator()

	script := []byte(fmt.Sprintf(`
        import Foo from %[1]s

    access(all) struct IndexSwitcher {
        access(self) var counter: Int
        init() {
            self.counter = 0
        }
        access(all) fun callback(): Int {
            self.counter = self.counter + 1
            if self.counter == 1 {
                // Which key we want to be read?
                // Let's point it to a non-existent key
                return 123
            } else {
                // Which key we want to be assigned to?
                // We point it to 0 to overwrite the victim value
                return 0
            }
        }
    }

    access(all) fun loseResource(victim: @Foo.R) {
       var a <- Foo.createR("dummy resource")
       var dict: @{Int: Foo.R} <- { 0: <- victim }
       var indexSwitcher = IndexSwitcher()
       
       // this callback should only be evaluated once, rather than twice
       var b <- dict[indexSwitcher.callback()] <- a
       destroy b
       destroy dict
    }

    access(all) fun main(): Void {
       var victim <- Foo.createR("victim resource")
       loseResource(victim: <- victim)
    }`,
		address.HexWithPrefix(),
	))

	_, err = runtime.ExecuteScript(
		Script{
			Source: script,
		},
		Context{
			Interface: runtimeInterface,
			Location:  nextScriptLocation(),
		},
	)

	require.NoError(t, err)

	require.Len(t, logs, 2)
	require.Equal(t, `"Creating victim resource"`, logs[0])

	require.Len(t, events, 3)
	require.Equal(t, "flow.AccountContractAdded", events[0].EventType.ID())
	require.Equal(t, `A.0000000000000001.Foo.R.ResourceDestroyed(id: "dummy resource")`, events[1].String())
	require.Equal(t, `A.0000000000000001.Foo.R.ResourceDestroyed(id: "victim resource")`, events[2].String())
}

func TestRuntimeNonPublicAccessModifierInInterface(t *testing.T) {

	t.Parallel()

	runtime := NewTestInterpreterRuntime()

	address1 := common.MustBytesToAddress([]byte{0x1})
	address2 := common.MustBytesToAddress([]byte{0x2})

	contract1 := []byte(`
		access(all)
        contract C1 {

			access(all)
            struct interface SI {

				access(contract)
                fun contractTest()

                access(account)
                fun accountTest()
			}

            access(all)
            fun test(_ si: {SI}) {
                si.contractTest()
                si.accountTest()
            }
		}
	`)

	contract2 := []byte(`
        import C1 from 0x1

		access(all)
        contract C2 {

			access(all)
            struct S1: C1.SI {
				access(contract)
                fun contractTest() {}

                access(account)
                fun accountTest() {}
			}

            access(all)
            struct S2: C1.SI {
				access(all)
                fun contractTest() {}

                access(all)
                fun accountTest() {}
			}

            access(all)
            fun test() {
                S1().contractTest()
                S1().accountTest()
                S2().contractTest()
                S2().accountTest()
            }
		}
	`)

	deploy1 := DeploymentTransaction("C1", contract1)
	deploy2 := DeploymentTransaction("C2", contract2)

	var signer Address

	accountCodes := map[Location][]byte{}
	var events []cadence.Event

	runtimeInterface := &TestRuntimeInterface{
		OnGetCode: func(location Location) (bytes []byte, err error) {
			return accountCodes[location], nil
		},
		Storage: NewTestLedger(nil, nil),
		OnGetSigningAccounts: func() ([]Address, error) {
			return []Address{signer}, nil
		},
		OnResolveLocation: NewSingleIdentifierLocationResolver(t),
		OnGetAccountContractCode: func(location common.AddressLocation) (code []byte, err error) {
			return accountCodes[location], nil
		},
		OnUpdateAccountContractCode: func(location common.AddressLocation, code []byte) error {
			accountCodes[location] = code
			return nil
		},
		OnEmitEvent: func(event cadence.Event) error {
			events = append(events, event)
			return nil
		},
	}

	nextTransactionLocation := NewTransactionLocationGenerator()

	// Deploy first contract to first account

	signer = address1

	err := runtime.ExecuteTransaction(
		Script{
			Source: deploy1,
		},
		Context{
			Interface: runtimeInterface,
			Location:  nextTransactionLocation(),
		},
	)
	require.NoError(t, err)

	// Deploy second contract to second account

	signer = address2

	err = runtime.ExecuteTransaction(
		Script{
			Source: deploy2,
		},
		Context{
			Interface: runtimeInterface,
			Location:  nextTransactionLocation(),
		},
	)
	RequireError(t, err)

	var conformanceErr *sema.ConformanceError
	require.ErrorAs(t, err, &conformanceErr)

	require.Len(t, conformanceErr.MemberMismatches, 2)
}

func TestRuntimeContractWithInvalidCapability(t *testing.T) {

	t.Parallel()

	runtime := NewTestInterpreterRuntime()

	address := common.MustBytesToAddress([]byte{0x1})

	contract := []byte(`
		access(all)
        contract Test {

			access(all) var invalidCap: Capability
            access(all) var unrelatedStoragePath: StoragePath

            init() {
                self.invalidCap = self.account.capabilities.get<&AnyResource>(/public/path)
                self.unrelatedStoragePath = /storage/validPath
            }
		}
	`)

	script := []byte(`
        import Test from 0x1

        access(all) fun main() {
            log(Test.unrelatedStoragePath)
            log(Test.invalidCap)
        }
    `)

	deploy := DeploymentTransaction("Test", contract)

	accountCodes := map[Location][]byte{}
	var events []cadence.Event
	var logs []string

	runtimeInterface := &TestRuntimeInterface{
		OnGetCode: func(location Location) (bytes []byte, err error) {
			return accountCodes[location], nil
		},
		Storage: NewTestLedger(nil, nil),
		OnGetSigningAccounts: func() ([]Address, error) {
			return []Address{address}, nil
		},
		OnResolveLocation: NewSingleIdentifierLocationResolver(t),
		OnGetAccountContractCode: func(location common.AddressLocation) (code []byte, err error) {
			return accountCodes[location], nil
		},
		OnUpdateAccountContractCode: func(location common.AddressLocation, code []byte) error {
			accountCodes[location] = code
			return nil
		},
		OnEmitEvent: func(event cadence.Event) error {
			events = append(events, event)
			return nil
		},
		OnProgramLog: func(s string) {
			logs = append(logs, s)
		},
	}

	// Deploy contract

	err := runtime.ExecuteTransaction(
		Script{
			Source: deploy,
		},
		Context{
			Interface: runtimeInterface,
			Location:  common.TransactionLocation{},
		},
	)
	require.NoError(t, err)

	// Run script

	_, err = runtime.ExecuteScript(
		Script{
			Source: script,
		},
		Context{
			Interface: runtimeInterface,
			Location:  common.ScriptLocation{},
		},
	)
	require.NoError(t, err)

	require.Equal(
		t,
		[]string{
			"/storage/validPath",
			"Capability<&AnyResource>(address: 0x0000000000000001, id: 0)",
		},
		logs,
	)
}

func TestRuntimeAccountStorageBorrowEphemeralReferenceValue(t *testing.T) {

	t.Parallel()

	addressValue := Address{
		0x0, 0x0, 0x0, 0x0, 0x0, 0x0, 0x0, 0x1,
	}

	runtime := NewTestInterpreterRuntime()

	contract := []byte(`
        access(all) contract C {

            init() {
                let pubAccount = getAccount(0x01)
                self.account.storage.save(pubAccount as AnyStruct, to: /storage/account)
                let authAccount = self.account.storage.borrow<auth(Storage) &(&Account)>(from: /storage/account)!
            }
        }
    `)

	deploy := DeploymentTransaction("C", contract)

	accountCodes := map[Location][]byte{}
	var events []cadence.Event

	runtimeInterface := &TestRuntimeInterface{
		OnGetCode: func(location Location) (bytes []byte, err error) {
			return accountCodes[location], nil
		},
		Storage: NewTestLedger(nil, nil),
		OnGetSigningAccounts: func() ([]Address, error) {
			return []Address{addressValue}, nil
		},
		OnResolveLocation: NewSingleIdentifierLocationResolver(t),
		OnGetAccountContractCode: func(location common.AddressLocation) (code []byte, err error) {
			return accountCodes[location], nil
		},
		OnUpdateAccountContractCode: func(location common.AddressLocation, code []byte) error {
			accountCodes[location] = code
			return nil
		},
		OnCreateAccount: func(payer Address) (address Address, err error) {
			return addressValue, nil
		},
		OnEmitEvent: func(event cadence.Event) error {
			events = append(events, event)
			return nil
		},
	}

	nextTransactionLocation := NewTransactionLocationGenerator()

	err := runtime.ExecuteTransaction(
		Script{
			Source: deploy,
		},
		Context{
			Interface: runtimeInterface,
			Location:  nextTransactionLocation(),
		},
	)
	RequireError(t, err)

	var nestedReferenceErr interpreter.NestedReferenceError
	require.ErrorAs(t, err, &nestedReferenceErr)
}

func TestRuntimeForbidPublicEntitlementBorrow(t *testing.T) {

	t.Parallel()

	runtime := NewTestInterpreterRuntime()

	script1 := []byte(`
      transaction {

        prepare(signer: auth (Storage, Capabilities) &Account) {
          signer.storage.save(42, to: /storage/number)
          let cap = signer.capabilities.storage.issue<auth(Insert) &Int>(/storage/number)
          signer.capabilities.publish(cap, at: /public/number)
        }
      }
    `)

	script2 := []byte(`
      access(all)
      fun main() {
          let number = getAccount(0x1).capabilities.borrow<auth(Insert) &Int>(/public/number)
          assert(number == nil)
      }
    `)

	var validatedPaths []interpreter.PathValue

	runtimeInterface := &TestRuntimeInterface{
		Storage: NewTestLedger(nil, nil),
		OnGetSigningAccounts: func() ([]Address, error) {
			return []Address{
				common.MustBytesToAddress([]byte{0x1}),
			}, nil
		},
		OnEmitEvent: func(event cadence.Event) error {
			return nil
		},
		OnValidateAccountCapabilitiesGet: func(
			_ interpreter.AccountCapabilityGetValidationContext,
			_ interpreter.LocationRange,
			_ interpreter.AddressValue,
			path interpreter.PathValue,
			wantedBorrowType *sema.ReferenceType,
			_ *sema.ReferenceType,
		) (bool, error) {

			validatedPaths = append(validatedPaths, path)

			_, wantedHasEntitlements := wantedBorrowType.Authorization.(sema.EntitlementSetAccess)
			return !wantedHasEntitlements, nil
		},
	}

	nextTransactionLocation := NewTransactionLocationGenerator()
	nexScriptLocation := NewScriptLocationGenerator()

	err := runtime.ExecuteTransaction(
		Script{
			Source: script1,
		},
		Context{
			Interface: runtimeInterface,
			Location:  nextTransactionLocation(),
		},
	)
	require.NoError(t, err)

	_, err = runtime.ExecuteScript(
		Script{
			Source: script2,
		},
		Context{
			Interface: runtimeInterface,
			Location:  nexScriptLocation(),
		},
	)
	require.NoError(t, err)

	assert.Equal(t,
		[]interpreter.PathValue{
			{
				Domain:     common.PathDomainPublic,
				Identifier: "number",
			},
		},
		validatedPaths,
	)
}

func TestRuntimeForbidPublicEntitlementGet(t *testing.T) {

	t.Parallel()

	runtime := NewTestInterpreterRuntime()

	script1 := []byte(`
      transaction {

        prepare(signer: auth (Storage, Capabilities) &Account) {
          signer.storage.save(42, to: /storage/number)
          let cap = signer.capabilities.storage.issue<auth(Insert) &Int>(/storage/number)
          signer.capabilities.publish(cap, at: /public/number)
        }
      }
    `)

	script2 := []byte(`
      access(all)
      fun main() {
          let cap = getAccount(0x1).capabilities.get<auth(Insert) &Int>(/public/number)
          assert(cap.id == 0)
      }
    `)

	var validatedPaths []interpreter.PathValue

	runtimeInterface := &TestRuntimeInterface{
		Storage: NewTestLedger(nil, nil),
		OnGetSigningAccounts: func() ([]Address, error) {
			return []Address{
				common.MustBytesToAddress([]byte{0x1}),
			}, nil
		},
		OnEmitEvent: func(event cadence.Event) error {
			return nil
		},
		OnValidateAccountCapabilitiesGet: func(
			_ interpreter.AccountCapabilityGetValidationContext,
			_ interpreter.LocationRange,
			_ interpreter.AddressValue,
			path interpreter.PathValue,
			wantedBorrowType *sema.ReferenceType,
			_ *sema.ReferenceType,
		) (bool, error) {

			validatedPaths = append(validatedPaths, path)

			_, wantedHasEntitlements := wantedBorrowType.Authorization.(sema.EntitlementSetAccess)
			return !wantedHasEntitlements, nil
		},
	}

	nextTransactionLocation := NewTransactionLocationGenerator()
	nexScriptLocation := NewScriptLocationGenerator()

	err := runtime.ExecuteTransaction(
		Script{
			Source: script1,
		},
		Context{
			Interface: runtimeInterface,
			Location:  nextTransactionLocation(),
		},
	)
	require.NoError(t, err)

	_, err = runtime.ExecuteScript(
		Script{
			Source: script2,
		},
		Context{
			Interface: runtimeInterface,
			Location:  nexScriptLocation(),
		},
	)
	require.NoError(t, err)

	assert.Equal(t,
		[]interpreter.PathValue{
			{
				Domain:     common.PathDomainPublic,
				Identifier: "number",
			},
		},
		validatedPaths,
	)
}

func TestRuntimeForbidPublicEntitlementPublish(t *testing.T) {

	t.Parallel()

	runtime := NewTestInterpreterRuntime()

	t.Run("entitled capability", func(t *testing.T) {

		t.Parallel()

		script1 := []byte(`
          transaction {

            prepare(signer: auth (Storage, Capabilities) &Account) {
              signer.storage.save(42, to: /storage/number)
              let cap = signer.capabilities.storage.issue<auth(Insert) &Int>(/storage/number)
              signer.capabilities.publish(cap, at: /public/number)
            }
          }
        `)

		var validatedPaths []interpreter.PathValue

		runtimeInterface := &TestRuntimeInterface{
			Storage: NewTestLedger(nil, nil),
			OnGetSigningAccounts: func() ([]Address, error) {
				return []Address{
					common.MustBytesToAddress([]byte{0x1}),
				}, nil
			},
			OnEmitEvent: func(event cadence.Event) error {
				return nil
			},
			OnValidateAccountCapabilitiesPublish: func(
				_ interpreter.AccountCapabilityPublishValidationContext,
				_ interpreter.LocationRange,
				_ interpreter.AddressValue,
				path interpreter.PathValue,
				capabilityBorrowType *interpreter.ReferenceStaticType,
			) (bool, error) {

				validatedPaths = append(validatedPaths, path)

				_, isEntitledCapability := capabilityBorrowType.Authorization.(interpreter.EntitlementSetAuthorization)
				return !isEntitledCapability, nil
			},
		}

		nextTransactionLocation := NewTransactionLocationGenerator()

		err := runtime.ExecuteTransaction(
			Script{
				Source: script1,
			},
			Context{
				Interface: runtimeInterface,
				Location:  nextTransactionLocation(),
			},
		)

		RequireError(t, err)
		require.ErrorAs(t, err, &interpreter.EntitledCapabilityPublishingError{})
	})

	t.Run("non entitled capability", func(t *testing.T) {
		t.Parallel()

		script1 := []byte(`
          transaction {

            prepare(signer: auth (Storage, Capabilities) &Account) {
              signer.storage.save(42, to: /storage/number)
              let cap = signer.capabilities.storage.issue<&Int>(/storage/number)
              signer.capabilities.publish(cap, at: /public/number)
            }
          }
        `)

		var validatedPaths []interpreter.PathValue

		runtimeInterface := &TestRuntimeInterface{
			Storage: NewTestLedger(nil, nil),
			OnGetSigningAccounts: func() ([]Address, error) {
				return []Address{
					common.MustBytesToAddress([]byte{0x1}),
				}, nil
			},
			OnEmitEvent: func(event cadence.Event) error {
				return nil
			},
			OnValidateAccountCapabilitiesPublish: func(
				_ interpreter.AccountCapabilityPublishValidationContext,
				_ interpreter.LocationRange,
				_ interpreter.AddressValue,
				path interpreter.PathValue,
				capabilityBorrowType *interpreter.ReferenceStaticType,
			) (bool, error) {

				validatedPaths = append(validatedPaths, path)

				_, isEntitledCapability := capabilityBorrowType.Authorization.(interpreter.EntitlementSetAuthorization)
				return !isEntitledCapability, nil
			},
		}

		nextTransactionLocation := NewTransactionLocationGenerator()

		err := runtime.ExecuteTransaction(
			Script{
				Source: script1,
			},
			Context{
				Interface: runtimeInterface,
				Location:  nextTransactionLocation(),
			},
		)
		require.NoError(t, err)
	})

	t.Run("untyped entitled capability", func(t *testing.T) {

		t.Parallel()

		script1 := []byte(`
          transaction {

            prepare(signer: auth (Storage, Capabilities) &Account) {
              signer.storage.save(42, to: /storage/number)
              let cap = signer.capabilities.storage.issue<auth(Insert) &Int>(/storage/number)
              let untypedCap: Capability = cap
              signer.capabilities.publish(untypedCap, at: /public/number)
            }
          }
        `)

		var validatedPaths []interpreter.PathValue

		runtimeInterface := &TestRuntimeInterface{
			Storage: NewTestLedger(nil, nil),
			OnGetSigningAccounts: func() ([]Address, error) {
				return []Address{
					common.MustBytesToAddress([]byte{0x1}),
				}, nil
			},
			OnEmitEvent: func(event cadence.Event) error {
				return nil
			},
			OnValidateAccountCapabilitiesPublish: func(
				_ interpreter.AccountCapabilityPublishValidationContext,
				_ interpreter.LocationRange,
				_ interpreter.AddressValue,
				path interpreter.PathValue,
				capabilityBorrowType *interpreter.ReferenceStaticType,
			) (bool, error) {

				validatedPaths = append(validatedPaths, path)

				_, isEntitledCapability := capabilityBorrowType.Authorization.(interpreter.EntitlementSetAuthorization)
				return !isEntitledCapability, nil
			},
		}

		nextTransactionLocation := NewTransactionLocationGenerator()

		err := runtime.ExecuteTransaction(
			Script{
				Source: script1,
			},
			Context{
				Interface: runtimeInterface,
				Location:  nextTransactionLocation(),
			},
		)

		RequireError(t, err)
		require.ErrorAs(t, err, &interpreter.EntitledCapabilityPublishingError{})
	})
}

func TestRuntimeStorageEnumAsDictionaryKey(t *testing.T) {

	t.Parallel()

	runtime := NewTestInterpreterRuntime()

	address := common.MustBytesToAddress([]byte{0x1})

	accountCodes := map[common.AddressLocation][]byte{}
	var events []cadence.Event
	var loggedMessages []string

	runtimeInterface := &TestRuntimeInterface{
		Storage: NewTestLedger(nil, nil),
		OnGetSigningAccounts: func() ([]common.Address, error) {
			return []common.Address{address}, nil
		},
		OnResolveLocation: NewSingleIdentifierLocationResolver(t),
		OnUpdateAccountContractCode: func(location common.AddressLocation, code []byte) error {
			accountCodes[location] = code
			return nil
		},
		OnGetAccountContractCode: func(location common.AddressLocation) (code []byte, err error) {
			code = accountCodes[location]
			return code, nil
		},
		OnEmitEvent: func(event cadence.Event) error {
			events = append(events, event)
			return nil
		},
		OnProgramLog: func(message string) {
			loggedMessages = append(loggedMessages, message)
		},
	}

	nextTransactionLocation := NewTransactionLocationGenerator()

	// Deploy contract

	err := runtime.ExecuteTransaction(
		Script{
			Source: DeploymentTransaction(
				"C",
				[]byte(`
                  access(all) contract C {
					access(self) let counter: {E: UInt64}
                    access(all) enum E: UInt8 {
                        access(all) case A
                        access(all) case B
                    }
                    access(all) resource R {
                        access(all) let id: UInt64
                        access(all) let e: E
                        init(id: UInt64, e: E) {
                            self.id = id
                            self.e = e
							let counter = C.counter[e] ?? panic("couldn't retrieve resource counter")
							// e is transferred and is stored in a slab which isn't removed after C.counter is updated.
							C.counter[e] = counter + 1
                        }
                    }
                    access(all) fun createR(id: UInt64, e: E): @R {						
                        return <- create R(id: id, e: e)
                    }
                    access(all) resource Collection {
                        access(all) var rs: @{UInt64: R}
                        init () {
                            self.rs <- {}
                        }
                        access(all) fun withdraw(id: UInt64): @R {
                            return <- self.rs.remove(key: id)!
                        }
                        access(all) fun deposit(_ r: @R) {
                            let counts: {E: UInt64} = {}
                            log(r.e)
                            counts[r.e] = 42 // test indexing expression is transferred properly
                            log(r.e)
                            let oldR <- self.rs[r.id] <-! r
                            destroy oldR
                        }
                    }
                    access(all) fun createEmptyCollection(): @Collection {
                      return <- create Collection()
                    }
					init() {
						self.counter = {
							E.A: 0,
							E.B: 0
						}
					}
                  }
                `),
			),
		},
		Context{
			Interface: runtimeInterface,
			Location:  nextTransactionLocation(),
		},
	)
	require.NoError(t, err)

	// Store enum case

	err = runtime.ExecuteTransaction(
		Script{
			Source: []byte(`
              import C from 0x1
              transaction {
                  prepare(signer: auth(Storage) &Account) {
                      signer.storage.save(<-C.createEmptyCollection(), to: /storage/collection)
                      let collection = signer.storage.borrow<&C.Collection>(from: /storage/collection)!
                      collection.deposit(<-C.createR(id: 0, e: C.E.B))
                  }
               }
            `),
		},
		Context{
			Interface: runtimeInterface,
			Location:  nextTransactionLocation(),
		},
	)
	require.NoError(t, err)

	// Load enum case

	err = runtime.ExecuteTransaction(
		Script{
			Source: []byte(`
              import C from 0x1
              transaction {
                  prepare(signer: auth(Storage) &Account) {
                      let collection = signer.storage.borrow<&C.Collection>(from: /storage/collection)!
                      let r <- collection.withdraw(id: 0)
                      log(r.e)
                      destroy r
                  }
               }
            `),
		},
		Context{
			Interface: runtimeInterface,
			Location:  nextTransactionLocation(),
		},
	)
	require.NoError(t, err)

	require.Equal(t,
		[]string{
			"A.0000000000000001.C.E(rawValue: 1)",
			"A.0000000000000001.C.E(rawValue: 1)",
			"A.0000000000000001.C.E(rawValue: 1)",
		},
		loggedMessages,
	)
}

func TestResultRedeclared(t *testing.T) {

	t.Parallel()

	t.Run("function", func(t *testing.T) {

		t.Parallel()

		runtime := NewTestInterpreterRuntime()

		script := []byte(`
          access(all) fun main(): Int {
              let result = 1
              return result
          }
        `)

		runtimeInterface := &TestRuntimeInterface{}

		nextScriptLocation := NewScriptLocationGenerator()

		_, err := runtime.ExecuteScript(
			Script{
				Source: script,
			},
			Context{
				Interface: runtimeInterface,
				Location:  nextScriptLocation(),
			},
		)
		require.NoError(t, err)
	})

	t.Run("method with inherited post-condition using result", func(t *testing.T) {

		t.Parallel()

		runtime := NewTestInterpreterRuntime()

		script := []byte(`
          access(all)
          struct interface SI {
              access(all)
              fun test(): Int {
                  post {
                      result == 2
                  }
              }
          }

          access(all)
          struct S: SI {

              access(all)
              fun test(): Int {
                  let result = 1
                  return 2  // return a different value than the local variable
              }
          }

          access(all) fun main(): Int {
			  return S().test()
          }
        `)

		runtimeInterface := &TestRuntimeInterface{}

		nextScriptLocation := NewScriptLocationGenerator()

		_, err := runtime.ExecuteScript(
			Script{
				Source: script,
			},
			Context{
				Interface: runtimeInterface,
				Location:  nextScriptLocation(),
			},
		)
		require.NoError(t, err)
	})

}

func TestRuntimeIdentifierLocationToAddressLocationRewrite(t *testing.T) {

	t.Parallel()

	signerAddress := common.MustBytesToAddress([]byte{0x42})

	const fooContractName = "Foo"
	fooIdentifierLocation := common.IdentifierLocation(fooContractName)
	fooAddressLocation := common.AddressLocation{
		Address: signerAddress,
		Name:    fooContractName,
	}

	fooContract := []byte(`
      access(all)
      contract Foo {
          access(all) var answer: Int

          init() {
              self.answer = 42
          }
      }
    `)

	accountCodes := map[Location][]byte{}
	var events []cadence.Event

	runtimeInterface := &TestRuntimeInterface{
		Storage: NewTestLedger(nil, nil),
		OnGetSigningAccounts: func() ([]Address, error) {
			return []Address{signerAddress}, nil
		},
		OnResolveLocation: func(identifiers []Identifier, location Location) ([]ResolvedLocation, error) {
			assert.Empty(t, identifiers)
			assert.Equal(t, fooIdentifierLocation, location)

			// NOTE: rewrite identifier location to address location
			location = fooAddressLocation

			return []ResolvedLocation{
				{
					Location:    location,
					Identifiers: identifiers,
				},
			}, nil
		},
		OnGetAccountContractCode: func(location common.AddressLocation) (code []byte, err error) {
			return accountCodes[location], nil
		},
		OnUpdateAccountContractCode: func(location common.AddressLocation, code []byte) error {
			accountCodes[location] = code
			return nil
		},
		OnEmitEvent: func(event cadence.Event) error {
			events = append(events, event)
			return nil
		},
		OnGetCode: func(location Location) ([]byte, error) {
			return nil, errors.New("GetCode should not be called")
		},
	}

	runtime := NewTestInterpreterRuntime()

	nextTransactionLocation := NewTransactionLocationGenerator()
	nextScriptLocation := NewScriptLocationGenerator()

	// Deploy

	deploy := DeploymentTransaction(fooContractName, fooContract)

	err := runtime.ExecuteTransaction(
		Script{
			Source: deploy,
		},
		Context{
			Interface: runtimeInterface,
			Location:  nextTransactionLocation(),
		},
	)
	require.NoError(t, err)

	// Test

	result, err := runtime.ExecuteScript(
		Script{
			Source: []byte(`
              import Foo

              access(all)
              fun main(): Int {
                  return Foo.answer
              }
            `),
		},
		Context{
			Interface: runtimeInterface,
			Location:  nextScriptLocation(),
		},
	)
	require.NoError(t, err)

	assert.Equal(t, cadence.NewInt(42), result)
}

func TestRuntimeBuiltInFunctionConfusion(t *testing.T) {

	t.Parallel()

	const contract = `
      access(all) contract Foo {
          access(all) resource getType {}

          init() {
              Foo.getType()
          }
      }
    `

	address := common.MustBytesToAddress([]byte{0x1})

	newRuntimeInterface := func() Interface {

		accountCodes := map[common.AddressLocation][]byte{}
		var events []cadence.Event
		var loggedMessages []string

		return &TestRuntimeInterface{
			Storage: NewTestLedger(nil, nil),
			OnGetSigningAccounts: func() ([]common.Address, error) {
				return []common.Address{address}, nil
			},
			OnResolveLocation: NewSingleIdentifierLocationResolver(t),
			OnUpdateAccountContractCode: func(location common.AddressLocation, code []byte) error {
				accountCodes[location] = code
				return nil
			},
			OnGetAccountContractCode: func(location common.AddressLocation) (code []byte, err error) {
				code = accountCodes[location]
				return code, nil
			},
			OnEmitEvent: func(event cadence.Event) error {
				events = append(events, event)
				return nil
			},
			OnProgramLog: func(message string) {
				loggedMessages = append(loggedMessages, message)
			},
		}
	}

	runtime := NewTestInterpreterRuntime()

	nextTransactionLocation := NewTransactionLocationGenerator()

	err := runtime.ExecuteTransaction(
		Script{
			Source: DeploymentTransaction(
				"Foo",
				[]byte(contract),
			),
		},
		Context{
			Interface: newRuntimeInterface(),
			Location:  nextTransactionLocation(),
		},
	)
	RequireError(t, err)

	var redeclarationError *sema.RedeclarationError
	require.ErrorAs(t, err, &redeclarationError)
}

func TestRuntimeInvocationReturnTypeInferenceFailure(t *testing.T) {

	t.Parallel()

	address := common.MustBytesToAddress([]byte{0x1})

	newRuntimeInterface := func() Interface {

		return &TestRuntimeInterface{
			Storage: NewTestLedger(nil, nil),
			OnGetSigningAccounts: func() ([]common.Address, error) {
				return []common.Address{address}, nil
			},
		}
	}

	runtime := NewTestInterpreterRuntime()

	nextTransactionLocation := NewTransactionLocationGenerator()

	tx := []byte(`
      transaction{
          prepare(signer: auth(Storage) &Account){
              let functions = [signer.storage.save].reverse()
          }
      }
    `)

	err := runtime.ExecuteTransaction(
		Script{
			Source: tx,
		},
		Context{
			Interface: newRuntimeInterface(),
			Location:  nextTransactionLocation(),
		},
	)
	RequireError(t, err)

	var typeErr *sema.InvocationTypeInferenceError
	require.ErrorAs(t, err, &typeErr)
}

func TestRuntimeSomeValueChildContainerMutation(t *testing.T) {

	t.Parallel()

	buyTicketTx := []byte(`
       import Foo from 0x1

       transaction() {
           prepare(acct: auth(Storage, Capabilities) &Account) {
               Foo.logVaultBalance()
               var pool = Foo.borrowLotteryPool()!
               pool.buyTickets()
               Foo.logVaultBalance()
           }
           execute {}
       }
    `)

	nextTransactionLocation := NewTransactionLocationGenerator()

	setupTest := func(t *testing.T) (
		runTransaction func(tx []byte) (logs []string),
	) {

		rt := NewTestInterpreterRuntime()

		accountCodes := map[Location][]byte{}

		address := common.MustBytesToAddress([]byte{0x1})

		var logs []string

		runtimeInterface := &TestRuntimeInterface{
			Storage: NewTestLedger(nil, nil),
			OnGetSigningAccounts: func() ([]Address, error) {
				return []Address{address}, nil
			},
			OnResolveLocation: NewSingleIdentifierLocationResolver(t),
			OnGetAccountContractCode: func(location common.AddressLocation) (code []byte, err error) {
				return accountCodes[location], nil
			},
			OnUpdateAccountContractCode: func(location common.AddressLocation, code []byte) error {
				accountCodes[location] = code
				return nil
			},
			OnProgramLog: func(message string) {
				logs = append(logs, message)
			},
			OnDecodeArgument: func(b []byte, t cadence.Type) (cadence.Value, error) {
				return json.Decode(nil, b)
			},
			OnEmitEvent: func(event cadence.Event) error {
				return nil
			},
		}

		runTransaction = func(tx []byte) []string {

			logs = logs[:0]

			err := rt.ExecuteTransaction(
				Script{
					Source: tx,
				},
				Context{
					Interface: runtimeInterface,
					Location:  nextTransactionLocation(),
				},
			)
			require.NoError(t, err)

			return logs
		}

		return runTransaction
	}

	t.Run("non optional vault", func(t *testing.T) {

		t.Parallel()

		contractFoo := `
			access(all) contract Foo {
				access(all) resource Vault {
					access(all)
					var balance: UFix64
					init(balance: UFix64) {
						self.balance = balance
					}
					access(all) fun withdraw(amount: UFix64): @Vault {
						self.balance = self.balance - amount
						return <-create Vault(balance: amount)
					}
					access(all) fun deposit(from: @Vault) {
						self.balance = self.balance + from.balance
						destroy from
					}
				}
				access(all) fun createEmptyVault(): @Vault {
				   return <- create Vault(balance: 0.0)
				}
				access(all) resource LotteryPool {
					access(contract)
					let ftVault: @Vault
					init() {
						self.ftVault <- Foo.createEmptyVault()
					}
					access(all)
					fun buyTickets() {
						self.borrowVault().deposit(from: <- create Vault(balance: 5.0))
					}
					access(all) fun buyNewTicket() {
						self.borrowVault().deposit(from: <- create Vault(balance: 5.0))
					}
					access(self)
					view fun borrowVault(): &Vault {
						return &self.ftVault as &Vault
					}
				}
				init() {
					self.account.storage.save(<- create LotteryPool(), to: /storage/lottery_pool)
				}
				access(all) fun borrowLotteryPool(): &LotteryPool? {
					return self.account.storage.borrow<&LotteryPool>(from: /storage/lottery_pool)
				}
				access(all) fun logVaultBalance() {
					var pool = self.borrowLotteryPool()!
					log(pool.ftVault.balance)
				}
			}
		`

		runTransaction := setupTest(t)

		runTransaction(DeploymentTransaction(
			"Foo",
			[]byte(contractFoo),
		))

		logs := runTransaction(buyTicketTx)
		assert.Equal(t, []string{"0.00000000", "5.00000000"}, logs)

		logs = runTransaction(buyTicketTx)
		assert.Equal(t, []string{"5.00000000", "10.00000000"}, logs)
	})

	t.Run("optional vault", func(t *testing.T) {

		t.Parallel()

		contractFoo := `
		  access(all) contract Foo {
			  access(all) resource Vault {
				  access(all)
				  var balance: UFix64
				  init(balance: UFix64) {
					  self.balance = balance
				  }
				  access(all) fun withdraw(amount: UFix64): @Vault {
					  self.balance = self.balance - amount
					  return <-create Vault(balance: amount)
				  }
				  access(all) fun deposit(from: @Vault) {
					  self.balance = self.balance + from.balance
					  destroy from
				  }
			  }
			  access(all) fun createEmptyVault(): @Vault {
				 return <- create Vault(balance: 0.0)
			  }
			  access(all) resource LotteryPool {
				  access(contract)
				  let ftVault: @Vault?
				  init() {
					  self.ftVault <- Foo.createEmptyVault()
				  }
				  access(all)
				  fun buyTickets() {
					  self.borrowVault().deposit(from: <- create Vault(balance: 5.0))
				  }
				  access(all) fun buyNewTicket() {
					  self.borrowVault().deposit(from: <- create Vault(balance: 5.0))
				  }
				  access(self)
				  view fun borrowVault(): &Vault {
					  return &self.ftVault as &Vault? ?? panic("Cannot borrow vault")
				  }
			  }
			  init() {
				  self.account.storage.save(<- create LotteryPool(), to: /storage/lottery_pool)
			  }
			  access(all) fun borrowLotteryPool(): &LotteryPool? {
				  return self.account.storage.borrow<&LotteryPool>(from: /storage/lottery_pool)
			  }
			  access(all) fun logVaultBalance() {
				  var pool = self.borrowLotteryPool()!
				  log(pool.ftVault!.balance)
			  }
		  }
	   `

		runTransaction := setupTest(t)

		runTransaction(DeploymentTransaction(
			"Foo",
			[]byte(contractFoo),
		))

		logs := runTransaction(buyTicketTx)
		assert.Equal(t, []string{"0.00000000", "5.00000000"}, logs)

		logs = runTransaction(buyTicketTx)
		assert.Equal(t, []string{"5.00000000", "10.00000000"}, logs)
	})

	t.Run("deeply nested optional vault", func(t *testing.T) {
		contractFoo := `
		   access(all)
		   contract Foo {
			   access(all)
			   resource Vault {
				   access(all)
				   var balance: UFix64
				   init(balance: UFix64) {
					   self.balance = balance
				   }
				   access(all)
				   fun withdraw(amount: UFix64): @Vault {
					   self.balance = self.balance - amount
					   return <-create Vault(balance: amount)
				   }
				   access(all)
				   fun deposit(from: @Vault) {
					   self.balance = self.balance + from.balance
					   destroy from
				   }
			   }
			   access(all)
			   fun createEmptyVault(): @Vault {
				  return <- create Vault(balance: 0.0)
			   }
			   access(all)
			   resource LotteryPool {
				   access(contract)
				   let jackpotPool: @Change
				   access(contract)
				   let lotteries: @{UInt64: Lottery}
				   init() {
					   self.jackpotPool <- create Change()
					   self.lotteries <- {0: <- create Lottery()}
				   }
				   access(all)
				   fun buyTickets() {
					   var lotteryRef = self.borrowLotteryRef()!
					   lotteryRef.buyNewTicket()
				   }
				   access(self)
				   fun borrowLotteryRef(): &Lottery? {
						return &self.lotteries[0]
				   }
			   }
			   access(all)
			   resource Lottery {
				   access(contract)
				   let current: @Change
				   init() {
					   self.current <- create Change()
				   }
				   access(all)
				   fun buyNewTicket() {
					   var change = self.borrowCurrentLotteryChange()
					   change.forceMerge()
				   }
				   access(contract)
				   view fun borrowCurrentLotteryChange(): &Change {
					   return &self.current
				   }
			   }
			   access(all)
			   resource Change {
				   access(contract)
				   var ftVault: @Vault?
				   init() {
					   self.ftVault <- Foo.createEmptyVault()
				   }
				   access(all)
				   fun forceMerge() {
						self.borrowVault().deposit(from: <- create Vault(balance: 5.0))
				   }
				   access(self)
				   view fun borrowVault(): &Vault {
					   return &self.ftVault as &Vault? ?? panic("Cannot borrow vault")
				   }
			   }
			   init() {
				   self.account.storage.save(<- create LotteryPool(), to: /storage/lottery_pool)
			   }
			   access(all)
			   fun borrowLotteryPool(): &LotteryPool? {
				   return self.account.storage.borrow<&LotteryPool>(from: /storage/lottery_pool)
			   }
			   access(all)
			   fun logVaultBalance() {
				   var pool = self.borrowLotteryPool()!
				   log(pool.lotteries[0]!.current.ftVault!.balance)
			   }
		   }
	    `

		runTransaction := setupTest(t)

		runTransaction(DeploymentTransaction(
			"Foo",
			[]byte(contractFoo),
		))

		logs := runTransaction(buyTicketTx)
		assert.Equal(t, []string{"0.00000000", "5.00000000"}, logs)

		logs = runTransaction(buyTicketTx)
		assert.Equal(t, []string{"5.00000000", "10.00000000"}, logs)
	})
}

func TestRuntimeClosureScopingFunctionExpression(t *testing.T) {
	t.Parallel()

	rt := NewTestInterpreterRuntime()

	script := `
        access(all) fun main(a: Int): Int {
            let bar = fun(): Int {
                return a
            }
            let a = 2
            return bar()
        }
    `

	actual, err := rt.ExecuteScript(
		Script{
			Source:    []byte(script),
			Arguments: encodeArgs([]cadence.Value{cadence.NewInt(1)}),
		},
		Context{
			Interface: &TestRuntimeInterface{
				OnDecodeArgument: func(b []byte, t cadence.Type) (cadence.Value, error) {
					return json.Decode(nil, b)
				},
			},
			Location: common.ScriptLocation{},
		},
	)
	require.NoError(t, err)
	require.Equal(t, cadence.NewInt(1), actual)

}

func TestRuntimeClosureScopingInnerFunction(t *testing.T) {
	t.Parallel()

	rt := NewTestInterpreterRuntime()

	script := `
        access(all) fun main(a: Int): Int {
			fun bar(): Int {
                return a
            }
            let a = 2
            return bar()
        }
    `

	actual, err := rt.ExecuteScript(
		Script{
			Source:    []byte(script),
			Arguments: encodeArgs([]cadence.Value{cadence.NewInt(1)}),
		},
		Context{
			Interface: &TestRuntimeInterface{
				OnDecodeArgument: func(b []byte, t cadence.Type) (cadence.Value, error) {
					return json.Decode(nil, b)
				},
			},
			Location: common.ScriptLocation{},
		},
	)
	require.NoError(t, err)
	require.Equal(t, cadence.NewInt(1), actual)
}

func TestRuntimeInterfaceConditionDeduplication(t *testing.T) {
	t.Parallel()

	script := `
		access(all) event Log(message: String)

        access(all) struct interface Foo {

            access(all) fun test() {
                pre {
                     emit Log(message: "invoked Foo.test() pre-condition")
                }
                post {
                     emit Log(message: "invoked Foo.test() post-condition")
                }
                emit Log(message: "invoked Foo.test()")
            }
        }

        access(all) struct Test: Foo {
        }

        access(all) fun main() {
           Test().test()
        }
    `

	rt := NewTestInterpreterRuntime()

	var events []string

	_, err := rt.ExecuteScript(
		Script{
			Source: []byte(script),
		},
		Context{
			Interface: &TestRuntimeInterface{
				OnEmitEvent: func(event cadence.Event) error {
					events = append(events, event.FieldsMappedByName()["message"].String())
					return nil
				},
			},
			Location: common.ScriptLocation{},
		},
	)
	require.NoError(t, err)

	require.Equal(
		t,
		[]string{
			`"invoked Foo.test() pre-condition"`,
			`"invoked Foo.test()"`,
			`"invoked Foo.test() post-condition"`,
		},
		events,
	)
}

<<<<<<< HEAD
func BenchmarkContractFunctionInvocation(b *testing.B) {

	runtime := NewTestInterpreterRuntime()

	addressValue := cadence.BytesToAddress([]byte{0x1})

	contract := []byte(`
      pub contract Test {
          pub fun helloText(): String {
              return "global function of the imported program"
          }

          init() {}

          pub struct Foo {
              pub var id : String

              init(_ id: String) {
                  self.id = id
              }

              pub fun sayHello(_ id: Int): String {
                  // return self.id
                  return Test.helloText()
              }
          }
      }
    `)

	deploy := DeploymentTransaction("Test", contract)

	var accountCode []byte
	var events []cadence.Event

	runtimeInterface := &TestRuntimeInterface{
		OnGetCode: func(_ Location) (bytes []byte, err error) {
			return accountCode, nil
		},
		Storage: NewTestLedger(nil, nil),
		OnGetSigningAccounts: func() ([]Address, error) {
			return []Address{Address(addressValue)}, nil
		},
		OnResolveLocation: NewSingleIdentifierLocationResolver(b),
		OnGetAccountContractCode: func(_ common.AddressLocation) (code []byte, err error) {
			return accountCode, nil
		},
		OnUpdateAccountContractCode: func(_ common.AddressLocation, code []byte) error {
			accountCode = code
			return nil
		},
		OnEmitEvent: func(event cadence.Event) error {
			events = append(events, event)
			return nil
		},
		OnDecodeArgument: func(b []byte, t cadence.Type) (cadence.Value, error) {
			return json.Decode(nil, b)
		},
=======
func TestRuntimeFunctionTypeConfusion(t *testing.T) {

	t.Parallel()

	runtime := NewTestInterpreterRuntime()

	imported := []byte(`
        access(all) resource interface Receiver {
            access(all) balance: Int
            access(all) fun deposit(from: @{Receiver})
        }

        access(all) resource Vault: Receiver {

            access(all) var balance: Int

            init(balance: Int) {
                self.balance = balance
            }

            access(all) fun withdraw(amount: Int): @Vault {
                self.balance = self.balance - amount
                return <-create Vault(balance: amount)
            }

            access(all) fun deposit(from: @{Receiver}) {
                self.balance = self.balance + from.balance
                destroy from
            }
        }

        access(all) fun createVault(): @Vault {
            return <-create Vault(balance: 5)
        }
    `)

	script1 := []byte(`
        import Receiver, createVault from "imported"

        transaction {

            prepare(acc: auth(Storage) &Account) {

                acc.storage.save(<-createVault(), to: /storage/r)

                var g = [ acc.storage.load ]

                var r = &g as auth(Mutate) &[fun(StoragePath):AnyStruct]

                r.append(acc.storage.copy as! fun(StoragePath):AnyStruct)
				
                var c <- g[1]<@{Receiver}>(/storage/r)!
				
                var vr = acc.storage.borrow<&{Receiver}>(from: /storage/r)!
                vr.deposit(from:<-c)
            }
        }
    `)

	runtimeInterface := &TestRuntimeInterface{
		OnGetCode: func(location Location) (bytes []byte, err error) {
			switch location {
			case common.StringLocation("imported"):
				return imported, nil
			default:
				return nil, fmt.Errorf("unknown import location: %s", location)
			}
		},
		Storage: NewTestLedger(nil, nil),
		OnGetSigningAccounts: func() ([]Address, error) {
			return []Address{{42}}, nil
		},
		OnEmitEvent: func(event cadence.Event) error {
			return nil
		},
>>>>>>> b445ba92
	}

	nextTransactionLocation := NewTransactionLocationGenerator()

	err := runtime.ExecuteTransaction(
		Script{
<<<<<<< HEAD
			Source: deploy,
=======
			Source: script1,
>>>>>>> b445ba92
		},
		Context{
			Interface: runtimeInterface,
			Location:  nextTransactionLocation(),
		},
	)
<<<<<<< HEAD
	require.NoError(b, err)
	assert.NotNil(b, accountCode)

	script := `      
      import Test from 0x01

      pub fun main(count: Int): String {
          var i = 0
          var r = Test.Foo("Hello from Foo!")
          while i < count {
              i = i + 1
              r = Test.Foo("Hello from Foo!")
              r.sayHello(1)
          }
          return r.sayHello(1)
      }`

	args := encodeArgs([]cadence.Value{cadence.NewInt(7)})

	b.ResetTimer()
	b.ReportAllocs()

	for i := 0; i < b.N; i++ {
		_, err := runtime.ExecuteScript(
			Script{
				Source:    []byte(script),
				Arguments: args,
			},
			Context{
				Interface: runtimeInterface,
				Location:  nextTransactionLocation(),
			},
		)
		require.NoError(b, err)
	}
=======

	RequireError(t, err)

	var typeErr *sema.TypeMismatchError
	require.ErrorAs(t, err, &typeErr)
>>>>>>> b445ba92
}<|MERGE_RESOLUTION|>--- conflicted
+++ resolved
@@ -12133,7 +12133,6 @@
 	)
 }
 
-<<<<<<< HEAD
 func BenchmarkContractFunctionInvocation(b *testing.B) {
 
 	runtime := NewTestInterpreterRuntime()
@@ -12191,101 +12190,19 @@
 		OnDecodeArgument: func(b []byte, t cadence.Type) (cadence.Value, error) {
 			return json.Decode(nil, b)
 		},
-=======
-func TestRuntimeFunctionTypeConfusion(t *testing.T) {
-
-	t.Parallel()
-
-	runtime := NewTestInterpreterRuntime()
-
-	imported := []byte(`
-        access(all) resource interface Receiver {
-            access(all) balance: Int
-            access(all) fun deposit(from: @{Receiver})
-        }
-
-        access(all) resource Vault: Receiver {
-
-            access(all) var balance: Int
-
-            init(balance: Int) {
-                self.balance = balance
-            }
-
-            access(all) fun withdraw(amount: Int): @Vault {
-                self.balance = self.balance - amount
-                return <-create Vault(balance: amount)
-            }
-
-            access(all) fun deposit(from: @{Receiver}) {
-                self.balance = self.balance + from.balance
-                destroy from
-            }
-        }
-
-        access(all) fun createVault(): @Vault {
-            return <-create Vault(balance: 5)
-        }
-    `)
-
-	script1 := []byte(`
-        import Receiver, createVault from "imported"
-
-        transaction {
-
-            prepare(acc: auth(Storage) &Account) {
-
-                acc.storage.save(<-createVault(), to: /storage/r)
-
-                var g = [ acc.storage.load ]
-
-                var r = &g as auth(Mutate) &[fun(StoragePath):AnyStruct]
-
-                r.append(acc.storage.copy as! fun(StoragePath):AnyStruct)
-				
-                var c <- g[1]<@{Receiver}>(/storage/r)!
-				
-                var vr = acc.storage.borrow<&{Receiver}>(from: /storage/r)!
-                vr.deposit(from:<-c)
-            }
-        }
-    `)
-
-	runtimeInterface := &TestRuntimeInterface{
-		OnGetCode: func(location Location) (bytes []byte, err error) {
-			switch location {
-			case common.StringLocation("imported"):
-				return imported, nil
-			default:
-				return nil, fmt.Errorf("unknown import location: %s", location)
-			}
-		},
-		Storage: NewTestLedger(nil, nil),
-		OnGetSigningAccounts: func() ([]Address, error) {
-			return []Address{{42}}, nil
-		},
-		OnEmitEvent: func(event cadence.Event) error {
-			return nil
-		},
->>>>>>> b445ba92
 	}
 
 	nextTransactionLocation := NewTransactionLocationGenerator()
 
 	err := runtime.ExecuteTransaction(
 		Script{
-<<<<<<< HEAD
 			Source: deploy,
-=======
-			Source: script1,
->>>>>>> b445ba92
 		},
 		Context{
 			Interface: runtimeInterface,
 			Location:  nextTransactionLocation(),
 		},
 	)
-<<<<<<< HEAD
 	require.NoError(b, err)
 	assert.NotNil(b, accountCode)
 
@@ -12321,11 +12238,99 @@
 		)
 		require.NoError(b, err)
 	}
-=======
+}
+
+func TestRuntimeFunctionTypeConfusion(t *testing.T) {
+
+	t.Parallel()
+
+	runtime := NewTestInterpreterRuntime()
+
+	imported := []byte(`
+        access(all) resource interface Receiver {
+            access(all) balance: Int
+            access(all) fun deposit(from: @{Receiver})
+        }
+
+        access(all) resource Vault: Receiver {
+
+            access(all) var balance: Int
+
+            init(balance: Int) {
+                self.balance = balance
+            }
+
+            access(all) fun withdraw(amount: Int): @Vault {
+                self.balance = self.balance - amount
+                return <-create Vault(balance: amount)
+            }
+
+            access(all) fun deposit(from: @{Receiver}) {
+                self.balance = self.balance + from.balance
+                destroy from
+            }
+        }
+
+        access(all) fun createVault(): @Vault {
+            return <-create Vault(balance: 5)
+        }
+    `)
+
+	script1 := []byte(`
+        import Receiver, createVault from "imported"
+
+        transaction {
+
+            prepare(acc: auth(Storage) &Account) {
+
+                acc.storage.save(<-createVault(), to: /storage/r)
+
+                var g = [ acc.storage.load ]
+
+                var r = &g as auth(Mutate) &[fun(StoragePath):AnyStruct]
+
+                r.append(acc.storage.copy as! fun(StoragePath):AnyStruct)
+				
+                var c <- g[1]<@{Receiver}>(/storage/r)!
+				
+                var vr = acc.storage.borrow<&{Receiver}>(from: /storage/r)!
+                vr.deposit(from:<-c)
+            }
+        }
+    `)
+
+	runtimeInterface := &TestRuntimeInterface{
+		OnGetCode: func(location Location) (bytes []byte, err error) {
+			switch location {
+			case common.StringLocation("imported"):
+				return imported, nil
+			default:
+				return nil, fmt.Errorf("unknown import location: %s", location)
+			}
+		},
+		Storage: NewTestLedger(nil, nil),
+		OnGetSigningAccounts: func() ([]Address, error) {
+			return []Address{{42}}, nil
+		},
+		OnEmitEvent: func(event cadence.Event) error {
+			return nil
+		},
+	}
+
+	nextTransactionLocation := NewTransactionLocationGenerator()
+
+	err := runtime.ExecuteTransaction(
+		Script{
+			Source: script1,
+		},
+		Context{
+			Interface: runtimeInterface,
+			Location:  nextTransactionLocation(),
+		},
+	)
 
 	RequireError(t, err)
 
 	var typeErr *sema.TypeMismatchError
 	require.ErrorAs(t, err, &typeErr)
->>>>>>> b445ba92
 }