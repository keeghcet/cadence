--- conflicted
+++ resolved
@@ -9504,12 +9504,6 @@
 		emitEvent: func(event cadence.Event) error {
 			return nil
 		},
-<<<<<<< HEAD
-=======
-		log: func(s string) {
-			fmt.Println(s)
-		},
->>>>>>> e75c9401
 	}
 
 	nextTransactionLocation := newTransactionLocationGenerator()
@@ -9664,11 +9658,7 @@
 	require.ErrorAs(t, err, &interpreter.UseBeforeInitializationError{})
 }
 
-<<<<<<< HEAD
 func TestRuntimeNestedResourceMoveWithSecondTransferInDestructor(t *testing.T) {
-=======
-func TestNestedResourceMoveInTransaction(t *testing.T) {
->>>>>>> e75c9401
 
 	t.Parallel()
 
@@ -9699,17 +9689,10 @@
 		emitEvent: func(event cadence.Event) error {
 			return nil
 		},
-<<<<<<< HEAD
-=======
-		log: func(s string) {
-			fmt.Println(s)
-		},
->>>>>>> e75c9401
 	}
 
 	nextTransactionLocation := newTransactionLocationGenerator()
 
-<<<<<<< HEAD
 	attacker := []byte(fmt.Sprintf(`
         import Bar from %[1]s
 
@@ -9802,21 +9785,6 @@
 	// Deploy Bar
 
 	deployVault := DeploymentTransaction("Bar", bar)
-=======
-	foo := []byte(`
-        pub contract Foo {
-            pub resource Vault {}
-
-            pub fun createVault(): @Foo.Vault {
-                return <- create Foo.Vault()
-            }
-        }
-    `)
-
-	// Deploy Foo
-
-	deployVault := DeploymentTransaction("Foo", foo)
->>>>>>> e75c9401
 	err := runtime.ExecuteTransaction(
 		Script{
 			Source: deployVault,
@@ -9828,7 +9796,6 @@
 	)
 	require.NoError(t, err)
 
-<<<<<<< HEAD
 	// Deploy Attacker
 
 	deployAttacker := DeploymentTransaction("Foo", attacker)
@@ -9859,24 +9826,6 @@
                 var doubled <- Foo.doubler(<-flow)
 
                 destroy doubled
-=======
-	// Transaction
-
-	attackTransaction := []byte(fmt.Sprintf(`
-        import Foo from %[1]s
-
-        transaction {
-
-            let vault: @Foo.Vault?
-
-            prepare(acc: AuthAccount) {
-                self.vault <- Foo.createVault()
-            }
-
-            execute {
-                 let vault2 <- self.vault
-                 destroy <- vault2
->>>>>>> e75c9401
             }
         }`,
 		signerAccount.HexWithPrefix(),
@@ -9892,10 +9841,102 @@
 		},
 	)
 
-<<<<<<< HEAD
 	RequireError(t, err)
 	require.ErrorAs(t, err, &interpreter.UseBeforeInitializationError{})
-=======
-	require.NoError(t, err)
->>>>>>> e75c9401
+}
+
+func TestNestedResourceMoveInTransaction(t *testing.T) {
+
+	t.Parallel()
+
+	runtime := newTestInterpreterRuntime()
+
+	signerAccount := common.MustBytesToAddress([]byte{0x1})
+
+	signers := []Address{signerAccount}
+
+	accountCodes := map[Location][]byte{}
+
+	runtimeInterface := &testRuntimeInterface{
+		getCode: func(location Location) (bytes []byte, err error) {
+			return accountCodes[location], nil
+		},
+		storage: newTestLedger(nil, nil),
+		getSigningAccounts: func() ([]Address, error) {
+			return signers, nil
+		},
+		resolveLocation: singleIdentifierLocationResolver(t),
+		getAccountContractCode: func(location common.AddressLocation) (code []byte, err error) {
+			return accountCodes[location], nil
+		},
+		updateAccountContractCode: func(location common.AddressLocation, code []byte) (err error) {
+			accountCodes[location] = code
+			return nil
+		},
+		emitEvent: func(event cadence.Event) error {
+			return nil
+		},
+		log: func(s string) {
+			fmt.Println(s)
+		},
+	}
+
+	nextTransactionLocation := newTransactionLocationGenerator()
+
+	foo := []byte(`
+        pub contract Foo {
+            pub resource Vault {}
+
+            pub fun createVault(): @Foo.Vault {
+                return <- create Foo.Vault()
+            }
+        }
+    `)
+
+	// Deploy Foo
+
+	deployVault := DeploymentTransaction("Foo", foo)
+	err := runtime.ExecuteTransaction(
+		Script{
+			Source: deployVault,
+		},
+		Context{
+			Interface: runtimeInterface,
+			Location:  nextTransactionLocation(),
+		},
+	)
+	require.NoError(t, err)
+
+	// Transaction
+
+	attackTransaction := []byte(fmt.Sprintf(`
+        import Foo from %[1]s
+
+        transaction {
+
+            let vault: @Foo.Vault?
+
+            prepare(acc: AuthAccount) {
+                self.vault <- Foo.createVault()
+            }
+
+            execute {
+                 let vault2 <- self.vault
+                 destroy <- vault2
+            }
+        }`,
+		signerAccount.HexWithPrefix(),
+	))
+
+	err = runtime.ExecuteTransaction(
+		Script{
+			Source: attackTransaction,
+		},
+		Context{
+			Interface: runtimeInterface,
+			Location:  nextTransactionLocation(),
+		},
+	)
+
+	require.NoError(t, err)
 }