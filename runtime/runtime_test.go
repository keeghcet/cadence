--- conflicted
+++ resolved
@@ -2013,11 +2013,7 @@
 
         prepare(signer: AuthAccount) {
           signer.save(<-createContainer(), to: /storage/container)
-<<<<<<< HEAD
-          let cap = signer.capabilities.storage.issue<auth(Insertable) &Container>(/storage/container)
-=======
           let cap = signer.capabilities.storage.issue<auth(Insert) &Container>(/storage/container)
->>>>>>> 4acc8dec
           signer.capabilities.publish(cap, at: /public/container)
         }
       }
@@ -2029,11 +2025,7 @@
       transaction {
         prepare(signer: AuthAccount) {
           let publicAccount = getAccount(signer.address)
-<<<<<<< HEAD
-          let ref = publicAccount.capabilities.borrow<auth(Insertable) &Container>(/public/container)!
-=======
           let ref = publicAccount.capabilities.borrow<auth(Insert) &Container>(/public/container)!
->>>>>>> 4acc8dec
 
           let length = ref.values.length
           ref.appendValue(1)
@@ -2048,11 +2040,7 @@
       transaction {
         prepare(signer: AuthAccount) {
           let publicAccount = getAccount(signer.address)
-<<<<<<< HEAD
-          let ref = publicAccount.capabilities.borrow<auth(Insertable) &Container>(/public/container)!
-=======
           let ref = publicAccount.capabilities.borrow<auth(Insert) &Container>(/public/container)!
->>>>>>> 4acc8dec
 
           let length = ref.values.length
           ref.appendValue(2)
