--- conflicted
+++ resolved
@@ -7039,19 +7039,12 @@
 
 		require.NoError(t, err)
 		require.Equal(t,
-<<<<<<< HEAD
 			cadence.NewStorageCapability(
 				// TODO:
 				interpreter.TodoCapabilityID,
 				cadence.BytesToAddress([]byte{0x1}),
 				cadence.Path{
-					Domain:     "public",
-=======
-			cadence.StorageCapability{
-				Address: cadence.BytesToAddress([]byte{0x1}),
-				Path: cadence.Path{
 					Domain:     common.PathDomainPublic,
->>>>>>> 5bbb28fb
 					Identifier: "xxx",
 				},
 				nil,
