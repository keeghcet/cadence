--- conflicted
+++ resolved
@@ -9037,13 +9037,7 @@
 			Location:  common.ScriptLocation{},
 		},
 	)
-<<<<<<< HEAD
-	RequireError(t, err)
-
-	require.ErrorAs(t, err, &interpreter.InvalidatedResourceError{})
-=======
 
 	RequireError(t, err)
 	require.ErrorAs(t, err, &interpreter.DestroyedResourceError{})
->>>>>>> 88806dfa
 }