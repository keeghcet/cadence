--- conflicted
+++ resolved
@@ -3736,24 +3736,8 @@
 
 	runtime := NewTestInterpreterRuntime()
 
-<<<<<<< HEAD
-	makeDeployToNewAccountTransaction := func(name, code string) []byte {
-		return []byte(fmt.Sprintf(
-			`
-              transaction {
-                  prepare(signer: auth(Storage) &Account) {
-                      let acct = Account(payer: signer)
-                      acct.contracts.add(name: "%s", code: "%s".decodeHex())
-                  }
-              }
-            `,
-			name,
-			hex.EncodeToString([]byte(code)),
-		))
-=======
 	addressValue := Address{
 		0x0, 0x0, 0x0, 0x0, 0x0, 0x0, 0x0, 0x1,
->>>>>>> 787812ff
 	}
 
 	contract := []byte(`
@@ -4213,14 +4197,14 @@
 
 	runtime := NewTestInterpreterRuntime()
 
-	makeDeployTransaction := func(name, code string) []byte {
+	makeDeployToNewAccountTransaction := func(name, code string) []byte {
 		return []byte(fmt.Sprintf(
 			`
               transaction {
-                prepare(signer: auth(Storage) &Account) {
-                  let acct = Account(payer: signer)
-                  acct.contracts.add(name: "%s", code: "%s".decodeHex())
-                }
+                  prepare(signer: auth(Storage) &Account) {
+                      let acct = Account(payer: signer)
+                      acct.contracts.add(name: "%s", code: "%s".decodeHex())
+                  }
               }
             `,
 			name,
