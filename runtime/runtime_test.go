--- conflicted
+++ resolved
@@ -12238,115 +12238,6 @@
 		},
 		events,
 	)
-<<<<<<< HEAD
-=======
-}
-
-func BenchmarkContractFunctionInvocation(b *testing.B) {
-
-	runtime := NewTestInterpreterRuntime()
-
-	addressValue := cadence.BytesToAddress([]byte{0x1})
-
-	contract := []byte(`
-      pub contract Test {
-          pub fun helloText(): String {
-              return "global function of the imported program"
-          }
-
-          init() {}
-
-          pub struct Foo {
-              pub var id : String
-
-              init(_ id: String) {
-                  self.id = id
-              }
-
-              pub fun sayHello(_ id: Int): String {
-                  // return self.id
-                  return Test.helloText()
-              }
-          }
-      }
-    `)
-
-	deploy := DeploymentTransaction("Test", contract)
-
-	var accountCode []byte
-	var events []cadence.Event
-
-	runtimeInterface := &TestRuntimeInterface{
-		OnGetCode: func(_ Location) (bytes []byte, err error) {
-			return accountCode, nil
-		},
-		Storage: NewTestLedger(nil, nil),
-		OnGetSigningAccounts: func() ([]Address, error) {
-			return []Address{Address(addressValue)}, nil
-		},
-		OnResolveLocation: NewSingleIdentifierLocationResolver(b),
-		OnGetAccountContractCode: func(_ common.AddressLocation) (code []byte, err error) {
-			return accountCode, nil
-		},
-		OnUpdateAccountContractCode: func(_ common.AddressLocation, code []byte) error {
-			accountCode = code
-			return nil
-		},
-		OnEmitEvent: func(event cadence.Event) error {
-			events = append(events, event)
-			return nil
-		},
-		OnDecodeArgument: func(b []byte, t cadence.Type) (cadence.Value, error) {
-			return json.Decode(nil, b)
-		},
-	}
-
-	nextTransactionLocation := NewTransactionLocationGenerator()
-
-	err := runtime.ExecuteTransaction(
-		Script{
-			Source: deploy,
-		},
-		Context{
-			Interface: runtimeInterface,
-			Location:  nextTransactionLocation(),
-		},
-	)
-	require.NoError(b, err)
-	assert.NotNil(b, accountCode)
-
-	script := `      
-      import Test from 0x01
-
-      pub fun main(count: Int): String {
-          var i = 0
-          var r = Test.Foo("Hello from Foo!")
-          while i < count {
-              i = i + 1
-              r = Test.Foo("Hello from Foo!")
-              r.sayHello(1)
-          }
-          return r.sayHello(1)
-      }`
-
-	args := encodeArgs([]cadence.Value{cadence.NewInt(7)})
-
-	b.ResetTimer()
-	b.ReportAllocs()
-
-	for i := 0; i < b.N; i++ {
-		_, err := runtime.ExecuteScript(
-			Script{
-				Source:    []byte(script),
-				Arguments: args,
-			},
-			Context{
-				Interface: runtimeInterface,
-				Location:  nextTransactionLocation(),
-			},
-		)
-		require.NoError(b, err)
-	}
 }
 
 func TestRuntimeFunctionTypeConfusion(t *testing.T) {
@@ -12442,5 +12333,4 @@
 
 	var typeErr *sema.TypeMismatchError
 	require.ErrorAs(t, err, &typeErr)
->>>>>>> 04e30bde
 }