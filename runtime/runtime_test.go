/*
 * Cadence - The resource-oriented smart contract programming language
 *
 * Copyright Flow Foundation
 *
 * Licensed under the Apache License, Version 2.0 (the "License");
 * you may not use this file except in compliance with the License.
 * You may obtain a copy of the License at
 *
 *   http://www.apache.org/licenses/LICENSE-2.0
 *
 * Unless required by applicable law or agreed to in writing, software
 * distributed under the License is distributed on an "AS IS" BASIS,
 * WITHOUT WARRANTIES OR CONDITIONS OF ANY KIND, either express or implied.
 * See the License for the specific language governing permissions and
 * limitations under the License.
 */

package runtime_test

import (
	"crypto/rand"
	"encoding/hex"
	"errors"
	"fmt"
	"math/big"
	mrand "math/rand"
	"sync"
	"sync/atomic"
	"testing"
	"time"

	"github.com/stretchr/testify/assert"
	"github.com/stretchr/testify/require"

	"github.com/onflow/cadence"
	"github.com/onflow/cadence/ast"
	"github.com/onflow/cadence/common"
	"github.com/onflow/cadence/encoding/json"
	runtimeErrors "github.com/onflow/cadence/errors"
	"github.com/onflow/cadence/interpreter"
	"github.com/onflow/cadence/parser"
	. "github.com/onflow/cadence/runtime"
	"github.com/onflow/cadence/sema"
	"github.com/onflow/cadence/stdlib"
	. "github.com/onflow/cadence/test_utils/common_utils"
	. "github.com/onflow/cadence/test_utils/runtime_utils"
	. "github.com/onflow/cadence/test_utils/sema_utils"
)

func TestRuntimeImport(t *testing.T) {

	t.Parallel()

	runtime := NewTestInterpreterRuntime()

	importedScript := []byte(`
      access(all) fun answer(): Int {
          return 42
      }
    `)

	script := []byte(`
      import "imported"

      access(all) fun main(): Int {
          let answer = answer()
          if answer != 42 {
            panic("?!")
          }
          return answer
        }
    `)

	var checkCount int

	runtimeInterface := &TestRuntimeInterface{
		OnGetCode: func(location Location) (bytes []byte, err error) {
			switch location {
			case common.StringLocation("imported"):
				return importedScript, nil
			default:
				return nil, fmt.Errorf("unknown import location: %s", location)
			}
		},
		OnProgramChecked: func(location Location, duration time.Duration) {
			checkCount += 1
		},
	}

	nextScriptLocation := NewScriptLocationGenerator()

	const transactionCount = 10
	for i := 0; i < transactionCount; i++ {

		value, err := runtime.ExecuteScript(
			Script{
				Source: script,
			},
			Context{
				Interface: runtimeInterface,
				Location:  nextScriptLocation(),
			},
		)
		require.NoError(t, err)

		assert.Equal(t, cadence.NewInt(42), value)
	}
	require.Equal(t, transactionCount+1, checkCount)
}

func TestRuntimeConcurrentImport(t *testing.T) {

	t.Parallel()

	runtime := NewTestInterpreterRuntime()

	importedScript := []byte(`
      access(all) fun answer(): Int {
          return 42
      }
    `)

	script := []byte(`
      import "imported"

      access(all) fun main(): Int {
          let answer = answer()
          if answer != 42 {
            panic("?!")
          }
          return answer
        }
    `)

	var checkCount uint64

	var programs sync.Map

	runtimeInterface := &TestRuntimeInterface{
		OnGetCode: func(location Location) (bytes []byte, err error) {
			switch location {
			case common.StringLocation("imported"):
				return importedScript, nil
			default:
				return nil, fmt.Errorf("unknown import location: %s", location)
			}
		},
		OnProgramChecked: func(location Location, duration time.Duration) {
			atomic.AddUint64(&checkCount, 1)
		},
		OnGetAndSetProgram: func(
			location Location,
			load func() (*interpreter.Program, error),
		) (
			program *interpreter.Program,
			err error,
		) {
			item, ok := programs.Load(location)
			if ok {
				program = item.(*interpreter.Program)
				return
			}

			program, err = load()

			// NOTE: important: still set empty program,
			// even if error occurred

			programs.Store(location, program)

			return
		},
	}

	nextScriptLocation := NewScriptLocationGenerator()

	var wg sync.WaitGroup
	const concurrency uint64 = 10
	for i := uint64(0); i < concurrency; i++ {

		location := nextScriptLocation()

		wg.Add(1)
		go func() {
			defer wg.Done()

			value, err := runtime.ExecuteScript(
				Script{
					Source: script,
				},
				Context{
					Interface: runtimeInterface,
					Location:  location,
				},
			)
			require.NoError(t, err)

			assert.Equal(t, cadence.NewInt(42), value)
		}()
	}
	wg.Wait()

	// TODO:
	//   Ideally we would expect the imported program only be checked once
	//   (`concurrency` transactions + 1 for the imported program),
	//   however, currently the imported program gets re-checked if it is currently being checked.
	//   This can probably be optimized by synchronizing the checking of a program using `sync`.
	//
	// require.Equal(t, concurrency+1, checkCount)
}

func TestRuntimeProgramSetAndGet(t *testing.T) {

	t.Parallel()

	programs := map[Location]*interpreter.Program{}
	programsHits := make(map[Location]bool)

	importedScript := []byte(`
      transaction {
          prepare() {}
          execute {}
      }
    `)
	importedScriptLocation := common.StringLocation("imported")
	scriptLocation := common.StringLocation("placeholder")

	runtime := NewTestInterpreterRuntime()
	runtimeInterface := &TestRuntimeInterface{
		OnGetAndSetProgram: func(
			location Location,
			load func() (*interpreter.Program, error),
		) (
			program *interpreter.Program,
			err error,
		) {
			var ok bool
			program, ok = programs[location]

			programsHits[location] = ok

			if ok {
				return
			}

			program, err = load()

			// NOTE: important: still set empty program,
			// even if error occurred

			programs[location] = program

			return
		},
		OnGetCode: func(location Location) ([]byte, error) {
			switch location {
			case importedScriptLocation:
				return importedScript, nil
			default:
				return nil, fmt.Errorf("unknown import location: %s", location)
			}
		},
	}

	t.Run("empty programs, miss", func(t *testing.T) {

		script := []byte(`
          import "imported"

          transaction {
              prepare() {}
              execute {}
          }
        `)

		// Initial call, should parse script, store program.
		_, err := runtime.ParseAndCheckProgram(
			script,
			Context{
				Interface: runtimeInterface,
				Location:  scriptLocation,
			},
		)
		assert.NoError(t, err)

		// Program was added to stored programs.
		storedProgram, exists := programs[scriptLocation]
		assert.True(t, exists)
		assert.NotNil(t, storedProgram)

		// Script was not in stored programs.
		assert.False(t, programsHits[scriptLocation])
	})

	t.Run("program previously parsed, hit", func(t *testing.T) {

		script := []byte(`
          import "imported"

          transaction {
              prepare() {}
              execute {}
          }
        `)

		// Call a second time to hit stored programs.
		_, err := runtime.ParseAndCheckProgram(
			script,
			Context{
				Interface: runtimeInterface,
				Location:  scriptLocation,
			},
		)
		assert.NoError(t, err)

		assert.True(t, programsHits[scriptLocation])
	})

	t.Run("imported program previously parsed, hit", func(t *testing.T) {

		script := []byte(`
          import "imported"

          transaction {
              prepare() {}
              execute {}
          }
        `)

		// Call a second time to hit the stored programs
		_, err := runtime.ParseAndCheckProgram(
			script,
			Context{
				Interface: runtimeInterface,
				Location:  scriptLocation,
			},
		)
		assert.NoError(t, err)

		assert.True(t, programsHits[scriptLocation])
		assert.False(t, programsHits[importedScriptLocation])
	})
}

func TestRuntimeInvalidTransactionArgumentAccount(t *testing.T) {

	t.Parallel()

	runtime := NewTestInterpreterRuntime()

	script := []byte(`
      transaction {
        prepare() {}
        execute {}
      }
    `)

	runtimeInterface := &TestRuntimeInterface{
		OnGetSigningAccounts: func() ([]Address, error) {
			return []Address{{42}}, nil
		},
	}

	nextTransactionLocation := NewTransactionLocationGenerator()

	err := runtime.ExecuteTransaction(
		Script{
			Source: script,
		},
		Context{
			Interface: runtimeInterface,
			Location:  nextTransactionLocation(),
		},
	)
	RequireError(t, err)

}

func TestRuntimeTransactionWithAccount(t *testing.T) {

	t.Parallel()

	runtime := NewTestInterpreterRuntime()

	script := []byte(`
      transaction {
        prepare(signer: &Account) {
          log(signer.address)
        }
      }
    `)

	var loggedMessage string

	runtimeInterface := &TestRuntimeInterface{
		OnGetSigningAccounts: func() ([]Address, error) {
			return []Address{
				common.MustBytesToAddress([]byte{42}),
			}, nil
		},
		OnProgramLog: func(message string) {
			loggedMessage = message
		},
	}

	nextTransactionLocation := NewTransactionLocationGenerator()

	err := runtime.ExecuteTransaction(
		Script{
			Source: script,
		},
		Context{
			Interface: runtimeInterface,
			Location:  nextTransactionLocation(),
		},
	)
	require.NoError(t, err)

	assert.Equal(t, "0x000000000000002a", loggedMessage)
}

func TestRuntimeTransactionWithArguments(t *testing.T) {

	t.Parallel()

	type testCase struct {
		check        func(t *testing.T, err error)
		label        string
		script       string
		args         [][]byte
		authorizers  []Address
		expectedLogs []string
		contracts    map[common.AddressLocation][]byte
	}

	var tests = []testCase{
		{
			label: "Single argument",
			script: `
              transaction(x: Int) {
                execute {
                  log(x)
                }
              }
            `,
			args: encodeArgs([]cadence.Value{
				cadence.NewInt(42),
			}),
			expectedLogs: []string{"42"},
		},
		{
			label: "Single argument with authorizer",
			script: `
              transaction(x: Int) {
                prepare(signer: &Account) {
                  log(signer.address)
                }

                execute {
                  log(x)
                }
              }
            `,
			args: encodeArgs([]cadence.Value{
				cadence.NewInt(42),
			}),
			authorizers:  []Address{common.MustBytesToAddress([]byte{42})},
			expectedLogs: []string{"0x000000000000002a", "42"},
		},
		{
			label: "Multiple arguments",
			script: `
              transaction(x: Int, y: String) {
                execute {
                  log(x)
                  log(y)
                }
              }
            `,
			args: encodeArgs([]cadence.Value{
				cadence.NewInt(42),
				cadence.String("foo"),
			}),
			expectedLogs: []string{"42", `"foo"`},
		},
		{
			label: "Invalid bytes",
			script: `
              transaction(x: Int) { execute {} }
            `,
			args: [][]byte{
				{1, 2, 3, 4}, // not valid JSON-CDC
			},
			check: func(t *testing.T, err error) {
				RequireError(t, err)

				var invalidEntryPointArgumentErr *InvalidEntryPointArgumentError
				assert.ErrorAs(t, err, &invalidEntryPointArgumentErr)
			},
		},
		{
			label: "Type mismatch",
			script: `
              transaction(x: Int) {
                execute {
                  log(x)
                }
              }
            `,
			args: encodeArgs([]cadence.Value{
				cadence.String("foo"),
			}),
			check: func(t *testing.T, err error) {
				RequireError(t, err)

				var invalidEntryPointArgumentErr *InvalidEntryPointArgumentError
				assert.ErrorAs(t, err, &invalidEntryPointArgumentErr)

				var invalidValueTypeErr *InvalidValueTypeError
				assert.ErrorAs(t, err, &invalidValueTypeErr)
			},
		},
		{
			label: "Address",
			script: `
              transaction(x: Address) {
                execute {
                  let acct = getAccount(x)
                  log(acct.address)
                }
              }
            `,
			args: encodeArgs([]cadence.Value{
				cadence.BytesToAddress(
					[]byte{
						0x0, 0x0, 0x0, 0x0,
						0x0, 0x0, 0x0, 0x1,
					},
				),
			}),
			expectedLogs: []string{"0x0000000000000001"},
		},
		{
			label: "Array",
			script: `
              transaction(x: [Int]) {
                execute {
                  log(x)
                }
              }
            `,
			args: encodeArgs([]cadence.Value{
				cadence.NewArray(
					[]cadence.Value{
						cadence.NewInt(1),
						cadence.NewInt(2),
						cadence.NewInt(3),
					},
				),
			}),
			expectedLogs: []string{"[1, 2, 3]"},
		},
		{
			label: "Dictionary",
			script: `
              transaction(x: {String:Int}) {
                execute {
                  log(x["y"])
                }
              }
            `,
			args: encodeArgs([]cadence.Value{
				cadence.NewDictionary(
					[]cadence.KeyValuePair{
						{
							Key:   cadence.String("y"),
							Value: cadence.NewInt(42),
						},
					},
				),
			}),
			expectedLogs: []string{"42"},
		},
		{
			label: "Invalid dictionary",
			script: `
              transaction(x: {String:String}) {
                execute {
                  log(x["y"])
                }
              }
            `,
			args: encodeArgs([]cadence.Value{
				cadence.NewDictionary(
					[]cadence.KeyValuePair{
						{
							Key:   cadence.String("y"),
							Value: cadence.NewInt(42),
						},
					},
				),
			}),
			check: func(t *testing.T, err error) {
				RequireError(t, err)

				assertRuntimeErrorIsUserError(t, err)

				var argErr interpreter.ContainerMutationError
				require.ErrorAs(t, err, &argErr)
			},
		},
		{
			label: "Struct",
			contracts: map[common.AddressLocation][]byte{
				{
					Address: common.MustBytesToAddress([]byte{0x1}),
					Name:    "C",
				}: []byte(`
                  access(all) contract C {
                      access(all) struct Foo {
                           access(all) var y: String

                           init() {
                               self.y = "initial string"
                           }
                      }
                  }
                `),
			},
			script: `
              import C from 0x1

              transaction(x: C.Foo) {
                  execute {
                      log(x.y)
                  }
              }
            `,
			args: encodeArgs([]cadence.Value{
				cadence.
					NewStruct([]cadence.Value{cadence.String("bar")}).
					WithType(cadence.NewStructType(
						common.AddressLocation{
							Address: common.MustBytesToAddress([]byte{0x1}),
							Name:    "C",
						},
						"C.Foo",
						[]cadence.Field{
							{
								Identifier: "y",
								Type:       cadence.StringType,
							},
						},
						nil,
					)),
			}),
			expectedLogs: []string{`"bar"`},
		},
		{
			label: "Struct in array",
			contracts: map[common.AddressLocation][]byte{
				{
					Address: common.MustBytesToAddress([]byte{0x1}),
					Name:    "C",
				}: []byte(`
                  access(all) contract C {
                      access(all) struct Foo {
                           access(all) var y: String

                           init() {
                               self.y = "initial string"
                           }
                      }
                  }
                `),
			},
			script: `
              import C from 0x1

              transaction(f: [C.Foo]) {
                execute {
                  let x = f[0]
                  log(x.y)
                }
              }
            `,
			args: encodeArgs([]cadence.Value{
				cadence.NewArray([]cadence.Value{
					cadence.
						NewStruct([]cadence.Value{cadence.String("bar")}).
						WithType(cadence.NewStructType(
							common.AddressLocation{
								Address: common.MustBytesToAddress([]byte{0x1}),
								Name:    "C",
							},
							"C.Foo",
							[]cadence.Field{
								{
									Identifier: "y",
									Type:       cadence.StringType,
								},
							},
							nil,
						)),
				}),
			}),
			expectedLogs: []string{`"bar"`},
		},
	}

	test := func(tc testCase) {

		t.Run(tc.label, func(t *testing.T) {
			t.Parallel()
			rt := NewTestInterpreterRuntime()

			var loggedMessages []string

			storage := NewTestLedger(nil, nil)

			authorizers := []Address{{0, 0, 0, 0, 0, 0, 0, 1}}
			accountCodes := map[Location][]byte{}

			runtimeInterface := &TestRuntimeInterface{
				Storage: storage,
				OnGetSigningAccounts: func() ([]Address, error) {
					return authorizers, nil
				},
				OnResolveLocation: NewSingleIdentifierLocationResolver(t),
				OnGetAccountContractCode: func(location common.AddressLocation) (code []byte, err error) {
					return accountCodes[location], nil
				},
				OnUpdateAccountContractCode: func(location common.AddressLocation, code []byte) error {
					accountCodes[location] = code
					return nil
				},
				OnProgramLog: func(message string) {
					loggedMessages = append(loggedMessages, message)
				},
				OnDecodeArgument: func(b []byte, t cadence.Type) (cadence.Value, error) {
					return json.Decode(nil, b)
				},
				OnEmitEvent: func(event cadence.Event) error {
					return nil
				},
			}

			transactionLocation := NewTransactionLocationGenerator()
			for location, contract := range tc.contracts {
				deploy := DeploymentTransaction(location.Name, contract)
				err := rt.ExecuteTransaction(
					Script{
						Source: deploy,
					},
					Context{
						Interface: runtimeInterface,
						Location:  transactionLocation(),
					},
				)

				require.NoError(t, err)
			}

			authorizers = tc.authorizers

			err := rt.ExecuteTransaction(
				Script{
					Source:    []byte(tc.script),
					Arguments: tc.args,
				},
				Context{
					Interface: runtimeInterface,
					Location:  transactionLocation(),
				},
			)

			if tc.check != nil {
				tc.check(t, err)
			} else {
				assert.NoError(t, err)
				assert.ElementsMatch(t, tc.expectedLogs, loggedMessages)
			}
		})
	}

	for _, tt := range tests {
		test(tt)
	}
}

func TestRuntimeScriptArguments(t *testing.T) {

	t.Parallel()

	type testCase struct {
		check        func(t *testing.T, err error)
		name         string
		script       string
		args         [][]byte
		expectedLogs []string
	}

	var tests = []testCase{
		{
			name: "No arguments",
			script: `
                access(all) fun main() {
                    log("t")
                }
            `,
			args:         nil,
			expectedLogs: []string{`"t"`},
		},
		{
			name: "Single argument",
			script: `
                access(all) fun main(x: Int) {
                    log(x)
                }
            `,
			args: encodeArgs([]cadence.Value{
				cadence.NewInt(42),
			}),
			expectedLogs: []string{"42"},
		},
		{
			name: "Multiple arguments",
			script: `
                access(all) fun main(x: Int, y: String) {
                    log(x)
                    log(y)
                }
            `,
			args: encodeArgs([]cadence.Value{
				cadence.NewInt(42),
				cadence.String("foo"),
			}),
			expectedLogs: []string{"42", `"foo"`},
		},
		{
			name: "Invalid bytes",
			script: `
                access(all) fun main(x: Int) { }
            `,
			args: [][]byte{
				{1, 2, 3, 4}, // not valid JSON-CDC
			},
			check: func(t *testing.T, err error) {
				RequireError(t, err)

				assertRuntimeErrorIsUserError(t, err)

				assert.IsType(t, &InvalidEntryPointArgumentError{}, errors.Unwrap(err))
			},
		},
		{
			name: "Type mismatch",
			script: `
                access(all) fun main(x: Int) {
                    log(x)
                }
            `,
			args: encodeArgs([]cadence.Value{
				cadence.String("foo"),
			}),
			check: func(t *testing.T, err error) {
				RequireError(t, err)

				assertRuntimeErrorIsUserError(t, err)

				assert.IsType(t, &InvalidEntryPointArgumentError{}, errors.Unwrap(err))
				assert.IsType(t, &InvalidValueTypeError{}, errors.Unwrap(errors.Unwrap(err)))
			},
		},
		{
			name: "Address",
			script: `
                access(all) fun main(x: Address) {
                    log(x)
                }
            `,
			args: encodeArgs([]cadence.Value{
				cadence.BytesToAddress(
					[]byte{
						0x0, 0x0, 0x0, 0x0,
						0x0, 0x0, 0x0, 0x1,
					},
				),
			}),
			expectedLogs: []string{"0x0000000000000001"},
		},
		{
			name: "Array",
			script: `
                access(all) fun main(x: [Int]) {
                    log(x)
                }
            `,
			args: encodeArgs([]cadence.Value{
				cadence.NewArray(
					[]cadence.Value{
						cadence.NewInt(1),
						cadence.NewInt(2),
						cadence.NewInt(3),
					},
				),
			}),
			expectedLogs: []string{"[1, 2, 3]"},
		},
		{
			name: "Constant-sized array, too many elements",
			script: `
                access(all) fun main(x: [Int; 2]) {
                    log(x)
                }
            `,
			args: encodeArgs([]cadence.Value{
				cadence.NewArray(
					[]cadence.Value{
						cadence.NewInt(1),
						cadence.NewInt(2),
						cadence.NewInt(3),
					},
				),
			}),
			check: func(t *testing.T, err error) {
				RequireError(t, err)

				assertRuntimeErrorIsUserError(t, err)

				var invalidEntryPointArgumentErr *InvalidEntryPointArgumentError
				assert.ErrorAs(t, err, &invalidEntryPointArgumentErr)
			},
		},
		{
			name: "Constant-sized array, too few elements",
			script: `
                access(all) fun main(x: [Int; 2]) {
                    log(x)
                }
            `,
			args: encodeArgs([]cadence.Value{
				cadence.NewArray(
					[]cadence.Value{
						cadence.NewInt(1),
					},
				),
			}),
			check: func(t *testing.T, err error) {
				RequireError(t, err)

				assertRuntimeErrorIsUserError(t, err)

				var invalidEntryPointArgumentErr *InvalidEntryPointArgumentError
				assert.ErrorAs(t, err, &invalidEntryPointArgumentErr)
			},
		},
		{
			name: "Dictionary",
			script: `
                access(all) fun main(x: {String:Int}) {
                    log(x["y"])
                }
            `,
			args: encodeArgs([]cadence.Value{
				cadence.NewDictionary(
					[]cadence.KeyValuePair{
						{
							Key:   cadence.String("y"),
							Value: cadence.NewInt(42),
						},
					},
				),
			}),
			expectedLogs: []string{"42"},
		},
		{
			name: "Invalid dictionary",
			script: `
                access(all) fun main(x: {String:String}) {
                    log(x["y"])
                }
            `,
			args: encodeArgs([]cadence.Value{
				cadence.NewDictionary(
					[]cadence.KeyValuePair{
						{
							Key:   cadence.String("y"),
							Value: cadence.NewInt(42),
						},
					},
				),
			}),
			check: func(t *testing.T, err error) {
				RequireError(t, err)

				assertRuntimeErrorIsUserError(t, err)

				var argErr interpreter.ContainerMutationError
				require.ErrorAs(t, err, &argErr)
			},
		},
		{
			name: "Struct",
			script: `
                access(all) struct Foo {
                    access(all) var y: String

                    init() {
                        self.y = "initial string"
                    }
                }

                access(all) fun main(x: Foo) {
                    log(x.y)
                }
            `,
			args: encodeArgs([]cadence.Value{
				cadence.
					NewStruct([]cadence.Value{cadence.String("bar")}).
					WithType(cadence.NewStructType(
						common.ScriptLocation{},
						"Foo",
						[]cadence.Field{
							{
								Identifier: "y",
								Type:       cadence.StringType,
							},
						},
						nil,
					)),
			}),
			expectedLogs: []string{`"bar"`},
		},
		{
			name: "Struct in array",
			script: `
                access(all) struct Foo {
                    access(all) var y: String

                    init() {
                        self.y = "initial string"
                    }
                }

                access(all) fun main(f: [Foo]) {
                    let x = f[0]
                    log(x.y)
                }
            `,
			args: encodeArgs([]cadence.Value{
				cadence.NewArray([]cadence.Value{
					cadence.
						NewStruct([]cadence.Value{cadence.String("bar")}).
						WithType(cadence.NewStructType(
							common.ScriptLocation{},
							"Foo",
							[]cadence.Field{
								{
									Identifier: "y",
									Type:       cadence.StringType,
								},
							},
							nil,
						)),
				}),
			}),
			expectedLogs: []string{`"bar"`},
		},
		{
			name: "Path subtype",
			script: `
                access(all) fun main(x: StoragePath) {
                    log(x)
                }
            `,
			args: encodeArgs([]cadence.Value{
				cadence.Path{
					Domain:     common.PathDomainStorage,
					Identifier: "foo",
				},
			}),
			expectedLogs: []string{
				"/storage/foo",
			},
		},
	}

	test := func(tt testCase) {

		t.Run(tt.name, func(t *testing.T) {

			t.Parallel()

			rt := NewTestInterpreterRuntime()

			var loggedMessages []string

			storage := NewTestLedger(nil, nil)

			runtimeInterface := &TestRuntimeInterface{
				Storage: storage,
				OnProgramLog: func(message string) {
					loggedMessages = append(loggedMessages, message)
				},
				OnDecodeArgument: func(b []byte, t cadence.Type) (cadence.Value, error) {
					return json.Decode(nil, b)
				},
			}

			_, err := rt.ExecuteScript(
				Script{
					Source:    []byte(tt.script),
					Arguments: tt.args,
				},
				Context{
					Interface: runtimeInterface,
					Location:  common.ScriptLocation{},
				},
			)

			if tt.check != nil {
				tt.check(t, err)
			} else {
				assert.NoError(t, err)
				assert.ElementsMatch(t, tt.expectedLogs, loggedMessages)
			}
		})
	}

	for _, tt := range tests {
		test(tt)
	}
}

func TestRuntimeProgramWithNoTransaction(t *testing.T) {

	t.Parallel()

	runtime := NewTestInterpreterRuntime()

	script := []byte(`
      access(all) fun main() {}
    `)

	runtimeInterface := &TestRuntimeInterface{}

	nextTransactionLocation := NewTransactionLocationGenerator()

	err := runtime.ExecuteTransaction(
		Script{
			Source: script,
		},
		Context{
			Interface: runtimeInterface,
			Location:  nextTransactionLocation(),
		},
	)
	RequireError(t, err)

	require.ErrorAs(t, err, &InvalidTransactionCountError{})
}

func TestRuntimeProgramWithMultipleTransaction(t *testing.T) {

	t.Parallel()

	runtime := NewTestInterpreterRuntime()

	script := []byte(`
      transaction {
        execute {}
      }
      transaction {
        execute {}
      }
    `)

	runtimeInterface := &TestRuntimeInterface{}

	nextTransactionLocation := NewTransactionLocationGenerator()

	err := runtime.ExecuteTransaction(
		Script{
			Source: script,
		},
		Context{
			Interface: runtimeInterface,
			Location:  nextTransactionLocation(),
		},
	)
	RequireError(t, err)

	require.ErrorAs(t, err, &InvalidTransactionCountError{})
}

func TestRuntimeStorage(t *testing.T) {

	t.Parallel()

	tests := map[string]string{
		"resource": `
          let r <- signer.storage.load<@R>(from: /storage/r)
          log(r == nil)
          destroy r

          signer.storage.save(<-createR(), to: /storage/r)
          let r2 <- signer.storage.load<@R>(from: /storage/r)
          log(r2 != nil)
          destroy r2
        `,
		"struct": `
          let s = signer.storage.load<S>(from: /storage/s)
          log(s == nil)

          signer.storage.save(S(), to: /storage/s)
          let s2 = signer.storage.load<S>(from: /storage/s)
          log(s2 != nil)
        `,
		"resource array": `
          let rs <- signer.storage.load<@[R]>(from: /storage/rs)
          log(rs == nil)
          destroy rs

          signer.storage.save(<-[<-createR()], to: /storage/rs)
          let rs2 <- signer.storage.load<@[R]>(from: /storage/rs)
          log(rs2 != nil)
          destroy rs2
        `,
		"struct array": `
          let s = signer.storage.load<[S]>(from: /storage/s)
          log(s == nil)

          signer.storage.save([S()], to: /storage/s)
          let s2 = signer.storage.load<[S]>(from: /storage/s)
          log(s2 != nil)
        `,
		"resource dictionary": `
          let rs <- signer.storage.load<@{String: R}>(from: /storage/rs)
          log(rs == nil)
          destroy rs

          signer.storage.save(<-{"r": <-createR()}, to: /storage/rs)
          let rs2 <- signer.storage.load<@{String: R}>(from: /storage/rs)
          log(rs2 != nil)
          destroy rs2
        `,
		"struct dictionary": `
          let s = signer.storage.load<{String: S}>(from: /storage/s)
          log(s == nil)

          signer.storage.save({"s": S()}, to: /storage/s)
          let rs2 = signer.storage.load<{String: S}>(from: /storage/s)
          log(rs2 != nil)
        `,
	}

	for name, code := range tests {
		t.Run(name, func(t *testing.T) {
			runtime := NewTestInterpreterRuntime()

			imported := []byte(`
              access(all) resource R {}

              access(all) fun createR(): @R {
                return <-create R()
              }

              access(all) struct S {}
            `)

			script := []byte(fmt.Sprintf(`
                  import "imported"

                  transaction {
                    prepare(signer: auth (Storage) &Account) {
                      %s
                    }
                  }
                `,
				code,
			))

			var loggedMessages []string

			runtimeInterface := &TestRuntimeInterface{
				OnGetCode: func(location Location) ([]byte, error) {
					switch location {
					case common.StringLocation("imported"):
						return imported, nil
					default:
						return nil, fmt.Errorf("unknown import location: %s", location)
					}
				},
				Storage: NewTestLedger(nil, nil),
				OnGetSigningAccounts: func() ([]Address, error) {
					return []Address{{42}}, nil
				},
				OnProgramLog: func(message string) {
					loggedMessages = append(loggedMessages, message)
				},
			}

			nextTransactionLocation := NewTransactionLocationGenerator()

			err := runtime.ExecuteTransaction(
				Script{
					Source: script,
				},
				Context{
					Interface: runtimeInterface,
					Location:  nextTransactionLocation(),
				},
			)
			require.NoError(t, err)

			assert.Equal(t, []string{"true", "true"}, loggedMessages)
		})
	}
}

func TestRuntimeStorageMultipleTransactionsResourceWithArray(t *testing.T) {

	t.Parallel()

	runtime := NewTestInterpreterRuntime()

	container := []byte(`
      access(all) resource Container {
        access(all) var values: [Int]

        init() {
          self.values = []
        }

		access(all) fun appendValue(_ v: Int) {
			self.values.append(v)
		}
      }

      access(all) fun createContainer(): @Container {
        return <-create Container()
      }
    `)

	script1 := []byte(`
      import "container"

      transaction {

        prepare(signer: auth (Storage, Capabilities) &Account) {
          signer.storage.save(<-createContainer(), to: /storage/container)
          let cap = signer.capabilities.storage.issue<auth(Insert) &Container>(/storage/container)
          signer.capabilities.publish(cap, at: /public/container)
        }
      }
    `)

	script2 := []byte(`
      import "container"

      transaction {
        prepare(signer: &Account) {
          let publicAccount = getAccount(signer.address)
          let ref = publicAccount.capabilities.borrow<auth(Insert) &Container>(/public/container)!

          let length = ref.values.length
          ref.appendValue(1)
          let length2 = ref.values.length
        }
      }
    `)

	script3 := []byte(`
      import "container"

      transaction {
        prepare(signer: &Account) {
          let publicAccount = getAccount(signer.address)
          let ref = publicAccount.capabilities.borrow<auth(Insert) &Container>(/public/container)!

          let length = ref.values.length
          ref.appendValue(2)
          let length2 = ref.values.length
        }
      }
    `)

	var loggedMessages []string
	var events []cadence.Event

	runtimeInterface := &TestRuntimeInterface{
		OnGetCode: func(location Location) (bytes []byte, err error) {
			switch location {
			case common.StringLocation("container"):
				return container, nil
			default:
				return nil, fmt.Errorf("unknown import location: %s", location)
			}
		},
		Storage: NewTestLedger(nil, nil),
		OnGetSigningAccounts: func() ([]Address, error) {
			return []Address{{42}}, nil
		},
		OnProgramLog: func(message string) {
			loggedMessages = append(loggedMessages, message)
		},
		OnEmitEvent: func(event cadence.Event) error {
			events = append(events, event)
			return nil
		},
	}

	nextTransactionLocation := NewTransactionLocationGenerator()

	err := runtime.ExecuteTransaction(
		Script{
			Source: script1,
		},
		Context{
			Interface: runtimeInterface,
			Location:  nextTransactionLocation(),
		},
	)
	require.NoError(t, err)

	err = runtime.ExecuteTransaction(
		Script{
			Source: script2,
		},
		Context{
			Interface: runtimeInterface,
			Location:  nextTransactionLocation(),
		},
	)
	require.NoError(t, err)

	err = runtime.ExecuteTransaction(
		Script{
			Source: script3,
		},
		Context{
			Interface: runtimeInterface,
			Location:  nextTransactionLocation(),
		},
	)
	require.NoError(t, err)
}

// TestRuntimeStorageMultipleTransactionsResourceFunction tests a function call
// of a stored resource declared in an imported program
func TestRuntimeStorageMultipleTransactionsResourceFunction(t *testing.T) {

	t.Parallel()

	runtime := NewTestInterpreterRuntime()

	deepThought := []byte(`
      access(all) resource DeepThought {

        access(all) fun answer(): Int {
          return 42
        }
      }

      access(all) fun createDeepThought(): @DeepThought {
        return <-create DeepThought()
      }
    `)

	script1 := []byte(`
      import "deep-thought"

      transaction {

        prepare(signer: auth(Storage) &Account) {
          signer.storage.save(<-createDeepThought(), to: /storage/deepThought)
        }
      }
    `)

	script2 := []byte(`
      import "deep-thought"

      transaction {
        prepare(signer: auth(Storage) &Account) {
          let answer = signer.storage.borrow<&DeepThought>(from: /storage/deepThought)?.answer()
          log(answer ?? 0)
        }
      }
    `)

	var loggedMessages []string

	ledger := NewTestLedger(nil, nil)

	runtimeInterface := &TestRuntimeInterface{
		OnGetCode: func(location Location) (bytes []byte, err error) {
			switch location {
			case common.StringLocation("deep-thought"):
				return deepThought, nil
			default:
				return nil, fmt.Errorf("unknown import location: %s", location)
			}
		},
		Storage: ledger,
		OnGetSigningAccounts: func() ([]Address, error) {
			return []Address{{42}}, nil
		},
		OnProgramLog: func(message string) {
			loggedMessages = append(loggedMessages, message)
		},
	}

	nextTransactionLocation := NewTransactionLocationGenerator()

	err := runtime.ExecuteTransaction(
		Script{
			Source: script1,
		},
		Context{
			Interface: runtimeInterface,
			Location:  nextTransactionLocation(),
		},
	)
	require.NoError(t, err)

	err = runtime.ExecuteTransaction(
		Script{
			Source: script2,
		},
		Context{
			Interface: runtimeInterface,
			Location:  nextTransactionLocation(),
		},
	)
	require.NoError(t, err)

	assert.Contains(t, loggedMessages, "42")
}

// TestRuntimeStorageMultipleTransactionsResourceField tests reading a field
// of a stored resource declared in an imported program
func TestRuntimeStorageMultipleTransactionsResourceField(t *testing.T) {

	t.Parallel()

	runtime := NewTestInterpreterRuntime()

	imported := []byte(`
      access(all) resource SomeNumber {
        access(all) var n: Int
        init(_ n: Int) {
          self.n = n
        }
      }

      access(all) fun createNumber(_ n: Int): @SomeNumber {
        return <-create SomeNumber(n)
      }
    `)

	script1 := []byte(`
      import "imported"

      transaction {
        prepare(signer: auth(Storage) &Account) {
          signer.storage.save(<-createNumber(42), to: /storage/number)
        }
      }
    `)

	script2 := []byte(`
      import "imported"

      transaction {
        prepare(signer: auth(Storage) &Account) {
          if let number <- signer.storage.load<@SomeNumber>(from: /storage/number) {
            log(number.n)
            destroy number
          }
        }
      }
    `)

	var loggedMessages []string

	runtimeInterface := &TestRuntimeInterface{
		OnGetCode: func(location Location) (bytes []byte, err error) {
			switch location {
			case common.StringLocation("imported"):
				return imported, nil
			default:
				return nil, fmt.Errorf("unknown import location: %s", location)
			}
		},
		Storage: NewTestLedger(nil, nil),
		OnGetSigningAccounts: func() ([]Address, error) {
			return []Address{{42}}, nil
		},
		OnProgramLog: func(message string) {
			loggedMessages = append(loggedMessages, message)
		},
	}

	nextTransactionLocation := NewTransactionLocationGenerator()

	err := runtime.ExecuteTransaction(
		Script{
			Source: script1,
		},
		Context{
			Interface: runtimeInterface,
			Location:  nextTransactionLocation(),
		},
	)
	require.NoError(t, err)

	err = runtime.ExecuteTransaction(
		Script{
			Source: script2,
		},
		Context{
			Interface: runtimeInterface,
			Location:  nextTransactionLocation(),
		},
	)
	require.NoError(t, err)

	assert.Contains(t, loggedMessages, "42")
}

// TestRuntimeCompositeFunctionInvocationFromImportingProgram checks
// that member functions of imported composites can be invoked from an importing program.
// See https://github.com/dapperlabs/flow-go/issues/838
func TestRuntimeCompositeFunctionInvocationFromImportingProgram(t *testing.T) {

	t.Parallel()

	runtime := NewTestInterpreterRuntime()

	imported := []byte(`
      // function must have arguments
      access(all) fun x(x: Int) {}

      // invocation must be in composite
      access(all) resource Y {
        access(all) fun x() {
          x(x: 1)
        }
      }

      access(all) fun createY(): @Y {
        return <-create Y()
      }
    `)

	script1 := []byte(`
      import Y, createY from "imported"

      transaction {
        prepare(signer: auth(Storage) &Account) {
          signer.storage.save(<-createY(), to: /storage/y)
        }
      }
    `)

	script2 := []byte(`
      import Y from "imported"

      transaction {
        prepare(signer: auth(Storage) &Account) {
          let y <- signer.storage.load<@Y>(from: /storage/y)
          y?.x()
          destroy y
        }
      }
    `)

	runtimeInterface := &TestRuntimeInterface{
		OnGetCode: func(location Location) (bytes []byte, err error) {
			switch location {
			case common.StringLocation("imported"):
				return imported, nil
			default:
				return nil, fmt.Errorf("unknown import location: %s", location)
			}
		},
		Storage: NewTestLedger(nil, nil),
		OnGetSigningAccounts: func() ([]Address, error) {
			return []Address{{42}}, nil
		},
	}

	nextTransactionLocation := NewTransactionLocationGenerator()

	err := runtime.ExecuteTransaction(
		Script{
			Source: script1,
		},
		Context{
			Interface: runtimeInterface,
			Location:  nextTransactionLocation(),
		},
	)
	require.NoError(t, err)

	err = runtime.ExecuteTransaction(
		Script{
			Source: script2,
		},
		Context{
			Interface: runtimeInterface,
			Location:  nextTransactionLocation(),
		},
	)
	require.NoError(t, err)
}

func TestRuntimeStorageMultipleTransactionsInclusiveRangeFunction(t *testing.T) {

	t.Parallel()

	runtime := NewTestInterpreterRuntime()

	inclusiveRangeCreation := []byte(`
      access(all) fun createInclusiveRange(): InclusiveRange<Int> {
        return InclusiveRange(10, 20)
      }
    `)

	script1 := []byte(`
      import "inclusive-range-creation"
      transaction {
        prepare(signer: auth(Storage) &Account) {
          let ir = createInclusiveRange()
          signer.storage.save(ir, to: /storage/inclusiveRange)
        }
      }
    `)

	ledger := NewTestLedger(nil, nil)

	runtimeInterface := &TestRuntimeInterface{
		OnGetCode: func(location Location) (bytes []byte, err error) {
			switch location {
			case common.StringLocation("inclusive-range-creation"):
				return inclusiveRangeCreation, nil
			default:
				return nil, fmt.Errorf("unknown import location: %s", location)
			}
		},
		Storage: ledger,
		OnGetSigningAccounts: func() ([]Address, error) {
			return []Address{{42}}, nil
		},
	}

	nextTransactionLocation := NewTransactionLocationGenerator()

	err := runtime.ExecuteTransaction(
		Script{
			Source: script1,
		},
		Context{
			Interface: runtimeInterface,
			Location:  nextTransactionLocation(),
		},
	)
	RequireError(t, err)

	var checkerErr *sema.CheckerError
	require.ErrorAs(t, err, &checkerErr)

	errs := RequireCheckerErrors(t, checkerErr, 1)

	assert.IsType(t, &sema.TypeMismatchError{}, errs[0])

	typeMismatchError := errs[0].(*sema.TypeMismatchError)
	assert.Contains(t, typeMismatchError.SecondaryError(), "expected `Storable`, got `InclusiveRange<Int>`")
}

func TestRuntimeResourceContractUseThroughReference(t *testing.T) {

	t.Parallel()

	runtime := NewTestInterpreterRuntime()

	imported := []byte(`
      access(all) resource R {
        access(all) fun x() {
          log("x!")
        }
      }

      access(all) fun createR(): @R {
        return <- create R()
      }
    `)

	script1 := []byte(`
      import R, createR from "imported"

      transaction {

        prepare(signer: auth(Storage) &Account) {
          signer.storage.save(<-createR(), to: /storage/r)
        }
      }
    `)

	script2 := []byte(`
      import R from "imported"

      transaction {

        prepare(signer: auth(Storage) &Account) {
          let ref = signer.storage.borrow<&R>(from: /storage/r)!
          ref.x()
        }
      }
    `)

	var loggedMessages []string

	runtimeInterface := &TestRuntimeInterface{
		OnGetCode: func(location Location) (bytes []byte, err error) {
			switch location {
			case common.StringLocation("imported"):
				return imported, nil
			default:
				return nil, fmt.Errorf("unknown import location: %s", location)
			}
		},
		Storage: NewTestLedger(nil, nil),
		OnGetSigningAccounts: func() ([]Address, error) {
			return []Address{{42}}, nil
		},
		OnProgramLog: func(message string) {
			loggedMessages = append(loggedMessages, message)
		},
	}

	nextTransactionLocation := NewTransactionLocationGenerator()

	err := runtime.ExecuteTransaction(
		Script{
			Source: script1,
		},
		Context{
			Interface: runtimeInterface,
			Location:  nextTransactionLocation(),
		},
	)
	require.NoError(t, err)

	err = runtime.ExecuteTransaction(
		Script{
			Source: script2,
		},
		Context{
			Interface: runtimeInterface,
			Location:  nextTransactionLocation(),
		},
	)
	require.NoError(t, err)

	assert.Equal(t, []string{"\"x!\""}, loggedMessages)
}

func TestRuntimeResourceContractUseThroughLink(t *testing.T) {

	t.Parallel()

	runtime := NewTestInterpreterRuntime()

	imported := []byte(`
      access(all) resource R {
        access(all) fun x() {
          log("x!")
        }
      }

      access(all) fun createR(): @R {
          return <- create R()
      }
    `)

	script1 := []byte(`
      import R, createR from "imported"

      transaction {

        prepare(signer: auth(Storage, Capabilities) &Account) {
          signer.storage.save(<-createR(), to: /storage/r)
          let cap = signer.capabilities.storage.issue<&R>(/storage/r)
          signer.capabilities.publish(cap, at: /public/r)
        }
      }
    `)

	script2 := []byte(`
      import R from "imported"

      transaction {
        prepare(signer: &Account) {
          let publicAccount = getAccount(signer.address)
          let ref = publicAccount.capabilities.borrow<&R>(/public/r)!
          ref.x()
        }
      }
    `)

	var loggedMessages []string
	var events []cadence.Event

	runtimeInterface := &TestRuntimeInterface{
		OnGetCode: func(location Location) (bytes []byte, err error) {
			switch location {
			case common.StringLocation("imported"):
				return imported, nil
			default:
				return nil, fmt.Errorf("unknown import location: %s", location)
			}
		},
		Storage: NewTestLedger(nil, nil),
		OnGetSigningAccounts: func() ([]Address, error) {
			return []Address{{42}}, nil
		},
		OnProgramLog: func(message string) {
			loggedMessages = append(loggedMessages, message)
		},
		OnEmitEvent: func(event cadence.Event) error {
			events = append(events, event)
			return nil
		},
	}

	nextTransactionLocation := NewTransactionLocationGenerator()

	err := runtime.ExecuteTransaction(
		Script{
			Source: script1,
		},
		Context{
			Interface: runtimeInterface,
			Location:  nextTransactionLocation(),
		},
	)
	require.NoError(t, err)

	err = runtime.ExecuteTransaction(
		Script{
			Source: script2,
		},
		Context{
			Interface: runtimeInterface,
			Location:  nextTransactionLocation(),
		},
	)
	require.NoError(t, err)

	assert.Equal(t, []string{"\"x!\""}, loggedMessages)
}

func TestRuntimeResourceContractWithInterface(t *testing.T) {

	t.Parallel()

	runtime := NewTestInterpreterRuntime()

	imported1 := []byte(`
      access(all) resource interface RI {
        access(all) fun x()
      }
    `)

	imported2 := []byte(`
      import RI from "imported1"

      access(all) resource R: RI {
        access(all) fun x() {
          log("x!")
        }
      }

      access(all) fun createR(): @R {
        return <- create R()
      }
    `)

	script1 := []byte(`
      import RI from "imported1"
      import R, createR from "imported2"

      transaction {
        prepare(signer: auth(Storage, Capabilities) &Account) {
          signer.storage.save(<-createR(), to: /storage/r)
          let cap = signer.capabilities.storage.issue<&{RI}>(/storage/r)
          signer.capabilities.publish(cap, at: /public/r)
        }
      }
    `)

	// TODO: Get rid of the requirement that the underlying type must be imported.
	//   This requires properly initializing Interpreter.CompositeFunctions.
	//   Also initialize Interpreter.DestructorFunctions

	script2 := []byte(`
      import RI from "imported1"
      import R from "imported2"

      transaction {
        prepare(signer: &Account) {
          let ref = signer.capabilities.borrow<&{RI}>(/public/r)!
          ref.x()
        }
      }
    `)

	var loggedMessages []string
	var events []cadence.Event

	runtimeInterface := &TestRuntimeInterface{
		OnGetCode: func(location Location) (bytes []byte, err error) {
			switch location {
			case common.StringLocation("imported1"):
				return imported1, nil
			case common.StringLocation("imported2"):
				return imported2, nil
			default:
				return nil, fmt.Errorf("unknown import location: %s", location)
			}
		},
		Storage: NewTestLedger(nil, nil),
		OnGetSigningAccounts: func() ([]Address, error) {
			return []Address{{42}}, nil
		},
		OnProgramLog: func(message string) {
			loggedMessages = append(loggedMessages, message)
		},
		OnEmitEvent: func(event cadence.Event) error {
			events = append(events, event)
			return nil
		},
	}

	nextTransactionLocation := NewTransactionLocationGenerator()

	err := runtime.ExecuteTransaction(
		Script{
			Source: script1,
		},
		Context{
			Interface: runtimeInterface,
			Location:  nextTransactionLocation(),
		},
	)
	require.NoError(t, err)

	err = runtime.ExecuteTransaction(
		Script{
			Source: script2,
		},
		Context{
			Interface: runtimeInterface,
			Location:  nextTransactionLocation(),
		},
	)
	require.NoError(t, err)

	assert.Equal(t, []string{"\"x!\""}, loggedMessages)
}

func TestRuntimeParseAndCheckProgram(t *testing.T) {

	t.Parallel()

	t.Run("ValidProgram", func(t *testing.T) {
		runtime := NewTestInterpreterRuntime()

		script := []byte("access(all) fun test(): Int { return 42 }")
		runtimeInterface := &TestRuntimeInterface{}

		nextTransactionLocation := NewTransactionLocationGenerator()

		_, err := runtime.ParseAndCheckProgram(
			script,
			Context{
				Interface: runtimeInterface,
				Location:  nextTransactionLocation(),
			},
		)
		assert.NoError(t, err)
	})

	t.Run("InvalidSyntax", func(t *testing.T) {
		runtime := NewTestInterpreterRuntime()

		script := []byte("invalid syntax")
		runtimeInterface := &TestRuntimeInterface{}

		nextTransactionLocation := NewTransactionLocationGenerator()

		_, err := runtime.ParseAndCheckProgram(
			script,
			Context{
				Interface: runtimeInterface,
				Location:  nextTransactionLocation(),
			},
		)
		assert.NotNil(t, err)
	})

	t.Run("InvalidSemantics", func(t *testing.T) {
		runtime := NewTestInterpreterRuntime()

		script := []byte(`access(all) let a: Int = "b"`)
		runtimeInterface := &TestRuntimeInterface{}

		nextTransactionLocation := NewTransactionLocationGenerator()

		_, err := runtime.ParseAndCheckProgram(
			script,
			Context{
				Interface: runtimeInterface,
				Location:  nextTransactionLocation(),
			},
		)
		assert.NotNil(t, err)
	})
}

func TestRuntimeScriptReturnSpecial(t *testing.T) {

	t.Parallel()

	type testCase struct {
		expected cadence.Value
		code     string
		invalid  bool
	}

	test := func(t *testing.T, test testCase) {

		runtime := NewTestInterpreterRuntime()

		storage := NewTestLedger(nil, nil)

		runtimeInterface := &TestRuntimeInterface{
			Storage: storage,
			OnGetSigningAccounts: func() ([]Address, error) {
				return []Address{{42}}, nil
			},
		}

		actual, err := runtime.ExecuteScript(
			Script{
				Source: []byte(test.code),
			},
			Context{
				Interface: runtimeInterface,
				Location:  common.ScriptLocation{},
			},
		)

		if test.invalid {
			RequireError(t, err)

			var subErr *InvalidScriptReturnTypeError
			require.ErrorAs(t, err, &subErr)
		} else {
			require.NoError(t, err)
			require.Equal(t, test.expected, actual)
		}
	}

	t.Run("interpreted function", func(t *testing.T) {

		t.Parallel()

		test(t,
			testCase{
				code: `
                  access(all) fun main(): AnyStruct {
                      return fun (): Int {
                          return 0
                      }
                  }
                `,
				expected: cadence.Function{
					FunctionType: &cadence.FunctionType{
						ReturnType: cadence.IntType,
					},
				},
			},
		)
	})

	t.Run("host function", func(t *testing.T) {

		t.Parallel()

		test(t,
			testCase{
				code: `
                  access(all) fun main(): AnyStruct {
                      return panic
                  }
                `,
				expected: cadence.Function{
					FunctionType: &cadence.FunctionType{
						Purity: sema.FunctionPurityView,
						Parameters: []cadence.Parameter{
							{
								Label:      sema.ArgumentLabelNotRequired,
								Identifier: "message",
								Type:       cadence.StringType,
							},
						},
						ReturnType: cadence.NeverType,
					},
				},
			},
		)
	})

	t.Run("bound function", func(t *testing.T) {

		t.Parallel()

		test(t,
			testCase{
				code: `
                  access(all) struct S {
                      access(all) fun f() {}
                  }

                  access(all) fun main(): AnyStruct {
                      let s = S()
                      return s.f
                  }
                `,
				expected: cadence.Function{
					FunctionType: &cadence.FunctionType{
						ReturnType: cadence.VoidType,
					},
				},
			},
		)
	})

	t.Run("reference", func(t *testing.T) {

		t.Parallel()

		test(t,
			testCase{
				code: `
                  access(all) fun main(): AnyStruct {
                      let a: Address = 0x1
                      return &a as &Address
                  }
                `,
				expected: cadence.Address{0x0, 0x0, 0x0, 0x0, 0x0, 0x0, 0x0, 0x1},
			},
		)
	})

	t.Run("recursive reference", func(t *testing.T) {

		t.Parallel()

		test(t,
			testCase{
				code: `
                  access(all) fun main(): AnyStruct {
                      let refs: [&AnyStruct] = []
                      refs.append(&refs as &AnyStruct)
                      return refs
                  }
                `,
				expected: cadence.NewArray([]cadence.Value{
					cadence.NewArray([]cadence.Value{
						nil,
					}).WithType(&cadence.VariableSizedArrayType{
						ElementType: &cadence.ReferenceType{
							Type:          cadence.AnyStructType,
							Authorization: cadence.UnauthorizedAccess,
						},
					}),
				}).WithType(&cadence.VariableSizedArrayType{
					ElementType: &cadence.ReferenceType{
						Type:          cadence.AnyStructType,
						Authorization: cadence.UnauthorizedAccess,
					},
				}),
			},
		)
	})
}

func TestRuntimeScriptParameterTypeNotImportableError(t *testing.T) {

	t.Parallel()

	runtime := NewTestInterpreterRuntime()

	script := []byte(`
      access(all) fun main(x: fun(): Int) {
        return
      }
    `)

	runtimeInterface := &TestRuntimeInterface{
		OnGetSigningAccounts: func() ([]Address, error) {
			return []Address{{42}}, nil
		},
	}

	_, err := runtime.ExecuteScript(
		Script{
			Source: script,
		},
		Context{
			Interface: runtimeInterface,
			Location:  common.ScriptLocation{},
		},
	)
	RequireError(t, err)

	var subErr *ScriptParameterTypeNotImportableError
	require.ErrorAs(t, err, &subErr)
}

func TestRuntimeSyntaxError(t *testing.T) {

	t.Parallel()

	runtime := NewTestInterpreterRuntime()

	script := []byte(`
      access(all) fun main(): String {
          return "Hello World!
      }
    `)

	runtimeInterface := &TestRuntimeInterface{
		OnGetSigningAccounts: func() ([]Address, error) {
			return []Address{{42}}, nil
		},
	}

	nextTransactionLocation := NewTransactionLocationGenerator()

	_, err := runtime.ExecuteScript(
		Script{
			Source: script,
		},
		Context{
			Interface: runtimeInterface,
			Location:  nextTransactionLocation(),
		},
	)
	RequireError(t, err)

}

func TestRuntimeStorageChanges(t *testing.T) {

	t.Parallel()

	runtime := NewTestInterpreterRuntime()

	imported := []byte(`
      access(all) resource X {
        access(all) var x: Int

        init() {
          self.x = 0
        }

		access(all) fun setX(_ x: Int) {
			self.x = x
		}
      }

      access(all) fun createX(): @X {
          return <-create X()
      }
    `)

	script1 := []byte(`
      import X, createX from "imported"

      transaction {
        prepare(signer: auth(Storage) &Account) {
          signer.storage.save(<-createX(), to: /storage/x)

          let ref = signer.storage.borrow<&X>(from: /storage/x)!
          ref.setX(1)
        }
      }
    `)

	script2 := []byte(`
      import X from "imported"

      transaction {
        prepare(signer: auth(Storage) &Account) {
          let ref = signer.storage.borrow<&X>(from: /storage/x)!
          log(ref.x)
        }
      }
    `)

	var loggedMessages []string

	runtimeInterface := &TestRuntimeInterface{
		OnGetCode: func(location Location) (bytes []byte, err error) {
			switch location {
			case common.StringLocation("imported"):
				return imported, nil
			default:
				return nil, fmt.Errorf("unknown import location: %s", location)
			}
		},
		Storage: NewTestLedger(nil, nil),
		OnGetSigningAccounts: func() ([]Address, error) {
			return []Address{{42}}, nil
		},
		OnProgramLog: func(message string) {
			loggedMessages = append(loggedMessages, message)
		},
	}

	nextTransactionLocation := NewTransactionLocationGenerator()

	err := runtime.ExecuteTransaction(
		Script{
			Source: script1,
		},
		Context{
			Interface: runtimeInterface,
			Location:  nextTransactionLocation(),
		},
	)
	require.NoError(t, err)

	err = runtime.ExecuteTransaction(
		Script{
			Source: script2,
		},
		Context{
			Interface: runtimeInterface,
			Location:  nextTransactionLocation(),
		},
	)
	require.NoError(t, err)

	assert.Equal(t, []string{"1"}, loggedMessages)
}

func TestRuntimeAccountAddress(t *testing.T) {

	t.Parallel()

	runtime := NewTestInterpreterRuntime()

	script := []byte(`
      transaction {
        prepare(signer: &Account) {
          log(signer.address)
        }
      }
    `)

	var loggedMessages []string

	address := common.MustBytesToAddress([]byte{42})

	runtimeInterface := &TestRuntimeInterface{
		OnGetSigningAccounts: func() ([]Address, error) {
			return []Address{address}, nil
		},
		OnProgramLog: func(message string) {
			loggedMessages = append(loggedMessages, message)
		},
	}

	nextTransactionLocation := NewTransactionLocationGenerator()

	err := runtime.ExecuteTransaction(
		Script{
			Source: script,
		},
		Context{
			Interface: runtimeInterface,
			Location:  nextTransactionLocation(),
		},
	)
	require.NoError(t, err)

	assert.Equal(t, []string{"0x000000000000002a"}, loggedMessages)
}

func TestRuntimePublicAccountAddress(t *testing.T) {

	t.Parallel()

	runtime := NewTestInterpreterRuntime()

	script := []byte(`
      transaction {
        prepare() {
          log(getAccount(0x42).address)
        }
      }
    `)

	var loggedMessages []string

	address := interpreter.NewUnmeteredAddressValueFromBytes([]byte{0x42})

	runtimeInterface := &TestRuntimeInterface{
		OnGetSigningAccounts: func() ([]Address, error) {
			return nil, nil
		},
		OnProgramLog: func(message string) {
			loggedMessages = append(loggedMessages, message)
		},
	}

	nextTransactionLocation := NewTransactionLocationGenerator()

	err := runtime.ExecuteTransaction(
		Script{
			Source: script,
		},
		Context{
			Interface: runtimeInterface,
			Location:  nextTransactionLocation(),
		},
	)
	require.NoError(t, err)

	assert.Equal(t,
		[]string{
			address.String(),
		},
		loggedMessages,
	)
}

func TestRuntimeAccountPublishAndAccess(t *testing.T) {

	t.Parallel()

	runtime := NewTestInterpreterRuntime()

	imported := []byte(`
      access(all) resource R {
        access(all) fun test(): Int {
          return 42
        }
      }

      access(all) fun createR(): @R {
        return <-create R()
      }
    `)

	script1 := []byte(`
      import "imported"

      transaction {
        prepare(signer: auth(Storage, Capabilities) &Account) {
          signer.storage.save(<-createR(), to: /storage/r)
          let cap = signer.capabilities.storage.issue<&R>(/storage/r)
          signer.capabilities.publish(cap, at: /public/r)
        }
      }
    `)

	address := common.MustBytesToAddress([]byte{42})

	script2 := []byte(
		fmt.Sprintf(
			`
              import "imported"

              transaction {

                prepare(signer: &Account) {
                  log(getAccount(0x%s).capabilities.borrow<&R>(/public/r)!.test())
                }
              }
            `,
			address,
		),
	)

	var loggedMessages []string
	var events []cadence.Event

	runtimeInterface := &TestRuntimeInterface{
		OnGetCode: func(location Location) ([]byte, error) {
			switch location {
			case common.StringLocation("imported"):
				return imported, nil
			default:
				return nil, fmt.Errorf("unknown import location: %s", location)
			}
		},
		Storage: NewTestLedger(nil, nil),
		OnGetSigningAccounts: func() ([]Address, error) {
			return []Address{address}, nil
		},
		OnProgramLog: func(message string) {
			loggedMessages = append(loggedMessages, message)
		},
		OnEmitEvent: func(event cadence.Event) error {
			events = append(events, event)
			return nil
		},
	}

	nextTransactionLocation := NewTransactionLocationGenerator()

	err := runtime.ExecuteTransaction(
		Script{
			Source: script1,
		},
		Context{
			Interface: runtimeInterface,
			Location:  nextTransactionLocation(),
		},
	)
	require.NoError(t, err)

	err = runtime.ExecuteTransaction(
		Script{
			Source: script2,
		},
		Context{
			Interface: runtimeInterface,
			Location:  nextTransactionLocation(),
		},
	)
	require.NoError(t, err)

	assert.Equal(t, []string{"42"}, loggedMessages)
}

func TestRuntimeTransaction_CreateAccount(t *testing.T) {

	t.Parallel()

	runtime := NewTestInterpreterRuntime()

	script := []byte(`
      transaction {
        prepare(signer: auth(Storage) &Account) {
          // Important: Perform a write which will be pending until the end of the transaction,
          // but should be (temporarily) committed when the AuthAccount constructor is called
          signer.storage.save(42, to: /storage/answer)
          Account(payer: signer)
        }
      }
    `)

	var events []cadence.Event

	var performedWrite bool

	onWrite := func(owner, key, value []byte) {
		performedWrite = true
	}

	runtimeInterface := &TestRuntimeInterface{
		Storage: NewTestLedger(nil, onWrite),
		OnGetSigningAccounts: func() ([]Address, error) {
			return []Address{{42}}, nil
		},
		OnCreateAccount: func(payer Address) (address Address, err error) {
			// Check that pending writes were committed before
			assert.True(t, performedWrite)
			return Address{42}, nil
		},
		OnEmitEvent: func(event cadence.Event) error {
			events = append(events, event)
			return nil
		},
	}

	nextTransactionLocation := NewTransactionLocationGenerator()

	err := runtime.ExecuteTransaction(
		Script{
			Source: script,
		},
		Context{
			Interface: runtimeInterface,
			Location:  nextTransactionLocation(),
		},
	)
	require.NoError(t, err)

	require.Len(t, events, 1)
	assert.EqualValues(
		t,
		stdlib.AccountCreatedEventType.ID(),
		events[0].Type().ID(),
	)
}

func TestRuntimeContractAccount(t *testing.T) {

	t.Parallel()

	runtime := NewTestInterpreterRuntime()

	addressValue := cadence.BytesToAddress([]byte{0xCA, 0xDE})

	contract := []byte(`
      access(all) contract Test {
          access(all) let address: Address

          init() {
              // field 'account' can be used, as it is considered initialized
              self.address = self.account.address
          }

          // test that both functions are linked back into restored composite values,
          // and also injected fields are injected back into restored composite values
          //
          access(all) fun test(): Address {
              return self.account.address
          }
      }
    `)

	script1 := []byte(`
      import Test from 0xCADE

      access(all) fun main(): Address {
          return Test.address
      }
    `)

	script2 := []byte(`
      import Test from 0xCADE

      access(all) fun main(): Address {
          return Test.test()
      }
    `)

	deploy := DeploymentTransaction("Test", contract)

	var accountCode []byte
	var events []cadence.Event

	runtimeInterface := &TestRuntimeInterface{
		OnGetCode: func(_ Location) (bytes []byte, err error) {
			return accountCode, nil
		},
		Storage: NewTestLedger(nil, nil),
		OnGetSigningAccounts: func() ([]Address, error) {
			return []Address{Address(addressValue)}, nil
		},
		OnResolveLocation: NewSingleIdentifierLocationResolver(t),
		OnGetAccountContractCode: func(_ common.AddressLocation) (code []byte, err error) {
			return accountCode, nil
		},
		OnUpdateAccountContractCode: func(_ common.AddressLocation, code []byte) error {
			accountCode = code
			return nil
		},
		OnEmitEvent: func(event cadence.Event) error {
			events = append(events, event)
			return nil
		},
	}

	nextTransactionLocation := NewTransactionLocationGenerator()
	nextScriptLocation := NewScriptLocationGenerator()

	err := runtime.ExecuteTransaction(
		Script{
			Source: deploy,
		},
		Context{
			Interface: runtimeInterface,
			Location:  nextTransactionLocation(),
		},
	)
	require.NoError(t, err)

	assert.NotNil(t, accountCode)

	// Run script 1

	value, err := runtime.ExecuteScript(
		Script{
			Source: script1,
		},
		Context{
			Interface: runtimeInterface,
			Location:  nextScriptLocation(),
		},
	)
	require.NoError(t, err)

	assert.Equal(t, addressValue, value)

	// Run script 2

	value, err = runtime.ExecuteScript(
		Script{
			Source: script2,
		},
		Context{
			Interface: runtimeInterface,
			Location:  nextScriptLocation(),
		},
	)
	require.NoError(t, err)

	assert.Equal(t, addressValue, value)
}

func TestRuntimeInvokeContractFunction(t *testing.T) {

	t.Parallel()

	runtime := NewTestInterpreterRuntime()

	addressValue := Address{
		0x0, 0x0, 0x0, 0x0, 0x0, 0x0, 0x0, 0x1,
	}

	contract := []byte(`
        access(all) contract Test {
            access(all) fun hello() {
                log("Hello World!")
            }
            access(all) fun helloArg(_ arg: String) {
                log("Hello ".concat(arg))
            }
            access(all) fun helloMultiArg(arg1: String, arg2: Int, arg3: Address) {
                log("Hello ".concat(arg1).concat(" ").concat(arg2.toString()).concat(" from ").concat(arg3.toString()))
            }
            access(all) fun helloReturn(_ arg: String): String {
                log("Hello return!")
                return arg
            }
            access(all) fun helloAuthAcc(account: &Account) {
                log("Hello ".concat(account.address.toString()))
            }
            access(all) fun helloPublicAcc(account: &Account) {
                log("Hello access(all) ".concat(account.address.toString()))
            }
        }
    `)

	deploy := DeploymentTransaction("Test", contract)

	var accountCode []byte
	var loggedMessage string

	storage := NewTestLedger(nil, nil)

	runtimeInterface := &TestRuntimeInterface{
		Storage: storage,
		OnGetCode: func(_ Location) (bytes []byte, err error) {
			return accountCode, nil
		},
		OnGetSigningAccounts: func() ([]Address, error) {
			return []Address{addressValue}, nil
		},
		OnResolveLocation: NewSingleIdentifierLocationResolver(t),
		OnGetAccountContractCode: func(_ common.AddressLocation) (code []byte, err error) {
			return accountCode, nil
		},
		OnUpdateAccountContractCode: func(_ common.AddressLocation, code []byte) error {
			accountCode = code
			return nil
		},
		OnEmitEvent: func(event cadence.Event) error {
			return nil
		},
		OnProgramLog: func(message string) {
			loggedMessage = message
		},
	}

	nextTransactionLocation := NewTransactionLocationGenerator()

	err := runtime.ExecuteTransaction(
		Script{
			Source: deploy,
		},
		Context{
			Interface: runtimeInterface,
			Location:  nextTransactionLocation(),
		},
	)
	require.NoError(t, err)

	assert.NotNil(t, accountCode)

	t.Run("simple function", func(t *testing.T) {
		_, err = runtime.InvokeContractFunction(
			common.AddressLocation{
				Address: addressValue,
				Name:    "Test",
			},
			"hello",
			nil,
			nil,
			Context{
				Interface: runtimeInterface,
				Location:  nextTransactionLocation(),
			},
		)
		require.NoError(t, err)

		assert.Equal(t, `"Hello World!"`, loggedMessage)
	})

	t.Run("function with parameter", func(t *testing.T) {
		_, err = runtime.InvokeContractFunction(
			common.AddressLocation{
				Address: addressValue,
				Name:    "Test",
			},
			"helloArg",
			[]cadence.Value{
				cadence.String("there!"),
			},
			[]sema.Type{
				sema.StringType,
			},
			Context{
				Interface: runtimeInterface,
				Location:  nextTransactionLocation(),
			},
		)
		require.NoError(t, err)

		assert.Equal(t, `"Hello there!"`, loggedMessage)
	})

	t.Run("function with return type", func(t *testing.T) {
		_, err = runtime.InvokeContractFunction(
			common.AddressLocation{
				Address: addressValue,
				Name:    "Test",
			},
			"helloReturn",
			[]cadence.Value{
				cadence.String("there!"),
			},
			[]sema.Type{
				sema.StringType,
			},
			Context{
				Interface: runtimeInterface,
				Location:  nextTransactionLocation(),
			},
		)
		require.NoError(t, err)

		assert.Equal(t, `"Hello return!"`, loggedMessage)
	})

	t.Run("function with multiple arguments", func(t *testing.T) {

		_, err = runtime.InvokeContractFunction(
			common.AddressLocation{
				Address: addressValue,
				Name:    "Test",
			},
			"helloMultiArg",
			[]cadence.Value{
				cadence.String("number"),
				cadence.NewInt(42),
				cadence.BytesToAddress(addressValue.Bytes()),
			},
			[]sema.Type{
				sema.StringType,
				sema.IntType,
				sema.TheAddressType,
			},
			Context{
				Interface: runtimeInterface,
				Location:  nextTransactionLocation(),
			},
		)
		require.NoError(t, err)

		assert.Equal(t, `"Hello number 42 from 0x0000000000000001"`, loggedMessage)
	})

	t.Run("function with not enough arguments panics", func(t *testing.T) {
		_, err = runtime.InvokeContractFunction(
			common.AddressLocation{
				Address: addressValue,
				Name:    "Test",
			},
			"helloMultiArg",
			[]cadence.Value{
				cadence.String("number"),
				cadence.NewInt(42),
			},
			[]sema.Type{
				sema.StringType,
				sema.IntType,
			},
			Context{
				Interface: runtimeInterface,
				Location:  nextTransactionLocation(),
			},
		)

		RequireError(t, err)

		assert.ErrorAs(t, err, &Error{})
	})

	t.Run("function with incorrect argument type errors", func(t *testing.T) {
		_, err = runtime.InvokeContractFunction(
			common.AddressLocation{
				Address: addressValue,
				Name:    "Test",
			},
			"helloArg",
			[]cadence.Value{
				cadence.NewInt(42),
			},
			[]sema.Type{
				sema.IntType,
			},
			Context{
				Interface: runtimeInterface,
				Location:  nextTransactionLocation(),
			},
		)
		RequireError(t, err)

		require.ErrorAs(t, err, &interpreter.ValueTransferTypeError{})
	})

	t.Run("function with un-importable argument errors and error propagates (ID capability)", func(t *testing.T) {
		_, err = runtime.InvokeContractFunction(
			common.AddressLocation{
				Address: addressValue,
				Name:    "Test",
			},
			"helloArg",
			[]cadence.Value{
				cadence.NewCapability(
					1,
					cadence.Address{},
					cadence.AddressType, // this will error during `importValue`
				),
			},
			[]sema.Type{
				&sema.CapabilityType{},
			},
			Context{
				Interface: runtimeInterface,
				Location:  nextTransactionLocation(),
			},
		)
		RequireError(t, err)

		require.ErrorContains(t, err, "cannot import capability")
	})

	t.Run("function with un-importable argument errors and error propagates (ID capability)", func(t *testing.T) {
		_, err = runtime.InvokeContractFunction(
			common.AddressLocation{
				Address: addressValue,
				Name:    "Test",
			},
			"helloArg",
			[]cadence.Value{
				cadence.NewCapability(
					42,
					cadence.Address{},
					cadence.AddressType, // this will error during `importValue`
				),
			},
			[]sema.Type{
				&sema.CapabilityType{},
			},
			Context{
				Interface: runtimeInterface,
				Location:  nextTransactionLocation(),
			},
		)
		RequireError(t, err)

		require.ErrorContains(t, err, "cannot import capability")
	})

	t.Run("function with auth account works", func(t *testing.T) {
		_, err = runtime.InvokeContractFunction(
			common.AddressLocation{
				Address: addressValue,
				Name:    "Test",
			},
			"helloAuthAcc",
			[]cadence.Value{
				cadence.BytesToAddress(addressValue.Bytes()),
			},
			[]sema.Type{
				sema.FullyEntitledAccountReferenceType,
			},
			Context{
				Interface: runtimeInterface,
				Location:  nextTransactionLocation(),
			},
		)
		require.NoError(t, err)

		assert.Equal(t, `"Hello 0x0000000000000001"`, loggedMessage)
	})
	t.Run("function with public account works", func(t *testing.T) {
		_, err = runtime.InvokeContractFunction(
			common.AddressLocation{
				Address: addressValue,
				Name:    "Test",
			},
			"helloPublicAcc",
			[]cadence.Value{
				cadence.BytesToAddress(addressValue.Bytes()),
			},
			[]sema.Type{
				sema.AccountReferenceType,
			},
			Context{
				Interface: runtimeInterface,
				Location:  nextTransactionLocation(),
			},
		)
		require.NoError(t, err)

		assert.Equal(t, `"Hello access(all) 0x0000000000000001"`, loggedMessage)
	})
}

func TestRuntimeContractNestedResource(t *testing.T) {

	t.Parallel()

	runtime := NewTestInterpreterRuntime()

	addressValue := Address{
		0x0, 0x0, 0x0, 0x0, 0x0, 0x0, 0x0, 0x1,
	}

	contract := []byte(`
        access(all) contract Test {
            access(all) resource R {
                // test that the hello function is linked back into the nested resource
                // after being loaded from storage
                access(all) fun hello(): String {
                    return "Hello World!"
                }
            }

            init() {
                // store nested resource in account on deployment
                self.account.storage.save(<-create R(), to: /storage/r)
            }
        }
    `)

	tx := []byte(`
        import Test from 0x01

        transaction {

            prepare(acct: auth(Storage) &Account) {
                log(acct.storage.borrow<&Test.R>(from: /storage/r)?.hello())
            }
        }
    `)

	deploy := DeploymentTransaction("Test", contract)

	var accountCode []byte
	var loggedMessage string

	runtimeInterface := &TestRuntimeInterface{
		OnGetCode: func(_ Location) (bytes []byte, err error) {
			return accountCode, nil
		},
		Storage: NewTestLedger(nil, nil),
		OnGetSigningAccounts: func() ([]Address, error) {
			return []Address{addressValue}, nil
		},
		OnResolveLocation: NewSingleIdentifierLocationResolver(t),
		OnGetAccountContractCode: func(_ common.AddressLocation) (code []byte, err error) {
			return accountCode, nil
		},
		OnUpdateAccountContractCode: func(_ common.AddressLocation, code []byte) error {
			accountCode = code
			return nil
		},
		OnEmitEvent: func(event cadence.Event) error {
			return nil
		},
		OnProgramLog: func(message string) {
			loggedMessage = message
		},
	}

	nextTransactionLocation := NewTransactionLocationGenerator()

	err := runtime.ExecuteTransaction(
		Script{
			Source: deploy,
		},
		Context{
			Interface: runtimeInterface,
			Location:  nextTransactionLocation(),
		},
	)
	require.NoError(t, err)

	assert.NotNil(t, accountCode)

	err = runtime.ExecuteTransaction(
		Script{
			Source: tx,
		},
		Context{
			Interface: runtimeInterface,
			Location:  nextTransactionLocation(),
		},
	)
	require.NoError(t, err)

	assert.Equal(t, `"Hello World!"`, loggedMessage)
}

func TestRuntimeStorageLoadedDestructionConcreteType(t *testing.T) {

	t.Parallel()

	runtime := NewTestInterpreterRuntime()

	addressValue := Address{
		0x0, 0x0, 0x0, 0x0, 0x0, 0x0, 0x0, 0x1,
	}

	contract := []byte(`
        access(all) contract Test {

            access(all) resource R {
				access(self) var foo: Int
				access(all) event ResourceDestroyed(foo: Int = self.foo)
				init() {
					self.foo = 0
				}
				access(all) fun setFoo(_ arg: Int) {
					self.foo = arg
				}
			}

            init() {
                // store nested resource in account on deployment
				let r <-create R()
				r.setFoo(3)
                self.account.storage.save(<-r, to: /storage/r)
            }
        }
    `)

	tx := []byte(`
        import Test from 0x01

        transaction {

            prepare(acct: auth(Storage) &Account) {
                let r <- acct.storage.load<@Test.R>(from: /storage/r)
				r?.setFoo(6)
                destroy r
            }
        }
    `)

	deploy := DeploymentTransaction("Test", contract)

	var accountCode []byte
	var events []cadence.Event

	runtimeInterface := &TestRuntimeInterface{
		OnGetCode: func(_ Location) (bytes []byte, err error) {
			return accountCode, nil
		},
		Storage: NewTestLedger(nil, nil),
		OnGetSigningAccounts: func() ([]Address, error) {
			return []Address{addressValue}, nil
		},
		OnResolveLocation: NewSingleIdentifierLocationResolver(t),
		OnGetAccountContractCode: func(_ common.AddressLocation) (code []byte, err error) {
			return accountCode, nil
		},
		OnUpdateAccountContractCode: func(_ common.AddressLocation, code []byte) error {
			accountCode = code
			return nil
		},
		OnEmitEvent: func(event cadence.Event) error {
			events = append(events, event)
			return nil
		},
	}

	nextTransactionLocation := NewTransactionLocationGenerator()

	err := runtime.ExecuteTransaction(
		Script{
			Source: deploy,
		},
		Context{
			Interface: runtimeInterface,
			Location:  nextTransactionLocation(),
		},
	)
	require.NoError(t, err)

	assert.NotNil(t, accountCode)

	err = runtime.ExecuteTransaction(
		Script{
			Source: tx,
		},
		Context{
			Interface: runtimeInterface,
			Location:  nextTransactionLocation(),
		})
	require.NoError(t, err)

	require.Len(t, events, 2)
	require.Equal(t, "flow.AccountContractAdded", events[0].EventType.ID())
	require.Equal(t, "A.0000000000000001.Test.R.ResourceDestroyed(foo: 6)", events[1].String())
}

func TestRuntimeStorageLoadedDestructionConcreteTypeWithAttachment(t *testing.T) {

	t.Parallel()

	runtime := NewTestInterpreterRuntime()

	addressValue := Address{
		0x0, 0x0, 0x0, 0x0, 0x0, 0x0, 0x0, 0x1,
	}

	attachmentContract := []byte(`
		import Test from 0x01

		access(all) contract TestAttach {
			access(all) attachment A for Test.R {
				access(all) event ResourceDestroyed(foo: Int = base.foo)
			}
		}
	`)

	contract := []byte(`
        access(all) contract Test {

            access(all) resource R {
				access(all) var foo: Int
				access(all) event ResourceDestroyed(foo: Int = self.foo)
				init() {
					self.foo = 0
				}
				access(all) fun setFoo(_ arg: Int) {
					self.foo = arg
				}
			}

            init() {
                // store nested resource in account on deployment
				let r <-create R()
				r.setFoo(3)
                self.account.storage.save(<-r, to: /storage/r)
            }
        }
    `)

	tx := []byte(`
        import Test from 0x01
		import TestAttach from 0x01

        transaction {

            prepare(acct: auth(Storage) &Account) {
                let r <- acct.storage.load<@Test.R>(from: /storage/r)!
				let withAttachment <- attach TestAttach.A() to <-r
				withAttachment.setFoo(6)
                destroy withAttachment
            }
        }
    `)

	deploy := DeploymentTransaction("Test", contract)
	deployAttachment := DeploymentTransaction("TestAttach", attachmentContract)

	accountCodes := map[Location][]byte{}
	var events []cadence.Event

	runtimeInterface := &TestRuntimeInterface{
		OnGetCode: func(location Location) (bytes []byte, err error) {
			return accountCodes[location], nil
		},
		Storage: NewTestLedger(nil, nil),
		OnGetSigningAccounts: func() ([]Address, error) {
			return []Address{addressValue}, nil
		},
		OnResolveLocation: NewSingleIdentifierLocationResolver(t),
		OnGetAccountContractCode: func(location common.AddressLocation) (code []byte, err error) {
			return accountCodes[location], nil
		},
		OnUpdateAccountContractCode: func(location common.AddressLocation, code []byte) error {
			accountCodes[location] = code
			return nil
		},
		OnCreateAccount: func(payer Address) (address Address, err error) {
			return addressValue, nil
		},
		OnEmitEvent: func(event cadence.Event) error {
			events = append(events, event)
			return nil
		},
	}

	nextTransactionLocation := NewTransactionLocationGenerator()

	err := runtime.ExecuteTransaction(
		Script{
			Source: deploy,
		},
		Context{
			Interface: runtimeInterface,
			Location:  nextTransactionLocation(),
		},
	)
	require.NoError(t, err)

	err = runtime.ExecuteTransaction(
		Script{
			Source: deployAttachment,
		},
		Context{
			Interface: runtimeInterface,
			Location:  nextTransactionLocation(),
		},
	)
	require.NoError(t, err)

	err = runtime.ExecuteTransaction(
		Script{
			Source: tx,
		},
		Context{
			Interface: runtimeInterface,
			Location:  nextTransactionLocation(),
		})
	require.NoError(t, err)

	require.Len(t, events, 4)
	require.Equal(t, "flow.AccountContractAdded", events[0].EventType.ID())
	require.Equal(t, "flow.AccountContractAdded", events[1].EventType.ID())
	require.Equal(t, "A.0000000000000001.TestAttach.A.ResourceDestroyed(foo: 6)", events[2].String())
	require.Equal(t, "A.0000000000000001.Test.R.ResourceDestroyed(foo: 6)", events[3].String())
}

func TestRuntimeStorageLoadedDestructionConcreteTypeWithAttachmentUnloadedContract(t *testing.T) {

	t.Parallel()

	runtime := NewTestInterpreterRuntime()

	addressValue := Address{
		0x0, 0x0, 0x0, 0x0, 0x0, 0x0, 0x0, 0x1,
	}

	attachmentContract := []byte(`
		access(all) contract TestAttach {
			access(all) resource interface I {
				access(all) var foo: Int
				access(all) event ResourceDestroyed(foo: Int = self.foo)
			}

			access(all) attachment A for I {
				access(all) event ResourceDestroyed(foo: Int = base.foo)
			}
		}
	`)

	contract := []byte(`
		import TestAttach from 0x01

        access(all) contract Test {

            access(all) resource R: TestAttach.I {
				access(all) var foo: Int
				access(all) event ResourceDestroyed(foo: Int = self.foo)
				init() {
					self.foo = 0
				}
				access(all) fun setFoo(_ arg: Int) {
					self.foo = arg
				}
			}

            init() {
                // store nested resource in account on deployment
				let r <- attach TestAttach.A() to <-create R()
				r.setFoo(3)
                self.account.storage.save(<-r, to: /storage/r)
            }
        }
    `)

	tx := []byte(`
        import Test from 0x01

        transaction {

            prepare(acct: auth(Storage) &Account) {
                let r <- acct.storage.load<@Test.R>(from: /storage/r)!
				r.setFoo(6)
                destroy r
            }
        }
    `)

	deploy := DeploymentTransaction("Test", contract)
	deployAttachment := DeploymentTransaction("TestAttach", attachmentContract)

	accountCodes := map[Location][]byte{}
	var events []cadence.Event

	runtimeInterface := &TestRuntimeInterface{
		OnGetCode: func(location Location) (bytes []byte, err error) {
			return accountCodes[location], nil
		},
		Storage: NewTestLedger(nil, nil),
		OnGetSigningAccounts: func() ([]Address, error) {
			return []Address{addressValue}, nil
		},
		OnResolveLocation: NewSingleIdentifierLocationResolver(t),
		OnGetAccountContractCode: func(location common.AddressLocation) (code []byte, err error) {
			return accountCodes[location], nil
		},
		OnUpdateAccountContractCode: func(location common.AddressLocation, code []byte) error {
			accountCodes[location] = code
			return nil
		},
		OnCreateAccount: func(payer Address) (address Address, err error) {
			return addressValue, nil
		},
		OnEmitEvent: func(event cadence.Event) error {
			events = append(events, event)
			return nil
		},
	}

	nextTransactionLocation := NewTransactionLocationGenerator()

	err := runtime.ExecuteTransaction(
		Script{
			Source: deployAttachment,
		},
		Context{
			Interface: runtimeInterface,
			Location:  nextTransactionLocation(),
		},
	)
	require.NoError(t, err)

	err = runtime.ExecuteTransaction(
		Script{
			Source: deploy,
		},
		Context{
			Interface: runtimeInterface,
			Location:  nextTransactionLocation(),
		},
	)
	require.NoError(t, err)

	err = runtime.ExecuteTransaction(
		Script{
			Source: tx,
		},
		Context{
			Interface: runtimeInterface,
			Location:  nextTransactionLocation(),
		})
	require.NoError(t, err)

	require.Len(t, events, 5)
	require.Equal(t, "flow.AccountContractAdded", events[0].EventType.ID())
	require.Equal(t, "flow.AccountContractAdded", events[1].EventType.ID())
	require.Equal(t, "A.0000000000000001.TestAttach.A.ResourceDestroyed(foo: 6)", events[2].String())
	require.Equal(t, "A.0000000000000001.TestAttach.I.ResourceDestroyed(foo: 6)", events[3].String())
	require.Equal(t, "A.0000000000000001.Test.R.ResourceDestroyed(foo: 6)", events[4].String())
}

func TestRuntimeStorageLoadedDestructionConcreteTypeSameNamedInterface(t *testing.T) {

	t.Parallel()

	runtime := NewTestInterpreterRuntime()

	addressValue := Address{
		0x0, 0x0, 0x0, 0x0, 0x0, 0x0, 0x0, 0x1,
	}

	interfaceContract1 := []byte(`
		access(all) contract TestInterface1 {
			access(all) resource interface I {
				access(all) var foo: Int
				access(all) event ResourceDestroyed(foo: Int = self.foo)
			}
		}
	`)

	interfaceContract2 := []byte(`
		access(all) contract TestInterface2 {
			access(all) resource interface I {
				access(all) var foo: Int
				access(all) event ResourceDestroyed(foo: Int = self.foo)
			}
		}
	`)

	contract := []byte(`
		import TestInterface1 from 0x01
		import TestInterface2 from 0x01

        access(all) contract Test {

            access(all) resource R: TestInterface1.I, TestInterface2.I {
				access(all) var foo: Int
				access(all) event ResourceDestroyed(foo: Int = self.foo)
				init() {
					self.foo = 0
				}
				access(all) fun setFoo(_ arg: Int) {
					self.foo = arg
				}
			}

            init() {
                // store nested resource in account on deployment
				let r <-create R()
				r.setFoo(3)
                self.account.storage.save(<-r, to: /storage/r)
            }
        }
    `)

	tx := []byte(`
        import Test from 0x01

        transaction {

            prepare(acct: auth(Storage) &Account) {
                let r <- acct.storage.load<@Test.R>(from: /storage/r)!
				r.setFoo(6)
                destroy r
            }
        }
    `)

	deploy := DeploymentTransaction("Test", contract)
	deployInterface1 := DeploymentTransaction("TestInterface1", interfaceContract1)
	deployInterface2 := DeploymentTransaction("TestInterface2", interfaceContract2)

	accountCodes := map[Location][]byte{}
	var events []cadence.Event

	runtimeInterface := &TestRuntimeInterface{
		OnGetCode: func(location Location) (bytes []byte, err error) {
			return accountCodes[location], nil
		},
		Storage: NewTestLedger(nil, nil),
		OnGetSigningAccounts: func() ([]Address, error) {
			return []Address{addressValue}, nil
		},
		OnResolveLocation: NewSingleIdentifierLocationResolver(t),
		OnGetAccountContractCode: func(location common.AddressLocation) (code []byte, err error) {
			return accountCodes[location], nil
		},
		OnUpdateAccountContractCode: func(location common.AddressLocation, code []byte) error {
			accountCodes[location] = code
			return nil
		},
		OnCreateAccount: func(payer Address) (address Address, err error) {
			return addressValue, nil
		},
		OnEmitEvent: func(event cadence.Event) error {
			events = append(events, event)
			return nil
		},
	}

	nextTransactionLocation := NewTransactionLocationGenerator()

	err := runtime.ExecuteTransaction(
		Script{
			Source: deployInterface1,
		},
		Context{
			Interface: runtimeInterface,
			Location:  nextTransactionLocation(),
		},
	)
	require.NoError(t, err)

	err = runtime.ExecuteTransaction(
		Script{
			Source: deployInterface2,
		},
		Context{
			Interface: runtimeInterface,
			Location:  nextTransactionLocation(),
		},
	)
	require.NoError(t, err)

	err = runtime.ExecuteTransaction(
		Script{
			Source: deploy,
		},
		Context{
			Interface: runtimeInterface,
			Location:  nextTransactionLocation(),
		},
	)
	require.NoError(t, err)

	err = runtime.ExecuteTransaction(
		Script{
			Source: tx,
		},
		Context{
			Interface: runtimeInterface,
			Location:  nextTransactionLocation(),
		})
	require.NoError(t, err)

	require.Len(t, events, 6)
	require.Equal(t, "flow.AccountContractAdded", events[0].EventType.ID())
	require.Equal(t, "flow.AccountContractAdded", events[1].EventType.ID())
	require.Equal(t, "flow.AccountContractAdded", events[2].EventType.ID())
	require.Equal(t, "A.0000000000000001.TestInterface1.I.ResourceDestroyed(foo: 6)", events[3].String())
	require.Equal(t, "A.0000000000000001.TestInterface2.I.ResourceDestroyed(foo: 6)", events[4].String())
	require.Equal(t, "A.0000000000000001.Test.R.ResourceDestroyed(foo: 6)", events[5].String())
}

func TestRuntimeStorageLoadedDestructionAnyResource(t *testing.T) {

	t.Parallel()

	runtime := NewTestInterpreterRuntime()

	addressValue := Address{
		0x0, 0x0, 0x0, 0x0, 0x0, 0x0, 0x0, 0x1,
	}

	contract := []byte(`
        access(all) contract Test {
            access(all) resource R {
				access(all) event ResourceDestroyed()
			}

            init() {
                // store nested resource in account on deployment
                self.account.storage.save(<-create R(), to: /storage/r)
            }
        }
    `)

	tx := []byte(`
        // NOTE: *not* importing concrete implementation.
        //   Should be imported automatically when loading the value from storage

        transaction {

            prepare(acct: auth(Storage) &Account) {
                let r <- acct.storage.load<@AnyResource>(from: /storage/r)
                destroy r
            }
        }
    `)

	deploy := DeploymentTransaction("Test", contract)

	var accountCode []byte
	var events []cadence.Event

	runtimeInterface := &TestRuntimeInterface{
		OnGetCode: func(_ Location) (bytes []byte, err error) {
			return accountCode, nil
		},
		Storage: NewTestLedger(nil, nil),
		OnGetSigningAccounts: func() ([]Address, error) {
			return []Address{addressValue}, nil
		},
		OnResolveLocation: NewSingleIdentifierLocationResolver(t),
		OnGetAccountContractCode: func(_ common.AddressLocation) (code []byte, err error) {
			return accountCode, nil
		},
		OnUpdateAccountContractCode: func(_ common.AddressLocation, code []byte) error {
			accountCode = code
			return nil
		},
		OnEmitEvent: func(event cadence.Event) error {
			events = append(events, event)
			return nil
		},
	}

	nextTransactionLocation := NewTransactionLocationGenerator()

	err := runtime.ExecuteTransaction(
		Script{
			Source: deploy,
		},
		Context{
			Interface: runtimeInterface,
			Location:  nextTransactionLocation(),
		},
	)
	require.NoError(t, err)

	assert.NotNil(t, accountCode)

	err = runtime.ExecuteTransaction(
		Script{
			Source: tx,
		},
		Context{
			Interface: runtimeInterface,
			Location:  nextTransactionLocation(),
		},
	)
	require.NoError(t, err)

	require.Len(t, events, 2)
	require.Equal(t, "flow.AccountContractAdded", events[0].EventType.ID())
	require.Equal(t, "A.0000000000000001.Test.R.ResourceDestroyed()", events[1].String())
}

func TestRuntimeStorageLoadedDestructionAfterRemoval(t *testing.T) {

	t.Parallel()

	runtime := NewTestInterpreterRuntime()

	addressValue := Address{
		0x0, 0x0, 0x0, 0x0, 0x0, 0x0, 0x0, 0x1,
	}

	contract := []byte(`
        access(all) contract Test {
            access(all) resource R {}

            init() {
                // store nested resource in account on deployment
                self.account.storage.save(<-create R(), to: /storage/r)
            }
        }
    `)

	tx := []byte(`
        // NOTE: *not* importing concrete implementation.
        //   Should be imported automatically when loading the value from storage

        transaction {

            prepare(acct: auth(Storage) &Account) {
                let r <- acct.storage.load<@AnyResource>(from: /storage/r)
                destroy r
            }
        }
    `)

	deploy := DeploymentTransaction("Test", contract)
	removal := RemovalTransaction("Test")

	var accountCode []byte

	ledger := NewTestLedger(nil, nil)

	runtimeInterface := &TestRuntimeInterface{
		OnGetCode: func(_ Location) (bytes []byte, err error) {
			return accountCode, nil
		},
		Storage: ledger,
		OnGetSigningAccounts: func() ([]Address, error) {
			return []Address{addressValue}, nil
		},
		OnResolveLocation: NewSingleIdentifierLocationResolver(t),
		OnGetAccountContractCode: func(_ common.AddressLocation) (code []byte, err error) {
			return accountCode, nil
		},
		OnUpdateAccountContractCode: func(_ common.AddressLocation, code []byte) error {
			accountCode = code
			return nil
		},
		OnRemoveAccountContractCode: func(_ common.AddressLocation) (err error) {
			accountCode = nil
			return nil
		},
		OnEmitEvent: func(event cadence.Event) error { return nil },
	}

	nextTransactionLocation := NewTransactionLocationGenerator()

	// Deploy the contract

	err := runtime.ExecuteTransaction(
		Script{
			Source: deploy,
		},
		Context{
			Interface: runtimeInterface,
			Location:  nextTransactionLocation(),
		},
	)
	require.NoError(t, err)

	assert.NotNil(t, accountCode)

	// Remove the contract

	err = runtime.ExecuteTransaction(
		Script{
			Source: removal,
		},
		Context{
			Interface: runtimeInterface,
			Location:  nextTransactionLocation(),
		},
	)
	require.NoError(t, err)

	assert.Nil(t, accountCode)

	// Destroy

	err = runtime.ExecuteTransaction(
		Script{
			Source: tx,
		},
		Context{
			Interface: runtimeInterface,
			Location:  nextTransactionLocation(),
		},
	)
	RequireError(t, err)

	var typeLoadingErr interpreter.TypeLoadingError
	require.ErrorAs(t, err, &typeLoadingErr)

	require.Equal(t,
		common.AddressLocation{Address: addressValue}.TypeID(nil, "Test.R"),
		typeLoadingErr.TypeID,
	)
}

const basicFungibleTokenContract = `
access(all) contract FungibleToken {

    access(all) resource interface Provider {
        access(all) fun withdraw(amount: Int): @Vault {
            pre {
                amount > 0:
                    "Withdrawal amount must be positive"
            }
            post {
                result.balance == amount:
                    "Incorrect amount returned"
            }
        }
    }

    access(all) resource interface Receiver {
        access(all) balance: Int

        init(balance: Int) {
            pre {
                balance >= 0:
                    "Initial balance must be non-negative"
            }
            post {
                self.balance == balance:
                    "Balance must be initialized to the initial balance"
            }
        }

        access(all) fun deposit(from: @{Receiver}) {
            pre {
                from.balance > 0:
                    "Deposit balance needs to be positive!"
            }
            post {
                self.balance == before(self.balance) + before(from.balance):
                    "Incorrect amount removed"
            }
        }
    }

    access(all) resource Vault: Provider, Receiver {

        access(all) var balance: Int

        init(balance: Int) {
            self.balance = balance
        }

        access(all) fun withdraw(amount: Int): @Vault {
            self.balance = self.balance - amount
            return <-create Vault(balance: amount)
        }

        // transfer combines withdraw and deposit into one function call
        access(all) fun transfer(to: &{Receiver}, amount: Int) {
            pre {
                amount <= self.balance:
                    "Insufficient funds"
            }
            post {
                self.balance == before(self.balance) - amount:
                    "Incorrect amount removed"
            }
            to.deposit(from: <-self.withdraw(amount: amount))
        }

        access(all) fun deposit(from: @{Receiver}) {
            self.balance = self.balance + from.balance
            destroy from
        }

        access(all) fun createEmptyVault(): @Vault {
            return <-create Vault(balance: 0)
        }
    }

    access(all) fun createEmptyVault(): @Vault {
        return <-create Vault(balance: 0)
    }

    access(all) resource VaultMinter {
        access(all) fun mintTokens(amount: Int, recipient: &{Receiver}) {
            recipient.deposit(from: <-create Vault(balance: amount))
        }
    }

    init() {
        self.account.storage.save(<-create Vault(balance: 30), to: /storage/vault)
        self.account.storage.save(<-create VaultMinter(), to: /storage/minter)
    }
}
`

func TestRuntimeFungibleTokenUpdateAccountCode(t *testing.T) {

	t.Parallel()

	runtime := NewTestInterpreterRuntime()

	address1Value := Address{
		0x0, 0x0, 0x0, 0x0, 0x0, 0x0, 0x0, 0x1,
	}

	address2Value := Address{
		0x0, 0x0, 0x0, 0x0, 0x0, 0x0, 0x0, 0x2,
	}

	deploy := DeploymentTransaction("FungibleToken", []byte(basicFungibleTokenContract))

	setup1Transaction := []byte(`
      import FungibleToken from 0x01

      transaction {

          prepare(acct: auth(Capabilities) &Account) {

              let receiverCap = acct.capabilities.storage
                  .issue<&{FungibleToken.Receiver}>(/storage/vault)
              acct.capabilities.publish(receiverCap, at: /public/receiver)

              let vaultCap = acct.capabilities.storage.issue<&FungibleToken.Vault>(/storage/vault)
              acct.capabilities.publish(vaultCap, at: /public/vault)
          }
      }
    `)

	setup2Transaction := []byte(`
      // NOTE: import location not the same as in setup1Transaction
      import FungibleToken from 0x01

      transaction {

          prepare(acct: auth(Storage, Capabilities) &Account) {
              let vault <- FungibleToken.createEmptyVault()

              acct.storage.save(<-vault, to: /storage/vault)

              let receiverCap = acct.capabilities.storage
                  .issue<&{FungibleToken.Receiver}>(/storage/vault)
              acct.capabilities.publish(receiverCap, at: /public/receiver)

              let vaultCap = acct.capabilities.storage.issue<&FungibleToken.Vault>(/storage/vault)
              acct.capabilities.publish(vaultCap, at: /public/vault)
          }
      }
    `)

	accountCodes := map[Location][]byte{}
	var events []cadence.Event

	signerAccount := address1Value

	runtimeInterface := &TestRuntimeInterface{
		OnGetCode: func(location Location) (bytes []byte, err error) {
			return accountCodes[location], nil
		},
		Storage: NewTestLedger(nil, nil),
		OnGetSigningAccounts: func() ([]Address, error) {
			return []Address{signerAccount}, nil
		},
		OnResolveLocation: NewSingleIdentifierLocationResolver(t),
		OnGetAccountContractCode: func(location common.AddressLocation) (code []byte, err error) {
			return accountCodes[location], nil
		},
		OnUpdateAccountContractCode: func(location common.AddressLocation, code []byte) (err error) {
			accountCodes[location] = code
			return nil
		},
		OnEmitEvent: func(event cadence.Event) error {
			events = append(events, event)
			return nil
		},
	}

	nextTransactionLocation := NewTransactionLocationGenerator()

	err := runtime.ExecuteTransaction(
		Script{
			Source: deploy,
		},
		Context{
			Interface: runtimeInterface,
			Location:  nextTransactionLocation(),
		},
	)
	require.NoError(t, err)

	err = runtime.ExecuteTransaction(
		Script{
			Source: setup1Transaction,
		},
		Context{
			Interface: runtimeInterface,
			Location:  nextTransactionLocation(),
		},
	)
	require.NoError(t, err)

	signerAccount = address2Value

	err = runtime.ExecuteTransaction(
		Script{
			Source: setup2Transaction,
		},
		Context{
			Interface: runtimeInterface,
			Location:  nextTransactionLocation(),
		},
	)
	require.NoError(t, err)
}

func TestRuntimeFungibleTokenCreateAccount(t *testing.T) {

	t.Parallel()

	runtime := NewTestInterpreterRuntime()

	address1Value := Address{
		0x0, 0x0, 0x0, 0x0, 0x0, 0x0, 0x0, 0x1,
	}

	address2Value := Address{
		0x0, 0x0, 0x0, 0x0, 0x0, 0x0, 0x0, 0x2,
	}

	deploy := []byte(fmt.Sprintf(
		`
          transaction {
            prepare(signer: auth(Storage) &Account) {
                let acct = Account(payer: signer)
                acct.contracts.add(name: "FungibleToken", code: "%s".decodeHex())
            }
          }
        `,
		hex.EncodeToString([]byte(basicFungibleTokenContract)),
	))

	setup1Transaction := []byte(`
      import FungibleToken from 0x2

      transaction {

          prepare(acct: auth(Capabilities) &Account) {
              let receiverCap = acct.capabilities.storage
                  .issue<&{FungibleToken.Receiver}>(/storage/vault)
              acct.capabilities.publish(receiverCap, at: /public/receiver1)

              let vaultCap = acct.capabilities.storage.issue<&FungibleToken.Vault>(/storage/vault)
              acct.capabilities.publish(vaultCap, at: /public/vault1)
          }
      }
    `)

	setup2Transaction := []byte(`
      // NOTE: import location not the same as in setup1Transaction
      import FungibleToken from 0x02

      transaction {

          prepare(acct: auth(Storage, Capabilities) &Account) {
              let vault <- FungibleToken.createEmptyVault()

              acct.storage.save(<-vault, to: /storage/vault)

              let receiverCap = acct.capabilities.storage
                  .issue<&{FungibleToken.Receiver}>(/storage/vault)
              acct.capabilities.publish(receiverCap, at: /public/receiver2)

              let vaultCap = acct.capabilities.storage.issue<&FungibleToken.Vault>(/storage/vault)
              acct.capabilities.publish(vaultCap, at: /public/vault2)
          }
      }
    `)

	accountCodes := map[Location][]byte{}
	var events []cadence.Event

	signerAccount := address1Value

	runtimeInterface := &TestRuntimeInterface{
		OnGetCode: func(location Location) (bytes []byte, err error) {
			return accountCodes[location], nil
		},
		Storage: NewTestLedger(nil, nil),
		OnCreateAccount: func(payer Address) (address Address, err error) {
			return address2Value, nil
		},
		OnGetSigningAccounts: func() ([]Address, error) {
			return []Address{signerAccount}, nil
		},
		OnResolveLocation: NewSingleIdentifierLocationResolver(t),
		OnGetAccountContractCode: func(location common.AddressLocation) (code []byte, err error) {
			return accountCodes[location], nil
		},
		OnUpdateAccountContractCode: func(location common.AddressLocation, code []byte) (err error) {
			accountCodes[location] = code
			return nil
		},
		OnEmitEvent: func(event cadence.Event) error {
			events = append(events, event)
			return nil
		},
	}

	nextTransactionLocation := NewTransactionLocationGenerator()

	err := runtime.ExecuteTransaction(
		Script{
			Source: deploy,
		},
		Context{
			Interface: runtimeInterface,
			Location:  nextTransactionLocation(),
		},
	)
	require.NoError(t, err)

	err = runtime.ExecuteTransaction(
		Script{
			Source: setup1Transaction,
		},
		Context{
			Interface: runtimeInterface,
			Location:  nextTransactionLocation(),
		},
	)
	require.NoError(t, err)

	err = runtime.ExecuteTransaction(
		Script{
			Source: setup2Transaction,
		},
		Context{
			Interface: runtimeInterface,
			Location:  nextTransactionLocation(),
		},
	)
	require.NoError(t, err)
}

func TestRuntimeInvokeStoredInterfaceFunction(t *testing.T) {

	t.Parallel()

	runtime := NewTestInterpreterRuntime()

	makeDeployToNewAccountTransaction := func(name, code string) []byte {
		return []byte(fmt.Sprintf(
			`
              transaction {
                  prepare(signer: auth(Storage) &Account) {
                      let acct = Account(payer: signer)
                      acct.contracts.add(name: "%s", code: "%s".decodeHex())
                  }
              }
            `,
			name,
			hex.EncodeToString([]byte(code)),
		))
	}

	contractInterfaceCode := `
      access(all) contract interface TestContractInterface {

          access(all) resource interface RInterface {

              access(all) fun check(a: Int, b: Int) {
                  pre { a > 1 }
                  post { b > 1 }
              }
          }
      }
    `

	contractCode := `
      import TestContractInterface from 0x2

      access(all) contract TestContract: TestContractInterface {

          access(all) resource R: TestContractInterface.RInterface {

              access(all) fun check(a: Int, b: Int) {
                  pre { a < 3 }
                  post { b < 3 }
              }
          }

          access(all) fun createR(): @R {
              return <-create R()
          }
       }
    `

	setupCode := []byte(`
      import TestContractInterface from 0x2
      import TestContract from 0x3

      transaction {
          prepare(signer: auth(Storage) &Account) {
              signer.storage.save(<-TestContract.createR(), to: /storage/r)
          }
      }
    `)

	makeUseCode := func(a int, b int) []byte {
		return []byte(
			fmt.Sprintf(
				`
                  import TestContractInterface from 0x2

                  // NOTE: *not* importing concrete implementation.
                  //   Should be imported automatically when loading the value from storage

                  // import TestContract from 0x3

                  transaction {
                      prepare(signer: auth(Storage) &Account) {
                          signer.storage.borrow<&{TestContractInterface.RInterface}>(from: /storage/r)
                            ?.check(a: %d, b: %d)
                      }
                  }
                `,
				a,
				b,
			),
		)
	}

	accountCodes := map[Location][]byte{}
	var events []cadence.Event

	var nextAccount byte = 0x2

	runtimeInterface := &TestRuntimeInterface{
		OnGetCode: func(location Location) (bytes []byte, err error) {
			return accountCodes[location], nil
		},
		Storage: NewTestLedger(nil, nil),
		OnCreateAccount: func(payer Address) (address Address, err error) {
			result := interpreter.NewUnmeteredAddressValueFromBytes([]byte{nextAccount})
			nextAccount++
			return result.ToAddress(), nil
		},
		OnGetSigningAccounts: func() ([]Address, error) {
			return []Address{{0x1}}, nil
		},
		OnResolveLocation: NewSingleIdentifierLocationResolver(t),
		OnGetAccountContractCode: func(location common.AddressLocation) (code []byte, err error) {
			return accountCodes[location], nil
		},
		OnUpdateAccountContractCode: func(location common.AddressLocation, code []byte) error {
			accountCodes[location] = code
			return nil
		},
		OnEmitEvent: func(event cadence.Event) error {
			events = append(events, event)
			return nil
		},
	}

	nextTransactionLocation := NewTransactionLocationGenerator()

	deployToNewAccountTransaction := makeDeployToNewAccountTransaction("TestContractInterface", contractInterfaceCode)
	err := runtime.ExecuteTransaction(
		Script{
			Source: deployToNewAccountTransaction,
		},
		Context{
			Interface: runtimeInterface,
			Location:  nextTransactionLocation(),
		},
	)
	require.NoError(t, err)

	deployToNewAccountTransaction = makeDeployToNewAccountTransaction("TestContract", contractCode)
	err = runtime.ExecuteTransaction(
		Script{
			Source: deployToNewAccountTransaction,
		},
		Context{
			Interface: runtimeInterface,
			Location:  nextTransactionLocation(),
		},
	)
	require.NoError(t, err)

	err = runtime.ExecuteTransaction(
		Script{
			Source: setupCode,
		},
		Context{
			Interface: runtimeInterface,
			Location:  nextTransactionLocation(),
		},
	)
	require.NoError(t, err)

	for a := 1; a <= 3; a++ {
		for b := 1; b <= 3; b++ {

			t.Run(fmt.Sprintf("%d/%d", a, b), func(t *testing.T) {

				err = runtime.ExecuteTransaction(
					Script{
						Source: makeUseCode(a, b),
					},
					Context{
						Interface: runtimeInterface,
						Location:  nextTransactionLocation(),
					},
				)

				if a == 2 && b == 2 {
					assert.NoError(t, err)
				} else {
					RequireError(t, err)

					assertRuntimeErrorIsUserError(t, err)

					require.ErrorAs(t, err, &interpreter.ConditionError{})
				}
			})
		}
	}
}

func TestRuntimeBlock(t *testing.T) {

	t.Parallel()

	runtime := NewTestInterpreterRuntime()

	script := []byte(`
      transaction {
        prepare() {
          let block = getCurrentBlock()
          log(block)
          log(block.height)
          log(block.view)
          log(block.id)
          log(block.timestamp)

          let nextBlock = getBlock(at: block.height + UInt64(1))
          log(nextBlock)
          log(nextBlock?.height)
          log(nextBlock?.view)
          log(nextBlock?.id)
          log(nextBlock?.timestamp)
        }
      }
    `)

	var loggedMessages []string

	storage := NewTestLedger(nil, nil)

	runtimeInterface := &TestRuntimeInterface{
		Storage: storage,
		OnGetSigningAccounts: func() ([]Address, error) {
			return nil, nil
		},
		OnProgramLog: func(message string) {
			loggedMessages = append(loggedMessages, message)
		},
	}

	nextTransactionLocation := NewTransactionLocationGenerator()

	err := runtime.ExecuteTransaction(
		Script{
			Source: script,
		},
		Context{
			Interface: runtimeInterface,
			Location:  nextTransactionLocation(),
		},
	)
	require.NoError(t, err)

	assert.Equal(t,
		[]string{
			"Block(height: 1, view: 1, id: 0x0000000000000000000000000000000000000000000000000000000000000001, timestamp: 1.00000000)",
			"1",
			"1",
			"[0, 0, 0, 0, 0, 0, 0, 0, 0, 0, 0, 0, 0, 0, 0, 0, 0, 0, 0, 0, 0, 0, 0, 0, 0, 0, 0, 0, 0, 0, 0, 1]",
			"1.00000000",
			"Block(height: 2, view: 2, id: 0x0000000000000000000000000000000000000000000000000000000000000002, timestamp: 2.00000000)",
			"2",
			"2",
			"[0, 0, 0, 0, 0, 0, 0, 0, 0, 0, 0, 0, 0, 0, 0, 0, 0, 0, 0, 0, 0, 0, 0, 0, 0, 0, 0, 0, 0, 0, 0, 2]",
			"2.00000000",
		},
		loggedMessages,
	)
}

func TestRuntimeRandom(t *testing.T) {

	t.Parallel()

	transactionSource := `
      transaction {
        prepare() {
          let rand = revertibleRandom<%[1]s>(%[2]s)
          log(rand)
        }
      }
    `
	scriptSource := `
		access(all) fun main(): %[1]s {
			let rand = revertibleRandom<%[1]s>(%[2]s)
			return rand
		}
	`

	// read randoms from `crypto/rand` when the random values
	// do not matter in the rest of the test
	readCryptoRandom := func(buffer []byte) error {
		// random value does not matter in this test
		_, err := rand.Read(buffer)
		return err
	}

	executeScript := func(
		ty sema.Type,
		moduloArgument string,
		randomGenerator func(buffer []byte) error,
	) (cadence.Value, error) {

		nextScriptLocation := NewScriptLocationGenerator()
		runtime := NewTestInterpreterRuntime()

		if moduloArgument != "" {
			// example "modulo: UInt8(77)"
			moduloArgument = fmt.Sprintf("modulo: %s(%s)", ty.String(), moduloArgument)
		}
		return runtime.ExecuteScript(
			Script{
				Source: []byte(
					fmt.Sprintf(scriptSource,
						ty.String(),
						moduloArgument,
					)),
			},
			Context{
				Interface: &TestRuntimeInterface{
					OnReadRandom: randomGenerator,
				},
				Location: nextScriptLocation(),
			},
		)
	}

	testTypes := func(t *testing.T, testType func(*testing.T, sema.Type)) {
		for _, ty := range sema.AllFixedSizeUnsignedIntegerTypes {
			ty := ty
			t.Run(ty.String(), func(t *testing.T) {
				t.Parallel()

				testType(t, ty)
			})
		}
	}

	numericTypeByteSize := func(t *testing.T, ty sema.Type) int {
		require.IsType(t, &sema.NumericType{}, ty)
		return ty.(*sema.NumericType).ByteSize()
	}

	newRandBuffer := func(t *testing.T) []byte {
		// `randBuffer` is the random source
		randBuffer := make([]byte, 32)
		_, err := rand.Read(randBuffer)
		require.NoError(t, err)

		return randBuffer
	}

	newReadFromBuffer := func(readBuffer []byte) func(buffer []byte) error {
		return func(buffer []byte) error {
			// randoms are read from the random source
			copy(buffer, readBuffer)
			return nil
		}
	}

	// test based on a transaction, all other tests are script-based - test all types
	t.Run("transaction without modulo", func(t *testing.T) {
		t.Parallel()

		runValidCaseWithoutModulo := func(t *testing.T, ty sema.Type) {

			randBuffer := newRandBuffer(t)

			var loggedMessage string
			runtimeInterface := &TestRuntimeInterface{
				OnReadRandom: newReadFromBuffer(randBuffer),
				OnProgramLog: func(message string) {
					loggedMessage = message
				},
			}

			runtime := NewTestInterpreterRuntime()

			nextTransactionLocation := NewTransactionLocationGenerator()
			err := runtime.ExecuteTransaction(
				Script{
					Source: []byte(
						fmt.Sprintf(transactionSource, ty.String(), ""),
					),
				},
				Context{
					Interface: runtimeInterface,
					Location:  nextTransactionLocation(),
				},
			)
			require.NoError(t, err)

			// prepare the expected value from the random source
			expected := new(big.Int).SetBytes(randBuffer[:numericTypeByteSize(t, ty)])
			assert.Equal(t, expected.String(), loggedMessage)
		}
		testTypes(t, runValidCaseWithoutModulo)
	})

	// no modulo is passed - test all types
	t.Run("script without modulo", func(t *testing.T) {
		t.Parallel()

		runValidCaseWithoutModulo := func(t *testing.T, ty sema.Type) {
			randBuffer := newRandBuffer(t)

			value, err := executeScript(ty, "", newReadFromBuffer(randBuffer))
			require.NoError(t, err)
			// prepare the expected value from the random source
			expected := new(big.Int).SetBytes(randBuffer[:numericTypeByteSize(t, ty)])
			assert.Equal(t, expected.String(), value.String())
		}
		testTypes(t, runValidCaseWithoutModulo)
	})

	// random modulo is passed as the modulo argument - test all types
	t.Run("script with modulo all types", func(t *testing.T) {
		t.Parallel()

		runValidCaseWithModulo := func(t *testing.T, ty sema.Type) {
			byteSize := numericTypeByteSize(t, ty)

			moduloBuffer := newRandBuffer(t)

			// build a big Int from the modulo buffer, with the required `ty` size
			// big.Int are used as they cover all the tested types including the small ones (UInt8 ..)
			modulo := new(big.Int).SetBytes(moduloBuffer[:byteSize])

			// make sure `modulo` is non zero, without loss of generality.
			// a random bit of `modulo` is set to `1` by operating an `Or` with a random
			// power of 2.
			// `power` is a random number strictly less than the bitsize of `modulo`
			power := mrand.Intn(byteSize * 8)
			// `powerOfTwo` is a random power of 2
			powerOfTwo := new(big.Int).Lsh(big.NewInt(1), uint(power))
			// force a bit of `modulo` to `1`
			modulo.Or(modulo, powerOfTwo)

			value, err := executeScript(ty, modulo.String(), readCryptoRandom)
			require.NoError(t, err)
			// convert `value` to big Int for comparison
			valueBig, ok := new(big.Int).SetString(value.String(), 10)
			require.True(t, ok)
			// check that modulo > value
			require.Equal(t, 1, modulo.Cmp(valueBig))
		}
		testTypes(t, runValidCaseWithModulo)
	})

	// test valid edge cases of the value modulo - test all types
	t.Run("script with modulo edge cases all types", func(t *testing.T) {

		t.Run("max modulo", func(t *testing.T) {
			t.Parallel()

			// case where modulo is the max value of the type
			runValidCaseWithMaxModulo := func(t *testing.T, ty sema.Type) {

				// set modulo to the max value of the type: (1 << bitSize) - 1
				// big.Int are used as they cover all the tested types including the small ones (UInt8 ..)
				bitSize := numericTypeByteSize(t, ty) << 3
				one := big.NewInt(1)
				modulo := new(big.Int).Lsh(one, uint(bitSize))
				modulo.Sub(modulo, one)

				value, err := executeScript(ty, modulo.String(), readCryptoRandom)
				require.NoError(t, err)
				// convert `value` to big Int for comparison
				valueBig, ok := new(big.Int).SetString(value.String(), 10)
				require.True(t, ok)
				// check that modulo > value
				require.Equal(t, 1, modulo.Cmp(valueBig))
			}
			testTypes(t, runValidCaseWithMaxModulo)
		})

		t.Run("one modulo", func(t *testing.T) {
			t.Parallel()

			// case where modulo is 1 and expected value in 0
			runValidCaseWithOneModulo := func(t *testing.T, ty sema.Type) {
				// set modulo to 1
				value, err := executeScript(ty, "1", readCryptoRandom)
				require.NoError(t, err)

				// check that value is zero
				require.Equal(t, "0", value.String())
			}

			testTypes(t, runValidCaseWithOneModulo)
		})
	})

	// function should error if zero is used as modulo - test all types
	t.Run("script with zero modulo", func(t *testing.T) {
		t.Parallel()

		runCaseWithZeroModulo := func(t *testing.T, ty sema.Type) {
			// set modulo to "0"
			_, err := executeScript(ty, "0", readCryptoRandom)
			assertUserError(t, err)
			require.ErrorContains(t, err, stdlib.ZeroModuloError.Error())
		}
		testTypes(t, runCaseWithZeroModulo)
	})
}

func TestRuntimeTransactionTopLevelDeclarations(t *testing.T) {

	t.Parallel()

	t.Run("transaction with function", func(t *testing.T) {
		runtime := NewTestInterpreterRuntime()

		script := []byte(`
          access(all) fun test() {}

          transaction {}
        `)

		runtimeInterface := &TestRuntimeInterface{
			OnGetSigningAccounts: func() ([]Address, error) {
				return nil, nil
			},
		}

		nextTransactionLocation := NewTransactionLocationGenerator()

		err := runtime.ExecuteTransaction(
			Script{
				Source: script,
			},
			Context{
				Interface: runtimeInterface,
				Location:  nextTransactionLocation(),
			},
		)
		require.NoError(t, err)
	})

	t.Run("transaction with resource", func(t *testing.T) {
		runtime := NewTestInterpreterRuntime()

		script := []byte(`
          access(all) resource R {}

          transaction {}
        `)

		runtimeInterface := &TestRuntimeInterface{
			OnGetSigningAccounts: func() ([]Address, error) {
				return nil, nil
			},
		}

		nextTransactionLocation := NewTransactionLocationGenerator()

		err := runtime.ExecuteTransaction(
			Script{
				Source: script,
			},
			Context{
				Interface: runtimeInterface,
				Location:  nextTransactionLocation(),
			},
		)
		RequireError(t, err)

		assertRuntimeErrorIsUserError(t, err)

		var checkerErr *sema.CheckerError
		require.ErrorAs(t, err, &checkerErr)

		errs := RequireCheckerErrors(t, checkerErr, 1)

		assert.IsType(t, &sema.InvalidTopLevelDeclarationError{}, errs[0])
	})
}

func TestRuntimeStoreIntegerTypes(t *testing.T) {

	t.Parallel()

	runtime := NewTestInterpreterRuntime()

	addressValue := interpreter.AddressValue{
		0x0, 0x0, 0x0, 0x0, 0x0, 0x0, 0xCA, 0xDE,
	}

	for _, integerType := range sema.AllIntegerTypes {

		typeName := integerType.String()

		t.Run(typeName, func(t *testing.T) {

			contract := []byte(
				fmt.Sprintf(
					`
                      access(all) contract Test {

                          access(all) let n: %s

                          init() {
                              self.n = 42
                          }
                      }
                    `,
					typeName,
				),
			)

			deploy := DeploymentTransaction("Test", contract)

			var accountCode []byte
			var events []cadence.Event

			runtimeInterface := &TestRuntimeInterface{
				OnGetCode: func(_ Location) (bytes []byte, err error) {
					return accountCode, nil
				},
				Storage: NewTestLedger(nil, nil),
				OnGetSigningAccounts: func() ([]Address, error) {
					return []Address{addressValue.ToAddress()}, nil
				},
				OnGetAccountContractCode: func(_ common.AddressLocation) (code []byte, err error) {
					return accountCode, nil
				},
				OnUpdateAccountContractCode: func(_ common.AddressLocation, code []byte) error {
					accountCode = code
					return nil
				},
				OnEmitEvent: func(event cadence.Event) error {
					events = append(events, event)
					return nil
				},
			}

			nextTransactionLocation := NewTransactionLocationGenerator()

			err := runtime.ExecuteTransaction(
				Script{
					Source: deploy,
				},
				Context{
					Interface: runtimeInterface,
					Location:  nextTransactionLocation(),
				},
			)
			require.NoError(t, err)

			assert.NotNil(t, accountCode)
		})
	}
}

func TestRuntimeResourceOwnerFieldUseComposite(t *testing.T) {

	t.Parallel()

	runtime := NewTestInterpreterRuntime()

	address := Address{
		0x0, 0x0, 0x0, 0x0, 0x0, 0x0, 0x0, 0x1,
	}

	contract := []byte(`
      access(all) contract Test {

          access(all) resource R {

              access(all) fun logOwnerAddress() {
                log(self.owner?.address)
              }
          }

          access(all) fun createR(): @R {
              return <-create R()
          }
      }
    `)

	deploy := DeploymentTransaction("Test", contract)

	tx := []byte(`
      import Test from 0x1

      transaction {

          prepare(signer: auth(Storage, Capabilities) &Account) {

              let r <- Test.createR()
              log(r.owner?.address)
              r.logOwnerAddress()

              signer.storage.save(<-r, to: /storage/r)
              let cap = signer.capabilities.storage.issue<&Test.R>(/storage/r)
              signer.capabilities.publish(cap, at: /public/r)

              let ref1 = signer.storage.borrow<&Test.R>(from: /storage/r)!
              log(ref1.owner?.address)
              ref1.logOwnerAddress()

              let publicAccount = getAccount(0x01)
              let ref2 = publicAccount.capabilities.borrow<&Test.R>(/public/r)!
              log(ref2.owner?.address)
              ref2.logOwnerAddress()
          }
      }
    `)

	tx2 := []byte(`
      import Test from 0x1

      transaction {

          prepare(signer: auth(Storage) &Account) {
              let ref1 = signer.storage.borrow<&Test.R>(from: /storage/r)!
              log(ref1.owner?.address)
              log(ref1.owner?.balance)
              log(ref1.owner?.availableBalance)
              log(ref1.owner?.storage?.used)
              log(ref1.owner?.storage?.capacity)
              ref1.logOwnerAddress()

              let publicAccount = getAccount(0x01)
              let ref2 = publicAccount.capabilities.borrow<&Test.R>(/public/r)!
              log(ref2.owner?.address)
              log(ref2.owner?.balance)
              log(ref2.owner?.availableBalance)
              log(ref2.owner?.storage?.used)
              log(ref2.owner?.storage?.capacity)
              ref2.logOwnerAddress()
          }
      }
    `)

	accountCodes := map[Location][]byte{}
	var events []cadence.Event
	var loggedMessages []string

	storage := NewTestLedger(nil, nil)

	runtimeInterface := &TestRuntimeInterface{
		OnGetCode: func(location Location) (bytes []byte, err error) {
			return accountCodes[location], nil
		},
		Storage: storage,
		OnGetSigningAccounts: func() ([]Address, error) {
			return []Address{address}, nil
		},
		OnResolveLocation: NewSingleIdentifierLocationResolver(t),
		OnGetAccountContractCode: func(location common.AddressLocation) (code []byte, err error) {
			return accountCodes[location], nil
		},
		OnUpdateAccountContractCode: func(location common.AddressLocation, code []byte) error {
			accountCodes[location] = code
			return nil
		},
		OnEmitEvent: func(event cadence.Event) error {
			events = append(events, event)
			return nil
		},
		OnProgramLog: func(message string) {
			loggedMessages = append(loggedMessages, message)
		},
		OnGetAccountBalance: func(_ Address) (uint64, error) {
			// return a dummy value
			return 12300000000, nil
		},
		OnGetAccountAvailableBalance: func(_ Address) (uint64, error) {
			// return a dummy value
			return 152300000000, nil
		},
		OnGetStorageUsed: func(_ Address) (uint64, error) {
			// return a dummy value
			return 120, nil
		},
		OnGetStorageCapacity: func(_ Address) (uint64, error) {
			// return a dummy value
			return 1245, nil
		},
	}

	nextTransactionLocation := NewTransactionLocationGenerator()

	err := runtime.ExecuteTransaction(
		Script{
			Source: deploy,
		},
		Context{
			Interface: runtimeInterface,
			Location:  nextTransactionLocation(),
		},
	)
	require.NoError(t, err)

	err = runtime.ExecuteTransaction(
		Script{
			Source: tx,
		},
		Context{
			Interface: runtimeInterface,
			Location:  nextTransactionLocation(),
		},
	)
	require.NoError(t, err)

	assert.Equal(t,
		[]string{
			"nil", "nil",
			"0x0000000000000001", "0x0000000000000001",
			"0x0000000000000001", "0x0000000000000001",
		},
		loggedMessages,
	)

	loggedMessages = nil
	err = runtime.ExecuteTransaction(
		Script{
			Source: tx2,
		},
		Context{
			Interface: runtimeInterface,
			Location:  nextTransactionLocation(),
		},
	)
	require.NoError(t, err)

	assert.Equal(t,
		[]string{
			"0x0000000000000001", // ref1.owner?.address
			"123.00000000",       // ref2.owner?.balance
			"1523.00000000",      // ref2.owner?.availableBalance
			"120",                // ref1.owner?.storage.used
			"1245",               // ref1.owner?.storage.capacity

			"0x0000000000000001",

			"0x0000000000000001", // ref2.owner?.address
			"123.00000000",       // ref2.owner?.balance
			"1523.00000000",      // ref2.owner?.availableBalance
			"120",                // ref2.owner?.storage.used
			"1245",               // ref2.owner?.storage.capacity

			"0x0000000000000001",
		},
		loggedMessages,
	)
}

func TestRuntimeResourceOwnerFieldUseArray(t *testing.T) {

	t.Parallel()

	runtime := NewTestInterpreterRuntime()

	address := Address{
		0x0, 0x0, 0x0, 0x0, 0x0, 0x0, 0x0, 0x1,
	}

	contract := []byte(`
      access(all) contract Test {

          access(all) resource R {

              access(all) fun logOwnerAddress() {
                log(self.owner?.address)
              }
          }

          access(all) fun createR(): @R {
              return <-create R()
          }
      }
    `)

	deploy := DeploymentTransaction("Test", contract)

	tx := []byte(`
      import Test from 0x1

      transaction {

          prepare(signer: auth(Storage, Capabilities) &Account) {

              let rs <- [
                  <-Test.createR(),
                  <-Test.createR()
              ]
              log(rs[0].owner?.address)
              log(rs[1].owner?.address)
              rs[0].logOwnerAddress()
              rs[1].logOwnerAddress()

              signer.storage.save(<-rs, to: /storage/rs)
              let cap = signer.capabilities.storage.issue<&[Test.R]>(/storage/rs)
              signer.capabilities.publish(cap, at: /public/rs)

              let ref1 = signer.storage.borrow<&[Test.R]>(from: /storage/rs)!
              log(ref1[0].owner?.address)
              log(ref1[1].owner?.address)
              ref1[0].logOwnerAddress()
              ref1[1].logOwnerAddress()

              let publicAccount = getAccount(0x01)
              let ref2 = publicAccount.capabilities.borrow<&[Test.R]>(/public/rs)!
              log(ref2[0].owner?.address)
              log(ref2[1].owner?.address)
              ref2[0].logOwnerAddress()
              ref2[1].logOwnerAddress()
          }
      }
    `)

	tx2 := []byte(`
      import Test from 0x1

      transaction {

          prepare(signer: auth(Storage) &Account) {
              let ref1 = signer.storage.borrow<&[Test.R]>(from: /storage/rs)!
              log(ref1[0].owner?.address)
              log(ref1[1].owner?.address)
              ref1[0].logOwnerAddress()
              ref1[1].logOwnerAddress()

              let publicAccount = getAccount(0x01)
              let ref2 = publicAccount.capabilities.borrow<&[Test.R]>(/public/rs)!
              log(ref2[0].owner?.address)
              log(ref2[1].owner?.address)
              ref2[0].logOwnerAddress()
              ref2[1].logOwnerAddress()
          }
      }
    `)

	accountCodes := map[Location][]byte{}
	var events []cadence.Event
	var loggedMessages []string

	runtimeInterface := &TestRuntimeInterface{
		OnGetCode: func(location Location) (bytes []byte, err error) {
			return accountCodes[location], nil
		},
		Storage: NewTestLedger(nil, nil),
		OnGetSigningAccounts: func() ([]Address, error) {
			return []Address{address}, nil
		},
		OnGetAccountContractCode: func(location common.AddressLocation) (code []byte, err error) {
			return accountCodes[location], nil
		},
		OnResolveLocation: NewSingleIdentifierLocationResolver(t),
		OnUpdateAccountContractCode: func(location common.AddressLocation, code []byte) error {
			accountCodes[location] = code
			return nil
		},
		OnEmitEvent: func(event cadence.Event) error {
			events = append(events, event)
			return nil
		},
		OnProgramLog: func(message string) {
			loggedMessages = append(loggedMessages, message)
		},
	}

	nextTransactionLocation := NewTransactionLocationGenerator()

	err := runtime.ExecuteTransaction(
		Script{
			Source: deploy,
		},
		Context{
			Interface: runtimeInterface,
			Location:  nextTransactionLocation(),
		},
	)
	require.NoError(t, err)

	err = runtime.ExecuteTransaction(
		Script{
			Source: tx,
		},
		Context{
			Interface: runtimeInterface,
			Location:  nextTransactionLocation(),
		},
	)
	require.NoError(t, err)

	assert.Equal(t,
		[]string{
			"nil", "nil",
			"nil", "nil",
			"0x0000000000000001", "0x0000000000000001",
			"0x0000000000000001", "0x0000000000000001",
			"0x0000000000000001", "0x0000000000000001",
			"0x0000000000000001", "0x0000000000000001",
		},
		loggedMessages,
	)

	loggedMessages = nil
	err = runtime.ExecuteTransaction(
		Script{
			Source: tx2,
		},
		Context{
			Interface: runtimeInterface,
			Location:  nextTransactionLocation(),
		},
	)
	require.NoError(t, err)

	assert.Equal(t,
		[]string{
			"0x0000000000000001", "0x0000000000000001",
			"0x0000000000000001", "0x0000000000000001",
			"0x0000000000000001", "0x0000000000000001",
			"0x0000000000000001", "0x0000000000000001",
		},
		loggedMessages,
	)
}

func TestRuntimeResourceOwnerFieldUseDictionary(t *testing.T) {

	t.Parallel()

	runtime := NewTestInterpreterRuntime()

	address := Address{
		0x0, 0x0, 0x0, 0x0, 0x0, 0x0, 0x0, 0x1,
	}

	contract := []byte(`
      access(all) contract Test {

          access(all) resource R {

              access(all) fun logOwnerAddress() {
                log(self.owner?.address)
              }
          }

          access(all) fun createR(): @R {
              return <-create R()
          }
      }
    `)

	deploy := DeploymentTransaction("Test", contract)

	tx := []byte(`
      import Test from 0x1

      transaction {

          prepare(signer: auth(Storage, Capabilities) &Account) {

              let rs <- {
                  "a": <-Test.createR(),
                  "b": <-Test.createR()
              }
              log(rs["a"]?.owner?.address)
              log(rs["b"]?.owner?.address)
              rs["a"]?.logOwnerAddress()
              rs["b"]?.logOwnerAddress()

              signer.storage.save(<-rs, to: /storage/rs)
              let cap = signer.capabilities.storage.issue<&{String: Test.R}>(/storage/rs)
              signer.capabilities.publish(cap, at: /public/rs)

              let ref1 = signer.storage.borrow<&{String: Test.R}>(from: /storage/rs)!
              log(ref1["a"]?.owner?.address)
              log(ref1["b"]?.owner?.address)
              ref1["a"]?.logOwnerAddress()
              ref1["b"]?.logOwnerAddress()

              let publicAccount = getAccount(0x01)
              let ref2 = publicAccount.capabilities.borrow<&{String: Test.R}>(/public/rs)!
              log(ref2["a"]?.owner?.address)
              log(ref2["b"]?.owner?.address)
              ref2["a"]?.logOwnerAddress()
              ref2["b"]?.logOwnerAddress()
          }
      }
    `)

	tx2 := []byte(`
      import Test from 0x1

      transaction {

          prepare(signer: auth(Storage) &Account) {
              let ref1 = signer.storage.borrow<&{String: Test.R}>(from: /storage/rs)!
              log(ref1["a"]?.owner?.address)
              log(ref1["b"]?.owner?.address)
              ref1["a"]?.logOwnerAddress()
              ref1["b"]?.logOwnerAddress()

              let publicAccount = getAccount(0x01)
              let ref2 = publicAccount.capabilities.borrow<&{String: Test.R}>(/public/rs)!
              log(ref2["a"]?.owner?.address)
              log(ref2["b"]?.owner?.address)
              ref2["a"]?.logOwnerAddress()
              ref2["b"]?.logOwnerAddress()
          }
      }
    `)

	accountCodes := map[Location][]byte{}
	var events []cadence.Event
	var loggedMessages []string

	runtimeInterface := &TestRuntimeInterface{
		OnGetCode: func(location Location) (bytes []byte, err error) {
			return accountCodes[location], nil
		},
		Storage: NewTestLedger(nil, nil),
		OnGetSigningAccounts: func() ([]Address, error) {
			return []Address{address}, nil
		},
		OnResolveLocation: NewSingleIdentifierLocationResolver(t),
		OnGetAccountContractCode: func(location common.AddressLocation) (code []byte, err error) {
			return accountCodes[location], nil
		},
		OnUpdateAccountContractCode: func(location common.AddressLocation, code []byte) error {
			accountCodes[location] = code
			return nil
		},
		OnEmitEvent: func(event cadence.Event) error {
			events = append(events, event)
			return nil
		},
		OnProgramLog: func(message string) {
			loggedMessages = append(loggedMessages, message)
		},
	}

	nextTransactionLocation := NewTransactionLocationGenerator()

	err := runtime.ExecuteTransaction(
		Script{
			Source: deploy,
		},
		Context{
			Interface: runtimeInterface,
			Location:  nextTransactionLocation(),
		},
	)
	require.NoError(t, err)

	err = runtime.ExecuteTransaction(
		Script{
			Source: tx,
		},
		Context{
			Interface: runtimeInterface,
			Location:  nextTransactionLocation(),
		},
	)
	require.NoError(t, err)

	assert.Equal(t,
		[]string{
			"nil", "nil",
			"nil", "nil",
			"0x0000000000000001", "0x0000000000000001",
			"0x0000000000000001", "0x0000000000000001",
			"0x0000000000000001", "0x0000000000000001",
			"0x0000000000000001", "0x0000000000000001",
		},
		loggedMessages,
	)

	loggedMessages = nil
	err = runtime.ExecuteTransaction(
		Script{
			Source: tx2,
		},
		Context{
			Interface: runtimeInterface,
			Location:  nextTransactionLocation(),
		},
	)
	require.NoError(t, err)

	assert.Equal(t,
		[]string{
			"0x0000000000000001", "0x0000000000000001",
			"0x0000000000000001", "0x0000000000000001",
			"0x0000000000000001", "0x0000000000000001",
			"0x0000000000000001", "0x0000000000000001",
		},
		loggedMessages,
	)
}

func TestRuntimeMetrics(t *testing.T) {

	t.Parallel()

	runtime := NewTestInterpreterRuntime()

	imported1Location := common.StringLocation("imported1")

	importedScript1 := []byte(`
      access(all) fun generate(): [Int] {
        return [1, 2, 3]
      }
    `)

	imported2Location := common.StringLocation("imported2")

	importedScript2 := []byte(`
      access(all) fun getPath(): StoragePath {
        return /storage/foo
      }
    `)

	script1 := []byte(`
      import "imported1"

      transaction {
          prepare(signer: auth(Storage) &Account) {
              signer.storage.save(generate(), to: /storage/foo)
          }
          execute {}
      }
    `)

	script2 := []byte(`
      import "imported2"

      transaction {
          prepare(signer: auth(Storage) &Account) {
              signer.storage.load<[Int]>(from: getPath())
          }
          execute {}
      }
    `)

	storage := NewTestLedger(nil, nil)

	type reports struct {
		programParsed      map[Location]int
		programChecked     map[Location]int
		programInterpreted map[Location]int
	}

	newRuntimeInterface := func() (runtimeInterface Interface, r *reports) {

		r = &reports{
			programParsed:      map[common.Location]int{},
			programChecked:     map[common.Location]int{},
			programInterpreted: map[common.Location]int{},
		}

		runtimeInterface = &TestRuntimeInterface{
			Storage: storage,
			OnGetSigningAccounts: func() ([]Address, error) {
				return []Address{{42}}, nil
			},
			OnGetCode: func(location Location) (bytes []byte, err error) {
				switch location {
				case imported1Location:
					return importedScript1, nil
				case imported2Location:
					return importedScript2, nil
				default:
					return nil, fmt.Errorf("unknown import location: %s", location)
				}
			},
			OnProgramParsed: func(location common.Location, duration time.Duration) {
				r.programParsed[location]++
			},
			OnProgramChecked: func(location common.Location, duration time.Duration) {
				r.programChecked[location]++
			},
			OnProgramInterpreted: func(location common.Location, duration time.Duration) {
				r.programInterpreted[location]++
			},
		}

		return
	}

	i1, r1 := newRuntimeInterface()

	nextTransactionLocation := NewTransactionLocationGenerator()

	transactionLocation := nextTransactionLocation()
	err := runtime.ExecuteTransaction(
		Script{
			Source: script1,
		},
		Context{
			Interface: i1,
			Location:  transactionLocation,
		},
	)
	require.NoError(t, err)

	assert.Equal(t,
		map[common.Location]int{
			transactionLocation: 1,
			imported1Location:   1,
		},
		r1.programParsed,
	)
	assert.Equal(t,
		map[common.Location]int{
			transactionLocation: 1,
			imported1Location:   1,
		},
		r1.programChecked,
	)
	assert.Equal(t,
		map[common.Location]int{
			transactionLocation: 1,
		},
		r1.programInterpreted,
	)

	i2, r2 := newRuntimeInterface()

	transactionLocation = nextTransactionLocation()

	err = runtime.ExecuteTransaction(
		Script{
			Source: script2,
		},
		Context{
			Interface: i2,
			Location:  transactionLocation,
		},
	)
	require.NoError(t, err)

	assert.Equal(t,
		map[common.Location]int{
			transactionLocation: 1,
			imported2Location:   1,
		},
		r2.programParsed,
	)
	assert.Equal(t,
		map[common.Location]int{
			transactionLocation: 1,
			imported2Location:   1,
		},
		r2.programChecked,
	)
	assert.Equal(t,
		map[common.Location]int{
			transactionLocation: 1,
		},
		r2.programInterpreted,
	)
}

type ownerKeyPair struct {
	owner, key []byte
}

func (w ownerKeyPair) String() string {
	return string(w.key)
}

func TestRuntimeContractWriteback(t *testing.T) {

	t.Parallel()

	addressValue := cadence.BytesToAddress([]byte{0xCA, 0xDE})

	test := func(
		storageFormatV2Enabled bool,
		expectedDeployTxWrites []ownerKeyPair,
		expectedWriteTxWrites []ownerKeyPair,
	) {

		name := fmt.Sprintf(
			"storage format V2 enabled: %v",
			storageFormatV2Enabled,
		)

		t.Run(name, func(t *testing.T) {
			t.Parallel()

			config := DefaultTestInterpreterConfig
			config.StorageFormatV2Enabled = storageFormatV2Enabled
			runtime := NewTestInterpreterRuntimeWithConfig(config)

			contract := []byte(`
              access(all) contract Test {

                  access(all) var test: Int

                  init() {
                      self.test = 1
                  }

                  access(all) fun setTest(_ test: Int) {
                    self.test = test
                  }
              }
            `)

			deploy := DeploymentTransaction("Test", contract)

			readTx := []byte(`
              import Test from 0xCADE

               transaction {

                  prepare(signer: &Account) {
                      log(Test.test)
                  }
               }
            `)

			writeTx := []byte(`
              import Test from 0xCADE

               transaction {

                  prepare(signer: &Account) {
                      Test.setTest(2)
                  }
               }
            `)

			var accountCode []byte
			var events []cadence.Event
			var loggedMessages []string
			var writes []ownerKeyPair

			onWrite := func(owner, key, value []byte) {
				writes = append(writes, ownerKeyPair{
					owner,
					key,
				})
			}

			runtimeInterface := &TestRuntimeInterface{
				OnGetCode: func(_ Location) (bytes []byte, err error) {
					return accountCode, nil
				},
				Storage: NewTestLedger(nil, onWrite),
				OnGetSigningAccounts: func() ([]Address, error) {
					return []Address{Address(addressValue)}, nil
				},
				OnResolveLocation: NewSingleIdentifierLocationResolver(t),
				OnGetAccountContractCode: func(_ common.AddressLocation) (code []byte, err error) {
					return accountCode, nil
				},
				OnUpdateAccountContractCode: func(_ common.AddressLocation, code []byte) (err error) {
					accountCode = code
					return nil
				},
				OnEmitEvent: func(event cadence.Event) error {
					events = append(events, event)
					return nil
				},
				OnProgramLog: func(message string) {
					loggedMessages = append(loggedMessages, message)
				},
			}

			nextTransactionLocation := NewTransactionLocationGenerator()

			err := runtime.ExecuteTransaction(
				Script{
					Source: deploy,
				},
				Context{
					Interface: runtimeInterface,
					Location:  nextTransactionLocation(),
				},
			)
			require.NoError(t, err)

			assert.NotNil(t, accountCode)

			assert.Equal(t,
				expectedDeployTxWrites,
				writes,
			)

			writes = nil

			err = runtime.ExecuteTransaction(
				Script{
					Source: readTx,
				},
				Context{
					Interface: runtimeInterface,
					Location:  nextTransactionLocation(),
				},
			)
			require.NoError(t, err)

			assert.Empty(t, writes)

			writes = nil

			err = runtime.ExecuteTransaction(
				Script{
					Source: writeTx,
				},
				Context{
					Interface: runtimeInterface,
					Location:  nextTransactionLocation(),
				},
			)
			require.NoError(t, err)

			assert.Equal(t,
				expectedWriteTxWrites,
				writes,
			)

		})
	}

	test(false,
		[]ownerKeyPair{
			// storage index to contract domain storage map
			{
				addressValue[:],
				[]byte("contract"),
			},
			// contract value
			{
				addressValue[:],
				[]byte{'$', 0x0, 0x0, 0x0, 0x0, 0x0, 0x0, 0x0, 0x1},
			},
			// contract domain storage map
			{
				addressValue[:],
				[]byte{'$', 0x0, 0x0, 0x0, 0x0, 0x0, 0x0, 0x0, 0x2},
			},
		},

		[]ownerKeyPair{
			// Storage map is modified because contract value is inlined in contract storage map.
			// NOTE: contract value slab doesn't exist.
			{
				addressValue[:],
				[]byte{'$', 0x0, 0x0, 0x0, 0x0, 0x0, 0x0, 0x0, 0x2},
			},
		},
	)

	test(
		true,

		[]ownerKeyPair{
			// storage index to account storage map
			{
				addressValue[:],
				[]byte(AccountStorageKey),
			},
			// contract value
			// NOTE: contract value is empty because it is inlined in contract domain storage map
			{
				addressValue[:],
				[]byte{'$', 0x0, 0x0, 0x0, 0x0, 0x0, 0x0, 0x0, 0x1},
			},
			// contract domain storage map
			// NOTE: contract domain storage map is empty because it is inlined in account storage map
			{
				addressValue[:],
				[]byte{'$', 0x0, 0x0, 0x0, 0x0, 0x0, 0x0, 0x0, 0x2},
			},
			// account storage map
			{
				addressValue[:],
				[]byte{'$', 0x0, 0x0, 0x0, 0x0, 0x0, 0x0, 0x0, 0x3},
			},
		},

		[]ownerKeyPair{
			// Account storage map is modified because:
			// - contract value is inlined in contract storage map, and
			// - contract storage map is inlined in account storage map.
			// NOTE: both contract storage map slab and contract value slab don't exist.
			{
				addressValue[:],
				[]byte{'$', 0x0, 0x0, 0x0, 0x0, 0x0, 0x0, 0x0, 0x2},
			},
		},
	)
}

func TestRuntimeStorageWriteback(t *testing.T) {

	t.Parallel()

	addressValue := cadence.BytesToAddress([]byte{0xCA, 0xDE})

	test := func(
		storageFormatV2Enabled bool,
		expectedDeployTxWrites []ownerKeyPair,
		expectedSaveToStorageTxWrites []ownerKeyPair,
		expectedModifyStorageTxWrites []ownerKeyPair,
	) {

		name := fmt.Sprintf(
			"storage format V2 enabled: %v",
			storageFormatV2Enabled,
		)
		t.Run(name, func(t *testing.T) {
			t.Parallel()

			config := DefaultTestInterpreterConfig
			config.StorageFormatV2Enabled = storageFormatV2Enabled
			runtime := NewTestInterpreterRuntimeWithConfig(config)

			contract := []byte(`
              access(all) contract Test {

                  access(all) resource R {

                      access(all) var test: Int

                      init() {
                          self.test = 1
                      }

                      access(all) fun setTest(_ test: Int) {
                        self.test = test
                      }
                  }


                  access(all) fun createR(): @R {
                      return <-create R()
                  }
              }
            `)

			deploy := DeploymentTransaction("Test", contract)

			var accountCode []byte
			var events []cadence.Event
			var loggedMessages []string
			var writes []ownerKeyPair

			onWrite := func(owner, key, _ []byte) {
				writes = append(writes, ownerKeyPair{
					owner,
					key,
				})
			}

			runtimeInterface := &TestRuntimeInterface{
				OnGetCode: func(_ Location) (bytes []byte, err error) {
					return accountCode, nil
				},
				Storage: NewTestLedger(nil, onWrite),
				OnGetSigningAccounts: func() ([]Address, error) {
					return []Address{Address(addressValue)}, nil
				},
				OnResolveLocation: NewSingleIdentifierLocationResolver(t),
				OnGetAccountContractCode: func(location common.AddressLocation) (code []byte, err error) {
					return accountCode, nil
				},
				OnUpdateAccountContractCode: func(location common.AddressLocation, code []byte) error {
					accountCode = code
					return nil
				},
				OnEmitEvent: func(event cadence.Event) error {
					events = append(events, event)
					return nil
				},
				OnProgramLog: func(message string) {
					loggedMessages = append(loggedMessages, message)
				},
			}

			nextTransactionLocation := NewTransactionLocationGenerator()

			err := runtime.ExecuteTransaction(
				Script{
					Source: deploy,
				},
				Context{
					Interface: runtimeInterface,
					Location:  nextTransactionLocation(),
				},
			)
			require.NoError(t, err)

			assert.NotNil(t, accountCode)

			assert.Equal(t,
				expectedDeployTxWrites,
				writes,
			)

			writes = nil

			err = runtime.ExecuteTransaction(
				Script{
					Source: []byte(`
                       import Test from 0xCADE

                        transaction {

                           prepare(signer: auth(Storage) &Account) {
                               signer.storage.save(<-Test.createR(), to: /storage/r)
                           }
                        }
                    `),
				},
				Context{
					Interface: runtimeInterface,
					Location:  nextTransactionLocation(),
				},
			)
			require.NoError(t, err)

			assert.Equal(t,
				expectedSaveToStorageTxWrites,
				writes,
			)

			readTx := []byte(`
              import Test from 0xCADE

              transaction {

                 prepare(signer: auth(Storage) &Account) {
                     log(signer.storage.borrow<&Test.R>(from: /storage/r)!.test)
                 }
              }
            `)

			writes = nil

			err = runtime.ExecuteTransaction(
				Script{
					Source: readTx,
				},
				Context{
					Interface: runtimeInterface,
					Location:  nextTransactionLocation(),
				},
			)
			require.NoError(t, err)

			assert.Empty(t, writes)

			writeTx := []byte(`
              import Test from 0xCADE

              transaction {

                 prepare(signer: auth(Storage) &Account) {
                     let r = signer.storage.borrow<&Test.R>(from: /storage/r)!
                     r.setTest(2)
                 }
              }
            `)

			writes = nil

			err = runtime.ExecuteTransaction(
				Script{
					Source: writeTx,
				},
				Context{
					Interface: runtimeInterface,
					Location:  nextTransactionLocation(),
				},
			)
			require.NoError(t, err)

			assert.Equal(t,
				expectedModifyStorageTxWrites,
				writes,
			)
		})
	}

	test(
		false,
		[]ownerKeyPair{
			// storage index to contract domain storage map
			{
				addressValue[:],
				[]byte("contract"),
			},
			// contract value
			// NOTE: contract value slab is empty because it is inlined in contract domain storage map
			{
				addressValue[:],
				[]byte{'$', 0x0, 0x0, 0x0, 0x0, 0x0, 0x0, 0x0, 0x1},
			},
			// contract domain storage map
			{
				addressValue[:],
				[]byte{'$', 0x0, 0x0, 0x0, 0x0, 0x0, 0x0, 0x0, 0x2},
			},
		},
		[]ownerKeyPair{
			// storage index to storage domain storage map
			{
				addressValue[:],
				[]byte("storage"),
			},
			// resource value
			// NOTE: resource value slab is empty because it is inlined in storage domain storage map
			{
				addressValue[:],
				[]byte{'$', 0x0, 0x0, 0x0, 0x0, 0x0, 0x0, 0x0, 0x3},
			},
			// storage domain storage map
			// NOTE: resource value slab is inlined.
			{
				addressValue[:],
				[]byte{'$', 0x0, 0x0, 0x0, 0x0, 0x0, 0x0, 0x0, 0x4},
			},
		},
		[]ownerKeyPair{
			// Storage map is modified because resource value is inlined in storage map
			// NOTE: resource value slab is empty.
			{
				addressValue[:],
				[]byte{'$', 0x0, 0x0, 0x0, 0x0, 0x0, 0x0, 0x0, 0x4},
			},
		},
	)

	test(
		true,
		[]ownerKeyPair{
			// storage index to account storage map
			{
				addressValue[:],
				[]byte(AccountStorageKey),
			},
			// contract value
			// NOTE: contract value slab is empty because it is inlined in contract domain storage map
			{
				addressValue[:],
				[]byte{'$', 0x0, 0x0, 0x0, 0x0, 0x0, 0x0, 0x0, 0x1},
			},
			// contract domain storage map
			// NOTE: contract domain storage map is empty because it is inlined in account storage map
			{
				addressValue[:],
				[]byte{'$', 0x0, 0x0, 0x0, 0x0, 0x0, 0x0, 0x0, 0x2},
			},
			// account storage map
			{
				addressValue[:],
				[]byte{'$', 0x0, 0x0, 0x0, 0x0, 0x0, 0x0, 0x0, 0x3},
			},
		},

		[]ownerKeyPair{
			// account storage map
			// NOTE: account storage map is updated with new storage domain storage map (inlined).
			{
				addressValue[:],
				[]byte{'$', 0x0, 0x0, 0x0, 0x0, 0x0, 0x0, 0x0, 0x2},
			},
			// resource value
			// NOTE: resource value slab is empty because it is inlined in storage domain storage map
			{
				addressValue[:],
				[]byte{'$', 0x0, 0x0, 0x0, 0x0, 0x0, 0x0, 0x0, 0x4},
			},
			// storage domain storage map
			// NOTE: storage domain storage map is empty because it is inlined in account storage map.
			{
				addressValue[:],
				[]byte{'$', 0x0, 0x0, 0x0, 0x0, 0x0, 0x0, 0x0, 0x5},
			},
		},

		[]ownerKeyPair{
			// Account storage map is modified because resource value is inlined in storage map,
			// and storage map is inlined in account storage map.
			// NOTE: resource value slab is empty.
			{
				addressValue[:],
				[]byte{'$', 0x0, 0x0, 0x0, 0x0, 0x0, 0x0, 0x0, 0x2},
			},
		},
	)
}

type logPanicError struct{}

func (logPanicError) Error() string {
	return ""
}

var _ error = logPanicError{}

func TestRuntimeExternalError(t *testing.T) {

	t.Parallel()

	interpreterRuntime := NewTestInterpreterRuntime()

	script := []byte(`
      transaction {
        prepare() {
          log("ok")
        }
      }
    `)

	runtimeInterface := &TestRuntimeInterface{
		OnGetSigningAccounts: func() ([]Address, error) {
			return nil, nil
		},
		OnProgramLog: func(message string) {
			panic(logPanicError{})
		},
	}

	nextTransactionLocation := NewTransactionLocationGenerator()

	err := interpreterRuntime.ExecuteTransaction(
		Script{
			Source: script,
		},
		Context{
			Interface: runtimeInterface,
			Location:  nextTransactionLocation(),
		},
	)

	RequireError(t, err)

	assertRuntimeErrorIsExternalError(t, err)
}

func TestRuntimeExternalNonError(t *testing.T) {

	t.Parallel()

	interpreterRuntime := NewTestInterpreterRuntime()

	script := []byte(`
      transaction {
        prepare() {
          log("ok")
        }
      }
    `)

	type logPanic struct{}

	runtimeInterface := &TestRuntimeInterface{
		OnGetSigningAccounts: func() ([]Address, error) {
			return nil, nil
		},
		OnProgramLog: func(message string) {
			panic(logPanic{})
		},
	}

	nextTransactionLocation := NewTransactionLocationGenerator()

	err := interpreterRuntime.ExecuteTransaction(
		Script{
			Source: script,
		},
		Context{
			Interface: runtimeInterface,
			Location:  nextTransactionLocation(),
		},
	)

	RequireError(t, err)

	var runtimeError Error
	require.ErrorAs(t, err, &runtimeError)

	innerError := runtimeError.Unwrap()
	require.ErrorAs(t, innerError, &runtimeErrors.ExternalNonError{})
}

func TestRuntimeDeployCodeCaching(t *testing.T) {

	t.Parallel()

	const helloWorldContract = `
      access(all) contract HelloWorld {

          access(all) let greeting: String

          init() {
              self.greeting = "Hello, World!"
          }

          access(all) fun hello(): String {
              return self.greeting
          }
      }
    `

	const callHelloTxTemplate = `
        import HelloWorld from 0x%s

        transaction {
            prepare(signer: &Account) {
                assert(HelloWorld.hello() == "Hello, World!")
            }
        }
    `

	createAccountTx := []byte(`
        transaction {
            prepare(signer: auth(BorrowValue) &Account) {
                Account(payer: signer)
            }
        }
    `)

	deployTx := DeploymentTransaction("HelloWorld", []byte(helloWorldContract))

	runtime := NewTestInterpreterRuntime()

	accountCodes := map[common.Location][]byte{}
	var events []cadence.Event

	var accountCounter uint8 = 0

	var signerAddresses []Address

	runtimeInterface := &TestRuntimeInterface{
		OnCreateAccount: func(payer Address) (address Address, err error) {
			accountCounter++
			return Address{accountCounter}, nil
		},
		OnGetCode: func(location Location) (bytes []byte, err error) {
			return accountCodes[location], nil
		},
		Storage: NewTestLedger(nil, nil),
		OnGetSigningAccounts: func() ([]Address, error) {
			return signerAddresses, nil
		},
		OnResolveLocation: NewSingleIdentifierLocationResolver(t),
		OnGetAccountContractCode: func(location common.AddressLocation) (code []byte, err error) {
			return accountCodes[location], nil
		},
		OnUpdateAccountContractCode: func(location common.AddressLocation, code []byte) error {
			accountCodes[location] = code
			return nil
		},
		OnEmitEvent: func(event cadence.Event) error {
			events = append(events, event)
			return nil
		},
	}

	nextTransactionLocation := NewTransactionLocationGenerator()

	// create the account

	signerAddresses = []Address{{accountCounter}}

	err := runtime.ExecuteTransaction(
		Script{
			Source: createAccountTx,
		},
		Context{
			Interface: runtimeInterface,
			Location:  nextTransactionLocation(),
		},
	)
	require.NoError(t, err)

	// deploy the contract

	signerAddresses = []Address{{accountCounter}}

	err = runtime.ExecuteTransaction(
		Script{
			Source: deployTx,
		},
		Context{
			Interface: runtimeInterface,
			Location:  nextTransactionLocation(),
		},
	)
	require.NoError(t, err)

	// call the hello function

	callTx := []byte(fmt.Sprintf(callHelloTxTemplate, Address{accountCounter}))

	err = runtime.ExecuteTransaction(
		Script{
			Source: callTx,
		},
		Context{
			Interface: runtimeInterface,
			Location:  nextTransactionLocation(),
		},
	)
	require.NoError(t, err)
}

func TestRuntimeUpdateCodeCaching(t *testing.T) {

	t.Parallel()

	const helloWorldContract1 = `
      access(all) contract HelloWorld {

          access(all) fun hello(): String {
              return "1"
          }
      }
    `

	const helloWorldContract2 = `
      access(all) contract HelloWorld {

          access(all) fun hello(): String {
              return "2"
          }
      }
    `

	const callHelloScriptTemplate = `
        import HelloWorld from 0x%s

        access(all) fun main(): String {
            return HelloWorld.hello()
        }
    `

	const callHelloTransactionTemplate = `
        import HelloWorld from 0x%s

        transaction {
            prepare(signer: &Account) {
                log(HelloWorld.hello())
            }
        }
    `

	createAccountTx := []byte(`
        transaction {
            prepare(signer: auth(BorrowValue) &Account) {
                Account(payer: signer)
            }
        }
    `)

	deployTx := DeploymentTransaction("HelloWorld", []byte(helloWorldContract1))
	updateTx := UpdateTransaction("HelloWorld", []byte(helloWorldContract2))

	runtime := NewTestInterpreterRuntime()

	accountCodes := map[common.Location][]byte{}
	var events []cadence.Event
	var loggedMessages []string

	var accountCounter uint8 = 0

	var signerAddresses []Address

	var programHits []string

	runtimeInterface := &TestRuntimeInterface{
		OnCreateAccount: func(payer Address) (address Address, err error) {
			accountCounter++
			return Address{accountCounter}, nil
		},
		OnGetCode: func(location Location) (bytes []byte, err error) {
			return accountCodes[location], nil
		},
		Storage: NewTestLedger(nil, nil),
		OnGetSigningAccounts: func() ([]Address, error) {
			return signerAddresses, nil
		},
		OnResolveLocation: NewSingleIdentifierLocationResolver(t),
		OnGetAccountContractCode: func(location common.AddressLocation) (code []byte, err error) {
			return accountCodes[location], nil
		},
		OnUpdateAccountContractCode: func(location common.AddressLocation, code []byte) error {
			accountCodes[location] = code
			return nil
		},
		OnEmitEvent: func(event cadence.Event) error {
			events = append(events, event)
			return nil
		},
		OnProgramLog: func(message string) {
			loggedMessages = append(loggedMessages, message)
		},
	}

	nextTransactionLocation := NewTransactionLocationGenerator()
	nextScriptLocation := NewScriptLocationGenerator()

	// create the account

	signerAddresses = []Address{{accountCounter}}

	err := runtime.ExecuteTransaction(
		Script{
			Source: createAccountTx,
		},
		Context{
			Interface: runtimeInterface,
			Location:  nextTransactionLocation(),
		},
	)
	require.NoError(t, err)

	// deploy the contract

	programHits = nil

	signerAddresses = []Address{{accountCounter}}

	err = runtime.ExecuteTransaction(
		Script{
			Source: deployTx,
		},
		Context{
			Interface: runtimeInterface,
			Location:  nextTransactionLocation(),
		},
	)
	require.NoError(t, err)
	require.Empty(t, programHits)

	location := common.AddressLocation{
		Address: signerAddresses[0],
		Name:    "HelloWorld",
	}

	require.NotContains(t, runtimeInterface.Programs, location)

	// call the initial hello function

	callScript := []byte(fmt.Sprintf(callHelloScriptTemplate, Address{accountCounter}))

	result1, err := runtime.ExecuteScript(
		Script{
			Source: callScript,
		},
		Context{
			Interface: runtimeInterface,
			Location:  nextScriptLocation(),
		},
	)
	require.NoError(t, err)
	require.Equal(t, cadence.String("1"), result1)

	// The deployed hello world contract was imported,
	// assert that it was stored in the program storage
	// after it was parsed and checked

	initialProgram := runtimeInterface.Programs[location]
	require.NotNil(t, initialProgram)

	// update the contract

	programHits = nil

	err = runtime.ExecuteTransaction(
		Script{
			Source: updateTx,
		},
		Context{
			Interface: runtimeInterface,
			Location:  nextTransactionLocation(),
		},
	)
	require.NoError(t, err)
	require.Empty(t, programHits)

	// Assert that the contract update did NOT change
	// the program in program storage

	require.Same(t,
		initialProgram,
		runtimeInterface.Programs[location],
	)
	require.NotNil(t, runtimeInterface.Programs[location])

	// call the new hello function from a script

	result2, err := runtime.ExecuteScript(
		Script{
			Source: callScript,
		},
		Context{
			Interface: runtimeInterface,
			Location:  nextScriptLocation(),
		},
	)
	require.NoError(t, err)
	require.Equal(t, cadence.String("2"), result2)

	// call the new hello function from a transaction

	callTransaction := []byte(fmt.Sprintf(callHelloTransactionTemplate, Address{accountCounter}))

	loggedMessages = nil

	err = runtime.ExecuteTransaction(
		Script{
			Source: callTransaction,
		},
		Context{
			Interface: runtimeInterface,
			Location:  nextTransactionLocation(),
		},
	)
	require.NoError(t, err)
	require.Equal(t,
		[]string{`"2"`},
		loggedMessages,
	)
}

func TestRuntimeProgramsHitForToplevelPrograms(t *testing.T) {

	// We do not want to hit the stored programs for toplevel programs
	// (scripts and transactions) until we have moved the caching layer to Cadence.

	t.Parallel()

	const helloWorldContract = `
      access(all) contract HelloWorld {

          access(all) let greeting: String

          init() {
              self.greeting = "Hello, World!"
          }

          access(all) fun hello(): String {
              return self.greeting
          }
      }
    `

	const callHelloTxTemplate = `
        import HelloWorld from 0x%s

        transaction {
            prepare(signer: &Account) {
                assert(HelloWorld.hello() == "Hello, World!")
            }
        }
    `

	createAccountTx := []byte(`
        transaction {
            prepare(signer: auth(BorrowValue) &Account) {
                Account(payer: signer)
            }
        }
    `)

	deployTx := DeploymentTransaction("HelloWorld", []byte(helloWorldContract))

	runtime := NewTestInterpreterRuntime()

	accountCodes := map[common.Location][]byte{}
	var events []cadence.Event

	programs := map[common.Location]*interpreter.Program{}

	var accountCounter uint8 = 0

	var signerAddresses []Address

	var programsHits []Location

	runtimeInterface := &TestRuntimeInterface{
		OnCreateAccount: func(payer Address) (address Address, err error) {
			accountCounter++
			return Address{accountCounter}, nil
		},
		OnGetCode: func(location Location) (bytes []byte, err error) {
			return accountCodes[location], nil
		},
		OnGetAndSetProgram: func(
			location Location,
			load func() (*interpreter.Program, error),
		) (
			program *interpreter.Program,
			err error,
		) {
			programsHits = append(programsHits, location)

			var ok bool
			program, ok = programs[location]
			if ok {
				return
			}

			program, err = load()

			// NOTE: important: still set empty program,
			// even if error occurred

			programs[location] = program

			return
		},
		Storage: NewTestLedger(nil, nil),
		OnGetSigningAccounts: func() ([]Address, error) {
			return signerAddresses, nil
		},
		OnResolveLocation: NewSingleIdentifierLocationResolver(t),
		OnGetAccountContractCode: func(location common.AddressLocation) (code []byte, err error) {
			return accountCodes[location], nil
		},
		OnUpdateAccountContractCode: func(location common.AddressLocation, code []byte) error {
			accountCodes[location] = code
			return nil
		},
		OnEmitEvent: func(event cadence.Event) error {
			events = append(events, event)
			return nil
		},
	}

	nextTransactionLocation := NewTransactionLocationGenerator()

	signerAddresses = []Address{{accountCounter}}

	// create the account

	err := runtime.ExecuteTransaction(
		Script{
			Source: createAccountTx,
		},
		Context{
			Interface: runtimeInterface,
			Location:  nextTransactionLocation(),
		},
	)
	require.NoError(t, err)

	signerAddresses = []Address{{accountCounter}}

	err = runtime.ExecuteTransaction(
		Script{
			Source: deployTx,
		},
		Context{
			Interface: runtimeInterface,
			Location:  nextTransactionLocation(),
		},
	)
	require.NoError(t, err)

	// call the function

	callTx := []byte(fmt.Sprintf(callHelloTxTemplate, Address{accountCounter}))

	err = runtime.ExecuteTransaction(
		Script{
			Source: callTx,
		},
		Context{
			Interface: runtimeInterface,
			Location:  nextTransactionLocation(),
		},
	)
	require.NoError(t, err)

	require.Equal(t,
		[]common.Location{
			common.TransactionLocation{
				0x1, 0x0, 0x0, 0x0, 0x0, 0x0, 0x0, 0x0, 0x0, 0x0, 0x0, 0x0, 0x0, 0x0, 0x0, 0x0,
				0x0, 0x0, 0x0, 0x0, 0x0, 0x0, 0x0, 0x0, 0x0, 0x0, 0x0, 0x0, 0x0, 0x0, 0x0, 0x0,
			},
			common.TransactionLocation{
				0x2, 0x0, 0x0, 0x0, 0x0, 0x0, 0x0, 0x0, 0x0, 0x0, 0x0, 0x0, 0x0, 0x0, 0x0, 0x0,
				0x0, 0x0, 0x0, 0x0, 0x0, 0x0, 0x0, 0x0, 0x0, 0x0, 0x0, 0x0, 0x0, 0x0, 0x0, 0x0,
			},
			common.TransactionLocation{
				0x3, 0x0, 0x0, 0x0, 0x0, 0x0, 0x0, 0x0, 0x0, 0x0, 0x0, 0x0, 0x0, 0x0, 0x0, 0x0,
				0x0, 0x0, 0x0, 0x0, 0x0, 0x0, 0x0, 0x0, 0x0, 0x0, 0x0, 0x0, 0x0, 0x0, 0x0, 0x0,
			},
			common.AddressLocation{
				Address: Address{0x1},
				Name:    "HelloWorld",
			},
			common.AddressLocation{
				Address: Address{0x1},
				Name:    "HelloWorld",
			},
		},
		programsHits,
	)
}

func TestRuntimeTransaction_ContractUpdate(t *testing.T) {

	t.Parallel()

	runtime := NewTestInterpreterRuntime()

	const contract1 = `
      access(all) contract Test {

          access(all) resource R {

              access(all) let name: String

              init(name: String) {
                  self.name = name
              }

              access(all) fun hello(): Int {
                  return 1
              }
          }

          access(all) var rs: @{String: R}

          access(all) fun hello(): Int {
              return 1
          }

          init() {
              self.rs <- {}
              self.rs["r1"] <-! create R(name: "1")
          }
      }
    `

	const contract2 = `
      access(all) contract Test {

          access(all) resource R {

              access(all) let name: String

              init(name: String) {
                  self.name = name
              }

              access(all) fun hello(): Int {
                  return 2
              }
          }

          access(all) var rs: @{String: R}

          access(all) fun hello(): Int {
              return 2
          }

          init() {
              self.rs <- {}
              panic("should never be executed")
          }
      }
    `

	var accountCode []byte
	var events []cadence.Event

	signerAddress := common.MustBytesToAddress([]byte{0x42})

	runtimeInterface := &TestRuntimeInterface{
		Storage: NewTestLedger(nil, nil),
		OnGetSigningAccounts: func() ([]Address, error) {
			return []Address{signerAddress}, nil
		},
		OnGetCode: func(_ Location) (bytes []byte, err error) {
			return accountCode, nil
		},
		OnResolveLocation: func(identifiers []Identifier, location Location) ([]ResolvedLocation, error) {
			require.Empty(t, identifiers)
			require.IsType(t, common.AddressLocation{}, location)

			return []ResolvedLocation{
				{
					Location: common.AddressLocation{
						Address: location.(common.AddressLocation).Address,
						Name:    "Test",
					},
					Identifiers: []ast.Identifier{
						{
							Identifier: "Test",
						},
					},
				},
			}, nil
		},
		OnGetAccountContractCode: func(_ common.AddressLocation) (code []byte, err error) {
			return accountCode, nil
		},
		OnUpdateAccountContractCode: func(_ common.AddressLocation, code []byte) error {
			accountCode = code
			return nil
		},
		OnEmitEvent: func(event cadence.Event) error {
			events = append(events, event)
			return nil
		},
	}

	nextTransactionLocation := NewTransactionLocationGenerator()

	// Deploy the Test contract

	deployTx1 := DeploymentTransaction("Test", []byte(contract1))

	err := runtime.ExecuteTransaction(
		Script{
			Source: deployTx1,
		},
		Context{
			Interface: runtimeInterface,
			Location:  nextTransactionLocation(),
		},
	)
	require.NoError(t, err)

	location := common.AddressLocation{
		Address: signerAddress,
		Name:    "Test",
	}

	require.NotContains(t, runtimeInterface.Programs, location)

	// Use the Test contract

	script1 := []byte(`
      import 0x42

      access(all) fun main() {
          // Check stored data

          assert(Test.rs.length == 1)
          assert(Test.rs["r1"]?.name == "1")

          // Check functions

          assert(Test.rs["r1"]?.hello() == 1)
          assert(Test.hello() == 1)
      }
    `)

	nextScriptLocation := NewScriptLocationGenerator()

	_, err = runtime.ExecuteScript(
		Script{
			Source: script1,
		},
		Context{
			Interface: runtimeInterface,
			Location:  nextScriptLocation(),
		},
	)
	require.NoError(t, err)

	// The deployed hello world contract was imported,
	// assert that it was stored in the program storage
	// after it was parsed and checked

	initialProgram := runtimeInterface.Programs[location]
	require.NotNil(t, initialProgram)

	// Update the Test contract

	deployTx2 := UpdateTransaction("Test", []byte(contract2))

	err = runtime.ExecuteTransaction(
		Script{
			Source: deployTx2,
		},
		Context{
			Interface: runtimeInterface,
			Location:  nextTransactionLocation(),
		},
	)
	require.NoError(t, err)

	// Assert that the contract update did NOT change
	// the program in program storage

	require.Same(t,
		initialProgram,
		runtimeInterface.Programs[location],
	)
	require.NotNil(t, runtimeInterface.Programs[location])

	// Use the new Test contract

	script2 := []byte(`
      import 0x42

      access(all) fun main() {
          // Existing data is still available and the same as before

          assert(Test.rs.length == 1)
          assert(Test.rs["r1"]?.name == "1")

          // New function code is executed.
          // Compare with script1 above, which checked 1.

          assert(Test.rs["r1"]?.hello() == 2)
          assert(Test.hello() == 2)
      }
    `)

	_, err = runtime.ExecuteScript(
		Script{
			Source: script2,
		},
		Context{
			Interface: runtimeInterface,
			Location:  nextScriptLocation(),
		},
	)
	require.NoError(t, err)
}

func TestRuntimeExecuteScriptArguments(t *testing.T) {

	t.Parallel()

	runtime := NewTestInterpreterRuntime()

	script := []byte(`
      access(all) fun main(num: Int) {}
    `)

	type testCase struct {
		name      string
		arguments [][]byte
		valid     bool
	}

	test := func(tc testCase) {
		t.Run(tc.name, func(t *testing.T) {

			// NOTE: to parallelize this sub-test,
			// access to `programs` must be made thread-safe first

			storage := NewTestLedger(nil, nil)

			runtimeInterface := &TestRuntimeInterface{
				Storage: storage,
				OnDecodeArgument: func(b []byte, t cadence.Type) (cadence.Value, error) {
					return json.Decode(nil, b)
				},
			}

			_, err := runtime.ExecuteScript(
				Script{
					Source:    script,
					Arguments: tc.arguments,
				},
				Context{
					Interface: runtimeInterface,
					Location:  common.ScriptLocation{0x1},
				},
			)

			if tc.valid {
				require.NoError(t, err)
			} else {
				RequireError(t, err)

				assertRuntimeErrorIsUserError(t, err)

				require.ErrorAs(t, err, &InvalidEntryPointParameterCountError{})
			}
		})
	}

	for _, testCase := range []testCase{
		{
			name:      "too few arguments",
			arguments: [][]byte{},
			valid:     false,
		},
		{
			name: "correct number of arguments",
			arguments: encodeArgs([]cadence.Value{
				cadence.NewInt(1),
			}),
			valid: true,
		},
		{
			name: "too many arguments",
			arguments: encodeArgs([]cadence.Value{
				cadence.NewInt(1),
				cadence.NewInt(2),
			}),
			valid: false,
		},
	} {
		test(testCase)
	}
}

func TestRuntimePanics(t *testing.T) {

	t.Parallel()

	runtime := NewTestInterpreterRuntime()

	script := []byte(`
      access(all) fun main() {
        [1][1]
      }
    `)

	storage := NewTestLedger(nil, nil)

	runtimeInterface := &TestRuntimeInterface{
		Storage: storage,
		OnGetSigningAccounts: func() ([]Address, error) {
			return []Address{{42}}, nil
		},
	}

	nextTransactionLocation := NewTransactionLocationGenerator()

	_, err := runtime.ExecuteScript(
		Script{
			Source: script,
		},
		Context{
			Interface: runtimeInterface,
			Location:  nextTransactionLocation(),
		},
	)
	RequireError(t, err)

}

func TestRuntimeAccountsInDictionary(t *testing.T) {

	t.Parallel()

	t.Run("store auth account reference", func(t *testing.T) {
		t.Parallel()

		runtime := NewTestInterpreterRuntime()

		script := []byte(`
          access(all) fun main() {
              let dict: {Int: &Account} = {}
              let ref = &dict as auth(Mutate) &{Int: AnyStruct}
              ref[0] = getAuthAccount<auth(Storage) &Account>(0x01) as AnyStruct
          }
        `)

		runtimeInterface := &TestRuntimeInterface{}

		_, err := runtime.ExecuteScript(
			Script{
				Source: script,
			},
			Context{
				Interface: runtimeInterface,
				Location:  common.ScriptLocation{},
			},
		)

		require.NoError(t, err)
	})

	t.Run("invalid: public account reference stored as auth account reference", func(t *testing.T) {

		t.Parallel()

		runtime := NewTestInterpreterRuntime()

		script := []byte(`
          access(all) fun main() {
              let dict: {Int: auth(Storage) &Account} = {}
              let ref = &dict as auth(Mutate) &{Int: AnyStruct}
              ref[0] = getAccount(0x01) as AnyStruct
          }
        `)

		runtimeInterface := &TestRuntimeInterface{}

		_, err := runtime.ExecuteScript(
			Script{
				Source: script,
			},
			Context{
				Interface: runtimeInterface,
				Location:  common.ScriptLocation{},
			},
		)

		RequireError(t, err)

		assertRuntimeErrorIsUserError(t, err)

		var typeErr interpreter.ContainerMutationError
		require.ErrorAs(t, err, &typeErr)
	})

	t.Run("public account reference storage as public account reference", func(t *testing.T) {

		t.Parallel()

		runtime := NewTestInterpreterRuntime()

		script := []byte(`
          access(all) fun main() {
              let dict: {Int: &Account} = {}
              let ref = &dict as auth(Mutate) &{Int: AnyStruct}
              ref[0] = getAccount(0x01) as AnyStruct
          }
        `)

		runtimeInterface := &TestRuntimeInterface{
			Storage: NewTestLedger(nil, nil),
		}

		_, err := runtime.ExecuteScript(
			Script{
				Source: script,
			},
			Context{
				Interface: runtimeInterface,
				Location:  common.ScriptLocation{},
			},
		)
		require.NoError(t, err)
	})
}

func TestRuntimeStackOverflow(t *testing.T) {

	if testing.Short() {
		t.Skip()
	}

	t.Parallel()

	runtime := NewTestInterpreterRuntime()

	const contract = `

        access(all) contract Recurse {

            access(self) fun recurse() {
                self.recurse()
            }

            init() {
                self.recurse()
            }
        }
    `

	deployTx := DeploymentTransaction("Recurse", []byte(contract))

	var events []cadence.Event
	var loggedMessages []string
	var signerAddress common.Address
	accountCodes := map[common.Location]string{}

	runtimeInterface := &TestRuntimeInterface{
		Storage: NewTestLedger(nil, nil),
		OnGetSigningAccounts: func() ([]Address, error) {
			return []Address{signerAddress}, nil
		},
		OnResolveLocation: NewSingleIdentifierLocationResolver(t),
		OnUpdateAccountContractCode: func(location common.AddressLocation, code []byte) error {
			accountCodes[location] = string(code)
			return nil
		},
		OnGetAccountContractCode: func(location common.AddressLocation) (code []byte, err error) {
			code = []byte(accountCodes[location])
			return code, nil
		},
		OnEmitEvent: func(event cadence.Event) error {
			events = append(events, event)
			return nil
		},
		OnProgramLog: func(message string) {
			loggedMessages = append(loggedMessages, message)
		},
		OnDecodeArgument: func(b []byte, t cadence.Type) (cadence.Value, error) {
			return json.Decode(nil, b)
		},
	}

	nextTransactionLocation := NewTransactionLocationGenerator()

	// Deploy

	err := runtime.ExecuteTransaction(
		Script{
			Source: deployTx,
		},
		Context{
			Interface: runtimeInterface,
			Location:  nextTransactionLocation(),
		},
	)
	RequireError(t, err)

	assertRuntimeErrorIsUserError(t, err)

	var callStackLimitExceededErr CallStackLimitExceededError
	require.ErrorAs(t, err, &callStackLimitExceededErr)
}

func TestRuntimeInternalErrors(t *testing.T) {

	t.Parallel()

	t.Run("script with go error", func(t *testing.T) {

		t.Parallel()

		script := []byte(`
          access(all) fun main() {
              log("hello")
          }
        `)

		runtime := NewTestInterpreterRuntime()

		runtimeInterface := &TestRuntimeInterface{
			OnProgramLog: func(message string) {
				// panic due to go-error in cadence implementation
				var val any = message
				_ = val.(int)
			},
		}

		_, err := runtime.ExecuteScript(
			Script{
				Source: script,
			},
			Context{
				Interface: runtimeInterface,
				Location:  common.ScriptLocation{},
			},
		)

		RequireError(t, err)

		assertRuntimeErrorIsInternalError(t, err)
	})

	t.Run("script with cadence error", func(t *testing.T) {

		t.Parallel()

		script := []byte(`
          access(all) fun main() {
              log("hello")
          }
        `)

		runtime := NewTestInterpreterRuntime()

		runtimeInterface := &TestRuntimeInterface{
			OnProgramLog: func(message string) {
				// intentionally panic
				panic(fmt.Errorf("panic trying to log %s", message))
			},
		}

		_, err := runtime.ExecuteScript(
			Script{
				Source: script,
			},
			Context{
				Interface: runtimeInterface,
				Location:  common.ScriptLocation{},
			},
		)

		RequireError(t, err)

		assertRuntimeErrorIsExternalError(t, err)
	})

	t.Run("transaction", func(t *testing.T) {

		t.Parallel()

		script := []byte(`
          transaction {
              prepare() {}
              execute {
                  log("hello")
              }
          }
        `)

		runtime := NewTestInterpreterRuntime()

		runtimeInterface := &TestRuntimeInterface{
			OnProgramLog: func(message string) {
				// panic due to Cadence implementation error
				var val any = message
				_ = val.(int)
			},
		}

		err := runtime.ExecuteTransaction(
			Script{
				Source: script,
			},
			Context{
				Interface: runtimeInterface,
				Location:  common.TransactionLocation{},
			},
		)

		RequireError(t, err)

		assertRuntimeErrorIsInternalError(t, err)
	})

	t.Run("contract function", func(t *testing.T) {

		t.Parallel()

		addressValue := Address{
			0x0, 0x0, 0x0, 0x0, 0x0, 0x0, 0x0, 0x1,
		}

		contract := []byte(`
          access(all) contract Test {
              access(all) fun hello() {
                  log("Hello World!")
              }
          }
       `)

		var accountCode []byte

		storage := NewTestLedger(nil, nil)

		runtime := NewTestInterpreterRuntime()

		runtimeInterface := &TestRuntimeInterface{
			Storage: storage,
			OnGetSigningAccounts: func() ([]Address, error) {
				return []Address{addressValue}, nil
			},
			OnResolveLocation: NewSingleIdentifierLocationResolver(t),
			OnGetAccountContractCode: func(_ common.AddressLocation) (code []byte, err error) {
				return accountCode, nil
			},
			OnUpdateAccountContractCode: func(_ common.AddressLocation, code []byte) error {
				accountCode = code
				return nil
			},
			OnEmitEvent: func(_ cadence.Event) error {
				return nil
			},
			OnProgramLog: func(message string) {
				// panic due to Cadence implementation error
				var val any = message
				_ = val.(int)
			},
		}

		nextTransactionLocation := NewTransactionLocationGenerator()

		deploy := DeploymentTransaction("Test", contract)
		err := runtime.ExecuteTransaction(
			Script{
				Source: deploy,
			},
			Context{
				Interface: runtimeInterface,
				Location:  nextTransactionLocation(),
			},
		)
		require.NoError(t, err)

		assert.NotNil(t, accountCode)

		_, err = runtime.InvokeContractFunction(
			common.AddressLocation{
				Address: addressValue,
				Name:    "Test",
			},
			"hello",
			nil,
			nil,
			Context{
				Interface: runtimeInterface,
				Location:  nextTransactionLocation(),
			},
		)

		RequireError(t, err)

		assertRuntimeErrorIsInternalError(t, err)
	})

	t.Run("parse and check", func(t *testing.T) {

		t.Parallel()

		script := []byte("access(all) fun test() {}")

		runtime := NewTestInterpreterRuntime()

		runtimeInterface := &TestRuntimeInterface{
			OnGetAndSetProgram: func(_ Location, _ func() (*interpreter.Program, error)) (*interpreter.Program, error) {
				panic(errors.New("crash while getting/setting program"))
			},
		}

		nextTransactionLocation := NewTransactionLocationGenerator()

		_, err := runtime.ParseAndCheckProgram(
			script,
			Context{
				Interface: runtimeInterface,
				Location:  nextTransactionLocation(),
			},
		)

		RequireError(t, err)

		assertRuntimeErrorIsExternalError(t, err)
	})

	t.Run("read stored", func(t *testing.T) {

		t.Parallel()

		runtime := NewTestInterpreterRuntime()

		runtimeInterface := &TestRuntimeInterface{
			Storage: TestLedger{
				OnGetValue: func(owner, key []byte) (value []byte, err error) {
					panic(errors.New("crasher"))
				},
			},
		}

		address, err := common.BytesToAddress([]byte{0x42})
		require.NoError(t, err)

		_, err = runtime.ReadStored(
			address,
			cadence.Path{
				Domain:     common.PathDomainStorage,
				Identifier: "test",
			},
			Context{
				Interface: runtimeInterface,
			},
		)

		RequireError(t, err)

		assertRuntimeErrorIsExternalError(t, err)
	})

	t.Run("read linked", func(t *testing.T) {

		t.Parallel()

		runtime := NewTestInterpreterRuntime()

		runtimeInterface := &TestRuntimeInterface{
			Storage: TestLedger{
				OnGetValue: func(owner, key []byte) (value []byte, err error) {
					panic(errors.New("crasher"))
				},
			},
		}

		address, err := common.BytesToAddress([]byte{0x42})
		require.NoError(t, err)

		_, err = runtime.ReadStored(
			address,
			cadence.Path{
				Domain:     common.PathDomainStorage,
				Identifier: "test",
			},
			Context{
				Interface: runtimeInterface,
			},
		)

		RequireError(t, err)

		assertRuntimeErrorIsExternalError(t, err)
	})

	t.Run("panic with non error", func(t *testing.T) {

		t.Parallel()

		script := []byte(`access(all) fun main() {}`)

		runtime := NewTestInterpreterRuntime()

		runtimeInterface := &TestRuntimeInterface{
			OnMeterMemory: func(usage common.MemoryUsage) error {
				// panic with a non-error type
				panic("crasher")
			},
		}

		_, err := runtime.ExecuteScript(
			Script{
				Source: script,
			},
			Context{
				Interface: runtimeInterface,
				Location:  common.ScriptLocation{},
			},
		)

		RequireError(t, err)

		assertRuntimeErrorIsExternalError(t, err)
	})

}

func TestRuntimeComputationMetring(t *testing.T) {
	t.Parallel()

	type test struct {
		name        string
		code        string
		ok          bool
		hits        uint
		v1Intensity uint
		v2Intensity uint
	}

	compLimit := uint(6)

	tests := []test{
		{
			name: "Infinite while loop",
			code: `
              while true {}
            `,
			ok:          false,
			hits:        compLimit,
			v1Intensity: 6,
			v2Intensity: 6,
		},
		{
			name: "Limited while loop",
			code: `
              var i = 0
              while i < 5 {
                  i = i + 1
              }
            `,
			ok:          false,
			hits:        compLimit,
			v1Intensity: 6,
			v2Intensity: 6,
		},
		{
			name: "statement + createArray + transferArray + too many for-in loop iterations",
			code: `
              for i in [1, 2, 3, 4, 5, 6, 7, 8, 9, 10] {}
            `,
			ok:          false,
			hits:        compLimit,
			v1Intensity: 6,
			v2Intensity: 6,
		},
		{
			name: "statement + createArray + transferArray + two for-in loop iterations",
			code: `
              for i in [1, 2] {}
            `,
			ok:          true,
			hits:        4,
			v1Intensity: 4,
			v2Intensity: 4,
		},
		{
			name: "statement + functionInvocation + encoding",
			code: `
              acc.storage.save("A quick brown fox jumps over the lazy dog", to:/storage/some_path)
            `,
			ok:          true,
			hits:        3,
			v1Intensity: 76,
			v2Intensity: 108,
		},
	}

	for _, testCase := range tests {

		t.Run(testCase.name, func(t *testing.T) {

			test := func(storageFormatV2Enabled bool) {

				name := fmt.Sprintf(
					"storage format V2 enabled: %v",
					storageFormatV2Enabled,
				)
				t.Run(name, func(t *testing.T) {
					t.Parallel()

					script := []byte(
						fmt.Sprintf(
							`
                              transaction {
                                  prepare(acc: auth(Storage) &Account) {
                                      %s
                                  }
                              }
                            `,
							testCase.code,
						),
					)

					config := DefaultTestInterpreterConfig
					config.StorageFormatV2Enabled = storageFormatV2Enabled
					runtime := NewTestInterpreterRuntimeWithConfig(config)

					compErr := errors.New("computation exceeded limit")
					var hits, totalIntensity uint
					meterComputationFunc := func(kind common.ComputationKind, intensity uint) error {
						hits++
						totalIntensity += intensity
						if hits >= compLimit {
							return compErr
						}
						return nil
					}

					address := common.MustBytesToAddress([]byte{0x1})

					runtimeInterface := &TestRuntimeInterface{
						Storage: NewTestLedger(nil, nil),
						OnGetSigningAccounts: func() ([]Address, error) {
							return []Address{address}, nil
						},
						OnMeterComputation: meterComputationFunc,
					}

					nextTransactionLocation := NewTransactionLocationGenerator()

					err := runtime.ExecuteTransaction(
						Script{
							Source: script,
						},
						Context{
							Interface: runtimeInterface,
							Location:  nextTransactionLocation(),
						},
					)
					if testCase.ok {
						require.NoError(t, err)
					} else {
						RequireError(t, err)

						var executionErr Error
						require.ErrorAs(t, err, &executionErr)
						require.ErrorAs(t, err.(Error).Unwrap(), &compErr)
					}

					assert.Equal(t, testCase.hits, hits)

					if storageFormatV2Enabled {
						assert.Equal(t, testCase.v2Intensity, totalIntensity)
					} else {
						assert.Equal(t, testCase.v1Intensity, totalIntensity)
					}
				})
			}

			for _, storageFormatV2Enabled := range []bool{false, true} {
				test(storageFormatV2Enabled)
			}
		})
	}
}

func TestRuntimeImportAnyStruct(t *testing.T) {

	t.Parallel()

	rt := NewTestInterpreterRuntime()

	var loggedMessages []string

	address := common.MustBytesToAddress([]byte{0x1})

	storage := NewTestLedger(nil, nil)

	runtimeInterface := &TestRuntimeInterface{
		Storage: storage,
		OnGetSigningAccounts: func() ([]Address, error) {
			return []Address{address}, nil
		},
		OnProgramLog: func(message string) {
			loggedMessages = append(loggedMessages, message)
		},
		OnDecodeArgument: func(b []byte, t cadence.Type) (cadence.Value, error) {
			return json.Decode(nil, b)
		},
	}

	err := rt.ExecuteTransaction(
		Script{
			Source: []byte(`
              transaction(args: [AnyStruct]) {
                prepare(signer: &Account) {}
              }
            `),
			Arguments: [][]byte{
				[]byte(`{"value":[{"value":"0xf8d6e0586b0a20c7","type":"Address"},{"value":{"domain":"private","identifier":"USDCAdminCap-ca258982-c98e-4ef0-adef-7ff80ee96b10"},"type":"Path"}],"type":"Array"}`),
			},
		},
		Context{
			Interface: runtimeInterface,
			Location:  common.TransactionLocation{},
		},
	)
	require.NoError(t, err)
}

// Error needs to be `runtime.Error`, and the inner error should be `errors.UserError`.
func assertRuntimeErrorIsUserError(t *testing.T, err error) {
	var runtimeError Error
	require.ErrorAs(t, err, &runtimeError)

	innerError := runtimeError.Unwrap()
	require.True(
		t,
		runtimeErrors.IsUserError(innerError),
		"Expected `UserError`, found `%T`", innerError,
	)
}

// Error needs to be `runtime.Error`, and the inner error should be `errors.InternalError`.
func assertRuntimeErrorIsInternalError(t *testing.T, err error) {
	var runtimeError Error
	require.ErrorAs(t, err, &runtimeError)

	innerError := runtimeError.Unwrap()
	require.True(
		t,
		runtimeErrors.IsInternalError(innerError),
		"Expected `InternalError`, found `%T`", innerError,
	)
}

// Error needs to be `runtime.Error`, and the inner error should be `interpreter.ExternalError`.
func assertRuntimeErrorIsExternalError(t *testing.T, err error) {
	var runtimeError Error
	require.ErrorAs(t, err, &runtimeError)

	innerError := runtimeError.Unwrap()
	require.ErrorAs(t, innerError, &runtimeErrors.ExternalError{})
}

func BenchmarkRuntimeScriptNoop(b *testing.B) {

	runtimeInterface := &TestRuntimeInterface{
		Storage: NewTestLedger(nil, nil),
	}

	script := Script{
		Source: []byte("access(all) fun main() {}"),
	}

	environment := NewScriptInterpreterEnvironment(Config{})

	context := Context{
		Interface:   runtimeInterface,
		Location:    common.ScriptLocation{},
		Environment: environment,
	}

	runtime := NewTestInterpreterRuntime()

	b.ReportAllocs()
	b.ResetTimer()

	for i := 0; i < b.N; i++ {
		_, _ = runtime.ExecuteScript(script, context)
	}
}

func TestRuntimeImportTestStdlib(t *testing.T) {

	t.Parallel()

	rt := NewTestInterpreterRuntime()

	runtimeInterface := &TestRuntimeInterface{}

	_, err := rt.ExecuteScript(
		Script{
			Source: []byte(`
                import Test

                access(all) fun main() {
                    Test.assert(true)
                }
            `),
		},
		Context{
			Interface: runtimeInterface,
			Location:  common.ScriptLocation{},
		},
	)

	RequireError(t, err)

	errs := RequireCheckerErrors(t, err, 1)

	notDeclaredErr := &sema.NotDeclaredError{}
	require.ErrorAs(t, errs[0], &notDeclaredErr)
	assert.Equal(t, "Test", notDeclaredErr.Name)
}

func TestRuntimeGetCurrentBlockScript(t *testing.T) {

	t.Parallel()

	rt := NewTestInterpreterRuntime()

	runtimeInterface := &TestRuntimeInterface{}

	_, err := rt.ExecuteScript(
		Script{
			Source: []byte(`
                access(all) fun main(): AnyStruct {
                    return getCurrentBlock()
                }
            `),
		},
		Context{
			Interface: runtimeInterface,
			Location:  common.ScriptLocation{},
		},
	)

	RequireError(t, err)

	var subErr *ValueNotExportableError
	require.ErrorAs(t, err, &subErr)
}

func TestRuntimeTypeMismatchErrorMessage(t *testing.T) {

	t.Parallel()

	runtime := NewTestInterpreterRuntime()

	address1 := common.MustBytesToAddress([]byte{0x1})
	address2 := common.MustBytesToAddress([]byte{0x2})

	contract := []byte(`
      access(all) contract Foo {
         access(all) struct Bar {}
      }
    `)

	deploy := DeploymentTransaction("Foo", contract)

	accountCodes := map[Location][]byte{}
	var events []cadence.Event

	signerAccount := address1

	runtimeInterface := &TestRuntimeInterface{
		OnGetCode: func(location Location) (bytes []byte, err error) {
			return accountCodes[location], nil
		},
		Storage: NewTestLedger(nil, nil),
		OnGetSigningAccounts: func() ([]Address, error) {
			return []Address{signerAccount}, nil
		},
		OnResolveLocation: NewSingleIdentifierLocationResolver(t),
		OnGetAccountContractCode: func(location common.AddressLocation) (code []byte, err error) {
			return accountCodes[location], nil
		},
		OnUpdateAccountContractCode: func(location common.AddressLocation, code []byte) (err error) {
			accountCodes[location] = code
			return nil
		},
		OnEmitEvent: func(event cadence.Event) error {
			events = append(events, event)
			return nil
		},
	}

	nextTransactionLocation := NewTransactionLocationGenerator()
	nextScriptLocation := NewScriptLocationGenerator()

	// Deploy same contract to two different accounts

	for _, address := range []Address{address1, address2} {
		signerAccount = address

		err := runtime.ExecuteTransaction(
			Script{
				Source: deploy,
			},
			Context{
				Interface: runtimeInterface,
				Location:  nextTransactionLocation(),
			},
		)
		require.NoError(t, err)
	}

	// Set up account

	setupTransaction := []byte(`
      import Foo from 0x1

      transaction {

          prepare(acct: auth(Storage) &Account) {
              acct.storage.save(Foo.Bar(), to: /storage/bar)
          }
      }
    `)

	signerAccount = address1

	err := runtime.ExecuteTransaction(
		Script{
			Source: setupTransaction,
		},
		Context{
			Interface: runtimeInterface,
			Location:  nextTransactionLocation(),
		},
	)
	require.NoError(t, err)

	// Use wrong type

	script := []byte(`
      import Foo from 0x2

      access(all) fun main() {
          getAuthAccount<auth(Storage) &Account>(0x1)
              .storage.borrow<&Foo.Bar>(from: /storage/bar)
      }
    `)

	_, err = runtime.ExecuteScript(
		Script{
			Source: script,
		},
		Context{
			Interface: runtimeInterface,
			Location:  nextScriptLocation(),
		},
	)
	RequireError(t, err)

	require.ErrorContains(t, err, "expected type `A.0000000000000002.Foo.Bar`, got `A.0000000000000001.Foo.Bar`")

}

func TestRuntimeErrorExcerpts(t *testing.T) {

	t.Parallel()

	rt := NewTestInterpreterRuntime()

	script := []byte(`
    access(all) fun main(): Int {
        // fill lines so the error occurs on lines 9 and 10
        //
        //
        //
        //
        let a = [1,2,3,4]
        return a
            .firstIndex(of: 5)!
    }
    `)

	runtimeInterface := &TestRuntimeInterface{
		OnGetAccountBalance:          noopRuntimeUInt64Getter,
		OnGetAccountAvailableBalance: noopRuntimeUInt64Getter,
		OnGetStorageUsed:             noopRuntimeUInt64Getter,
		OnGetStorageCapacity:         noopRuntimeUInt64Getter,
		OnAccountKeysCount:           noopRuntimeUInt32Getter,
		Storage:                      NewTestLedger(nil, nil),
	}

	_, err := rt.ExecuteScript(
		Script{
			Source: script,
		},
		Context{
			Interface: runtimeInterface,
			Location:  common.ScriptLocation{},
		},
	)
	RequireError(t, err)

	errorString := `Execution failed:
error: unexpectedly found nil while forcing an Optional value
  --> 0000000000000000000000000000000000000000000000000000000000000000:9:15
   |
 9 |         return a
10 |             .firstIndex(of: 5)!
   |                ^^^^^^^^^^^^^^^^
`

	require.Equal(t, errorString, err.Error())
}

func TestRuntimeErrorExcerptsMultiline(t *testing.T) {

	t.Parallel()

	rt := NewTestInterpreterRuntime()

	script := []byte(`
    access(all) fun main(): String {
        // fill lines so the error occurs on lines 9 and 10
        //
        //
        //
        //
        let a = [1,2,3,4]
        return a
            .firstIndex(of: 5)
                ?.toString()!
    }
    `)

	runtimeInterface := &TestRuntimeInterface{
		OnGetAccountBalance:          noopRuntimeUInt64Getter,
		OnGetAccountAvailableBalance: noopRuntimeUInt64Getter,
		OnGetStorageUsed:             noopRuntimeUInt64Getter,
		OnGetStorageCapacity:         noopRuntimeUInt64Getter,
		OnAccountKeysCount:           noopRuntimeUInt32Getter,
		Storage:                      NewTestLedger(nil, nil),
	}

	_, err := rt.ExecuteScript(
		Script{
			Source: script,
		},
		Context{
			Interface: runtimeInterface,
			Location:  common.ScriptLocation{},
		},
	)
	RequireError(t, err)

	errorString := `Execution failed:
error: unexpectedly found nil while forcing an Optional value
  --> 0000000000000000000000000000000000000000000000000000000000000000:9:15
   |
 9 |         return a
10 |             .firstIndex(of: 5)
11 |                 ?.toString()!
   |                ^^^^^^^^^^^^^^
`

	require.Equal(t, errorString, err.Error())
}

// https://github.com/onflow/cadence/issues/2464
func TestRuntimeAccountTypeEquality(t *testing.T) {

	t.Parallel()

	rt := NewTestInterpreterRuntime()

	script := []byte(`
      access(all) fun main(address: Address): AnyStruct {
          let acct = getAuthAccount<auth(Capabilities) &Account>(address)
          let path = /public/tmp

          let cap = acct.capabilities.account.issue<&Account>()
          acct.capabilities.publish(cap, at: path)

          let capType = acct.capabilities.borrow<&Account>(path)!.getType()

          return Type<Account>() == capType
      }
    `)

	runtimeInterface := &TestRuntimeInterface{
		Storage: NewTestLedger(nil, nil),
		OnDecodeArgument: func(b []byte, t cadence.Type) (cadence.Value, error) {
			return json.Decode(nil, b)
		},
		OnEmitEvent: func(_ cadence.Event) error {
			return nil
		},
	}

	result, err := rt.ExecuteScript(
		Script{
			Source: script,
			Arguments: encodeArgs([]cadence.Value{
				cadence.Address(common.MustBytesToAddress([]byte{0x1})),
			}),
		},
		Context{
			Interface: runtimeInterface,
			Location:  common.ScriptLocation{},
		},
	)
	require.NoError(t, err)

	require.Equal(t, cadence.Bool(true), result)
}

func TestRuntimeUserPanicToError(t *testing.T) {
	t.Parallel()

	err := fmt.Errorf(
		"wrapped: %w",
		runtimeErrors.NewDefaultUserError("user error"),
	)
	retErr := UserPanicToError(func() { panic(err) })
	require.Equal(t, retErr, err)
}

func TestRuntimeFlowEventTypes(t *testing.T) {

	t.Parallel()

	rt := NewTestInterpreterRuntime()

	script := []byte(`
      access(all) fun main(): Type? {
          return CompositeType("flow.AccountContractAdded")
      }
    `)

	runtimeInterface := &TestRuntimeInterface{
		Storage: NewTestLedger(nil, nil),
	}

	result, err := rt.ExecuteScript(
		Script{
			Source: script,
		},
		Context{
			Interface: runtimeInterface,
			Location:  common.ScriptLocation{},
		},
	)
	require.NoError(t, err)

	accountContractAddedType := ExportType(
		stdlib.AccountContractAddedEventType,
		map[sema.TypeID]cadence.Type{},
	)

	require.Equal(t,
		cadence.Optional{
			Value: cadence.TypeValue{
				StaticType: accountContractAddedType,
			},
		},
		result,
	)
}

func TestRuntimeInvalidatedResourceUse(t *testing.T) {

	t.Parallel()

	runtime := NewTestInterpreterRuntime()

	signerAccount := common.MustBytesToAddress([]byte{0x1})

	signers := []Address{signerAccount}

	accountCodes := map[Location][]byte{}
	var events []cadence.Event

	runtimeInterface := &TestRuntimeInterface{
		OnGetCode: func(location Location) (bytes []byte, err error) {
			return accountCodes[location], nil
		},
		Storage: NewTestLedger(nil, nil),
		OnGetSigningAccounts: func() ([]Address, error) {
			return signers, nil
		},
		OnResolveLocation: NewSingleIdentifierLocationResolver(t),
		OnGetAccountContractCode: func(location common.AddressLocation) (code []byte, err error) {
			return accountCodes[location], nil
		},
		OnUpdateAccountContractCode: func(location common.AddressLocation, code []byte) (err error) {
			accountCodes[location] = code
			return nil
		},
		OnEmitEvent: func(event cadence.Event) error {
			events = append(events, event)
			return nil
		},
	}

	nextTransactionLocation := NewTransactionLocationGenerator()

	attacker := []byte(fmt.Sprintf(`
		import VictimContract from %s

		access(all) contract AttackerContract {

			access(all) resource AttackerResource {
				access(all) var vault: @VictimContract.Vault
				access(all) var firstCopy: @VictimContract.Vault

				init(vault: @VictimContract.Vault) {
					self.vault <- vault
					self.firstCopy <- self.vault.withdraw(amount: 0.0)
				}

				access(all) fun shenanigans(): UFix64{
					let fullBalance = self.vault.balance

					var withdrawn <- self.vault.withdraw(amount: 0.0)

					// "Rug pull" the vault from under the in-flight
					// withdrawal and deposit it into our "first copy" wallet
					self.vault <-> withdrawn
					self.firstCopy.deposit(from: <- withdrawn)

					// Return the pre-deposit balance for caller to withdraw
					return fullBalance
				}

				access(all) fun fetchfirstCopy(): @VictimContract.Vault {
					var withdrawn <- self.firstCopy.withdraw(amount: 0.0)
					self.firstCopy <-> withdrawn
					return <- withdrawn
				}
			}

			access(all) fun doubleBalanceOfVault(_ victim: @VictimContract.Vault): @VictimContract.Vault {
				var r <- create AttackerResource(vault: <- victim)

				// The magic happens during the execution of the following line of code
				// var withdrawAmmount = r.shenanigans()
				var secondCopy <- r.vault.withdraw(amount: r.shenanigans())

				// Deposit the second copy of the funds as retained by the AttackerResource instance
				secondCopy.deposit(from: <- r.fetchfirstCopy())

				destroy r
				return <- secondCopy
			}

			access(all) fun attack() {
				var v1 <- VictimContract.faucet()
				var v2<- AttackerContract.doubleBalanceOfVault(<- v1)
				destroy v2
		   }
		}`,
		signerAccount.HexWithPrefix(),
	))

	victim := []byte(`
        access(all) contract VictimContract {
            access(all) resource Vault {

                // Balance of a user's Vault
                // we use unsigned fixed point numbers for balances
                // because they can represent decimals and do not allow negative values
                access(all) var balance: UFix64

                init(balance: UFix64) {
                    self.balance = balance
                }

                access(all) fun withdraw(amount: UFix64): @Vault {
                    self.balance = self.balance - amount
                    return <-create Vault(balance: amount)
                }

                access(all) fun deposit(from: @Vault) {
                    self.balance = self.balance + from.balance
                    destroy from
                }
            }

            access(all) fun faucet(): @VictimContract.Vault {
                return <- create VictimContract.Vault(balance: 5.0)
            }
        }
    `)

	// Deploy Victim

	deployVictim := DeploymentTransaction("VictimContract", victim)
	err := runtime.ExecuteTransaction(
		Script{
			Source: deployVictim,
		},
		Context{
			Interface: runtimeInterface,
			Location:  nextTransactionLocation(),
		},
	)
	require.NoError(t, err)

	// Deploy Attacker

	deployAttacker := DeploymentTransaction("AttackerContract", attacker)

	err = runtime.ExecuteTransaction(
		Script{
			Source: deployAttacker,
		},
		Context{
			Interface: runtimeInterface,
			Location:  nextTransactionLocation(),
		},
	)
	require.NoError(t, err)

	// Attack

	attackTransaction := []byte(fmt.Sprintf(`
        import VictimContract from %s
        import AttackerContract from %s

        transaction {
            execute {
                AttackerContract.attack()
            }
        }`,
		signerAccount.HexWithPrefix(),
		signerAccount.HexWithPrefix(),
	))

	signers = nil

	err = runtime.ExecuteTransaction(
		Script{
			Source: attackTransaction,
		},
		Context{
			Interface: runtimeInterface,
			Location:  nextTransactionLocation(),
		},
	)
	RequireError(t, err)

	var invalidatedResourceReferenceError interpreter.InvalidatedResourceReferenceError
	require.ErrorAs(t, err, &invalidatedResourceReferenceError)

}

func TestRuntimeInvalidatedResourceUse2(t *testing.T) {

	t.Parallel()

	runtime := NewTestInterpreterRuntime()

	signerAccount := common.MustBytesToAddress([]byte{0x1})

	signers := []Address{signerAccount}

	accountCodes := map[Location][]byte{}
	var events []cadence.Event

	runtimeInterface := &TestRuntimeInterface{
		OnGetCode: func(location Location) (bytes []byte, err error) {
			return accountCodes[location], nil
		},
		Storage: NewTestLedger(nil, nil),
		OnGetSigningAccounts: func() ([]Address, error) {
			return signers, nil
		},
		OnResolveLocation: NewSingleIdentifierLocationResolver(t),
		OnGetAccountContractCode: func(location common.AddressLocation) (code []byte, err error) {
			return accountCodes[location], nil
		},
		OnUpdateAccountContractCode: func(location common.AddressLocation, code []byte) (err error) {
			accountCodes[location] = code
			return nil
		},
		OnEmitEvent: func(event cadence.Event) error {
			events = append(events, event)
			return nil
		},
	}

	nextTransactionLocation := NewTransactionLocationGenerator()

	attacker := []byte(fmt.Sprintf(`
        import VictimContract from %s

        access(all) contract AttackerContract {

            access(all) resource InnerResource {
                access(all) var name: String
                access(all) var parent: &OuterResource?
                access(all) var vault: @VictimContract.Vault?

                init(_ name: String) {
                    self.name = name
                    self.parent = nil
                    self.vault <- nil
                }

                access(all) fun setParent(_ parent: &OuterResource) {
                    self.parent = parent
                }

                access(all) fun setVault(_ vault: @VictimContract.Vault) {
                    self.vault <-! vault
                }

                destroy() {
                    self.parent!.shenanigans()
                    var vault: @VictimContract.Vault <- self.vault!
                    self.parent!.collect(<- vault)
                }
            }

            access(all) resource OuterResource {
                access(all) var inner1: @InnerResource
                access(all) var inner2: @InnerResource
                access(all) var collector: &VictimContract.Vault

                init(_ victim: @VictimContract.Vault, _ collector: &VictimContract.Vault) {
                    self.collector = collector
                    var i1 <- create InnerResource("inner1")
                    var i2 <- create InnerResource("inner2")
                    self.inner1 <- i1
                    self.inner2 <- i2
                    self.inner1.setVault(<- victim)
                    self.inner1.setParent(&self as &OuterResource)
                    self.inner2.setParent(&self as &OuterResource)
                }

                access(all) fun shenanigans() {
                    self.inner1 <-> self.inner2
                }

                access(all) fun collect(_ from: @VictimContract.Vault) {
                    self.collector.deposit(from: <- from)
                }
            }

            access(all) fun doubleBalanceOfVault(_ vault: @VictimContract.Vault): @VictimContract.Vault {
                var collector <- vault.withdraw(amount: 0.0)
                var outer <- create OuterResource(<- vault, &collector as &VictimContract.Vault)
                destroy outer
                return <- collector
            }

            access(all) fun attack() {
                var v1 <- VictimContract.faucet()
                var v2 <- AttackerContract.doubleBalanceOfVault(<- v1)
                destroy v2
           }
        }`,
		signerAccount.HexWithPrefix(),
	))

	// Deploy Attacker

	deployAttacker := DeploymentTransaction("AttackerContract", attacker)

	err := runtime.ExecuteTransaction(
		Script{
			Source: deployAttacker,
		},
		Context{
			Interface: runtimeInterface,
			Location:  nextTransactionLocation(),
		},
	)
	RequireError(t, err)

	assertRuntimeErrorIsUserError(t, err)

	var parserError parser.Error
	require.ErrorAs(t, err, &parserError)

	assert.IsType(t, &parser.CustomDestructorError{}, parserError.Errors[0])
}

func TestRuntimeOptionalReferenceAttack(t *testing.T) {

	t.Parallel()

	script := `
      access(all) resource Vault {
          access(all) var balance: UFix64

          init(balance: UFix64) {
              self.balance = balance
          }

          access(all) fun withdraw(amount: UFix64): @Vault {
              self.balance = self.balance - amount
              return <-create Vault(balance: amount)
          }

          access(all) fun deposit(from: @Vault) {
              self.balance = self.balance + from.balance
              destroy from
          }
      }

      access(all) fun empty(): @Vault {
          return <- create Vault(balance: 0.0)
      }

      access(all) fun giveme(): @Vault {
          return <- create Vault(balance: 10.0)
      }

      access(all) fun main() {
          var vault <- giveme() //get 10 token
          var someDict:@{Int:Vault} <- {1:<-vault}
          var r = (&someDict[1] as &AnyResource) as! &Vault
          var double <- empty()
          double.deposit(from: <- someDict.remove(key:1)!)
          double.deposit(from: <- r.withdraw(amount:10.0))
          log(double.balance) // 20
          destroy double
          destroy someDict
      }
    `

	runtime := NewTestInterpreterRuntime()

	accountCodes := map[common.Location][]byte{}

	var events []cadence.Event

	signerAccount := common.MustBytesToAddress([]byte{0x1})

	storage := NewTestLedger(nil, nil)

	runtimeInterface := &TestRuntimeInterface{
		OnGetCode: func(location Location) (bytes []byte, err error) {
			return accountCodes[location], nil
		},
		Storage: storage,
		OnGetSigningAccounts: func() ([]Address, error) {
			return []Address{signerAccount}, nil
		},
		OnResolveLocation: NewSingleIdentifierLocationResolver(t),
		OnGetAccountContractCode: func(location common.AddressLocation) (code []byte, err error) {
			return accountCodes[location], nil
		},
		OnUpdateAccountContractCode: func(location common.AddressLocation, code []byte) error {
			accountCodes[location] = code
			return nil
		},
		OnEmitEvent: func(event cadence.Event) error {
			events = append(events, event)
			return nil
		},
		OnProgramLog: func(s string) {

		},
		OnDecodeArgument: func(b []byte, t cadence.Type) (cadence.Value, error) {
			return json.Decode(nil, b)
		},
	}

	_, err := runtime.ExecuteScript(
		Script{
			Source:    []byte(script),
			Arguments: [][]byte{},
		},
		Context{
			Interface: runtimeInterface,
			Location:  common.ScriptLocation{},
		},
	)

	RequireError(t, err)

	var checkerErr *sema.CheckerError
	require.ErrorAs(t, err, &checkerErr)

	errs := RequireCheckerErrors(t, checkerErr, 1)

	assert.IsType(t, &sema.TypeMismatchError{}, errs[0])
}

func TestRuntimeReturnDestroyedOptional(t *testing.T) {

	t.Parallel()

	runtime := NewTestInterpreterRuntime()

	script := []byte(`
      access(all) resource Foo {}

      access(all) fun main(): AnyStruct {
          let y: @Foo? <- create Foo()
          let z: @AnyResource <- y
          var ref = &z as &AnyResource
          ref = returnSameRef(ref)
          destroy z
          return ref
      }

      access(all) fun returnSameRef(_ ref: &AnyResource): &AnyResource {
          return ref
      }
    `)

	runtimeInterface := &TestRuntimeInterface{
		Storage: NewTestLedger(nil, nil),
	}

	// Test

	_, err := runtime.ExecuteScript(
		Script{
			Source: script,
		},
		Context{
			Interface: runtimeInterface,
			Location:  common.ScriptLocation{},
		},
	)

	RequireError(t, err)
	require.ErrorAs(t, err, &interpreter.InvalidatedResourceReferenceError{})
}

func TestRuntimeComputationMeteringError(t *testing.T) {

	t.Parallel()

	runtime := NewTestInterpreterRuntime()

	t.Run("regular error returned", func(t *testing.T) {
		t.Parallel()

		script := []byte(`
            access(all) fun foo() {}

            access(all) fun main() {
                foo()
            }
        `)

		runtimeInterface := &TestRuntimeInterface{
			Storage: NewTestLedger(nil, nil),
			OnMeterComputation: func(compKind common.ComputationKind, intensity uint) error {
				return fmt.Errorf("computation limit exceeded")
			},
		}

		_, err := runtime.ExecuteScript(
			Script{
				Source: script,
			},
			Context{
				Interface: runtimeInterface,
				Location:  common.ScriptLocation{},
			},
		)

		require.Error(t, err)

		// Returned error MUST be an external error.
		// It can NOT be an internal error.
		assertRuntimeErrorIsExternalError(t, err)
	})

	t.Run("regular error panicked", func(t *testing.T) {
		t.Parallel()

		script := []byte(`
            access(all) fun foo() {}

            access(all) fun main() {
                foo()
            }
        `)

		runtimeInterface := &TestRuntimeInterface{
			Storage: NewTestLedger(nil, nil),
			OnMeterComputation: func(compKind common.ComputationKind, intensity uint) error {
				panic(fmt.Errorf("computation limit exceeded"))
			},
		}

		_, err := runtime.ExecuteScript(
			Script{
				Source: script,
			},
			Context{
				Interface: runtimeInterface,
				Location:  common.ScriptLocation{},
			},
		)

		require.Error(t, err)

		// Returned error MUST be an external error.
		// It can NOT be an internal error.
		assertRuntimeErrorIsExternalError(t, err)
	})

	t.Run("go runtime error panicked", func(t *testing.T) {
		t.Parallel()

		script := []byte(`
            access(all) fun foo() {}

            access(all) fun main() {
                foo()
            }
        `)

		runtimeInterface := &TestRuntimeInterface{
			Storage: NewTestLedger(nil, nil),
			OnMeterComputation: func(compKind common.ComputationKind, intensity uint) error {
				// Cause a runtime error
				var x any = "hello"
				_ = x.(int)
				return nil
			},
		}

		_, err := runtime.ExecuteScript(
			Script{
				Source: script,
			},
			Context{
				Interface: runtimeInterface,
				Location:  common.ScriptLocation{},
			},
		)

		require.Error(t, err)

		// Returned error MUST be an internal error.
		assertRuntimeErrorIsInternalError(t, err)
	})

	t.Run("go runtime error returned", func(t *testing.T) {
		t.Parallel()

		script := []byte(`
            access(all) fun foo() {}

            access(all) fun main() {
                foo()
            }
        `)

		runtimeInterface := &TestRuntimeInterface{
			Storage: NewTestLedger(nil, nil),
			OnMeterComputation: func(compKind common.ComputationKind, intensity uint) (err error) {
				// Cause a runtime error. Catch it and return.
				var x any = "hello"
				defer func() {
					if r := recover(); r != nil {
						if r, ok := r.(error); ok {
							err = r
						}
					}
				}()

				_ = x.(int)

				return
			},
		}

		_, err := runtime.ExecuteScript(
			Script{
				Source: script,
			},
			Context{
				Interface: runtimeInterface,
				Location:  common.ScriptLocation{},
			},
		)

		require.Error(t, err)

		// Returned error MUST be an internal error.
		assertRuntimeErrorIsInternalError(t, err)
	})
}

func TestRuntimeWrappedErrorHandling(t *testing.T) {

	t.Parallel()

	foo := []byte(`
        access(all) contract Foo {
            access(all) resource R {
                access(all) var x: Int

                init() {
                    self.x = 0
                }
            }

            access(all) fun createR(): @R {
                return <-create R()
            }
        }
    `)

	brokenFoo := []byte(`
        access(all) contract Foo {
            access(all) resource R {
                access(all) var x: Int

                init() {
                    self.x = "hello"
                }
            }

            access(all) fun createR(): @R {
                return <-create R()
            }
        }
    `)

	tx1 := []byte(`
        import Foo from 0x1

        transaction {
            prepare(signer: auth (Storage, Capabilities) &Account) {
                signer.storage.save(<- Foo.createR(), to: /storage/r)
                let cap = signer.capabilities.storage.issue<&Foo.R>(/storage/r)
                signer.capabilities.publish(cap, at: /public/r)
            }
        }
    `)

	tx2 := []byte(`
        transaction {
            prepare(signer: &Account) {
                let cap = signer.capabilities.get<&AnyStruct>(/public/r)
				cap.check()
            }
        }
    `)

	runtime := NewTestInterpreterRuntimeWithConfig(Config{
		AtreeValidationEnabled: false,
	})

	address := common.MustBytesToAddress([]byte{0x1})

	deploy := DeploymentTransaction("Foo", foo)

	var contractCode []byte
	var events []cadence.Event

	isContractBroken := false

	runtimeInterface := &TestRuntimeInterface{
		OnGetCode: func(_ Location) (bytes []byte, err error) {
			return contractCode, nil
		},
		Storage: NewTestLedger(nil, nil),
		OnGetSigningAccounts: func() ([]Address, error) {
			return []Address{address}, nil
		},
		OnResolveLocation: NewSingleIdentifierLocationResolver(t),
		OnGetAccountContractCode: func(_ common.AddressLocation) (code []byte, err error) {
			if isContractBroken && contractCode != nil {
				return brokenFoo, nil
			}
			return contractCode, nil
		},
		OnUpdateAccountContractCode: func(_ common.AddressLocation, code []byte) error {
			contractCode = code
			return nil
		},
		OnEmitEvent: func(event cadence.Event) error {
			events = append(events, event)
			return nil
		},
		OnGetAndSetProgram: func(location Location, load func() (*interpreter.Program, error)) (*interpreter.Program, error) {
			program, err := load()
			if err == nil {
				return program, nil
			}
			return program, fmt.Errorf("wrapped error: %w", err)
		},
	}

	nextTransactionLocation := NewTransactionLocationGenerator()

	// Deploy

	err := runtime.ExecuteTransaction(
		Script{
			Source: deploy,
		},
		Context{
			Interface: runtimeInterface,
			Location:  nextTransactionLocation(),
		},
	)
	require.NoError(t, err)

	// Run Tx to save values

	err = runtime.ExecuteTransaction(
		Script{
			Source: tx1,
		},
		Context{
			Interface: runtimeInterface,
			Location:  nextTransactionLocation(),
		},
	)
	require.NoError(t, err)

	// Run Tx to load value.
	// Mark the contract is broken

	isContractBroken = true

	err = runtime.ExecuteTransaction(
		Script{
			Source: tx2,
		},
		Context{
			Interface: runtimeInterface,
			Location:  nextTransactionLocation(),
		},
	)

	RequireError(t, err)

	// Returned error MUST be a user error.
	// It can NOT be an internal error.
	assertRuntimeErrorIsUserError(t, err)
}

func BenchmarkRuntimeResourceTracking(b *testing.B) {

	runtime := NewTestInterpreterRuntime()

	contractsAddress := common.MustBytesToAddress([]byte{0x1})

	accountCodes := map[Location][]byte{}

	signerAccount := contractsAddress

	runtimeInterface := &TestRuntimeInterface{
		OnGetCode: func(location Location) (bytes []byte, err error) {
			return accountCodes[location], nil
		},
		Storage: NewTestLedger(nil, nil),
		OnGetSigningAccounts: func() ([]Address, error) {
			return []Address{signerAccount}, nil
		},
		OnResolveLocation: NewSingleIdentifierLocationResolver(b),
		OnGetAccountContractCode: func(location common.AddressLocation) (code []byte, err error) {
			return accountCodes[location], nil
		},
		OnUpdateAccountContractCode: func(location common.AddressLocation, code []byte) error {
			accountCodes[location] = code
			return nil
		},
		OnEmitEvent: func(event cadence.Event) error {
			return nil
		},
		OnDecodeArgument: func(b []byte, t cadence.Type) (cadence.Value, error) {
			return json.Decode(nil, b)
		},
	}

	environment := NewBaseInterpreterEnvironment(Config{})

	nextTransactionLocation := NewTransactionLocationGenerator()

	// Deploy contract

	err := runtime.ExecuteTransaction(
		Script{
			Source: DeploymentTransaction(
				"Foo",
				[]byte(`
                    access(all) contract Foo {
                        access(all) resource R {}

                        access(all) fun getResourceArray(): @[R] {
                            var resourceArray: @[R] <- []
                            var i = 0
                            while i < 1000 {
                                resourceArray.append(<- create R())
                                i = i + 1
                            }
                            return <- resourceArray
                        }
                    }
                `),
			),
		},
		Context{
			Interface:   runtimeInterface,
			Location:    nextTransactionLocation(),
			Environment: environment,
		},
	)
	require.NoError(b, err)

	err = runtime.ExecuteTransaction(
		Script{
			Source: []byte(`
                import Foo from 0x1

                transaction {
                    prepare(signer: &Account) {
                        signer.storage.save(<- Foo.getResourceArray(), to: /storage/r)
                    }
                }
            `),
		},
		Context{
			Interface:   runtimeInterface,
			Location:    nextTransactionLocation(),
			Environment: environment,
		},
	)
	require.NoError(b, err)

	b.ReportAllocs()
	b.ResetTimer()

	err = runtime.ExecuteTransaction(
		Script{
			Source: []byte(`
                import Foo from 0x1

                transaction {
                    prepare(signer: &Account) {
                        // When the array is loaded from storage, all elements are also loaded.
                        // So all moves of this resource will check for tracking of all elements aas well.

                        var array1 <- signer.storage.load<@[Foo.R]>(from: /storage/r)!
                        var array2 <- array1
                        var array3 <- array2
                        var array4 <- array3
                        var array5 <- array4
                        destroy array5
                    }
                }
            `),
		},
		Context{
			Interface:   runtimeInterface,
			Location:    nextTransactionLocation(),
			Environment: environment,
		},
	)
	require.NoError(b, err)
}

func TestRuntimeTypesAndConversions(t *testing.T) {
	t.Parallel()

	test := func(name string, semaType sema.Type) {
		t.Run(name, func(t *testing.T) {

			t.Parallel()

			var staticType interpreter.StaticType

			t.Run("sema -> static", func(t *testing.T) {
				staticType = interpreter.ConvertSemaToStaticType(nil, semaType)
				require.NotNil(t, staticType)
			})

			if staticType != nil {
				t.Run("static -> sema", func(t *testing.T) {

					t.Parallel()

					inter, err := interpreter.NewInterpreter(nil, nil, &interpreter.Config{})
					require.NoError(t, err)

					convertedSemaType, err := inter.ConvertStaticToSemaType(staticType)
					require.NoError(t, err)
					require.True(t, semaType.Equal(convertedSemaType))
				})
			}

			var cadenceType cadence.Type

			t.Run("sema -> cadence", func(t *testing.T) {

				cadenceType = ExportType(semaType, map[sema.TypeID]cadence.Type{})
				require.NotNil(t, cadenceType)
			})

			if cadenceType != nil {

				t.Run("cadence -> static", func(t *testing.T) {

					t.Parallel()

					convertedStaticType := ImportType(nil, cadenceType)
					require.True(t, staticType.Equal(convertedStaticType))
				})
			}
		})
	}

	for name, ty := range AllBaseSemaTypes() {
		// Inclusive range is a dynamically created type.
		if _, isInclusiveRange := ty.(*sema.InclusiveRangeType); isInclusiveRange {
			continue
		}
		test(name, ty)
	}
}

func TestRuntimeEventEmission(t *testing.T) {

	t.Parallel()

	t.Run("primitive", func(t *testing.T) {
		t.Parallel()

		runtime := NewTestInterpreterRuntime()

		script := []byte(`
          access(all)
          event TestEvent(ref: Int)

          access(all)
          fun main() {
              emit TestEvent(ref: 42)
          }
        `)

		var events []cadence.Event

		runtimeInterface := &TestRuntimeInterface{
			Storage: NewTestLedger(nil, nil),
			OnEmitEvent: func(event cadence.Event) error {
				events = append(events, event)
				return nil
			},
		}

		nextScriptLocation := NewScriptLocationGenerator()

		location := nextScriptLocation()

		_, err := runtime.ExecuteScript(
			Script{
				Source: script,
			},
			Context{
				Interface: runtimeInterface,
				Location:  location,
			},
		)
		require.NoError(t, err)

		require.Len(t, events, 1)
		event := events[0]

		assert.EqualValues(
			t,
			location.TypeID(nil, "TestEvent"),
			event.Type().ID(),
		)

		assert.Equal(
			t,
			map[string]cadence.Value{
				"ref": cadence.NewInt(42),
			},
			cadence.FieldsMappedByName(event),
		)

	})

	t.Run("reference", func(t *testing.T) {
		t.Parallel()

		runtime := NewTestInterpreterRuntime()

		script := []byte(`
          access(all)
          event TestEvent(ref: &Int)

          access(all)
          fun main() {
              emit TestEvent(ref: &42 as &Int)
          }
        `)

		var events []cadence.Event

		runtimeInterface := &TestRuntimeInterface{
			Storage: NewTestLedger(nil, nil),
			OnEmitEvent: func(event cadence.Event) error {
				events = append(events, event)
				return nil
			},
		}

		nextScriptLocation := NewScriptLocationGenerator()

		location := nextScriptLocation()

		_, err := runtime.ExecuteScript(
			Script{
				Source: script,
			},
			Context{
				Interface: runtimeInterface,
				Location:  location,
			},
		)
		require.NoError(t, err)

		require.Len(t, events, 1)
		event := events[0]

		assert.EqualValues(
			t,
			location.TypeID(nil, "TestEvent"),
			event.Type().ID(),
		)

		assert.Equal(
			t,
			map[string]cadence.Value{
				"ref": cadence.NewInt(42),
			},
			cadence.FieldsMappedByName(event),
		)

	})
}

func TestRuntimeInvalidWrappedPrivateCapability(t *testing.T) {

	t.Parallel()

	runtime := NewTestInterpreterRuntimeWithConfig(Config{
		AtreeValidationEnabled: false,
	})

	address := common.MustBytesToAddress([]byte{0x1})

	helperContract := []byte(`
      access(all)
      contract Foo {

          access(all)
          struct Thing {

              access(all)
              let cap: Capability

              init(cap: Capability) {
                  self.cap = cap
              }
          }
      }
    `)

	getCapScript := []byte(`
      import Foo from 0x1

      access(all)
      fun main(addr: Address): AnyStruct {
          let acct = getAuthAccount<auth(Capabilities) &Account>(addr)
          let cap = acct.capabilities.account.issue<auth(Storage) &Account>()
          return Foo.Thing(cap: cap)
      }
	`)

	attackTx := []byte(`
      import Foo from 0x1

      transaction(thing: Foo.Thing) {
          prepare(_: &Account) {
 		      thing.cap.borrow<auth(Storage) &Account>()!
                  .storage.save("Hello, World", to: /storage/attack)
          }
      }
    `)

	deploy := DeploymentTransaction("Foo", helperContract)

	var accountCode []byte
	var events []cadence.Event

	runtimeInterface := &TestRuntimeInterface{
		OnGetCode: func(_ Location) (bytes []byte, err error) {
			return accountCode, nil
		},
		Storage: NewTestLedger(nil, nil),
		OnGetSigningAccounts: func() ([]Address, error) {
			return []Address{address}, nil
		},
		OnResolveLocation: NewSingleIdentifierLocationResolver(t),
		OnGetAccountContractCode: func(_ common.AddressLocation) (code []byte, err error) {
			return accountCode, nil
		},
		OnUpdateAccountContractCode: func(_ common.AddressLocation, code []byte) error {
			accountCode = code
			return nil
		},
		OnEmitEvent: func(event cadence.Event) error {
			events = append(events, event)
			return nil
		},
		OnDecodeArgument: func(b []byte, t cadence.Type) (cadence.Value, error) {
			return json.Decode(nil, b)
		},
	}

	nextTransactionLocation := NewTransactionLocationGenerator()
	nextScriptLocation := NewScriptLocationGenerator()

	// Deploy helper contract

	err := runtime.ExecuteTransaction(
		Script{
			Source: deploy,
		},
		Context{
			Interface: runtimeInterface,
			Location:  nextTransactionLocation(),
		},
	)
	require.NoError(t, err)

	// Get Capability

	capability, err := runtime.ExecuteScript(
		Script{
			Source: getCapScript,
			Arguments: encodeArgs([]cadence.Value{
				cadence.BytesToAddress([]byte{0x1}),
			}),
		},
		Context{
			Interface: runtimeInterface,
			Location:  nextScriptLocation(),
		},
	)
	require.NoError(t, err)

	// Attack

	err = runtime.ExecuteTransaction(
		Script{
			Source: attackTx,
			Arguments: encodeArgs([]cadence.Value{
				capability,
			}),
		},
		Context{
			Interface: runtimeInterface,
			Location:  nextTransactionLocation(),
		},
	)
	RequireError(t, err)

	var argumentNotImportableErr *ArgumentNotImportableError
	require.ErrorAs(t, err, &argumentNotImportableErr)
}

func TestRuntimeNestedResourceMoveInDestructor(t *testing.T) {

	t.Parallel()

	runtime := NewTestInterpreterRuntime()

	signerAccount := common.MustBytesToAddress([]byte{0x1})

	signers := []Address{signerAccount}

	accountCodes := map[Location][]byte{}

	runtimeInterface := &TestRuntimeInterface{
		OnGetCode: func(location Location) (bytes []byte, err error) {
			return accountCodes[location], nil
		},
		Storage: NewTestLedger(nil, nil),
		OnGetSigningAccounts: func() ([]Address, error) {
			return signers, nil
		},
		OnResolveLocation: NewSingleIdentifierLocationResolver(t),
		OnGetAccountContractCode: func(location common.AddressLocation) (code []byte, err error) {
			return accountCodes[location], nil
		},
		OnUpdateAccountContractCode: func(location common.AddressLocation, code []byte) (err error) {
			accountCodes[location] = code
			return nil
		},
		OnEmitEvent: func(event cadence.Event) error {
			return nil
		},
	}

	nextTransactionLocation := NewTransactionLocationGenerator()

	attacker := []byte(fmt.Sprintf(`
        import Bar from %[1]s

        access(all) contract Foo {
            access(all) var temp: @Bar.Vault?
            init() {
                self.temp <- nil
            }

            access(all) fun doubler(_ vault: @Bar.Vault): @Bar.Vault {
                destroy  <- create R(<-vault)
                var doubled <- self.temp <- nil
                return <- doubled!
            }

            access(all) resource R {
                access(all) var bounty: @Bar.Vault
                access(all) var dummy: @Bar.Vault

                init(_ v: @Bar.Vault) {
                     self.bounty <- v
                     self.dummy <- Bar.createEmptyVault()
                }

                access(all) fun swap() {
                    self.bounty <-> self.dummy
                }

                destroy() {
                    // Nested resource is moved here once
                    var bounty <- self.bounty

                    // Nested resource is again moved here. This one should fail.
                    self.swap()

                    var dummy <- self.dummy

                    var r1 = &bounty as &Bar.Vault

                    Foo.account.save(<-dummy, to: /storage/dummy)
                    Foo.account.save(<-bounty, to: /storage/bounty)

                    var dummy2 <- Foo.account.load<@Bar.Vault>(from: /storage/dummy)!
                    var bounty2 <- Foo.account.load<@Bar.Vault>(from: /storage/bounty)!

                    dummy2.deposit(from:<-bounty2)
                    Foo.temp <-! dummy2
                }
            }
        }`,
		signerAccount.HexWithPrefix(),
	))

	// Deploy Attacker

	deployAttacker := DeploymentTransaction("Foo", attacker)

	err := runtime.ExecuteTransaction(
		Script{
			Source: deployAttacker,
		},
		Context{
			Interface: runtimeInterface,
			Location:  nextTransactionLocation(),
		},
	)

	RequireError(t, err)
	assertRuntimeErrorIsUserError(t, err)

	var parserError parser.Error
	require.ErrorAs(t, err, &parserError)
	assert.IsType(t, &parser.CustomDestructorError{}, parserError.Errors[0])
}

func TestRuntimeNestedResourceMoveWithSecondTransferInDestructor(t *testing.T) {

	t.Parallel()

	runtime := NewTestInterpreterRuntime()

	signerAccount := common.MustBytesToAddress([]byte{0x1})

	signers := []Address{signerAccount}

	accountCodes := map[Location][]byte{}

	runtimeInterface := &TestRuntimeInterface{
		OnGetCode: func(location Location) (bytes []byte, err error) {
			return accountCodes[location], nil
		},
		Storage: NewTestLedger(nil, nil),
		OnGetSigningAccounts: func() ([]Address, error) {
			return signers, nil
		},
		OnResolveLocation: NewSingleIdentifierLocationResolver(t),
		OnGetAccountContractCode: func(location common.AddressLocation) (code []byte, err error) {
			return accountCodes[location], nil
		},
		OnUpdateAccountContractCode: func(location common.AddressLocation, code []byte) (err error) {
			accountCodes[location] = code
			return nil
		},
		OnEmitEvent: func(event cadence.Event) error {
			return nil
		},
	}

	nextTransactionLocation := NewTransactionLocationGenerator()

	attacker := []byte(fmt.Sprintf(`
        import Bar from %[1]s

        access(all) contract Foo {
            access(all) var temp: @Bar.Vault?
            init() {
                self.temp <- nil
            }

            access(all) fun doubler(_ vault: @Bar.Vault): @Bar.Vault {
                destroy  <- create R(<-vault)
                var doubled <- self.temp <- nil
                return <- doubled!
            }

            access(all) resource R {
                access(all) var bounty: @Bar.Vault
                access(all) var dummy: @Bar.Vault

                init(_ v: @Bar.Vault) {
                     self.bounty <- v
                     self.dummy <- Bar.createEmptyVault()
                }

                access(all) fun swap() {
                    self.bounty <-> self.dummy
                }

                destroy() {
                    // Nested resource is moved here once
                    var bounty <- self.bounty.withdraw(amount: 0.0) 
                    var throwaway <- bounty <- self.bounty
                    destroy throwaway

                    // Nested resource is again moved here. This one should fail.
                    self.swap()

                    var dummy <- self.dummy

                    var r1 = &bounty as &Bar.Vault

                    Foo.account.save(<-dummy, to: /storage/dummy)
                    Foo.account.save(<-bounty, to: /storage/bounty)

                    var dummy2 <- Foo.account.load<@Bar.Vault>(from: /storage/dummy)!
                    var bounty2 <- Foo.account.load<@Bar.Vault>(from: /storage/bounty)!

                    dummy2.deposit(from:<-bounty2)
                    Foo.temp <-! dummy2
                }
            }
        }`,
		signerAccount.HexWithPrefix(),
	))

	// Deploy Attacker

	deployAttacker := DeploymentTransaction("Foo", attacker)

	err := runtime.ExecuteTransaction(
		Script{
			Source: deployAttacker,
		},
		Context{
			Interface: runtimeInterface,
			Location:  nextTransactionLocation(),
		},
	)

	RequireError(t, err)
	assertRuntimeErrorIsUserError(t, err)

	var parserError parser.Error
	require.ErrorAs(t, err, &parserError)
	assert.IsType(t, &parser.CustomDestructorError{}, parserError.Errors[0])
}

func TestRuntimeNestedResourceMoveInTransaction(t *testing.T) {

	t.Parallel()

	runtime := NewTestInterpreterRuntime()

	signerAccount := common.MustBytesToAddress([]byte{0x1})

	signers := []Address{signerAccount}

	accountCodes := map[Location][]byte{}

	runtimeInterface := &TestRuntimeInterface{
		OnGetCode: func(location Location) (bytes []byte, err error) {
			return accountCodes[location], nil
		},
		Storage: NewTestLedger(nil, nil),
		OnGetSigningAccounts: func() ([]Address, error) {
			return signers, nil
		},
		OnResolveLocation: NewSingleIdentifierLocationResolver(t),
		OnGetAccountContractCode: func(location common.AddressLocation) (code []byte, err error) {
			return accountCodes[location], nil
		},
		OnUpdateAccountContractCode: func(location common.AddressLocation, code []byte) (err error) {
			accountCodes[location] = code
			return nil
		},
		OnEmitEvent: func(event cadence.Event) error {
			return nil
		},
	}

	nextTransactionLocation := NewTransactionLocationGenerator()

	foo := []byte(`
        access(all) contract Foo {
            access(all) resource Vault {}

            access(all) fun createVault(): @Foo.Vault {
                return <- create Foo.Vault()
            }
        }
    `)

	// Deploy Foo

	deployVault := DeploymentTransaction("Foo", foo)
	err := runtime.ExecuteTransaction(
		Script{
			Source: deployVault,
		},
		Context{
			Interface: runtimeInterface,
			Location:  nextTransactionLocation(),
		},
	)
	require.NoError(t, err)

	// Transaction

	attackTransaction := []byte(fmt.Sprintf(`
        import Foo from %[1]s

        transaction {

            let vault: @Foo.Vault?

            prepare(acc: &Account) {
                self.vault <- Foo.createVault()
            }

            execute {
                 let vault2 <- self.vault
                 destroy <- vault2
            }
        }`,
		signerAccount.HexWithPrefix(),
	))

	err = runtime.ExecuteTransaction(
		Script{
			Source: attackTransaction,
		},
		Context{
			Interface: runtimeInterface,
			Location:  nextTransactionLocation(),
		},
	)

	require.NoError(t, err)
}

func TestRuntimePreconditionDuplication(t *testing.T) {

	t.Parallel()

	runtime := NewTestInterpreterRuntime()

	signerAccount := common.MustBytesToAddress([]byte{0x1})

	signers := []Address{signerAccount}

	accountCodes := map[Location][]byte{}

	runtimeInterface := &TestRuntimeInterface{
		OnGetCode: func(location Location) (bytes []byte, err error) {
			return accountCodes[location], nil
		},
		Storage: NewTestLedger(nil, nil),
		OnGetSigningAccounts: func() ([]Address, error) {
			return signers, nil
		},
		OnResolveLocation: NewSingleIdentifierLocationResolver(t),
		OnGetAccountContractCode: func(location common.AddressLocation) (code []byte, err error) {
			return accountCodes[location], nil
		},
		OnUpdateAccountContractCode: func(location common.AddressLocation, code []byte) (err error) {
			accountCodes[location] = code
			return nil
		},
		OnEmitEvent: func(event cadence.Event) error {
			return nil
		},
	}

	nextTransactionLocation := NewTransactionLocationGenerator()

	attacker := []byte(fmt.Sprintf(`
        import Bar from %[1]s

        access(all) contract Foo {
            access(all) var temp: @Bar.Vault?

            init() {
                self.temp <- nil
            }

            access(all) fun doubler(_ vault: @Bar.Vault): @Bar.Vault {
                var r  <- create R(<-vault)
                r.doMagic()
                destroy r
                var doubled <- self.temp <- nil
                return <- doubled!
            }

            access(all) fun conditionFunction(_ unusedref: &Bar.Vault, _ v : @Bar.Vault, _ ref: &R): Bool {
                // This gets called twice: once from the interface's precondition and the second
                // time from the function's own precondition. We save both copies of the vault
                // to the R object
                if ref.counter == 0 {
                    ref.setVictim1(<- v)
                    ref.setCounter(1)
                } else {
                    ref.setVictim2(<- v)
                }
                return true
            }

            access(all) resource interface RInterface{
                access(all) fun funcFromIface( _ v: @Bar.Vault, _ ref: &R): Void {
                    post {
                        Foo.conditionFunction(&v as &Bar.Vault, <- v, ref)
                    }
                }
            }

            access(all) resource R: RInterface {
                access(all) var bounty: @Bar.Vault?
                access(all) var victim1: @Bar.Vault?
                access(all) var victim2: @Bar.Vault?
                access(all) var counter: Int

                init(_ v: @Bar.Vault) {
                     self.counter = 0
                     self.bounty <- v
                     self.victim1 <- nil
                     self.victim2 <- nil
                }

                access(all) fun funcFromIface(_ v: @Bar.Vault, _ ref: &R): Void {
                    post {
                        Foo.conditionFunction(&v as &Bar.Vault, <- v, ref)
                    }
                }

                access(all) fun doMagic(): Void {
                    var origVault <- self.bounty <- nil
                    self.funcFromIface(<- origVault!, &self as &R)

                    var v1 <- self.victim1 <- nil
                    var v2 <- self.victim2 <- nil

                    // Following moves copied from Supun's test
                    var r1 = &v2 as &Bar.Vault?
                    Foo.account.storage.save(<-v1!, to: /storage/v1)
                    Foo.account.storage.save(<-v2!, to: /storage/v2)
                    var v1Reloaded <- Foo.account.storage.load<@Bar.Vault>(from: /storage/v1)!
                    var v2Reloaded <- Foo.account.storage.load<@Bar.Vault>(from: /storage/v2)!

                    v1Reloaded.deposit(from:<-v2Reloaded)
                    Foo.temp <-! v1Reloaded
                }

                access(all) fun setVictim1(_ v: @Bar.Vault?) {
                    self.victim1 <-! v
                }

                access(all) fun setVictim2(_ v: @Bar.Vault?) {
                    self.victim2 <-! v
                }

                access(all) fun setCounter(_ v: Int) {
                    self.counter = v
                }
            }
        }`,
		signerAccount.HexWithPrefix(),
	))

	bar := []byte(`
        access(all) contract Bar {
            access(all) resource Vault {

                // Balance of a user's Vault
                // we use unsigned fixed point numbers for balances
                // because they can represent decimals and do not allow negative values
                access(all) var balance: UFix64

                init(balance: UFix64) {
                    self.balance = balance
                }

                access(all) fun withdraw(amount: UFix64): @Vault {
                    self.balance = self.balance - amount
                    return <-create Vault(balance: amount)
                }

                access(all) fun deposit(from: @Vault) {
                    self.balance = self.balance + from.balance
                    destroy from
                }
            }

            access(all) fun createEmptyVault(): @Bar.Vault {
                return <- create Bar.Vault(balance: 0.0)
            }

            access(all) fun createVault(balance: UFix64): @Bar.Vault {
                return <- create Bar.Vault(balance: balance)
            }
        }
    `)

	// Deploy Bar

	deployVault := DeploymentTransaction("Bar", bar)
	err := runtime.ExecuteTransaction(
		Script{
			Source: deployVault,
		},
		Context{
			Interface: runtimeInterface,
			Location:  nextTransactionLocation(),
		},
	)
	require.NoError(t, err)

	// Deploy Attacker

	deployAttacker := DeploymentTransaction("Foo", attacker)

	err = runtime.ExecuteTransaction(
		Script{
			Source: deployAttacker,
		},
		Context{
			Interface: runtimeInterface,
			Location:  nextTransactionLocation(),
		},
	)

	RequireError(t, err)

	var checkerErr *sema.CheckerError
	require.ErrorAs(t, err, &checkerErr)

	errs := RequireCheckerErrors(t, checkerErr, 3)

	assert.IsType(t, &sema.PurityError{}, errs[0])
	assert.IsType(t, &sema.InvalidInterfaceConditionResourceInvalidationError{}, errs[1])
	assert.IsType(t, &sema.PurityError{}, errs[2])
}

func TestRuntimeStorageReferenceStaticTypeSpoofing(t *testing.T) {

	t.Parallel()

	t.Run("force cast", func(t *testing.T) {
		t.Parallel()

		runtime := NewTestInterpreterRuntime()

		signerAccount := common.MustBytesToAddress([]byte{0x1})

		signers := []Address{signerAccount}

		accountCodes := map[Location][]byte{}

		runtimeInterface := &TestRuntimeInterface{
			OnGetCode: func(location Location) (bytes []byte, err error) {
				return accountCodes[location], nil
			},
			Storage: NewTestLedger(nil, nil),
			OnGetSigningAccounts: func() ([]Address, error) {
				return signers, nil
			},
			OnResolveLocation: NewSingleIdentifierLocationResolver(t),
			OnGetAccountContractCode: func(location common.AddressLocation) (code []byte, err error) {
				return accountCodes[location], nil
			},
			OnUpdateAccountContractCode: func(location common.AddressLocation, code []byte) (err error) {
				accountCodes[location] = code
				return nil
			},
			OnEmitEvent: func(event cadence.Event) error {
				return nil
			},
		}

		nextTransactionLocation := NewTransactionLocationGenerator()

		attacker := []byte(fmt.Sprintf(`
        import Bar from %[1]s

		access(all) contract Foo {
            init() {
                var tripled <- self.tripleVault(victim: <- Bar.createVault(balance: 100.0))

                destroy tripled
            }

            // Fake resource that is presented to the static checker to get it to 
            // wave thru the call to "reverse"
            access(all) resource FakeArray {
                access(all) fun reverse(): @[Bar.Vault] { return <- [] }
            }

            access(all) fun tripleVault(victim: @Bar.Vault): @Bar.Vault{
                // Step 1: Create a storage reference to a FakeArray, first borrowing
                //         it as &AnyResource and then performing a runtime cast to
                //         &FakeArray. This intermediary step avoid the "dereference
                //         failed" error later on.

                Foo.account.storage.save(<- create FakeArray(), to: /storage/flipflop)
                let anyStructRef = Foo.account.storage.borrow<&AnyResource>(from: /storage/flipflop)!
                let flipFlopStorageRef = anyStructRef as! &FakeArray

                // Step 2: Ditch FakeArray and place the victim resource array
                //         at the same path in storage
                destroy <- Foo.account.storage.load<@FakeArray>(from: /storage/flipflop)
                Foo.account.storage.save(<- [<- victim], to: /storage/flipflop)

                // Step 3: As static checker still thinks flipFlopStorageRef is &FakeArray
                //         we can go ahead and call reverse() to get infinite copies of the resource
                //         array which should not be possible
                let reversed1 <- flipFlopStorageRef.reverse()
                let reversed2 <- flipFlopStorageRef.reverse()
                reversed1[0].deposit(from: <- reversed2.removeLast())
                let bounty <- reversed1.removeLast()
                destroy reversed1
                destroy reversed2
				
                // Clean up our value from storage. Throw the third copy of
                // the assets into our bounty stash for good measure
                var arr <- Foo.account.storage.load<@[Bar.Vault]>(from: /storage/flipflop)!
                bounty.deposit(from: <- arr.removeLast())
                destroy arr
                return <- bounty
            }
        }`,
			signerAccount.HexWithPrefix(),
		))

		bar := []byte(`
        access(all) contract Bar {
            access(all) resource Vault {

                // Balance of a user's Vault
                // we use unsigned fixed point numbers for balances
                // because they can represent decimals and do not allow negative values
                access(all) var balance: UFix64

                init(balance: UFix64) {
                    self.balance = balance
                }

                access(all) fun withdraw(amount: UFix64): @Vault {
                    self.balance = self.balance - amount
                    return <-create Vault(balance: amount)
                }

                access(all) fun deposit(from: @Vault) {
                    self.balance = self.balance + from.balance
                    destroy from
                }
            }

            access(all) fun createEmptyVault(): @Bar.Vault {
                return <- create Bar.Vault(balance: 0.0)
            }

            access(all) fun createVault(balance: UFix64): @Bar.Vault {
                return <- create Bar.Vault(balance: balance)
            }
        }
    `)

		// Deploy Bar

		deployVault := DeploymentTransaction("Bar", bar)
		err := runtime.ExecuteTransaction(
			Script{
				Source: deployVault,
			},
			Context{
				Interface: runtimeInterface,
				Location:  nextTransactionLocation(),
			},
		)
		require.NoError(t, err)

		// Deploy Attacker

		deployAttacker := DeploymentTransaction("Foo", attacker)

		err = runtime.ExecuteTransaction(
			Script{
				Source: deployAttacker,
			},
			Context{
				Interface: runtimeInterface,
				Location:  nextTransactionLocation(),
			},
		)

		require.Error(t, err)
		var dereferenceError interpreter.DereferenceError
		require.ErrorAs(t, err, &dereferenceError)
	})

	t.Run("optional cast", func(t *testing.T) {
		t.Parallel()

		runtime := NewTestInterpreterRuntime()

		signerAccount := common.MustBytesToAddress([]byte{0x1})

		signers := []Address{signerAccount}

		accountCodes := map[Location][]byte{}

		runtimeInterface := &TestRuntimeInterface{
			OnGetCode: func(location Location) (bytes []byte, err error) {
				return accountCodes[location], nil
			},
			Storage: NewTestLedger(nil, nil),
			OnGetSigningAccounts: func() ([]Address, error) {
				return signers, nil
			},
			OnResolveLocation: NewSingleIdentifierLocationResolver(t),
			OnGetAccountContractCode: func(location common.AddressLocation) (code []byte, err error) {
				return accountCodes[location], nil
			},
			OnUpdateAccountContractCode: func(location common.AddressLocation, code []byte) (err error) {
				accountCodes[location] = code
				return nil
			},
			OnEmitEvent: func(event cadence.Event) error {
				return nil
			},
		}

		nextTransactionLocation := NewTransactionLocationGenerator()

		attacker := []byte(fmt.Sprintf(`
        import Bar from %[1]s

		access(all) contract Foo {
            init() {
                var tripled <- self.tripleVault(victim: <- Bar.createVault(balance: 100.0))

                destroy tripled
            }

            // Fake resource that is presented to the static checker to get it to 
            // wave thru the call to "reverse"
            access(all) resource FakeArray {
                access(all) fun reverse(): @[Bar.Vault] { return <- [] }
            }

            access(all) fun tripleVault(victim: @Bar.Vault): @Bar.Vault{
                // Step 1: Create a storage reference to a FakeArray, first borrowing
                //         it as &AnyResource and then performing a runtime cast to
                //         &FakeArray. This intermediary step avoid the "dereference
                //         failed" error later on.

                Foo.account.storage.save(<- create FakeArray(), to: /storage/flipflop)
                let anyStructRef = Foo.account.storage.borrow<&AnyResource>(from: /storage/flipflop)!
                let flipFlopStorageRef = (anyStructRef as? &FakeArray)!

                // Step 2: Ditch FakeArray and place the victim resource array
                //         at the same path in storage
                destroy <- Foo.account.storage.load<@FakeArray>(from: /storage/flipflop)
                Foo.account.storage.save(<- [<- victim], to: /storage/flipflop)

                // Step 3: As static checker still thinks flipFlopStorageRef is &FakeArray
                //         we can go ahead and call reverse() to get infinite copies of the resource
                //         array which should not be possible
                let reversed1 <- flipFlopStorageRef.reverse()
                let reversed2 <- flipFlopStorageRef.reverse()
                reversed1[0].deposit(from: <- reversed2.removeLast())
                let bounty <- reversed1.removeLast()
                destroy reversed1
                destroy reversed2
				
                // Clean up our value from storage. Throw the third copy of
                // the assets into our bounty stash for good measure
                var arr <- Foo.account.storage.load<@[Bar.Vault]>(from: /storage/flipflop)!
                bounty.deposit(from: <- arr.removeLast())
                destroy arr
                return <- bounty
            }
        }`,
			signerAccount.HexWithPrefix(),
		))

		bar := []byte(`
        access(all) contract Bar {
            access(all) resource Vault {

                // Balance of a user's Vault
                // we use unsigned fixed point numbers for balances
                // because they can represent decimals and do not allow negative values
                access(all) var balance: UFix64

                init(balance: UFix64) {
                    self.balance = balance
                }

                access(all) fun withdraw(amount: UFix64): @Vault {
                    self.balance = self.balance - amount
                    return <-create Vault(balance: amount)
                }

                access(all) fun deposit(from: @Vault) {
                    self.balance = self.balance + from.balance
                    destroy from
                }
            }

            access(all) fun createEmptyVault(): @Bar.Vault {
                return <- create Bar.Vault(balance: 0.0)
            }

            access(all) fun createVault(balance: UFix64): @Bar.Vault {
                return <- create Bar.Vault(balance: balance)
            }
        }
    `)

		// Deploy Bar

		deployVault := DeploymentTransaction("Bar", bar)
		err := runtime.ExecuteTransaction(
			Script{
				Source: deployVault,
			},
			Context{
				Interface: runtimeInterface,
				Location:  nextTransactionLocation(),
			},
		)
		require.NoError(t, err)

		// Deploy Attacker

		deployAttacker := DeploymentTransaction("Foo", attacker)

		err = runtime.ExecuteTransaction(
			Script{
				Source: deployAttacker,
			},
			Context{
				Interface: runtimeInterface,
				Location:  nextTransactionLocation(),
			},
		)

		require.Error(t, err)
		var dereferenceError interpreter.DereferenceError
		require.ErrorAs(t, err, &dereferenceError)
	})
}

func TestRuntimeIfLetElseBranchConfusion(t *testing.T) {

	t.Parallel()

	runtime := NewTestInterpreterRuntime()

	signerAccount := common.MustBytesToAddress([]byte{0x1})

	signers := []Address{signerAccount}

	accountCodes := map[Location][]byte{}

	runtimeInterface := &TestRuntimeInterface{
		OnGetCode: func(location Location) (bytes []byte, err error) {
			return accountCodes[location], nil
		},
		Storage: NewTestLedger(nil, nil),
		OnGetSigningAccounts: func() ([]Address, error) {
			return signers, nil
		},
		OnResolveLocation: NewSingleIdentifierLocationResolver(t),
		OnGetAccountContractCode: func(location common.AddressLocation) (code []byte, err error) {
			return accountCodes[location], nil
		},
		OnUpdateAccountContractCode: func(location common.AddressLocation, code []byte) (err error) {
			accountCodes[location] = code
			return nil
		},
		OnEmitEvent: func(event cadence.Event) error {
			return nil
		},
	}

	nextTransactionLocation := NewTransactionLocationGenerator()

	attacker := []byte(fmt.Sprintf(`
        import Bar from %[1]s

        access(all) contract Foo {
            access(all) var temp: @Bar.Vault?
            init() {
                self.temp <- nil
            }

            access(all) fun doubler(_ vault: @Bar.Vault): @Bar.Vault {
                destroy  <- create R(<-vault)
                var doubled <- self.temp <- nil
                return <- doubled!
            }

            access(all) resource R {
                access(self) var r: @Bar.Vault?
                access(self) var r2: @Bar.Vault?

                init(_ v: @Bar.Vault) {
                     self.r <- nil
                     self.r2 <- v
                }

                destroy() {
                    if let dummy <- self.r <- self.r2{
                        // unreachable token destroys to please checker
                        destroy dummy
                        destroy self.r
                    } else {
                        var dummy <- self.r2
                        var bounty <- self.r
                        var r1 = &bounty as &Bar.Vault?
                        Foo.account.save(<-dummy!, to: /storage/dummy)
                        Foo.account.save(<-bounty!, to: /storage/bounty)
                        var dummy2 <- Foo.account.load<@Bar.Vault>(from: /storage/dummy)!
                        var bounty2 <- Foo.account.load<@Bar.Vault>(from: /storage/bounty)!

                        dummy2.deposit(from:<-bounty2)
                        Foo.temp <-! dummy2
                    }
                }
            }
        }`,
		signerAccount.HexWithPrefix(),
	))

	// Deploy Attacker

	deployAttacker := DeploymentTransaction("Foo", attacker)

	err := runtime.ExecuteTransaction(
		Script{
			Source: deployAttacker,
		},
		Context{
			Interface: runtimeInterface,
			Location:  nextTransactionLocation(),
		},
	)

	RequireError(t, err)
	assertRuntimeErrorIsUserError(t, err)

	var parserError parser.Error
	require.ErrorAs(t, err, &parserError)
	assert.IsType(t, &parser.CustomDestructorError{}, parserError.Errors[0])
}

func TestResourceLossViaSelfRugPull(t *testing.T) {

	t.Parallel()

	runtime := NewTestInterpreterRuntime()

	signerAccount := common.MustBytesToAddress([]byte{0x1})

	signers := []Address{signerAccount}

	accountCodes := map[Location][]byte{}

	runtimeInterface := &TestRuntimeInterface{
		OnGetCode: func(location Location) (bytes []byte, err error) {
			return accountCodes[location], nil
		},
		Storage: NewTestLedger(nil, nil),
		OnGetSigningAccounts: func() ([]Address, error) {
			return signers, nil
		},
		OnResolveLocation: NewSingleIdentifierLocationResolver(t),
		OnGetAccountContractCode: func(location common.AddressLocation) (code []byte, err error) {
			return accountCodes[location], nil
		},
		OnUpdateAccountContractCode: func(location common.AddressLocation, code []byte) (err error) {
			accountCodes[location] = code
			return nil
		},
		OnProgramLog: func(_ string) {},
		OnEmitEvent: func(event cadence.Event) error {
			return nil
		},
	}

	nextTransactionLocation := NewTransactionLocationGenerator()

	bar := []byte(`
        access(all) contract Bar {

            access(all) resource Vault {


                // Balance of a user's Vault
                // we use unsigned fixed point numbers for balances
                // because they can represent decimals and do not allow negative values
                access(all) var balance: UFix64

                init(balance: UFix64) {
                    self.balance = balance
                }

                access(all) fun withdraw(amount: UFix64): @Vault {
                    self.balance = self.balance - amount
                    return <-create Vault(balance: amount)
                }

                access(all) fun deposit(from: @Vault) {
                    self.balance = self.balance + from.balance
                    destroy from
                }
            }

            access(all) fun createEmptyVault(): @Bar.Vault {
                return <- create Bar.Vault(balance: 0.0)
            }

            access(all) fun createVault(balance: UFix64): @Bar.Vault {
                return <- create Bar.Vault(balance: balance)
            }
        }
    `)

	// Deploy Bar

	deployVault := DeploymentTransaction("Bar", bar)
	err := runtime.ExecuteTransaction(
		Script{
			Source: deployVault,
		},
		Context{
			Interface: runtimeInterface,
			Location:  nextTransactionLocation(),
		},
	)
	require.NoError(t, err)

	attacker := []byte(fmt.Sprintf(`
        import Bar from %[1]s

        access(all) contract Foo {
            access(all) var rCopy1: @R?
            init() {
                self.rCopy1 <- nil
                log("Creating a Vault with 1337 units");
                var r <- Bar.createVault(balance: 1337.0)
                self.loser(<- r)
            }
            access(all) resource R {
                access(all) var optional: @[Bar.Vault]?

                init() {
                    self.optional <- []
                }

                access(all) fun rugpullAndAssign(_ callback: fun(): Void, _ victim: @Bar.Vault) {
                    callback()
                    // "self" has now been invalidated and accessing "a" for reading would
                    // trigger a "not initialized" error. However, force-assigning to it succeeds
                    // and leaves the victim object hanging from an invalidated resource
                    self.optional <-! [<- victim]
                }
            }

            access(all) fun loser(_ victim: @Bar.Vault): Void{
                var array: @[R] <- [<- create R()]
                let arrRef = &array as auth(Remove) &[R]
                fun rugPullCallback(): Void{
                    // Here we move the R resource from the array to a contract field
                    // invalidating the "self" during the execution of rugpullAndAssign
                    Foo.rCopy1 <-! arrRef.removeLast()
                }
                array[0].rugpullAndAssign(rugPullCallback, <- victim)
                destroy array

                var y: @R? <- nil
                self.rCopy1 <-> y
                destroy y
            }

        }`,
		signerAccount.HexWithPrefix(),
	))

	// Deploy Attacker

	deployAttacker := DeploymentTransaction("Foo", attacker)

	err = runtime.ExecuteTransaction(
		Script{
			Source: deployAttacker,
		},
		Context{
			Interface: runtimeInterface,
			Location:  nextTransactionLocation(),
		},
	)
	RequireError(t, err)

	require.ErrorAs(t, err, &interpreter.InvalidatedResourceReferenceError{})
}

func TestRuntimeValueTransferResourceLoss(t *testing.T) {

	t.Parallel()

	contract := []byte(`
        access(all) contract Foo {

            access(all) resource R {

                access(all) let id: String

                access(all) event ResourceDestroyed(id: String = self.id)

                init(_ id: String) {
                    log("Creating ".concat(id))
                    self.id = id
                }
            }

            access(all) fun createR(_ id: String): @Foo.R {
                return <- create Foo.R(id)
            }
        }
    `)

	runtime := NewTestInterpreterRuntimeWithConfig(Config{
		AtreeValidationEnabled: false,
	})

	address := common.MustBytesToAddress([]byte{0x1})

	var contractCode []byte
	var events []cadence.Event
	var logs []string

	runtimeInterface := &TestRuntimeInterface{
		Storage: NewTestLedger(nil, nil),
		OnGetSigningAccounts: func() ([]Address, error) {
			return []Address{address}, nil
		},
		OnGetAccountContractCode: func(location common.AddressLocation) ([]byte, error) {
			return contractCode, nil
		},
		OnResolveLocation: NewSingleIdentifierLocationResolver(t),
		OnUpdateAccountContractCode: func(_ common.AddressLocation, code []byte) error {
			contractCode = code
			return nil
		},
		OnEmitEvent: func(event cadence.Event) error {
			events = append(events, event)
			return nil
		},
		OnDecodeArgument: func(b []byte, t cadence.Type) (value cadence.Value, err error) {
			return json.Decode(nil, b)
		},
		OnProgramLog: func(s string) {
			logs = append(logs, s)
		},
	}

	nextTransactionLocation := NewTransactionLocationGenerator()

	// Deploy

	deploymentTx := DeploymentTransaction("Foo", contract)
	err := runtime.ExecuteTransaction(
		Script{
			Source: deploymentTx,
		},
		Context{
			Interface: runtimeInterface,
			Location:  nextTransactionLocation(),
		},
	)
	require.NoError(t, err)

	// Execute script

	nextScriptLocation := NewScriptLocationGenerator()

	script := []byte(fmt.Sprintf(`
        import Foo from %[1]s

    access(all) struct IndexSwitcher {
        access(self) var counter: Int
        init() {
            self.counter = 0
        }
        access(all) fun callback(): Int {
            self.counter = self.counter + 1
            if self.counter == 1 {
                // Which key we want to be read?
                // Let's point it to a non-existent key
                return 123
            } else {
                // Which key we want to be assigned to?
                // We point it to 0 to overwrite the victim value
                return 0
            }
        }
    }

    access(all) fun loseResource(victim: @Foo.R) {
       var a <- Foo.createR("dummy resource")
       var dict: @{Int: Foo.R} <- { 0: <- victim }
       var indexSwitcher = IndexSwitcher()
       
       // this callback should only be evaluated once, rather than twice
       var b <- dict[indexSwitcher.callback()] <- a
       destroy b
       destroy dict
    }

    access(all) fun main(): Void {
       var victim <- Foo.createR("victim resource")
       loseResource(victim: <- victim)
    }`,
		address.HexWithPrefix(),
	))

	_, err = runtime.ExecuteScript(
		Script{
			Source: script,
		},
		Context{
			Interface: runtimeInterface,
			Location:  nextScriptLocation(),
		},
	)

	require.NoError(t, err)

	require.Len(t, logs, 2)
	require.Equal(t, `"Creating victim resource"`, logs[0])

	require.Len(t, events, 3)
	require.Equal(t, "flow.AccountContractAdded", events[0].EventType.ID())
	require.Equal(t, `A.0000000000000001.Foo.R.ResourceDestroyed(id: "dummy resource")`, events[1].String())
	require.Equal(t, `A.0000000000000001.Foo.R.ResourceDestroyed(id: "victim resource")`, events[2].String())
}

func TestRuntimeNonPublicAccessModifierInInterface(t *testing.T) {

	t.Parallel()

	runtime := NewTestInterpreterRuntime()

	address1 := common.MustBytesToAddress([]byte{0x1})
	address2 := common.MustBytesToAddress([]byte{0x2})

	contract1 := []byte(`
		access(all)
        contract C1 {

			access(all)
            struct interface SI {

				access(contract)
                fun contractTest()

                access(account)
                fun accountTest()
			}

            access(all)
            fun test(_ si: {SI}) {
                si.contractTest()
                si.accountTest()
            }
		}
	`)

	contract2 := []byte(`
        import C1 from 0x1

		access(all)
        contract C2 {

			access(all)
            struct S1: C1.SI {
				access(contract)
                fun contractTest() {}

                access(account)
                fun accountTest() {}
			}

            access(all)
            struct S2: C1.SI {
				access(all)
                fun contractTest() {}

                access(all)
                fun accountTest() {}
			}

            access(all)
            fun test() {
                S1().contractTest()
                S1().accountTest()
                S2().contractTest()
                S2().accountTest()
            }
		}
	`)

	deploy1 := DeploymentTransaction("C1", contract1)
	deploy2 := DeploymentTransaction("C2", contract2)

	var signer Address

	accountCodes := map[Location][]byte{}
	var events []cadence.Event

	runtimeInterface := &TestRuntimeInterface{
		OnGetCode: func(location Location) (bytes []byte, err error) {
			return accountCodes[location], nil
		},
		Storage: NewTestLedger(nil, nil),
		OnGetSigningAccounts: func() ([]Address, error) {
			return []Address{signer}, nil
		},
		OnResolveLocation: NewSingleIdentifierLocationResolver(t),
		OnGetAccountContractCode: func(location common.AddressLocation) (code []byte, err error) {
			return accountCodes[location], nil
		},
		OnUpdateAccountContractCode: func(location common.AddressLocation, code []byte) error {
			accountCodes[location] = code
			return nil
		},
		OnEmitEvent: func(event cadence.Event) error {
			events = append(events, event)
			return nil
		},
	}

	nextTransactionLocation := NewTransactionLocationGenerator()

	// Deploy first contract to first account

	signer = address1

	err := runtime.ExecuteTransaction(
		Script{
			Source: deploy1,
		},
		Context{
			Interface: runtimeInterface,
			Location:  nextTransactionLocation(),
		},
	)
	require.NoError(t, err)

	// Deploy second contract to second account

	signer = address2

	err = runtime.ExecuteTransaction(
		Script{
			Source: deploy2,
		},
		Context{
			Interface: runtimeInterface,
			Location:  nextTransactionLocation(),
		},
	)
	RequireError(t, err)

	var conformanceErr *sema.ConformanceError
	require.ErrorAs(t, err, &conformanceErr)

	require.Len(t, conformanceErr.MemberMismatches, 2)
}

func TestRuntimeContractWithInvalidCapability(t *testing.T) {

	t.Parallel()

	runtime := NewTestInterpreterRuntime()

	address := common.MustBytesToAddress([]byte{0x1})

	contract := []byte(`
		access(all)
        contract Test {

			access(all) var invalidCap: Capability
            access(all) var unrelatedStoragePath: StoragePath

            init() {
                self.invalidCap = self.account.capabilities.get<&AnyResource>(/public/path)
                self.unrelatedStoragePath = /storage/validPath
            }
		}
	`)

	script := []byte(`
        import Test from 0x1

        access(all) fun main() {
            log(Test.unrelatedStoragePath)
            log(Test.invalidCap)
        }
    `)

	deploy := DeploymentTransaction("Test", contract)

	accountCodes := map[Location][]byte{}
	var events []cadence.Event
	var logs []string

	runtimeInterface := &TestRuntimeInterface{
		OnGetCode: func(location Location) (bytes []byte, err error) {
			return accountCodes[location], nil
		},
		Storage: NewTestLedger(nil, nil),
		OnGetSigningAccounts: func() ([]Address, error) {
			return []Address{address}, nil
		},
		OnResolveLocation: NewSingleIdentifierLocationResolver(t),
		OnGetAccountContractCode: func(location common.AddressLocation) (code []byte, err error) {
			return accountCodes[location], nil
		},
		OnUpdateAccountContractCode: func(location common.AddressLocation, code []byte) error {
			accountCodes[location] = code
			return nil
		},
		OnEmitEvent: func(event cadence.Event) error {
			events = append(events, event)
			return nil
		},
		OnProgramLog: func(s string) {
			logs = append(logs, s)
		},
	}

	// Deploy contract

	err := runtime.ExecuteTransaction(
		Script{
			Source: deploy,
		},
		Context{
			Interface: runtimeInterface,
			Location:  common.TransactionLocation{},
		},
	)
	require.NoError(t, err)

	// Run script

	_, err = runtime.ExecuteScript(
		Script{
			Source: script,
		},
		Context{
			Interface: runtimeInterface,
			Location:  common.ScriptLocation{},
		},
	)
	require.NoError(t, err)

	require.Equal(
		t,
		[]string{
			"/storage/validPath",
			"Capability<&AnyResource>(address: 0x0000000000000001, id: 0)",
		},
		logs,
	)
}

func TestRuntimeAccountEntitlementEscalation(t *testing.T) {

	t.Parallel()

	addressValue := Address{
		0x0, 0x0, 0x0, 0x0, 0x0, 0x0, 0x0, 0x1,
	}

	runtime := NewTestInterpreterRuntime()

	contract := []byte(`
		access(all) contract Test{

			access(all) struct S{
				access(mapping Identity) var s: AnyStruct
		
				init(_ a: AnyStruct){
				self.s = a
				}
			}
		}
	`)

	deploy := DeploymentTransaction("Test", contract)

	initialTx := []byte(`
		transaction {

			prepare(acct: auth(Storage) &Account) {
				acct.storage.save(42, to: /storage/foo)
			}
		}
	`)

	exploitTx := []byte(`
		import Test from 0x01
		
		transaction {
			prepare(acct: auth(Storage) &Account) {}
			execute {
				var a = getAccount(0x1)
				var r = &Test.S(a) as auth(Storage) &Test.S
				var rr = r.s as! auth(Storage) &Account

				rr.storage.load<Int>(from: /storage/foo)
			}
		}
	`)

	accountCodes := map[Location][]byte{}
	var events []cadence.Event

	runtimeInterface := &TestRuntimeInterface{
		OnGetCode: func(location Location) (bytes []byte, err error) {
			return accountCodes[location], nil
		},
		Storage: NewTestLedger(nil, nil),
		OnGetSigningAccounts: func() ([]Address, error) {
			return []Address{addressValue}, nil
		},
		OnResolveLocation: NewSingleIdentifierLocationResolver(t),
		OnGetAccountContractCode: func(location common.AddressLocation) (code []byte, err error) {
			return accountCodes[location], nil
		},
		OnUpdateAccountContractCode: func(location common.AddressLocation, code []byte) error {
			accountCodes[location] = code
			return nil
		},
		OnCreateAccount: func(payer Address) (address Address, err error) {
			return addressValue, nil
		},
		OnEmitEvent: func(event cadence.Event) error {
			events = append(events, event)
			return nil
		},
	}

	nextTransactionLocation := NewTransactionLocationGenerator()

	err := runtime.ExecuteTransaction(
		Script{
			Source: deploy,
		},
		Context{
			Interface: runtimeInterface,
			Location:  nextTransactionLocation(),
		},
	)
	require.NoError(t, err)

	err = runtime.ExecuteTransaction(
		Script{
			Source: initialTx,
		},
		Context{
			Interface: runtimeInterface,
			Location:  nextTransactionLocation(),
		})
	require.NoError(t, err)

	err = runtime.ExecuteTransaction(
		Script{
			Source: exploitTx,
		},
		Context{
			Interface: runtimeInterface,
			Location:  nextTransactionLocation(),
		})
	require.ErrorAs(t, err, &interpreter.InvalidMemberReferenceError{})
}

func TestRuntimeAccountStorageBorrowEphemeralReferenceValue(t *testing.T) {

	t.Parallel()

	addressValue := Address{
		0x0, 0x0, 0x0, 0x0, 0x0, 0x0, 0x0, 0x1,
	}

	runtime := NewTestInterpreterRuntime()

	contract := []byte(`
        access(all) contract C {

            init() {
                let pubAccount = getAccount(0x01)
                self.account.storage.save(pubAccount as AnyStruct, to: /storage/account)
                let authAccount = self.account.storage.borrow<auth(Storage) &(&Account)>(from: /storage/account)!
            }
        }
    `)

	deploy := DeploymentTransaction("C", contract)

	accountCodes := map[Location][]byte{}
	var events []cadence.Event

	runtimeInterface := &TestRuntimeInterface{
		OnGetCode: func(location Location) (bytes []byte, err error) {
			return accountCodes[location], nil
		},
		Storage: NewTestLedger(nil, nil),
		OnGetSigningAccounts: func() ([]Address, error) {
			return []Address{addressValue}, nil
		},
		OnResolveLocation: NewSingleIdentifierLocationResolver(t),
		OnGetAccountContractCode: func(location common.AddressLocation) (code []byte, err error) {
			return accountCodes[location], nil
		},
		OnUpdateAccountContractCode: func(location common.AddressLocation, code []byte) error {
			accountCodes[location] = code
			return nil
		},
		OnCreateAccount: func(payer Address) (address Address, err error) {
			return addressValue, nil
		},
		OnEmitEvent: func(event cadence.Event) error {
			events = append(events, event)
			return nil
		},
	}

	nextTransactionLocation := NewTransactionLocationGenerator()

	err := runtime.ExecuteTransaction(
		Script{
			Source: deploy,
		},
		Context{
			Interface: runtimeInterface,
			Location:  nextTransactionLocation(),
		},
	)
	RequireError(t, err)

	var nestedReferenceErr interpreter.NestedReferenceError
	require.ErrorAs(t, err, &nestedReferenceErr)
}

func TestRuntimeForbidPublicEntitlementBorrow(t *testing.T) {

	t.Parallel()

	runtime := NewTestInterpreterRuntime()

	script1 := []byte(`
      transaction {

        prepare(signer: auth (Storage, Capabilities) &Account) {
          signer.storage.save(42, to: /storage/number)
          let cap = signer.capabilities.storage.issue<auth(Insert) &Int>(/storage/number)
          signer.capabilities.publish(cap, at: /public/number)
        }
      }
    `)

	script2 := []byte(`
      access(all)
      fun main() {
          let number = getAccount(0x1).capabilities.borrow<auth(Insert) &Int>(/public/number)
          assert(number == nil)
      }
    `)

	var validatedPaths []interpreter.PathValue

	runtimeInterface := &TestRuntimeInterface{
		Storage: NewTestLedger(nil, nil),
		OnGetSigningAccounts: func() ([]Address, error) {
			return []Address{
				common.MustBytesToAddress([]byte{0x1}),
			}, nil
		},
		OnEmitEvent: func(event cadence.Event) error {
			return nil
		},
		OnValidateAccountCapabilitiesGet: func(
			inter *interpreter.Interpreter,
			locationRange interpreter.LocationRange,
			address interpreter.AddressValue,
			path interpreter.PathValue,
			wantedBorrowType *sema.ReferenceType,
			capabilityBorrowType *sema.ReferenceType,
		) (bool, error) {

			validatedPaths = append(validatedPaths, path)

			_, wantedHasEntitlements := wantedBorrowType.Authorization.(sema.EntitlementSetAccess)
			return !wantedHasEntitlements, nil
		},
	}

	nextTransactionLocation := NewTransactionLocationGenerator()
	nexScriptLocation := NewScriptLocationGenerator()

	err := runtime.ExecuteTransaction(
		Script{
			Source: script1,
		},
		Context{
			Interface: runtimeInterface,
			Location:  nextTransactionLocation(),
		},
	)
	require.NoError(t, err)

	_, err = runtime.ExecuteScript(
		Script{
			Source: script2,
		},
		Context{
			Interface: runtimeInterface,
			Location:  nexScriptLocation(),
		},
	)
	require.NoError(t, err)

	assert.Equal(t,
		[]interpreter.PathValue{
			{
				Domain:     common.PathDomainPublic,
				Identifier: "number",
			},
		},
		validatedPaths,
	)
}

func TestRuntimeForbidPublicEntitlementGet(t *testing.T) {

	t.Parallel()

	runtime := NewTestInterpreterRuntime()

	script1 := []byte(`
      transaction {

        prepare(signer: auth (Storage, Capabilities) &Account) {
          signer.storage.save(42, to: /storage/number)
          let cap = signer.capabilities.storage.issue<auth(Insert) &Int>(/storage/number)
          signer.capabilities.publish(cap, at: /public/number)
        }
      }
    `)

	script2 := []byte(`
      access(all)
      fun main() {
          let cap = getAccount(0x1).capabilities.get<auth(Insert) &Int>(/public/number)
          assert(cap.id == 0)
      }
    `)

	var validatedPaths []interpreter.PathValue

	runtimeInterface := &TestRuntimeInterface{
		Storage: NewTestLedger(nil, nil),
		OnGetSigningAccounts: func() ([]Address, error) {
			return []Address{
				common.MustBytesToAddress([]byte{0x1}),
			}, nil
		},
		OnEmitEvent: func(event cadence.Event) error {
			return nil
		},
		OnValidateAccountCapabilitiesGet: func(
			inter *interpreter.Interpreter,
			locationRange interpreter.LocationRange,
			address interpreter.AddressValue,
			path interpreter.PathValue,
			wantedBorrowType *sema.ReferenceType,
			capabilityBorrowType *sema.ReferenceType,
		) (bool, error) {

			validatedPaths = append(validatedPaths, path)

			_, wantedHasEntitlements := wantedBorrowType.Authorization.(sema.EntitlementSetAccess)
			return !wantedHasEntitlements, nil
		},
	}

	nextTransactionLocation := NewTransactionLocationGenerator()
	nexScriptLocation := NewScriptLocationGenerator()

	err := runtime.ExecuteTransaction(
		Script{
			Source: script1,
		},
		Context{
			Interface: runtimeInterface,
			Location:  nextTransactionLocation(),
		},
	)
	require.NoError(t, err)

	_, err = runtime.ExecuteScript(
		Script{
			Source: script2,
		},
		Context{
			Interface: runtimeInterface,
			Location:  nexScriptLocation(),
		},
	)
	require.NoError(t, err)

	assert.Equal(t,
		[]interpreter.PathValue{
			{
				Domain:     common.PathDomainPublic,
				Identifier: "number",
			},
		},
		validatedPaths,
	)
}

func TestRuntimeForbidPublicEntitlementPublish(t *testing.T) {

	t.Parallel()

	runtime := NewTestInterpreterRuntime()

	t.Run("entitled capability", func(t *testing.T) {

		t.Parallel()

		script1 := []byte(`
          transaction {

            prepare(signer: auth (Storage, Capabilities) &Account) {
              signer.storage.save(42, to: /storage/number)
              let cap = signer.capabilities.storage.issue<auth(Insert) &Int>(/storage/number)
              signer.capabilities.publish(cap, at: /public/number)
            }
          }
        `)

		var validatedPaths []interpreter.PathValue

		runtimeInterface := &TestRuntimeInterface{
			Storage: NewTestLedger(nil, nil),
			OnGetSigningAccounts: func() ([]Address, error) {
				return []Address{
					common.MustBytesToAddress([]byte{0x1}),
				}, nil
			},
			OnEmitEvent: func(event cadence.Event) error {
				return nil
			},
			OnValidateAccountCapabilitiesPublish: func(
				inter *interpreter.Interpreter,
				locationRange interpreter.LocationRange,
				address interpreter.AddressValue,
				path interpreter.PathValue,
				capabilityBorrowType *interpreter.ReferenceStaticType,
			) (bool, error) {

				validatedPaths = append(validatedPaths, path)

				_, isEntitledCapability := capabilityBorrowType.Authorization.(interpreter.EntitlementSetAuthorization)
				return !isEntitledCapability, nil
			},
		}

		nextTransactionLocation := NewTransactionLocationGenerator()

		err := runtime.ExecuteTransaction(
			Script{
				Source: script1,
			},
			Context{
				Interface: runtimeInterface,
				Location:  nextTransactionLocation(),
			},
		)

		RequireError(t, err)
		require.ErrorAs(t, err, &interpreter.EntitledCapabilityPublishingError{})
	})

	t.Run("non entitled capability", func(t *testing.T) {
		t.Parallel()

		script1 := []byte(`
          transaction {

            prepare(signer: auth (Storage, Capabilities) &Account) {
              signer.storage.save(42, to: /storage/number)
              let cap = signer.capabilities.storage.issue<&Int>(/storage/number)
              signer.capabilities.publish(cap, at: /public/number)
            }
          }
        `)

		var validatedPaths []interpreter.PathValue

		runtimeInterface := &TestRuntimeInterface{
			Storage: NewTestLedger(nil, nil),
			OnGetSigningAccounts: func() ([]Address, error) {
				return []Address{
					common.MustBytesToAddress([]byte{0x1}),
				}, nil
			},
			OnEmitEvent: func(event cadence.Event) error {
				return nil
			},
			OnValidateAccountCapabilitiesPublish: func(
				inter *interpreter.Interpreter,
				locationRange interpreter.LocationRange,
				address interpreter.AddressValue,
				path interpreter.PathValue,
				capabilityBorrowType *interpreter.ReferenceStaticType,
			) (bool, error) {

				validatedPaths = append(validatedPaths, path)

				_, isEntitledCapability := capabilityBorrowType.Authorization.(interpreter.EntitlementSetAuthorization)
				return !isEntitledCapability, nil
			},
		}

		nextTransactionLocation := NewTransactionLocationGenerator()

		err := runtime.ExecuteTransaction(
			Script{
				Source: script1,
			},
			Context{
				Interface: runtimeInterface,
				Location:  nextTransactionLocation(),
			},
		)
		require.NoError(t, err)
	})

	t.Run("untyped entitled capability", func(t *testing.T) {

		t.Parallel()

		script1 := []byte(`
          transaction {

            prepare(signer: auth (Storage, Capabilities) &Account) {
              signer.storage.save(42, to: /storage/number)
              let cap = signer.capabilities.storage.issue<auth(Insert) &Int>(/storage/number)
              let untypedCap: Capability = cap
              signer.capabilities.publish(untypedCap, at: /public/number)
            }
          }
        `)

		var validatedPaths []interpreter.PathValue

		runtimeInterface := &TestRuntimeInterface{
			Storage: NewTestLedger(nil, nil),
			OnGetSigningAccounts: func() ([]Address, error) {
				return []Address{
					common.MustBytesToAddress([]byte{0x1}),
				}, nil
			},
			OnEmitEvent: func(event cadence.Event) error {
				return nil
			},
			OnValidateAccountCapabilitiesPublish: func(
				inter *interpreter.Interpreter,
				locationRange interpreter.LocationRange,
				address interpreter.AddressValue,
				path interpreter.PathValue,
				capabilityBorrowType *interpreter.ReferenceStaticType,
			) (bool, error) {

				validatedPaths = append(validatedPaths, path)

				_, isEntitledCapability := capabilityBorrowType.Authorization.(interpreter.EntitlementSetAuthorization)
				return !isEntitledCapability, nil
			},
		}

		nextTransactionLocation := NewTransactionLocationGenerator()

		err := runtime.ExecuteTransaction(
			Script{
				Source: script1,
			},
			Context{
				Interface: runtimeInterface,
				Location:  nextTransactionLocation(),
			},
		)

		RequireError(t, err)
		require.ErrorAs(t, err, &interpreter.EntitledCapabilityPublishingError{})
	})
}

func TestRuntimeStorageEnumAsDictionaryKey(t *testing.T) {

	t.Parallel()

	runtime := NewTestInterpreterRuntime()

	address := common.MustBytesToAddress([]byte{0x1})

	accountCodes := map[common.AddressLocation][]byte{}
	var events []cadence.Event
	var loggedMessages []string

	runtimeInterface := &TestRuntimeInterface{
		Storage: NewTestLedger(nil, nil),
		OnGetSigningAccounts: func() ([]common.Address, error) {
			return []common.Address{address}, nil
		},
		OnResolveLocation: NewSingleIdentifierLocationResolver(t),
		OnUpdateAccountContractCode: func(location common.AddressLocation, code []byte) error {
			accountCodes[location] = code
			return nil
		},
		OnGetAccountContractCode: func(location common.AddressLocation) (code []byte, err error) {
			code = accountCodes[location]
			return code, nil
		},
		OnEmitEvent: func(event cadence.Event) error {
			events = append(events, event)
			return nil
		},
		OnProgramLog: func(message string) {
			loggedMessages = append(loggedMessages, message)
		},
	}

	nextTransactionLocation := NewTransactionLocationGenerator()

	// Deploy contract

	err := runtime.ExecuteTransaction(
		Script{
			Source: DeploymentTransaction(
				"C",
				[]byte(`
                  access(all) contract C {
					access(self) let counter: {E: UInt64}
                    access(all) enum E: UInt8 {
                        access(all) case A
                        access(all) case B
                    }
                    access(all) resource R {
                        access(all) let id: UInt64
                        access(all) let e: E
                        init(id: UInt64, e: E) {
                            self.id = id
                            self.e = e
							let counter = C.counter[e] ?? panic("couldn't retrieve resource counter")
							// e is transferred and is stored in a slab which isn't removed after C.counter is updated.
							C.counter[e] = counter + 1
                        }
                    }
                    access(all) fun createR(id: UInt64, e: E): @R {						
                        return <- create R(id: id, e: e)
                    }
                    access(all) resource Collection {
                        access(all) var rs: @{UInt64: R}
                        init () {
                            self.rs <- {}
                        }
                        access(all) fun withdraw(id: UInt64): @R {
                            return <- self.rs.remove(key: id)!
                        }
                        access(all) fun deposit(_ r: @R) {
                            let counts: {E: UInt64} = {}
                            log(r.e)
                            counts[r.e] = 42 // test indexing expression is transferred properly
                            log(r.e)
                            let oldR <- self.rs[r.id] <-! r
                            destroy oldR
                        }
                    }
                    access(all) fun createEmptyCollection(): @Collection {
                      return <- create Collection()
                    }
					init() {
						self.counter = {
							E.A: 0,
							E.B: 0
						}
					}
                  }
                `),
			),
		},
		Context{
			Interface: runtimeInterface,
			Location:  nextTransactionLocation(),
		},
	)
	require.NoError(t, err)

	// Store enum case

	err = runtime.ExecuteTransaction(
		Script{
			Source: []byte(`
              import C from 0x1
              transaction {
                  prepare(signer: auth(Storage) &Account) {
                      signer.storage.save(<-C.createEmptyCollection(), to: /storage/collection)
                      let collection = signer.storage.borrow<&C.Collection>(from: /storage/collection)!
                      collection.deposit(<-C.createR(id: 0, e: C.E.B))
                  }
               }
            `),
		},
		Context{
			Interface: runtimeInterface,
			Location:  nextTransactionLocation(),
		},
	)
	require.NoError(t, err)

	// Load enum case

	err = runtime.ExecuteTransaction(
		Script{
			Source: []byte(`
              import C from 0x1
              transaction {
                  prepare(signer: auth(Storage) &Account) {
                      let collection = signer.storage.borrow<&C.Collection>(from: /storage/collection)!
                      let r <- collection.withdraw(id: 0)
                      log(r.e)
                      destroy r
                  }
               }
            `),
		},
		Context{
			Interface: runtimeInterface,
			Location:  nextTransactionLocation(),
		},
	)
	require.NoError(t, err)

	require.Equal(t,
		[]string{
			"A.0000000000000001.C.E(rawValue: 1)",
			"A.0000000000000001.C.E(rawValue: 1)",
			"A.0000000000000001.C.E(rawValue: 1)",
		},
		loggedMessages,
	)
}

func TestResultRedeclared(t *testing.T) {

	t.Parallel()

	t.Run("function", func(t *testing.T) {

		t.Parallel()

		runtime := NewTestInterpreterRuntime()

		script := []byte(`
          access(all) fun main(): Int {
              let result = 1
              return result
          }
        `)

		runtimeInterface := &TestRuntimeInterface{}

		nextScriptLocation := NewScriptLocationGenerator()

		_, err := runtime.ExecuteScript(
			Script{
				Source: script,
			},
			Context{
				Interface: runtimeInterface,
				Location:  nextScriptLocation(),
			},
		)
		require.NoError(t, err)
	})

	t.Run("method with inherited post-condition using result", func(t *testing.T) {

		t.Parallel()

		runtime := NewTestInterpreterRuntime()

		script := []byte(`
          access(all)
          struct interface SI {
              access(all)
              fun test(): Int {
                  post {
                      result == 2
                  }
              }
          }

          access(all)
          struct S: SI {

              access(all)
              fun test(): Int {
                  let result = 1
                  return 2  // return a different value than the local variable
              }
          }

          access(all) fun main(): Int {
			  return S().test()
          }
        `)

		runtimeInterface := &TestRuntimeInterface{}

		nextScriptLocation := NewScriptLocationGenerator()

		_, err := runtime.ExecuteScript(
			Script{
				Source: script,
			},
			Context{
				Interface: runtimeInterface,
				Location:  nextScriptLocation(),
			},
		)
		require.NoError(t, err)
	})

}

func TestRuntimeIdentifierLocationToAddressLocationRewrite(t *testing.T) {

	t.Parallel()

	signerAddress := common.MustBytesToAddress([]byte{0x42})

	const fooContractName = "Foo"
	fooIdentifierLocation := common.IdentifierLocation(fooContractName)
	fooAddressLocation := common.AddressLocation{
		Address: signerAddress,
		Name:    fooContractName,
	}

	fooContract := []byte(`
      access(all)
      contract Foo {
          access(all) var answer: Int

          init() {
              self.answer = 42
          }
      }
    `)

	accountCodes := map[Location][]byte{}
	var events []cadence.Event

	runtimeInterface := &TestRuntimeInterface{
		Storage: NewTestLedger(nil, nil),
		OnGetSigningAccounts: func() ([]Address, error) {
			return []Address{signerAddress}, nil
		},
		OnResolveLocation: func(identifiers []Identifier, location Location) ([]ResolvedLocation, error) {
			assert.Empty(t, identifiers)
			assert.Equal(t, fooIdentifierLocation, location)

			// NOTE: rewrite identifier location to address location
			location = fooAddressLocation

			return []ResolvedLocation{
				{
					Location:    location,
					Identifiers: identifiers,
				},
			}, nil
		},
		OnGetAccountContractCode: func(location common.AddressLocation) (code []byte, err error) {
			return accountCodes[location], nil
		},
		OnUpdateAccountContractCode: func(location common.AddressLocation, code []byte) error {
			accountCodes[location] = code
			return nil
		},
		OnEmitEvent: func(event cadence.Event) error {
			events = append(events, event)
			return nil
		},
		OnGetCode: func(location Location) ([]byte, error) {
			return nil, errors.New("GetCode should not be called")
		},
	}

	runtime := NewTestInterpreterRuntime()

	nextTransactionLocation := NewTransactionLocationGenerator()
	nextScriptLocation := NewScriptLocationGenerator()

	// Deploy

	deploy := DeploymentTransaction(fooContractName, fooContract)

	err := runtime.ExecuteTransaction(
		Script{
			Source: deploy,
		},
		Context{
			Interface: runtimeInterface,
			Location:  nextTransactionLocation(),
		},
	)
	require.NoError(t, err)

	// Test

	result, err := runtime.ExecuteScript(
		Script{
			Source: []byte(`
              import Foo

              access(all)
              fun main(): Int {
                  return Foo.answer
              }
            `),
		},
		Context{
			Interface: runtimeInterface,
			Location:  nextScriptLocation(),
		},
	)
	require.NoError(t, err)

	assert.Equal(t, cadence.NewInt(42), result)
}

func TestRuntimeBuiltInFunctionConfusion(t *testing.T) {

	t.Parallel()

	const contract = `
      access(all) contract Foo {
          access(all) resource getType {}

          init() {
              Foo.getType()
          }
      }
    `

	address := common.MustBytesToAddress([]byte{0x1})

	newRuntimeInterface := func() Interface {

		accountCodes := map[common.AddressLocation][]byte{}
		var events []cadence.Event
		var loggedMessages []string

		return &TestRuntimeInterface{
			Storage: NewTestLedger(nil, nil),
			OnGetSigningAccounts: func() ([]common.Address, error) {
				return []common.Address{address}, nil
			},
			OnResolveLocation: NewSingleIdentifierLocationResolver(t),
			OnUpdateAccountContractCode: func(location common.AddressLocation, code []byte) error {
				accountCodes[location] = code
				return nil
			},
			OnGetAccountContractCode: func(location common.AddressLocation) (code []byte, err error) {
				code = accountCodes[location]
				return code, nil
			},
			OnEmitEvent: func(event cadence.Event) error {
				events = append(events, event)
				return nil
			},
			OnProgramLog: func(message string) {
				loggedMessages = append(loggedMessages, message)
			},
		}
	}

	runtime := NewTestInterpreterRuntime()

	nextTransactionLocation := NewTransactionLocationGenerator()

	err := runtime.ExecuteTransaction(
		Script{
			Source: DeploymentTransaction(
				"Foo",
				[]byte(contract),
			),
		},
		Context{
			Interface: newRuntimeInterface(),
			Location:  nextTransactionLocation(),
		},
	)
	RequireError(t, err)

	var redeclarationError *sema.RedeclarationError
	require.ErrorAs(t, err, &redeclarationError)
}

<<<<<<< HEAD
func BenchmarkContractFunctionInvocation(b *testing.B) {

	runtime := NewTestInterpreterRuntime()

	addressValue := cadence.BytesToAddress([]byte{0x1})

	contract := []byte(`
      pub contract Test {
          pub fun helloText(): String {
              return "global function of the imported program"
          }

          init() {}

          pub struct Foo {
              pub var id : String

              init(_ id: String) {
                  self.id = id
              }

              pub fun sayHello(_ id: Int): String {
                  // return self.id
                  return Test.helloText()
              }
          }
      }
    `)

	deploy := DeploymentTransaction("Test", contract)

	var accountCode []byte
	var events []cadence.Event

	runtimeInterface := &TestRuntimeInterface{
		OnGetCode: func(_ Location) (bytes []byte, err error) {
			return accountCode, nil
		},
		Storage: NewTestLedger(nil, nil),
		OnGetSigningAccounts: func() ([]Address, error) {
			return []Address{Address(addressValue)}, nil
		},
		OnResolveLocation: NewSingleIdentifierLocationResolver(b),
		OnGetAccountContractCode: func(_ common.AddressLocation) (code []byte, err error) {
			return accountCode, nil
		},
		OnUpdateAccountContractCode: func(_ common.AddressLocation, code []byte) error {
			accountCode = code
			return nil
		},
		OnEmitEvent: func(event cadence.Event) error {
			events = append(events, event)
			return nil
		},
		OnDecodeArgument: func(b []byte, t cadence.Type) (cadence.Value, error) {
			return json.Decode(nil, b)
		},
	}

	nextTransactionLocation := NewTransactionLocationGenerator()

	err := runtime.ExecuteTransaction(
		Script{
			Source: deploy,
		},
		Context{
			Interface: runtimeInterface,
			Location:  nextTransactionLocation(),
		},
	)
	require.NoError(b, err)
	assert.NotNil(b, accountCode)

	script := `      
      import Test from 0x01

      pub fun main(count: Int): String {
          var i = 0
          var r = Test.Foo("Hello from Foo!")
          while i < count {
              i = i + 1
              r = Test.Foo("Hello from Foo!")
              r.sayHello(1)
          }
          return r.sayHello(1)
      }`

	args := encodeArgs([]cadence.Value{cadence.NewInt(7)})

	b.ResetTimer()
	b.ReportAllocs()

	for i := 0; i < b.N; i++ {
		_, err := runtime.ExecuteScript(
			Script{
				Source:    []byte(script),
				Arguments: args,
			},
			Context{
				Interface: runtimeInterface,
				Location:  nextTransactionLocation(),
			},
		)
		require.NoError(b, err)
	}
=======
func TestRuntimeInvocationReturnTypeInferenceFailure(t *testing.T) {

	t.Parallel()

	address := common.MustBytesToAddress([]byte{0x1})

	newRuntimeInterface := func() Interface {

		return &TestRuntimeInterface{
			Storage: NewTestLedger(nil, nil),
			OnGetSigningAccounts: func() ([]common.Address, error) {
				return []common.Address{address}, nil
			},
		}
	}

	runtime := NewTestInterpreterRuntime()

	nextTransactionLocation := NewTransactionLocationGenerator()

	tx := []byte(`
      transaction{
          prepare(signer: auth(Storage) &Account){
              let functions = [signer.storage.save].reverse()
          }
      }
    `)

	err := runtime.ExecuteTransaction(
		Script{
			Source: tx,
		},
		Context{
			Interface: newRuntimeInterface(),
			Location:  nextTransactionLocation(),
		},
	)
	RequireError(t, err)

	var typeErr *sema.InvocationTypeInferenceError
	require.ErrorAs(t, err, &typeErr)
}

func TestRuntimeSomeValueChildContainerMutation(t *testing.T) {

	t.Parallel()

	buyTicketTx := []byte(`
       import Foo from 0x1

       transaction() {
           prepare(acct: auth(Storage, Capabilities) &Account) {
               Foo.logVaultBalance()
               var pool = Foo.borrowLotteryPool()!
               pool.buyTickets()
               Foo.logVaultBalance()
           }
           execute {}
       }
    `)

	nextTransactionLocation := NewTransactionLocationGenerator()

	setupTest := func(t *testing.T) (
		runTransaction func(tx []byte) (logs []string),
	) {

		rt := NewTestInterpreterRuntime()

		accountCodes := map[Location][]byte{}

		address := common.MustBytesToAddress([]byte{0x1})

		var logs []string

		runtimeInterface := &TestRuntimeInterface{
			Storage: NewTestLedger(nil, nil),
			OnGetSigningAccounts: func() ([]Address, error) {
				return []Address{address}, nil
			},
			OnResolveLocation: NewSingleIdentifierLocationResolver(t),
			OnGetAccountContractCode: func(location common.AddressLocation) (code []byte, err error) {
				return accountCodes[location], nil
			},
			OnUpdateAccountContractCode: func(location common.AddressLocation, code []byte) error {
				accountCodes[location] = code
				return nil
			},
			OnProgramLog: func(message string) {
				logs = append(logs, message)
			},
			OnDecodeArgument: func(b []byte, t cadence.Type) (cadence.Value, error) {
				return json.Decode(nil, b)
			},
			OnEmitEvent: func(event cadence.Event) error {
				return nil
			},
		}

		runTransaction = func(tx []byte) []string {

			logs = logs[:0]

			err := rt.ExecuteTransaction(
				Script{
					Source: tx,
				},
				Context{
					Interface: runtimeInterface,
					Location:  nextTransactionLocation(),
				},
			)
			require.NoError(t, err)

			return logs
		}

		return runTransaction
	}

	t.Run("non optional vault", func(t *testing.T) {

		t.Parallel()

		contractFoo := `
			access(all) contract Foo {
				access(all) resource Vault {
					access(all)
					var balance: UFix64
					init(balance: UFix64) {
						self.balance = balance
					}
					access(all) fun withdraw(amount: UFix64): @Vault {
						self.balance = self.balance - amount
						return <-create Vault(balance: amount)
					}
					access(all) fun deposit(from: @Vault) {
						self.balance = self.balance + from.balance
						destroy from
					}
				}
				access(all) fun createEmptyVault(): @Vault {
				   return <- create Vault(balance: 0.0)
				}
				access(all) resource LotteryPool {
					access(contract)
					let ftVault: @Vault
					init() {
						self.ftVault <- Foo.createEmptyVault()
					}
					access(all)
					fun buyTickets() {
						self.borrowVault().deposit(from: <- create Vault(balance: 5.0))
					}
					access(all) fun buyNewTicket() {
						self.borrowVault().deposit(from: <- create Vault(balance: 5.0))
					}
					access(self)
					view fun borrowVault(): &Vault {
						return &self.ftVault as &Vault
					}
				}
				init() {
					self.account.storage.save(<- create LotteryPool(), to: /storage/lottery_pool)
				}
				access(all) fun borrowLotteryPool(): &LotteryPool? {
					return self.account.storage.borrow<&LotteryPool>(from: /storage/lottery_pool)
				}
				access(all) fun logVaultBalance() {
					var pool = self.borrowLotteryPool()!
					log(pool.ftVault.balance)
				}
			}
		`

		runTransaction := setupTest(t)

		runTransaction(DeploymentTransaction(
			"Foo",
			[]byte(contractFoo),
		))

		logs := runTransaction(buyTicketTx)
		assert.Equal(t, []string{"0.00000000", "5.00000000"}, logs)

		logs = runTransaction(buyTicketTx)
		assert.Equal(t, []string{"5.00000000", "10.00000000"}, logs)
	})

	t.Run("optional vault", func(t *testing.T) {

		t.Parallel()

		contractFoo := `
		  access(all) contract Foo {
			  access(all) resource Vault {
				  access(all)
				  var balance: UFix64
				  init(balance: UFix64) {
					  self.balance = balance
				  }
				  access(all) fun withdraw(amount: UFix64): @Vault {
					  self.balance = self.balance - amount
					  return <-create Vault(balance: amount)
				  }
				  access(all) fun deposit(from: @Vault) {
					  self.balance = self.balance + from.balance
					  destroy from
				  }
			  }
			  access(all) fun createEmptyVault(): @Vault {
				 return <- create Vault(balance: 0.0)
			  }
			  access(all) resource LotteryPool {
				  access(contract)
				  let ftVault: @Vault?
				  init() {
					  self.ftVault <- Foo.createEmptyVault()
				  }
				  access(all)
				  fun buyTickets() {
					  self.borrowVault().deposit(from: <- create Vault(balance: 5.0))
				  }
				  access(all) fun buyNewTicket() {
					  self.borrowVault().deposit(from: <- create Vault(balance: 5.0))
				  }
				  access(self)
				  view fun borrowVault(): &Vault {
					  return &self.ftVault as &Vault? ?? panic("Cannot borrow vault")
				  }
			  }
			  init() {
				  self.account.storage.save(<- create LotteryPool(), to: /storage/lottery_pool)
			  }
			  access(all) fun borrowLotteryPool(): &LotteryPool? {
				  return self.account.storage.borrow<&LotteryPool>(from: /storage/lottery_pool)
			  }
			  access(all) fun logVaultBalance() {
				  var pool = self.borrowLotteryPool()!
				  log(pool.ftVault!.balance)
			  }
		  }
	   `

		runTransaction := setupTest(t)

		runTransaction(DeploymentTransaction(
			"Foo",
			[]byte(contractFoo),
		))

		logs := runTransaction(buyTicketTx)
		assert.Equal(t, []string{"0.00000000", "5.00000000"}, logs)

		logs = runTransaction(buyTicketTx)
		assert.Equal(t, []string{"5.00000000", "10.00000000"}, logs)
	})

	t.Run("deeply nested optional vault", func(t *testing.T) {
		contractFoo := `
		   access(all)
		   contract Foo {
			   access(all)
			   resource Vault {
				   access(all)
				   var balance: UFix64
				   init(balance: UFix64) {
					   self.balance = balance
				   }
				   access(all)
				   fun withdraw(amount: UFix64): @Vault {
					   self.balance = self.balance - amount
					   return <-create Vault(balance: amount)
				   }
				   access(all)
				   fun deposit(from: @Vault) {
					   self.balance = self.balance + from.balance
					   destroy from
				   }
			   }
			   access(all)
			   fun createEmptyVault(): @Vault {
				  return <- create Vault(balance: 0.0)
			   }
			   access(all)
			   resource LotteryPool {
				   access(contract)
				   let jackpotPool: @Change
				   access(contract)
				   let lotteries: @{UInt64: Lottery}
				   init() {
					   self.jackpotPool <- create Change()
					   self.lotteries <- {0: <- create Lottery()}
				   }
				   access(all)
				   fun buyTickets() {
					   var lotteryRef = self.borrowLotteryRef()!
					   lotteryRef.buyNewTicket()
				   }
				   access(self)
				   fun borrowLotteryRef(): &Lottery? {
						return &self.lotteries[0]
				   }
			   }
			   access(all)
			   resource Lottery {
				   access(contract)
				   let current: @Change
				   init() {
					   self.current <- create Change()
				   }
				   access(all)
				   fun buyNewTicket() {
					   var change = self.borrowCurrentLotteryChange()
					   change.forceMerge()
				   }
				   access(contract)
				   view fun borrowCurrentLotteryChange(): &Change {
					   return &self.current
				   }
			   }
			   access(all)
			   resource Change {
				   access(contract)
				   var ftVault: @Vault?
				   init() {
					   self.ftVault <- Foo.createEmptyVault()
				   }
				   access(all)
				   fun forceMerge() {
						self.borrowVault().deposit(from: <- create Vault(balance: 5.0))
				   }
				   access(self)
				   view fun borrowVault(): &Vault {
					   return &self.ftVault as &Vault? ?? panic("Cannot borrow vault")
				   }
			   }
			   init() {
				   self.account.storage.save(<- create LotteryPool(), to: /storage/lottery_pool)
			   }
			   access(all)
			   fun borrowLotteryPool(): &LotteryPool? {
				   return self.account.storage.borrow<&LotteryPool>(from: /storage/lottery_pool)
			   }
			   access(all)
			   fun logVaultBalance() {
				   var pool = self.borrowLotteryPool()!
				   log(pool.lotteries[0]!.current.ftVault!.balance)
			   }
		   }
	    `

		runTransaction := setupTest(t)

		runTransaction(DeploymentTransaction(
			"Foo",
			[]byte(contractFoo),
		))

		logs := runTransaction(buyTicketTx)
		assert.Equal(t, []string{"0.00000000", "5.00000000"}, logs)

		logs = runTransaction(buyTicketTx)
		assert.Equal(t, []string{"5.00000000", "10.00000000"}, logs)
	})
>>>>>>> 68a04605
}<|MERGE_RESOLUTION|>--- conflicted
+++ resolved
@@ -11912,7 +11912,6 @@
 	require.ErrorAs(t, err, &redeclarationError)
 }
 
-<<<<<<< HEAD
 func BenchmarkContractFunctionInvocation(b *testing.B) {
 
 	runtime := NewTestInterpreterRuntime()
@@ -12018,7 +12017,8 @@
 		)
 		require.NoError(b, err)
 	}
-=======
+}
+
 func TestRuntimeInvocationReturnTypeInferenceFailure(t *testing.T) {
 
 	t.Parallel()
@@ -12384,5 +12384,4 @@
 		logs = runTransaction(buyTicketTx)
 		assert.Equal(t, []string{"5.00000000", "10.00000000"}, logs)
 	})
->>>>>>> 68a04605
 }