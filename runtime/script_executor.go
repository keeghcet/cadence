/*
 * Cadence - The resource-oriented smart contract programming language
 *
 * Copyright Flow Foundation
 *
 * Licensed under the Apache License, Version 2.0 (the "License");
 * you may not use this file except in compliance with the License.
 * You may obtain a copy of the License at
 *
 *   http://www.apache.org/licenses/LICENSE-2.0
 *
 * Unless required by applicable law or agreed to in writing, software
 * distributed under the License is distributed on an "AS IS" BASIS,
 * WITHOUT WARRANTIES OR CONDITIONS OF ANY KIND, either express or implied.
 * See the License for the specific language governing permissions and
 * limitations under the License.
 */

package runtime

import (
	"sync"

	"github.com/onflow/cadence"
	"github.com/onflow/cadence/bbq/vm"
	"github.com/onflow/cadence/errors"
	"github.com/onflow/cadence/interpreter"
	"github.com/onflow/cadence/sema"
)

type scriptExecutorPreparation struct {
	environment            Environment
	preprocessErr          error
	codesAndPrograms       CodesAndPrograms
	functionEntryPointType *sema.FunctionType
	program                *interpreter.Program
	storage                *Storage
	interpret              interpretFunc
	preprocessOnce         sync.Once
}

type scriptExecutorExecution struct {
	executeErr  error
	result      cadence.Value
	executeOnce sync.Once
}

type scriptExecutor struct {
	context Context
	scriptExecutorExecution
	runtime Runtime
	scriptExecutorPreparation
	script Script
	vm     *vm.VM
}

func newScriptExecutor(
	runtime Runtime,
	script Script,
	context Context,
) *scriptExecutor {

	return &scriptExecutor{
		runtime: runtime,
		script:  script,
		context: context,
	}
}

func (executor *scriptExecutor) Preprocess() error {
	executor.preprocessOnce.Do(func() {
		executor.preprocessErr = executor.preprocess()
	})

	return executor.preprocessErr
}

func (executor *scriptExecutor) Execute() error {
	executor.executeOnce.Do(func() {
		executor.result, executor.executeErr = executor.execute()
	})

	return executor.executeErr
}

func (executor *scriptExecutor) Result() (cadence.Value, error) {
	// Note: Execute's error is saved into executor.executeErr and return in
	// the next line.
	_ = executor.Execute()
	return executor.result, executor.executeErr
}

func (executor *scriptExecutor) preprocess() (err error) {
	context := executor.context
	location := context.Location
	script := executor.script

	codesAndPrograms := NewCodesAndPrograms()
	executor.codesAndPrograms = codesAndPrograms

	defer Recover(
		func(internalErr Error) {
			err = internalErr
		},
		location,
		codesAndPrograms,
	)

	runtimeInterface := context.Interface

	config := executor.runtime.Config()

	storage := NewStorage(
		runtimeInterface,
		runtimeInterface,
		StorageConfig{},
	)
	executor.storage = storage

	environment := context.Environment
	if environment == nil {
		if context.UseVM {
			environment = NewScriptVMEnvironment(config)
		} else {
			environment = NewScriptInterpreterEnvironment(config)
		}
<<<<<<< HEAD
=======
		environment = NewScriptInterpreterEnvironment(config)
	}

	switch environment.(type) {
	case *InterpreterEnvironment:
		break
	default:
		return errors.NewUnexpectedError("scripts can only be executed with the interpreter")
>>>>>>> 518b3181
	}

	environment.Configure(
		runtimeInterface,
		codesAndPrograms,
		storage,
		context.CoverageReport,
	)
	executor.environment = environment

	program, err := environment.ParseAndCheckProgram(
		script.Source,
		location,
		true,
	)
	if err != nil {
		return newError(err, location, codesAndPrograms)
	}
	executor.program = program

	functionEntryPointType, err := program.Elaboration.FunctionEntryPointType()
	if err != nil {
		return newError(err, location, codesAndPrograms)
	}
	executor.functionEntryPointType = functionEntryPointType

	// Ensure the entry point's parameter types are importable
	parameters := functionEntryPointType.Parameters
	if len(parameters) > 0 {
		for _, param := range parameters {
			if !param.TypeAnnotation.Type.IsImportable(map[*sema.Member]bool{}) {
				err = &ScriptParameterTypeNotImportableError{
					Type: param.TypeAnnotation.Type,
				}
				return newError(err, location, codesAndPrograms)
			}
		}
	}

	// Ensure the entry point's return type is valid
	returnType := functionEntryPointType.ReturnTypeAnnotation.Type
	if !returnType.IsExportable(map[*sema.Member]bool{}) {
		err = &InvalidScriptReturnTypeError{
			Type: returnType,
		}
		return newError(err, location, codesAndPrograms)
	}

	switch environment := environment.(type) {
	case *interpreterEnvironment:
		executor.interpret = executor.scriptExecutionFunction()

	case *vmEnvironment:
		var program *Program
		program, err = environment.loadProgram(location)
		if err != nil {
			return newError(err, location, codesAndPrograms)
		}
		executor.vm = environment.newVM(location, program.compiledProgram.program)

	default:
		return errors.NewUnexpectedError("scripts can only be executed with the interpreter")
	}

	return nil
}

func (executor *scriptExecutor) execute() (val cadence.Value, err error) {
	err = executor.Preprocess()
	if err != nil {
		return nil, err
	}

	environment := executor.environment
	context := executor.context
	location := context.Location
	codesAndPrograms := executor.codesAndPrograms

	defer Recover(
		func(internalErr Error) {
			err = internalErr
		},
		location,
		codesAndPrograms,
	)

	var result cadence.Value

	switch environment := environment.(type) {
<<<<<<< HEAD
	case *interpreterEnvironment:
		result, err = executor.executeWithInterpreter(environment)

	case *vmEnvironment:
		result, err = executor.executeWithVM(environment)
=======
	case *InterpreterEnvironment:
		value, err := executor.executeWithInterpreter(environment)
		if err != nil {
			return nil, newError(err, executor.context.Location, codesAndPrograms)
		}
		return value, nil
>>>>>>> 518b3181

	default:
		panic(errors.NewUnexpectedError("unsupported environment: %T", environment))
	}

	if err != nil {
		return nil, newError(err, executor.context.Location, codesAndPrograms)
	}
	return result, nil
}

func (executor *scriptExecutor) executeWithInterpreter(
	environment *InterpreterEnvironment,
) (val cadence.Value, err error) {

	value, inter, err := environment.Interpret(
		executor.context.Location,
		executor.program,
		executor.interpret,
	)
	if err != nil {
		return nil, err
	}

	return ExportValue(
		value,
		inter,
		interpreter.EmptyLocationRange,
	)
}

func (executor *scriptExecutor) executeWithVM(
	environment *vmEnvironment,
) (val cadence.Value, err error) {

	context := executor.vm.Context()
	codesAndPrograms := executor.codesAndPrograms

	// Recover internal panics and return them as an error.
	// For example, the argument validation might attempt to
	// load contract code for non-existing types

	defer Recover(
		func(internalErr Error) {
			err = internalErr
		},
		executor.context.Location,
		codesAndPrograms,
	)

	values, err := importValidatedArguments(
		context,
		executor.environment,
		interpreter.EmptyLocationRange,
		executor.script.Arguments,
		executor.functionEntryPointType.Parameters,
	)
	if err != nil {
		return nil, err
	}

	value, err := executor.vm.InvokeExternally(
		sema.FunctionEntryPointName,
		values...,
	)
	if err != nil {
		return nil, err
	}

	// Write back all stored values, which were actually just cached, back into storage
	err = environment.commitStorage(context)
	if err != nil {
		return nil, err
	}

	var exportedValue cadence.Value
	exportedValue, err = ExportValue(value, context, interpreter.EmptyLocationRange)
	if err != nil {
		return nil, err
	}

	return exportedValue, nil
}

func (executor *scriptExecutor) scriptExecutionFunction() interpretFunc {
	return func(inter *interpreter.Interpreter) (value interpreter.Value, err error) {

		// Recover internal panics and return them as an error.
		// For example, the argument validation might attempt to
		// load contract code for non-existing types

		defer inter.RecoverErrors(func(internalErr error) {
			err = internalErr
		})

		values, err := importValidatedArguments(
			inter,
			executor.environment,
			interpreter.EmptyLocationRange,
			executor.script.Arguments,
			executor.functionEntryPointType.Parameters,
		)
		if err != nil {
			return nil, err
		}

		return inter.Invoke(sema.FunctionEntryPointName, values...)
	}
}<|MERGE_RESOLUTION|>--- conflicted
+++ resolved
@@ -124,17 +124,6 @@
 		} else {
 			environment = NewScriptInterpreterEnvironment(config)
 		}
-<<<<<<< HEAD
-=======
-		environment = NewScriptInterpreterEnvironment(config)
-	}
-
-	switch environment.(type) {
-	case *InterpreterEnvironment:
-		break
-	default:
-		return errors.NewUnexpectedError("scripts can only be executed with the interpreter")
->>>>>>> 518b3181
 	}
 
 	environment.Configure(
@@ -184,7 +173,7 @@
 	}
 
 	switch environment := environment.(type) {
-	case *interpreterEnvironment:
+	case *InterpreterEnvironment:
 		executor.interpret = executor.scriptExecutionFunction()
 
 	case *vmEnvironment:
@@ -224,20 +213,11 @@
 	var result cadence.Value
 
 	switch environment := environment.(type) {
-<<<<<<< HEAD
-	case *interpreterEnvironment:
+	case *InterpreterEnvironment:
 		result, err = executor.executeWithInterpreter(environment)
 
 	case *vmEnvironment:
 		result, err = executor.executeWithVM(environment)
-=======
-	case *InterpreterEnvironment:
-		value, err := executor.executeWithInterpreter(environment)
-		if err != nil {
-			return nil, newError(err, executor.context.Location, codesAndPrograms)
-		}
-		return value, nil
->>>>>>> 518b3181
 
 	default:
 		panic(errors.NewUnexpectedError("unsupported environment: %T", environment))
