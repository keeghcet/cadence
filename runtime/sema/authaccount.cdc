--- conflicted
+++ resolved
@@ -105,54 +105,6 @@
     /// The path must be a storage path, i.e., only the domain `storage` is allowed.
     access(all) fun check<T: Any>(from: StoragePath): Bool
 
-<<<<<<< HEAD
-=======
-    /// **DEPRECATED**: Instead, use `capabilities.storage.issue`, and `capabilities.publish` if the path is public.
-    ///
-    /// Creates a capability at the given public or private path,
-    /// which targets the given public, private, or storage path.
-    ///
-    /// The target path leads to the object that will provide the functionality defined by this capability.
-    ///
-    /// The given type defines how the capability can be borrowed, i.e., how the stored value can be accessed.
-    ///
-    /// Returns nil if a link for the given capability path already exists, or the newly created capability if not.
-    ///
-    /// It is not necessary for the target path to lead to a valid object; the target path could be empty,
-    /// or could lead to an object which does not provide the necessary type interface:
-    /// The link function does **not** check if the target path is valid/exists at the time the capability is created
-    /// and does **not** check if the target value conforms to the given type.
-    ///
-    /// The link is latent.
-    ///
-    /// The target value might be stored after the link is created,
-    /// and the target value might be moved out after the link has been created.
-    access(all) fun link<T: &Any>(_ newCapabilityPath: CapabilityPath, target: Path): Capability<T>?
-
-    /// **DEPRECATED**: Use `capabilities.account.issue` instead.
-    ///
-    /// Creates a capability at the given public or private path which targets this account.
-    ///
-    /// Returns nil if a link for the given capability path already exists, or the newly created capability if not.
-    access(all) fun linkAccount(_ newCapabilityPath: PrivatePath): Capability<&AuthAccount>?
-
-    /// **DEPRECATED**: Use `capabilities.get` instead.
-    ///
-    /// Returns the capability at the given private or public path.
-    access(all) fun getCapability<T: &Any>(_ path: CapabilityPath): Capability<T>
-
-    /// **DEPRECATED**: Use `capabilities.storage.getController` and `StorageCapabilityController.target()`.
-    ///
-    /// Returns the target path of the capability at the given public or private path,
-    /// or nil if there exists no capability at the given path.
-    access(all) fun getLinkTarget(_ path: CapabilityPath): Path?
-
-    /// **DEPRECATED**: Use `capabilities.unpublish` instead if the path is public.
-    ///
-    /// Removes the capability at the given public or private path.
-    access(all) fun unlink(_ path: CapabilityPath)
-
->>>>>>> 0e3b9d39
     /// Iterate over all the public paths of an account,
     /// passing each path and type in turn to the provided callback function.
     ///
@@ -350,25 +302,7 @@
         ///
         /// Returns the capability if one was published at the path.
         /// Returns nil if no capability was published at the path.
-<<<<<<< HEAD
-        pub fun unpublish(_ path: PublicPath): Capability?
-=======
         access(all) fun unpublish(_ path: PublicPath): Capability?
-
-        /// **DEPRECATED**: This function only exists temporarily to aid in the migration of links.
-        /// This function will not be part of the final Capability Controller API.
-        ///
-        /// Migrates the link at the given path to a capability controller.
-        /// Returns the capability ID of the newly issued controller.
-        /// Returns nil if the migration fails,
-        /// e.g. when the path does not lead to a storage path.
-        ///
-        /// Does not migrate intermediate links of the chain.
-        ///
-        /// Returns the ID of the issued capability controller, if any.
-        /// Returns nil if migration fails.
-        access(all) fun migrateLink(_ newCapabilityPath: CapabilityPath): UInt64?
->>>>>>> 0e3b9d39
     }
 
     access(all) struct StorageCapabilities {
