--- conflicted
+++ resolved
@@ -49,7 +49,6 @@
 // AuthAccountType represents the authorized access to an account.
 // Access to an AuthAccount means having full access to its storage, public keys, and code.
 // Only signed transactions can get the AuthAccount for an account.
-//
 var AuthAccountType = func() *CompositeType {
 
 	authAccountType := &CompositeType{
@@ -205,8 +204,6 @@
 	return authAccountType
 }()
 
-<<<<<<< HEAD
-=======
 var AuthAccountPublicPathsType = &VariableSizedType{
 	Type: PublicPathType,
 }
@@ -270,45 +267,6 @@
 
 var AuthAccountForEachStoredFunctionType = AccountForEachFunctionType(StoragePathType)
 
-var AuthAccountTypeAddPublicKeyFunctionType = &FunctionType{
-	Parameters: []*Parameter{
-		{
-			Label:      ArgumentLabelNotRequired,
-			Identifier: "key",
-			TypeAnnotation: NewTypeAnnotation(
-				ByteArrayType,
-			),
-		},
-	},
-	ReturnTypeAnnotation: NewTypeAnnotation(
-		VoidType,
-	),
-}
-
-const authAccountTypeAddPublicKeyFunctionDocString = `
-Adds the given byte representation of a public key to the account's keys
-`
-
-var AuthAccountTypeRemovePublicKeyFunctionType = &FunctionType{
-	Parameters: []*Parameter{
-		{
-			Label:      ArgumentLabelNotRequired,
-			Identifier: "index",
-			TypeAnnotation: NewTypeAnnotation(
-				IntType,
-			),
-		},
-	},
-	ReturnTypeAnnotation: NewTypeAnnotation(
-		VoidType,
-	),
-}
-
-const authAccountTypeRemovePublicKeyFunctionDocString = `
-Removes the public key at the given index from the account's keys
-`
-
->>>>>>> e4cd5c06
 var AuthAccountTypeSaveFunctionType = func() *FunctionType {
 
 	typeParameter := &TypeParameter{
