--- conflicted
+++ resolved
@@ -18,120 +18,6 @@
 
 package sema
 
-<<<<<<< HEAD
-import (
-	"github.com/onflow/cadence/runtime/ast"
-	"github.com/onflow/cadence/runtime/common"
-)
+//go:generate go run ./gen/main.go block.cdc block.gen.go
 
-// BlockType
-var BlockType = &SimpleType{
-	Name:          "Block",
-	QualifiedName: "Block",
-	TypeID:        "Block",
-	tag:           BlockTypeTag,
-	IsResource:    false,
-	Storable:      false,
-	Equatable:     false,
-	Exportable:    false,
-	Importable:    false,
-	Members: func(t *SimpleType) map[string]MemberResolver {
-		return map[string]MemberResolver{
-			BlockTypeHeightFieldName: {
-				Kind: common.DeclarationKindField,
-				Resolve: func(memoryGauge common.MemoryGauge, identifier string, _ ast.Range, _ func(error)) *Member {
-					return NewPublicConstantFieldMember(
-						memoryGauge,
-						t,
-						identifier,
-						UInt64Type,
-						blockTypeHeightFieldDocString,
-					)
-				},
-			},
-			BlockTypeViewFieldName: {
-				Kind: common.DeclarationKindField,
-				Resolve: func(memoryGauge common.MemoryGauge, identifier string, _ ast.Range, _ func(error)) *Member {
-					return NewPublicConstantFieldMember(
-						memoryGauge,
-						t,
-						identifier,
-						UInt64Type,
-						blockTypeViewFieldDocString,
-					)
-				},
-			},
-			BlockTypeTimestampFieldName: {
-				Kind: common.DeclarationKindField,
-				Resolve: func(memoryGauge common.MemoryGauge, identifier string, _ ast.Range, _ func(error)) *Member {
-					return NewPublicConstantFieldMember(
-						memoryGauge,
-						t,
-						identifier,
-						UFix64Type,
-						blockTypeTimestampFieldDocString,
-					)
-				},
-			},
-			BlockTypeIDFieldName: {
-				Kind: common.DeclarationKindField,
-				Resolve: func(memoryGauge common.MemoryGauge, identifier string, _ ast.Range, _ func(error)) *Member {
-					return NewPublicConstantFieldMember(
-						memoryGauge,
-						t,
-						identifier,
-						BlockTypeIDFieldType,
-						blockTypeIDFieldDocString,
-					)
-				},
-			},
-		}
-	},
-}
-
-var BlockTypeAnnotation = NewTypeAnnotation(BlockType)
-
-const BlockIDSize = 32
-
-var BlockTypeIDFieldType = &ConstantSizedType{
-	Type: UInt8Type,
-	Size: BlockIDSize,
-}
-
-const BlockTypeHeightFieldName = "height"
-
-const blockTypeHeightFieldDocString = `
-The height of the block.
-
-If the blockchain is viewed as a tree with the genesis block at the root, the height of a node is the number of edges between the node and the genesis block
-`
-
-const BlockTypeViewFieldName = "view"
-
-const blockTypeViewFieldDocString = `
-The view of the block.
-
-It is a detail of the consensus algorithm. It is a monotonically increasing integer and counts rounds in the consensus algorithm. Since not all rounds result in a finalized block, the view number is strictly greater than or equal to the block height
-`
-
-const BlockTypeIDFieldName = "id"
-
-const blockTypeIDFieldDocString = `
-The ID of the block.
-
-It is essentially the hash of the block
-`
-
-const BlockTypeTimestampFieldName = "timestamp"
-
-const blockTypeTimestampFieldDocString = `
-The timestamp of the block.
-
-Unix timestamp of when the proposer claims it constructed the block.
-
-NOTE: It is included by the proposer, there are no guarantees on how much the time stamp can deviate from the true time the block was published.
-Consider observing blocks’ status changes off-chain yourself to get a more reliable value
-`
-=======
-//go:generate go run ./gen/main.go block.cdc block.gen.go
->>>>>>> bc692fa3
+var BlockTypeAnnotation = NewTypeAnnotation(BlockType)