/*
 * Cadence - The resource-oriented smart contract programming language
 *
 * Copyright Dapper Labs, Inc.
 *
 * Licensed under the Apache License, Version 2.0 (the "License");
 * you may not use this file except in compliance with the License.
 * You may obtain a copy of the License at
 *
 *   http://www.apache.org/licenses/LICENSE-2.0
 *
 * Unless required by applicable law or agreed to in writing, software
 * distributed under the License is distributed on an "AS IS" BASIS,
 * WITHOUT WARRANTIES OR CONDITIONS OF ANY KIND, either express or implied.
 * See the License for the specific language governing permissions and
 * limitations under the License.
 */

package sema

<<<<<<< HEAD
//go:generate go run ./gen/main.go block.cdc block.gen.go

var BlockTypeAnnotation = NewTypeAnnotation(BlockType)
=======
//go:generate go run ./gen block.cdc block.gen.go
>>>>>>> a0e3f52b
<|MERGE_RESOLUTION|>--- conflicted
+++ resolved
@@ -18,10 +18,6 @@
 
 package sema
 
-<<<<<<< HEAD
-//go:generate go run ./gen/main.go block.cdc block.gen.go
+//go:generate go run ./gen block.cdc block.gen.go
 
-var BlockTypeAnnotation = NewTypeAnnotation(BlockType)
-=======
-//go:generate go run ./gen block.cdc block.gen.go
->>>>>>> a0e3f52b
+var BlockTypeAnnotation = NewTypeAnnotation(BlockType)