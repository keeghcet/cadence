/*
 * Cadence - The resource-oriented smart contract programming language
 *
 * Copyright Dapper Labs, Inc.
 *
 * Licensed under the Apache License, Version 2.0 (the "License");
 * you may not use this file except in compliance with the License.
 * You may obtain a copy of the License at
 *
 *   http://www.apache.org/licenses/LICENSE-2.0
 *
 * Unless required by applicable law or agreed to in writing, software
 * distributed under the License is distributed on an "AS IS" BASIS,
 * WITHOUT WARRANTIES OR CONDITIONS OF ANY KIND, either express or implied.
 * See the License for the specific language governing permissions and
 * limitations under the License.
 */

package sema

import "github.com/onflow/cadence/runtime/ast"

func (checker *Checker) VisitArrayExpression(arrayExpression *ast.ArrayExpression) Type {

	// visit all elements, ensure they are all the same type

	expectedType := UnwrapOptionalType(checker.expectedType)

	var elementType Type
	var resultType ArrayType

	elementCount := len(arrayExpression.Values)

	switch typ := expectedType.(type) {

	case *ConstantSizedType:
		elementType = typ.ElementType(false)
		resultType = typ

		literalCount := int64(elementCount)
		if typ.Size != literalCount {
			checker.report(
				&ConstantSizedArrayLiteralSizeError{
					ExpectedSize: typ.Size,
					ActualSize:   literalCount,
					Range:        arrayExpression.Range,
				},
			)
		}

	case *VariableSizedType:
		elementType = typ.ElementType(false)
		resultType = typ

	default:
		// If the expected type is AnyStruct or AnyResource, and the array is empty,
		// then expect the elements to also be of the same type.
		// Otherwise, infer the type from the expression.
		if elementCount == 0 {
			elementType = expectedType
			resultType = &VariableSizedType{
				Type: elementType,
			}
		}
	}

	var argumentTypes []Type
	if elementCount > 0 {
		argumentTypes = make([]Type, elementCount)

		for i, element := range arrayExpression.Values {
			valueType := checker.VisitExpression(element, arrayExpression, elementType)

			argumentTypes[i] = valueType

<<<<<<< HEAD
			checker.checkResourceMoveOperation(value, valueType)
=======
			checker.checkVariableMove(element)
			checker.checkResourceMoveOperation(element, valueType)
>>>>>>> 49c7f8fd
		}
	}

	if elementType == nil {
		// Contextually expected type is not available.
		// Therefore, find the least common supertype of the elements.
		elementType = LeastCommonSuperType(argumentTypes...)

		if elementType == InvalidType {
			checker.report(
				&TypeAnnotationRequiredError{
					Cause: "cannot infer type from array literal:",
					Pos:   arrayExpression.StartPos,
				},
			)

			return InvalidType
		}

		resultType = &VariableSizedType{
			Type: elementType,
		}
	}

	checker.Elaboration.SetArrayExpressionTypes(
		arrayExpression,
		ArrayExpressionTypes{
			ArgumentTypes: argumentTypes,
			ArrayType:     resultType,
		},
	)

	return resultType
}<|MERGE_RESOLUTION|>--- conflicted
+++ resolved
@@ -73,12 +73,7 @@
 
 			argumentTypes[i] = valueType
 
-<<<<<<< HEAD
-			checker.checkResourceMoveOperation(value, valueType)
-=======
-			checker.checkVariableMove(element)
 			checker.checkResourceMoveOperation(element, valueType)
->>>>>>> 49c7f8fd
 		}
 	}
 
