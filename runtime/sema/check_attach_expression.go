--- conflicted
+++ resolved
@@ -105,9 +105,8 @@
 		}
 	}
 
-<<<<<<< HEAD
 	checker.Elaboration.SetAttachTypes(expression, attachmentCompositeType)
-=======
+
 	// compute the set of all the entitlements provided to this attachment
 	providedEntitlements := orderedmap.New[EntitlementOrderedSet](len(expression.Entitlements))
 	for _, entitlement := range expression.Entitlements {
@@ -140,7 +139,6 @@
 			}
 		})
 	}
->>>>>>> 78f58f90
 
 	return baseType
 }