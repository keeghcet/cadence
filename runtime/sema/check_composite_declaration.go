/*
 * Cadence - The resource-oriented smart contract programming language
 *
 * Copyright Dapper Labs, Inc.
 *
 * Licensed under the Apache License, Version 2.0 (the "License");
 * you may not use this file except in compliance with the License.
 * You may obtain a copy of the License at
 *
 *   http://www.apache.org/licenses/LICENSE-2.0
 *
 * Unless required by applicable law or agreed to in writing, software
 * distributed under the License is distributed on an "AS IS" BASIS,
 * WITHOUT WARRANTIES OR CONDITIONS OF ANY KIND, either express or implied.
 * See the License for the specific language governing permissions and
 * limitations under the License.
 */

package sema

import (
	"github.com/onflow/cadence/runtime/ast"
	"github.com/onflow/cadence/runtime/common"
	"github.com/onflow/cadence/runtime/common/orderedmap"
	"github.com/onflow/cadence/runtime/errors"
)

func (checker *Checker) VisitCompositeDeclaration(declaration *ast.CompositeDeclaration) (_ struct{}) {
	checker.visitCompositeLikeDeclaration(declaration, ContainerKindComposite)
	return
}

func (checker *Checker) checkAttachmentBaseType(attachmentType *CompositeType) {
	baseType := attachmentType.baseType

	if baseType == nil {
		panic(errors.NewUnreachableError())
	}

	switch ty := baseType.(type) {
	case *InterfaceType:
		if ty.CompositeKind.SupportsAttachments() {
			return
		}
	case *CompositeType:
		if ty.Location == nil {
			break
		}
		if ty.Kind.SupportsAttachments() {
			return
		}
	case *SimpleType:
		if ty == AnyResourceType || ty == AnyStructType {
			return
		}
	}

	checker.report(&InvalidBaseTypeError{
		BaseType:   baseType,
		Attachment: attachmentType,
	})
}

func (checker *Checker) checkAttachmentMembersAccess(attachmentType *CompositeType) {

	// all the access modifiers for attachment members must be elements of the
	// codomain of the attachment's entitlement map. This is because the codomain
	// of the attachment's declared map specifies all the entitlements one can possibly
	// have to that attachment, since the only way to obtain an attachment reference
	// is to access it off of a base (and hence through the map).
	// ---------------------------------------------------
	// entitlement map M {
	//     E -> F
	//     X -> Y
	//     U -> V
	// }
	//
	// access(M) attachment A for R {
	//	  access(F) fun foo() {}
	//	  access(Y | F) fun bar() {}
	//	  access(V & Y) fun baz() {}
	//
	//    access(V | Q) fun qux() {}
	// }
	// ---------------------------------------------------
	//
	// in this example, the only entitlements one can ever obtain to an &A reference are
	// `F`, `Y` and `V`, and as such these are the only entitlements that may be used
	// in `A`'s definition.  Thus the definitions of `foo`, `bar`, and `baz` are valid,
	// while the definition of `qux` is not.
	var attachmentAccess Access = UnauthorizedAccess
	if attachmentType.attachmentEntitlementAccess != nil {
		attachmentAccess = *attachmentType.attachmentEntitlementAccess
	}

	attachmentType.Members.Foreach(func(_ string, member *Member) {
		switch attachmentAccess := attachmentAccess.(type) {
		case EntitlementMapAccess:
			codomain := attachmentAccess.Codomain()
			switch memberAccess := member.Access.(type) {
			case EntitlementSetAccess:
				memberAccess.Entitlements.Foreach(func(entitlement *EntitlementType, _ struct{}) {
					if !codomain.Entitlements.Contains(entitlement) {
						if !member.Access.Equal(UnauthorizedAccess) {
							checker.report(&InvalidAttachmentEntitlementError{
								Attachment:               attachmentType,
								AttachmentAccessModifier: attachmentAccess,
								InvalidEntitlement:       entitlement,
								Pos:                      member.Identifier.Pos,
							})
						}
					}
				})
			}
		default:
			switch member.Access.(type) {
			case PrimitiveAccess:
				return
			default:
				checker.report(&InvalidAttachmentEntitlementError{
					Attachment:               attachmentType,
					AttachmentAccessModifier: attachmentAccess,
					Pos:                      member.Identifier.Pos,
				})
			}
		}
	})
}

func (checker *Checker) VisitAttachmentDeclaration(declaration *ast.AttachmentDeclaration) (_ struct{}) {
	return checker.visitAttachmentDeclaration(declaration, ContainerKindComposite)
}

func (checker *Checker) visitAttachmentDeclaration(declaration *ast.AttachmentDeclaration, kind ContainerKind) (_ struct{}) {

	if !checker.Config.AttachmentsEnabled {
		checker.report(&AttachmentsNotEnabledError{
			Range: ast.NewRangeFromPositioned(checker.memoryGauge, declaration),
		})
	}

	checker.visitCompositeLikeDeclaration(declaration, kind)
	attachmentType := checker.Elaboration.CompositeDeclarationType(declaration)
	checker.checkAttachmentBaseType(attachmentType)
	checker.checkAttachmentMembersAccess(attachmentType)
	return
}

// visitCompositeDeclaration checks a previously declared composite declaration.
// Checking behaviour depends on `kind`, i.e. if the composite declaration declares
// a composite (`kind` is `ContainerKindComposite`), or the composite declaration is
// nested in an interface and so acts as a type requirement (`kind` is `ContainerKindInterface`).
//
// NOTE: This function assumes that the composite type was previously declared using
// `declareCompositeType` and exists in `checker.Elaboration.CompositeDeclarationTypes`,
// and that the members and nested declarations for the composite type were declared
// through `declareCompositeMembersAndValue`.
func (checker *Checker) visitCompositeLikeDeclaration(declaration ast.CompositeLikeDeclaration, kind ContainerKind) {
	compositeType := checker.Elaboration.CompositeDeclarationType(declaration)
	if compositeType == nil {
		panic(errors.NewUnreachableError())
	}

	checker.containerTypes[compositeType] = true
	defer func() {
		checker.containerTypes[compositeType] = false
	}()

	checker.checkDeclarationAccessModifier(
		checker.accessFromAstAccess(declaration.DeclarationAccess()),
		declaration.DeclarationKind(),
		compositeType,
		nil,
		declaration.StartPosition(),
		true,
	)

	members := declaration.DeclarationMembers()

	// NOTE: functions are checked separately
	declarationKind := declaration.Kind()
	checker.checkFieldsAccessModifier(members.Fields(), compositeType.Members, &declarationKind)

	checker.checkNestedIdentifiers(members)

	// Activate new scopes for nested types

	checker.typeActivations.Enter()
	defer checker.typeActivations.Leave(declaration.EndPosition)

	if kind == ContainerKindComposite {
		checker.enterValueScope()
		defer checker.leaveValueScope(declaration.EndPosition, false)
	}

	checker.declareCompositeLikeNestedTypes(declaration, kind, true)

	var initializationInfo *InitializationInfo

	if kind == ContainerKindComposite {
		// The initializer must initialize all members that are fields,
		// e.g. not composite functions (which are by definition constant and "initialized")

		fields := members.Fields()
		fieldMembers := orderedmap.New[MemberFieldDeclarationOrderedMap](len(fields))

		for _, field := range fields {
			fieldName := field.Identifier.Identifier
			member, ok := compositeType.Members.Get(fieldName)
			if !ok {
				continue
			}

			fieldMembers.Set(member, field)
		}

		initializationInfo = NewInitializationInfo(compositeType, fieldMembers)
	}

	checker.checkInitializers(
		members.Initializers(),
		members.Fields(),
		compositeType,
		declaration.DeclarationDocString(),
		compositeType.ConstructorPurity,
		compositeType.ConstructorParameters,
		kind,
		initializationInfo,
	)

	checker.checkUnknownSpecialFunctions(members.SpecialFunctions())

	switch kind {
	case ContainerKindComposite:
		checker.checkCompositeFunctions(
			members.Functions(),
			compositeType,
			declaration.DeclarationDocString(),
		)

	case ContainerKindInterface:
		checker.checkSpecialFunctionDefaultImplementation(declaration, "type requirement")

		declarationKind := declaration.Kind()

		checker.checkInterfaceFunctions(
			members.Functions(),
			compositeType,
			declaration.DeclarationKind(),
			&declarationKind,
			declaration.DeclarationDocString(),
		)

	default:
		panic(errors.NewUnreachableError())
	}

	fieldPositionGetter := func(name string) ast.Position {
		return compositeType.FieldPosition(name, declaration)
	}

	checker.checkResourceFieldNesting(
		compositeType.Members,
		compositeType.Kind,
		compositeType.baseType,
		fieldPositionGetter,
	)

	// Check conformances
	// NOTE: perform after completing composite type (e.g. setting constructor parameter types)

	// If the composite declaration is declaring a composite (`kind` is `ContainerKindComposite`),
	// rather than a type requirement (`kind` is `ContainerKindInterface`), check that the composite
	// conforms to all interfaces the composite declared it conforms to, i.e. all members match,
	// and no members are missing.

	// If the composite declaration is a type requirement (`kind` is `ContainerKindInterface`),
	// DON'T check that the composite conforms to all interfaces the composite declared it
	// conforms to – these are requirements that the composite declaration of the implementation
	// of the containing interface must conform to.
	//
	// Thus, missing members are valid, but still check that members that are declared as requirements
	// match the members of the conformances (members in the interface)

	checkMissingMembers := kind != ContainerKindInterface

	inheritedMembers := map[string]struct{}{}
	typeRequirementsInheritedMembers := map[string]map[string]struct{}{}

	for i, interfaceType := range compositeType.ExplicitInterfaceConformances {
		interfaceNominalType := declaration.ConformanceList()[i]

		checker.checkCompositeLikeConformance(
			declaration,
			compositeType,
			interfaceType,
			interfaceNominalType.Identifier,
			compositeConformanceCheckOptions{
				checkMissingMembers:            checkMissingMembers,
				interfaceTypeIsTypeRequirement: false,
			},
			inheritedMembers,
			typeRequirementsInheritedMembers,
		)
	}

	// NOTE: check destructors after initializer and functions

	checker.withSelfResourceInvalidationAllowed(func() {
		checker.checkDestructors(
			members.Destructors(),
			members.FieldsByIdentifier(),
			compositeType.Members,
			compositeType,
			declaration.DeclarationKind(),
			declaration.DeclarationDocString(),
			kind,
		)
	})

	// NOTE: visit entitlements, then interfaces, then composites
	// DON'T use `nestedDeclarations`, because of non-deterministic order

	for _, nestedEntitlement := range members.Entitlements() {
		ast.AcceptDeclaration[struct{}](nestedEntitlement, checker)
	}

	for _, nestedEntitlement := range members.EntitlementMaps() {
		ast.AcceptDeclaration[struct{}](nestedEntitlement, checker)
	}

	for _, nestedInterface := range members.Interfaces() {
		ast.AcceptDeclaration[struct{}](nestedInterface, checker)
	}

	for _, nestedComposite := range members.Composites() {
		ast.AcceptDeclaration[struct{}](nestedComposite, checker)
	}

	for _, nestedAttachments := range members.Attachments() {
		ast.AcceptDeclaration[struct{}](nestedAttachments, checker)
	}
}

// declareCompositeNestedTypes declares the types nested in a composite,
// and the constructors for them if `declareConstructors` is true
// and `kind` is `ContainerKindComposite`.
//
// It is used when declaring the composite's members (`declareCompositeMembersAndValue`)
// and checking the composite declaration (`visitCompositeDeclaration`).
//
// It assumes the types were previously added to the elaboration in `CompositeNestedDeclarations`,
// and the type for the declaration was added to the elaboration in `CompositeDeclarationTypes`.
func (checker *Checker) declareCompositeLikeNestedTypes(
	declaration ast.CompositeLikeDeclaration,
	kind ContainerKind,
	declareConstructors bool,
) {
	compositeType := checker.Elaboration.CompositeDeclarationType(declaration)
	nestedDeclarations := checker.Elaboration.CompositeNestedDeclarations(declaration)

	compositeType.NestedTypes.Foreach(func(name string, nestedType Type) {

		nestedDeclaration := nestedDeclarations[name]

		identifier := nestedDeclaration.DeclarationIdentifier()
		if identifier == nil {
			// It should be impossible to have a nested declaration
			// that does not have an identifier

			panic(errors.NewUnreachableError())
		}

		// NOTE: We allow the shadowing of types here, because the type was already previously
		// declared without allowing shadowing before. This avoids a duplicate error message.

		_, err := checker.typeActivations.declareType(typeDeclaration{
			identifier:               *identifier,
			ty:                       nestedType,
			declarationKind:          nestedDeclaration.DeclarationKind(),
			access:                   checker.accessFromAstAccess(nestedDeclaration.DeclarationAccess()),
			docString:                nestedDeclaration.DeclarationDocString(),
			allowOuterScopeShadowing: true,
		})
		checker.report(err)

		if declareConstructors && kind == ContainerKindComposite {

			// NOTE: Re-declare the constructor function for the nested composite declaration:
			// The constructor was previously declared in `declareCompositeMembersAndValue`
			// for this nested declaration, but the value activation for it was only temporary,
			// so that the constructor wouldn't be visible outside of the containing declaration

			nestedCompositeDeclaration, isCompositeDeclaration := nestedDeclaration.(ast.CompositeLikeDeclaration)

			if isCompositeDeclaration {

				nestedCompositeType, ok := nestedType.(*CompositeType)
				if !ok {
					// we just checked that this was a composite declaration
					panic(errors.NewUnreachableError())
				}

				// Always determine composite constructor type

				nestedConstructorType, nestedConstructorArgumentLabels :=
					CompositeLikeConstructorType(checker.Elaboration, nestedCompositeDeclaration, nestedCompositeType)

				switch nestedCompositeType.Kind {
				case common.CompositeKindContract:
					// not supported

				case common.CompositeKindEnum:
					checker.declareEnumConstructor(
						nestedCompositeDeclaration.(*ast.CompositeDeclaration),
						nestedCompositeType,
					)

				default:
					checker.declareCompositeLikeConstructor(
						nestedCompositeDeclaration,
						nestedConstructorType,
						nestedConstructorArgumentLabels,
					)
				}
			}
		}
	})
}

func (checker *Checker) declareNestedDeclarations(
	containerCompositeKind common.CompositeKind,
	containerDeclarationKind common.DeclarationKind,
	nestedCompositeDeclarations []*ast.CompositeDeclaration,
	nestedAttachmentDeclaration []*ast.AttachmentDeclaration,
	nestedInterfaceDeclarations []*ast.InterfaceDeclaration,
	nestedEntitlementDeclarations []*ast.EntitlementDeclaration,
	nestedEntitlementMappingDeclarations []*ast.EntitlementMappingDeclaration,
) (
	nestedDeclarations map[string]ast.Declaration,
	nestedInterfaceTypes []*InterfaceType,
	nestedCompositeTypes []*CompositeType,
	nestedEntitlementTypes []*EntitlementType,
	nestedEntitlementMapTypes []*EntitlementMapType,
) {
	nestedDeclarations = map[string]ast.Declaration{}

	// Only contracts and contract interfaces support nested composite declarations
	if containerCompositeKind != common.CompositeKindContract {

		reportInvalidNesting := func(nestedDeclarationKind common.DeclarationKind, identifier ast.Identifier) {
			checker.report(
				&InvalidNestedDeclarationError{
					NestedDeclarationKind:    nestedDeclarationKind,
					ContainerDeclarationKind: containerDeclarationKind,
					Range:                    ast.NewRangeFromPositioned(checker.memoryGauge, identifier),
				},
			)
		}

		if len(nestedCompositeDeclarations) > 0 {

			firstNestedCompositeDeclaration := nestedCompositeDeclarations[0]

			reportInvalidNesting(
				firstNestedCompositeDeclaration.DeclarationKind(),
				firstNestedCompositeDeclaration.Identifier,
			)

		} else if len(nestedInterfaceDeclarations) > 0 {

			firstNestedInterfaceDeclaration := nestedInterfaceDeclarations[0]

			reportInvalidNesting(
				firstNestedInterfaceDeclaration.DeclarationKind(),
				firstNestedInterfaceDeclaration.Identifier,
			)
		} else if len(nestedEntitlementDeclarations) > 0 {

			firstNestedEntitlementDeclaration := nestedEntitlementDeclarations[0]

			reportInvalidNesting(
				firstNestedEntitlementDeclaration.DeclarationKind(),
				firstNestedEntitlementDeclaration.Identifier,
			)
		} else if len(nestedEntitlementMappingDeclarations) > 0 {

			firstNestedEntitlementMappingDeclaration := nestedEntitlementMappingDeclarations[0]

			reportInvalidNesting(
				firstNestedEntitlementMappingDeclaration.DeclarationKind(),
				firstNestedEntitlementMappingDeclaration.Identifier,
			)
		} else if len(nestedAttachmentDeclaration) > 0 {

			firstNestedAttachmentDeclaration := nestedAttachmentDeclaration[0]

			reportInvalidNesting(
				firstNestedAttachmentDeclaration.DeclarationKind(),
				firstNestedAttachmentDeclaration.Identifier,
			)
		}

		// NOTE: don't return, so nested declarations / types are still declared
	} else {

		// Check contract's nested composite declarations and interface declarations
		// are a resource (interface) or a struct (interface)

		checkNestedDeclaration := func(
			nestedCompositeKind common.CompositeKind,
			nestedDeclarationKind common.DeclarationKind,
			identifier ast.Identifier,
		) {

			switch nestedCompositeKind {
			case common.CompositeKindResource,
				common.CompositeKindStructure,
				common.CompositeKindAttachment,
				common.CompositeKindEvent,
				common.CompositeKindEnum:
				break

			default:
				checker.report(
					&InvalidNestedDeclarationError{
						NestedDeclarationKind:    nestedDeclarationKind,
						ContainerDeclarationKind: containerDeclarationKind,
						Range:                    ast.NewRangeFromPositioned(checker.memoryGauge, identifier),
					},
				)
			}
		}

		for _, nestedDeclaration := range nestedInterfaceDeclarations {
			checkNestedDeclaration(
				nestedDeclaration.CompositeKind,
				nestedDeclaration.DeclarationKind(),
				nestedDeclaration.Identifier,
			)
		}

		for _, nestedDeclaration := range nestedCompositeDeclarations {
			checkNestedDeclaration(
				nestedDeclaration.CompositeKind,
				nestedDeclaration.DeclarationKind(),
				nestedDeclaration.Identifier,
			)
		}

		for _, nestedDeclaration := range nestedAttachmentDeclaration {
			checkNestedDeclaration(
				common.CompositeKindAttachment,
				nestedDeclaration.DeclarationKind(),
				nestedDeclaration.Identifier,
			)
		}

		// NOTE: don't return, so nested declarations / types are still declared
	}

	// Declare nested entitlements

	for _, nestedDeclaration := range nestedEntitlementDeclarations {
		if _, exists := nestedDeclarations[nestedDeclaration.Identifier.Identifier]; !exists {
			nestedDeclarations[nestedDeclaration.Identifier.Identifier] = nestedDeclaration
		}

		nestedEntitlementType := checker.declareEntitlementType(nestedDeclaration)
		nestedEntitlementTypes = append(nestedEntitlementTypes, nestedEntitlementType)
	}

	// Declare nested entitlement mappings

	for _, nestedDeclaration := range nestedEntitlementMappingDeclarations {
		if _, exists := nestedDeclarations[nestedDeclaration.Identifier.Identifier]; !exists {
			nestedDeclarations[nestedDeclaration.Identifier.Identifier] = nestedDeclaration
		}

		nestedEntitlementMapType := checker.declareEntitlementMappingType(nestedDeclaration)
		nestedEntitlementMapTypes = append(nestedEntitlementMapTypes, nestedEntitlementMapType)
	}

	// Declare nested interfaces

	for _, nestedDeclaration := range nestedInterfaceDeclarations {
		identifier := nestedDeclaration.Identifier.Identifier
		if _, exists := nestedDeclarations[identifier]; !exists {
			nestedDeclarations[identifier] = nestedDeclaration
		}

		nestedInterfaceType := checker.declareInterfaceType(nestedDeclaration)
		nestedInterfaceTypes = append(nestedInterfaceTypes, nestedInterfaceType)
	}

	// Declare nested composites

	for _, nestedDeclaration := range nestedCompositeDeclarations {
		identifier := nestedDeclaration.Identifier.Identifier
		if _, exists := nestedDeclarations[identifier]; !exists {
			nestedDeclarations[identifier] = nestedDeclaration
		}

		nestedCompositeType := checker.declareCompositeType(nestedDeclaration)
		nestedCompositeTypes = append(nestedCompositeTypes, nestedCompositeType)
	}

	// Declare nested attachments

	for _, nestedDeclaration := range nestedAttachmentDeclaration {
		identifier := nestedDeclaration.Identifier.Identifier
		if _, exists := nestedDeclarations[identifier]; !exists {
			nestedDeclarations[identifier] = nestedDeclaration
		}

		nestedCompositeType := checker.declareAttachmentType(nestedDeclaration)
		nestedCompositeTypes = append(nestedCompositeTypes, nestedCompositeType)

	}

	return
}

func (checker *Checker) declareAttachmentType(declaration *ast.AttachmentDeclaration) *CompositeType {

	composite := checker.declareCompositeType(declaration)

	composite.baseType = checker.convertNominalType(declaration.BaseType)
<<<<<<< HEAD
	attachmentAccess := checker.accessFromAstAccess(declaration.Access)
	switch attachmentAccess := attachmentAccess.(type) {
	case EntitlementMapAccess:
		composite.attachmentEntitlementAccess = &attachmentAccess
	}
=======

	// add all the required entitlements to a set for this attachment
	requiredEntitlements := orderedmap.New[EntitlementOrderedSet](len(declaration.RequiredEntitlements))
	for _, entitlement := range declaration.RequiredEntitlements {
		nominalType := checker.convertNominalType(entitlement)
		if entitlementType, isEntitlement := nominalType.(*EntitlementType); isEntitlement {
			_, present := requiredEntitlements.Set(entitlementType, struct{}{})
			if present {
				checker.report(&DuplicateEntitlementRequirementError{
					Range:       ast.NewRangeFromPositioned(checker.memoryGauge, entitlement),
					Entitlement: entitlementType,
				})
			}
			continue
		}
		checker.report(&InvalidNonEntitlementRequirement{
			Range:       ast.NewRangeFromPositioned(checker.memoryGauge, entitlement),
			InvalidType: nominalType,
		})
	}
	composite.requiredEntitlements = requiredEntitlements

>>>>>>> a46a75f1
	return composite
}

// declareCompositeType declares the type for the given composite declaration
// and records it in the elaboration. It also recursively declares all types
// for all nested declarations.
//
// NOTE: The function does *not* declare any members or nested declarations.
//
// See `declareCompositeMembersAndValue` for the declaration of the composite type members.
// See `visitCompositeDeclaration` for the checking of the composite declaration.
func (checker *Checker) declareCompositeType(declaration ast.CompositeLikeDeclaration) *CompositeType {

	identifier := *declaration.DeclarationIdentifier()

	compositeType := &CompositeType{
		Location:    checker.Location,
		Kind:        declaration.Kind(),
		Identifier:  identifier.Identifier,
		NestedTypes: &StringTypeOrderedMap{},
		Members:     &StringMemberOrderedMap{},
	}

	variable, err := checker.typeActivations.declareType(typeDeclaration{
		identifier:               identifier,
		ty:                       compositeType,
		declarationKind:          declaration.DeclarationKind(),
		access:                   checker.accessFromAstAccess(declaration.DeclarationAccess()),
		docString:                declaration.DeclarationDocString(),
		allowOuterScopeShadowing: false,
	})
	checker.report(err)

	if checker.PositionInfo != nil && variable != nil {
		checker.recordVariableDeclarationOccurrence(
			identifier.Identifier,
			variable,
		)
	}

	// Resolve conformances

	if declaration.Kind() == common.CompositeKindEnum {
		compositeType.EnumRawType = checker.enumRawType(declaration.(*ast.CompositeDeclaration))
	} else {
		compositeType.ExplicitInterfaceConformances =
			checker.explicitInterfaceConformances(declaration, compositeType)
	}

	// Register in elaboration

	checker.Elaboration.SetCompositeDeclarationType(declaration, compositeType)
	checker.Elaboration.SetCompositeTypeDeclaration(compositeType, declaration)

	// Activate new scope for nested declarations

	checker.typeActivations.Enter()
	defer checker.typeActivations.Leave(declaration.EndPosition)

	checker.enterValueScope()
	defer checker.leaveValueScope(declaration.EndPosition, false)

	members := declaration.DeclarationMembers()

	// Check and declare nested types

	nestedDeclarations, nestedInterfaceTypes, nestedCompositeTypes, nestedEntitlementTypes, nestedEntitlementMapTypes :=
		checker.declareNestedDeclarations(
			declaration.Kind(),
			declaration.DeclarationKind(),
			members.Composites(),
			members.Attachments(),
			members.Interfaces(),
			members.Entitlements(),
			members.EntitlementMaps(),
		)

	checker.Elaboration.SetCompositeNestedDeclarations(declaration, nestedDeclarations)

	for _, nestedEntitlementType := range nestedEntitlementTypes {
		compositeType.NestedTypes.Set(nestedEntitlementType.Identifier, nestedEntitlementType)
		nestedEntitlementType.SetContainerType(compositeType)
	}

	for _, nestedEntitlementMapType := range nestedEntitlementMapTypes {
		compositeType.NestedTypes.Set(nestedEntitlementMapType.Identifier, nestedEntitlementMapType)
		nestedEntitlementMapType.SetContainerType(compositeType)
	}

	for _, nestedInterfaceType := range nestedInterfaceTypes {
		compositeType.NestedTypes.Set(nestedInterfaceType.Identifier, nestedInterfaceType)
		nestedInterfaceType.SetContainerType(compositeType)
	}

	for _, nestedCompositeType := range nestedCompositeTypes {
		compositeType.NestedTypes.Set(nestedCompositeType.Identifier, nestedCompositeType)
		nestedCompositeType.SetContainerType(compositeType)
	}

	return compositeType
}

func (checker *Checker) declareAttachmentMembersAndValue(declaration *ast.AttachmentDeclaration, kind ContainerKind) {
	checker.declareCompositeLikeMembersAndValue(declaration, kind)
}

// declareCompositeMembersAndValue declares the members and the value
// (e.g. constructor function for non-contract types; instance for contracts)
// for the given composite declaration, and recursively for all nested declarations.
//
// NOTE: This function assumes that the composite type was previously declared using
// `declareCompositeType` and exists in `checker.Elaboration.CompositeDeclarationTypes`.
func (checker *Checker) declareCompositeLikeMembersAndValue(
	declaration ast.CompositeLikeDeclaration,
	kind ContainerKind,
) {
	compositeType := checker.Elaboration.CompositeDeclarationType(declaration)
	if compositeType == nil {
		panic(errors.NewUnreachableError())
	}

	members := declaration.DeclarationMembers()

	nestedComposites := members.Composites()
	nestedAttachments := members.Attachments()
	declarationMembers := orderedmap.New[StringMemberOrderedMap](len(nestedComposites) + len(nestedAttachments))

	(func() {
		// Activate new scopes for nested types

		checker.typeActivations.Enter()
		defer checker.typeActivations.Leave(declaration.EndPosition)

		checker.enterValueScope()
		defer checker.leaveValueScope(declaration.EndPosition, false)

		checker.declareCompositeLikeNestedTypes(declaration, kind, false)

		// NOTE: determine initializer parameter types while nested types are in scope,
		// and after declaring nested types as the initializer may use nested type in parameters

		initializers := members.Initializers()
		compositeType.ConstructorParameters = checker.initializerParameters(initializers)
		compositeType.ConstructorPurity = checker.initializerPurity(initializers)

		// Declare nested declarations' members

		for _, nestedInterfaceDeclaration := range members.Interfaces() {
			checker.declareInterfaceMembers(nestedInterfaceDeclaration)
		}

		// If this composite declaration has nested composite declaration,
		// then recursively declare the members and values of them.
		//
		// For instance, a structure `S`, defined within a contract `MyContract`,
		// as shown in the example code below, is a nested composite declaration
		// which has its own members:
		// ```
		// contract MyContract {
		//   struct S {
		//     var v: Int
		//   }
		// }
		// ```
		declareNestedComposite := func(nestedCompositeDeclaration ast.CompositeLikeDeclaration) {
			checker.declareCompositeLikeMembersAndValue(nestedCompositeDeclaration, kind)

			// Declare nested composites' values (constructor/instance) as members of the containing composite

			identifier := *nestedCompositeDeclaration.DeclarationIdentifier()

			// Find the value declaration
			nestedCompositeDeclarationVariable :=
				checker.valueActivations.Find(identifier.Identifier)

			declarationMembers.Set(
				nestedCompositeDeclarationVariable.Identifier,
				&Member{
					Identifier:            identifier,
					Access:                checker.accessFromAstAccess(nestedCompositeDeclaration.DeclarationAccess()),
					ContainerType:         compositeType,
					TypeAnnotation:        NewTypeAnnotation(nestedCompositeDeclarationVariable.Type),
					DeclarationKind:       nestedCompositeDeclarationVariable.DeclarationKind,
					VariableKind:          ast.VariableKindConstant,
					ArgumentLabels:        nestedCompositeDeclarationVariable.ArgumentLabels,
					IgnoreInSerialization: true,
					DocString:             nestedCompositeDeclaration.DeclarationDocString(),
				})
		}
		for _, nestedCompositeDeclaration := range nestedComposites {
			declareNestedComposite(nestedCompositeDeclaration)
		}
		for _, nestedAttachmentDeclaration := range nestedAttachments {
			declareNestedComposite(nestedAttachmentDeclaration)
		}

		// Declare implicit type requirement conformances, if any,
		// after nested types are declared, and
		// after explicit conformances are declared.
		//
		// For each nested composite type, check if a conformance
		// declares a nested composite type with the same identifier,
		// in which case it is a type requirement,
		// and this nested composite type implicitly conforms to it.

		compositeType.GetNestedTypes().Foreach(func(nestedTypeIdentifier string, nestedType Type) {

			nestedCompositeType, ok := nestedType.(*CompositeType)
			if !ok {
				return
			}

			var inheritedMembers StringMemberOrderedMap

			for _, compositeTypeConformance := range compositeType.ExplicitInterfaceConformances {
				conformanceNestedTypes := compositeTypeConformance.GetNestedTypes()

				nestedType, ok := conformanceNestedTypes.Get(nestedTypeIdentifier)
				if !ok {
					continue
				}

				typeRequirement, ok := nestedType.(*CompositeType)
				if !ok {
					continue
				}

				nestedCompositeType.addImplicitTypeRequirementConformance(typeRequirement)

				// Add default functions

				typeRequirement.Members.Foreach(func(memberName string, member *Member) {

					if member.Predeclared ||
						member.DeclarationKind != common.DeclarationKindFunction {

						return
					}

					_, existing := nestedCompositeType.Members.Get(memberName)
					if existing {
						return
					}

					if _, ok := inheritedMembers.Get(memberName); ok {
						if member.HasImplementation {
							checker.report(
								&MultipleInterfaceDefaultImplementationsError{
									CompositeType: nestedCompositeType,
									Member:        member,
								},
							)
						} else {
							checker.report(
								&DefaultFunctionConflictError{
									CompositeType: nestedCompositeType,
									Member:        member,
								},
							)
						}

						return
					}

					if member.HasImplementation {
						inheritedMembers.Set(memberName, member)
					}
				})
			}

			inheritedMembers.Foreach(func(memberName string, member *Member) {
				inheritedMember := *member
				inheritedMember.ContainerType = nestedCompositeType
				nestedCompositeType.Members.Set(memberName, &inheritedMember)
			})
		})

		// Declare members
		// NOTE: *After* declaring nested composite and interface declarations

		var members *StringMemberOrderedMap
		var fields []string
		var origins map[string]*Origin

		switch declaration.Kind() {
		case common.CompositeKindEvent:
			// Event members are derived from the initializer's parameter list
			members, fields, origins = checker.eventMembersAndOrigins(
				initializers[0],
				compositeType,
			)

		case common.CompositeKindEnum:
			// Enum members are derived from the cases
			members, fields, origins = checker.enumMembersAndOrigins(
				declaration.DeclarationMembers(),
				compositeType,
				declaration.DeclarationKind(),
			)

		default:
			members, fields, origins = checker.defaultMembersAndOrigins(
				declaration.DeclarationMembers(),
				compositeType,
				kind,
				declaration.DeclarationKind(),
			)
		}

		if compositeType.Kind == common.CompositeKindContract {
			checker.checkMemberStorability(members)
		}

		compositeType.Members = members
		compositeType.Fields = fields
		if checker.PositionInfo != nil {
			checker.PositionInfo.recordMemberOrigins(compositeType, origins)
		}
	})()

	// Always determine composite constructor type

	constructorType, constructorArgumentLabels := CompositeLikeConstructorType(checker.Elaboration, declaration, compositeType)
	constructorType.Members = declarationMembers

	// If the composite is a contract,
	// declare a value – the contract is a singleton.
	//
	// If the composite is an enum,
	// declare a special constructor which accepts the raw value,
	// and declare the enum cases as members on the constructor.
	//
	// For all other kinds, declare constructor.

	// NOTE: perform declarations after the nested scope, so they are visible after the declaration

	switch compositeType.Kind {
	case common.CompositeKindContract:
		checker.declareContractValue(
			declaration.(*ast.CompositeDeclaration),
			compositeType,
			declarationMembers,
		)

	case common.CompositeKindEnum:
		checker.declareEnumConstructor(
			declaration.(*ast.CompositeDeclaration),
			compositeType,
		)

	default:
		checker.declareCompositeLikeConstructor(
			declaration,
			constructorType,
			constructorArgumentLabels,
		)
	}
}

func (checker *Checker) declareCompositeLikeConstructor(
	declaration ast.CompositeLikeDeclaration,
	constructorType *FunctionType,
	constructorArgumentLabels []string,
) {
	// Resource and event constructors are effectively always private,
	// i.e. they should be only constructable by the locations that declare them.
	//
	// Instead of enforcing this by declaring the access as private here,
	// we allow the declared access level and check the construction in the respective
	// construction expressions, i.e. create expressions for resources
	// and emit statements for events.
	//
	// This improves the user experience for the developer:
	// If the access would be enforced as private, an import of the composite
	// would fail with an "not declared" error.

	_, err := checker.valueActivations.declare(variableDeclaration{
		identifier:               declaration.DeclarationIdentifier().Identifier,
		ty:                       constructorType,
		docString:                declaration.DeclarationDocString(),
		access:                   checker.accessFromAstAccess(declaration.DeclarationAccess()),
		kind:                     declaration.DeclarationKind(),
		pos:                      declaration.DeclarationIdentifier().Pos,
		isConstant:               true,
		argumentLabels:           constructorArgumentLabels,
		allowOuterScopeShadowing: false,
	})
	checker.report(err)
}

func (checker *Checker) declareContractValue(
	declaration *ast.CompositeDeclaration,
	compositeType *CompositeType,
	declarationMembers *StringMemberOrderedMap,
) {
	contractValueHandler := checker.Config.ContractValueHandler

	if contractValueHandler != nil {
		valueDeclaration := contractValueHandler(checker, declaration, compositeType)
		_, err := checker.valueActivations.DeclareValue(valueDeclaration)
		checker.report(err)
	} else {
		_, err := checker.valueActivations.declare(variableDeclaration{
			identifier: declaration.Identifier.Identifier,
			ty:         compositeType,
			docString:  declaration.DocString,
			// NOTE: contracts are always public
			access:     PrimitiveAccess(ast.AccessPublic),
			kind:       common.DeclarationKindContract,
			pos:        declaration.Identifier.Pos,
			isConstant: true,
		})
		checker.report(err)
	}

	declarationMembers.Foreach(func(name string, declarationMember *Member) {
		if compositeType.Members.Contains(name) {
			return
		}
		compositeType.Members.Set(name, declarationMember)
	})
}

func (checker *Checker) declareEnumConstructor(
	declaration *ast.CompositeDeclaration,
	compositeType *CompositeType,
) {

	enumCases := declaration.Members.EnumCases()

	var constructorOrigins map[string]*Origin

	if checker.PositionInfo != nil {
		constructorOrigins = make(map[string]*Origin, len(enumCases))
	}

	constructorType := EnumConstructorType(compositeType)

	memberCaseTypeAnnotation := NewTypeAnnotation(compositeType)

	for _, enumCase := range enumCases {
		caseName := enumCase.Identifier.Identifier

		if constructorType.Members.Contains(caseName) {
			continue
		}

		constructorType.Members.Set(
			caseName,
			&Member{
				ContainerType: constructorType,
				// enum cases are always public
				Access:          PrimitiveAccess(ast.AccessPublic),
				Identifier:      enumCase.Identifier,
				TypeAnnotation:  memberCaseTypeAnnotation,
				DeclarationKind: common.DeclarationKindField,
				VariableKind:    ast.VariableKindConstant,
				DocString:       enumCase.DocString,
			})

		if checker.PositionInfo != nil && constructorOrigins != nil {
			constructorOrigins[caseName] =
				checker.recordFieldDeclarationOrigin(
					enumCase.Identifier,
					compositeType,
					enumCase.DocString,
				)
		}
	}

	if checker.PositionInfo != nil {
		checker.PositionInfo.recordMemberOrigins(constructorType, constructorOrigins)
	}

	_, err := checker.valueActivations.declare(variableDeclaration{
		identifier: declaration.Identifier.Identifier,
		ty:         constructorType,
		docString:  declaration.DocString,
		// NOTE: enums are always public
		access:         PrimitiveAccess(ast.AccessPublic),
		kind:           common.DeclarationKindEnum,
		pos:            declaration.Identifier.Pos,
		isConstant:     true,
		argumentLabels: []string{EnumRawValueFieldName},
	})
	checker.report(err)
}

func EnumConstructorType(compositeType *CompositeType) *FunctionType {
	return &FunctionType{
		Purity:        FunctionPurityView,
		IsConstructor: true,
		Parameters: []Parameter{
			{
				Identifier:     EnumRawValueFieldName,
				TypeAnnotation: NewTypeAnnotation(compositeType.EnumRawType),
			},
		},
		ReturnTypeAnnotation: NewTypeAnnotation(
			&OptionalType{
				Type: compositeType,
			},
		),
		Members: &StringMemberOrderedMap{},
	}
}

// checkMemberStorability check that all fields have a type that is storable.
func (checker *Checker) checkMemberStorability(members *StringMemberOrderedMap) {

	storableResults := map[*Member]bool{}

	members.Foreach(func(_ string, member *Member) {

		if member.IsStorable(storableResults) {
			return
		}

		checker.report(
			&FieldTypeNotStorableError{
				Name: member.Identifier.Identifier,
				Type: member.TypeAnnotation.Type,
				Pos:  member.Identifier.Pos,
			},
		)
	})
}

func (checker *Checker) initializerPurity(initializers []*ast.SpecialFunctionDeclaration) FunctionPurity {
	// TODO: support multiple overloaded initializers
	initializerCount := len(initializers)
	if initializerCount > 0 {
		firstInitializer := initializers[0]
		return PurityFromAnnotation(firstInitializer.FunctionDeclaration.Purity)
	}
	// a composite with no initializer is view because it runs no code
	return FunctionPurityView
}

func (checker *Checker) initializerParameters(initializers []*ast.SpecialFunctionDeclaration) []Parameter {
	// TODO: support multiple overloaded initializers
	var parameters []Parameter

	initializerCount := len(initializers)
	if initializerCount > 0 {
		firstInitializer := initializers[0]
		parameters = checker.parameters(firstInitializer.FunctionDeclaration.ParameterList)

		if initializerCount > 1 {
			secondInitializer := initializers[1]

			checker.report(
				&UnsupportedOverloadingError{
					DeclarationKind: common.DeclarationKindInitializer,
					Range:           ast.NewRangeFromPositioned(checker.memoryGauge, secondInitializer),
				},
			)
		}
	}
	return parameters
}

func (checker *Checker) explicitInterfaceConformances(
	declaration ast.CompositeLikeDeclaration,
	compositeType *CompositeType,
) []*InterfaceType {

	var interfaceTypes []*InterfaceType
	seenConformances := map[*InterfaceType]bool{}

	for _, conformance := range declaration.ConformanceList() {
		convertedType := checker.ConvertType(conformance)

		if interfaceType, ok := convertedType.(*InterfaceType); ok {
			interfaceTypes = append(interfaceTypes, interfaceType)

			if seenConformances[interfaceType] {
				checker.report(
					&DuplicateConformanceError{
						CompositeType: compositeType,
						InterfaceType: interfaceType,
						Range:         ast.NewRangeFromPositioned(checker.memoryGauge, conformance.Identifier),
					},
				)
			}

			seenConformances[interfaceType] = true

		} else if !convertedType.IsInvalidType() {
			checker.report(
				&InvalidConformanceError{
					Type:  convertedType,
					Range: ast.NewRangeFromPositioned(checker.memoryGauge, conformance),
				},
			)
		}
	}

	return interfaceTypes
}

func (checker *Checker) enumRawType(declaration *ast.CompositeDeclaration) Type {

	conformanceCount := len(declaration.Conformances)

	// Enums must have exactly one conformance, the raw type

	if conformanceCount == 0 {
		checker.report(
			&MissingEnumRawTypeError{
				Pos: declaration.Identifier.EndPosition(checker.memoryGauge).Shifted(checker.memoryGauge, 1),
			},
		)

		return InvalidType
	}

	// Enums may not conform to interfaces,
	// i.e. only have one conformance, the raw type

	if conformanceCount > 1 {
		secondConformance := declaration.Conformances[1]
		lastConformance := declaration.Conformances[conformanceCount-1]

		checker.report(
			&InvalidEnumConformancesError{
				Range: ast.NewRange(
					checker.memoryGauge,
					secondConformance.StartPosition(),
					lastConformance.EndPosition(checker.memoryGauge),
				),
			},
		)

		// NOTE: do not return, the first conformance should
		// still be considered as a raw type
	}

	// The single conformance is considered the raw type.
	// It must be an `Integer`-subtype for now.

	conformance := declaration.Conformances[0]
	rawType := checker.ConvertType(conformance)

	if !rawType.IsInvalidType() &&
		!IsSameTypeKind(rawType, IntegerType) {

		checker.report(
			&InvalidEnumRawTypeError{
				Type:  rawType,
				Range: ast.NewRangeFromPositioned(checker.memoryGauge, conformance),
			},
		)
	}

	return rawType
}

type compositeConformanceCheckOptions struct {
	checkMissingMembers            bool
	interfaceTypeIsTypeRequirement bool
}

// checkCompositeLikeConformance checks if the given composite declaration with the given composite type
// conforms to the specified interface type.
//
// inheritedMembers is an "input/output parameter":
// It tracks which members were inherited from the interface.
// It allows tracking this across conformance checks of multiple interfaces.
//
// typeRequirementsInheritedMembers is an "input/output parameter":
// It tracks which members were inherited in each nested type, which may be a conformance to a type requirement.
// It allows tracking this across conformance checks of multiple interfaces' type requirements.
func (checker *Checker) checkCompositeLikeConformance(
	compositeDeclaration ast.CompositeLikeDeclaration,
	compositeType *CompositeType,
	interfaceType *InterfaceType,
	compositeKindMismatchIdentifier ast.Identifier,
	options compositeConformanceCheckOptions,
	inheritedMembers map[string]struct{},
	// type requirement name -> inherited members
	typeRequirementsInheritedMembers map[string]map[string]struct{},
) {

	var missingMembers []*Member
	var memberMismatches []MemberMismatch
	var missingNestedCompositeTypes []*CompositeType
	var initializerMismatch *InitializerMismatch

	// Ensure the composite kinds match, e.g. a structure shouldn't be able
	// to conform to a resource interface

	if !(interfaceType.CompositeKind == compositeType.Kind ||
		interfaceType.CompositeKind == compositeType.getBaseCompositeKind()) {
		checker.report(
			&CompositeKindMismatchError{
				ExpectedKind: compositeType.Kind,
				ActualKind:   interfaceType.CompositeKind,
				Range:        ast.NewRangeFromPositioned(checker.memoryGauge, compositeKindMismatchIdentifier),
			},
		)
	}

	// Check initializer requirement

	// TODO: add support for overloaded initializers

	if interfaceType.InitializerParameters != nil {

		initializerType := NewSimpleFunctionType(
			compositeType.ConstructorPurity,
			compositeType.ConstructorParameters,
			VoidTypeAnnotation,
		)
		interfaceInitializerType := NewSimpleFunctionType(
			interfaceType.InitializerPurity,
			interfaceType.InitializerParameters,
			VoidTypeAnnotation,
		)

		// TODO: subtype?
		if !initializerType.Equal(interfaceInitializerType) {
			initializerMismatch = &InitializerMismatch{
				CompositePurity:     compositeType.ConstructorPurity,
				InterfacePurity:     interfaceType.InitializerPurity,
				CompositeParameters: compositeType.ConstructorParameters,
				InterfaceParameters: interfaceType.InitializerParameters,
			}
		}
	}

	// Determine missing members and member conformance

	interfaceType.Members.Foreach(func(name string, interfaceMember *Member) {

		// Conforming types do not provide a concrete member
		// for the member in the interface if it is predeclared

		if interfaceMember.Predeclared {
			return
		}

		compositeMember, ok := compositeType.Members.Get(name)
		if ok {

			// If the composite member exists, check if it satisfies the mem

			if !checker.memberSatisfied(compositeMember, interfaceMember) {
				memberMismatches = append(
					memberMismatches,
					MemberMismatch{
						CompositeMember: compositeMember,
						InterfaceMember: interfaceMember,
					},
				)
			}

		} else if options.checkMissingMembers {

			// If the composite member does not exist, the interface may provide a default function.
			// However, only one of the composite's conformances (interfaces)
			// may provide a default function.

			if interfaceMember.DeclarationKind == common.DeclarationKindFunction {

				if _, ok := inheritedMembers[name]; ok {
					if interfaceMember.HasImplementation {
						checker.report(
							&MultipleInterfaceDefaultImplementationsError{
								CompositeType: compositeType,
								Member:        interfaceMember,
							},
						)
					} else {
						checker.report(
							&DefaultFunctionConflictError{
								CompositeType: compositeType,
								Member:        interfaceMember,
							},
						)
					}
					return
				}

				if interfaceMember.HasImplementation {
					inheritedMembers[name] = struct{}{}
					return
				}
			}

			missingMembers = append(missingMembers, interfaceMember)
		}

	})

	// Determine missing nested composite type definitions

	interfaceType.NestedTypes.Foreach(func(name string, typeRequirement Type) {

		// Only nested composite declarations are type requirements of the interface

		requiredCompositeType, ok := typeRequirement.(*CompositeType)
		if !ok {
			return
		}

		nestedCompositeType, ok := compositeType.NestedTypes.Get(name)
		if !ok {

			missingNestedCompositeTypes = append(missingNestedCompositeTypes, requiredCompositeType)
			return
		}

		inherited := typeRequirementsInheritedMembers[name]
		if inherited == nil {
			inherited = map[string]struct{}{}
			typeRequirementsInheritedMembers[name] = inherited
		}

		checker.checkTypeRequirement(nestedCompositeType, compositeDeclaration, requiredCompositeType, inherited)
	})

	if len(missingMembers) > 0 ||
		len(memberMismatches) > 0 ||
		len(missingNestedCompositeTypes) > 0 ||
		initializerMismatch != nil {

		checker.report(
			&ConformanceError{
				CompositeDeclaration:           compositeDeclaration,
				CompositeType:                  compositeType,
				InterfaceType:                  interfaceType,
				Pos:                            compositeDeclaration.DeclarationIdentifier().Pos,
				InitializerMismatch:            initializerMismatch,
				MissingMembers:                 missingMembers,
				MemberMismatches:               memberMismatches,
				MissingNestedCompositeTypes:    missingNestedCompositeTypes,
				InterfaceTypeIsTypeRequirement: options.interfaceTypeIsTypeRequirement,
			},
		)
	}

}

// TODO: return proper error
func (checker *Checker) memberSatisfied(compositeMember, interfaceMember *Member) bool {

	// Check declaration kind
	if compositeMember.DeclarationKind != interfaceMember.DeclarationKind {
		return false
	}

	// Check type

	compositeMemberType := compositeMember.TypeAnnotation.Type
	interfaceMemberType := interfaceMember.TypeAnnotation.Type

	if !compositeMemberType.IsInvalidType() &&
		!interfaceMemberType.IsInvalidType() {

		switch interfaceMember.DeclarationKind {
		case common.DeclarationKindField:
			// If the member is just a field, check the types are equal

			// TODO: subtype?
			if !compositeMemberType.Equal(interfaceMemberType) {
				return false
			}

		case common.DeclarationKindFunction:
			// If the member is a function, check that the argument labels are equal,
			// the parameter types are equal (they are invariant),
			// and that the return types are subtypes (the return type is covariant).
			//
			// This is different from subtyping for functions,
			// where argument labels are not considered,
			// and parameters are contravariant.

			interfaceMemberFunctionType, isInterfaceMemberFunctionType := interfaceMemberType.(*FunctionType)
			compositeMemberFunctionType, isCompositeMemberFunctionType := compositeMemberType.(*FunctionType)

			if !isInterfaceMemberFunctionType || !isCompositeMemberFunctionType {
				return false
			}

			if !interfaceMemberFunctionType.HasSameArgumentLabels(compositeMemberFunctionType) {
				return false
			}

			// Functions are covariant in their purity
			if compositeMemberFunctionType.Purity != interfaceMemberFunctionType.Purity &&
				compositeMemberFunctionType.Purity != FunctionPurityView {

				return false
			}

			// Functions are invariant in their parameter types

			for i, subParameter := range compositeMemberFunctionType.Parameters {
				superParameter := interfaceMemberFunctionType.Parameters[i]
				if !subParameter.TypeAnnotation.Type.
					Equal(superParameter.TypeAnnotation.Type) {

					return false
				}
			}

			// Functions are covariant in their return type

			if compositeMemberFunctionType.ReturnTypeAnnotation.Type != nil &&
				interfaceMemberFunctionType.ReturnTypeAnnotation.Type != nil {

				if !IsSubType(
					compositeMemberFunctionType.ReturnTypeAnnotation.Type,
					interfaceMemberFunctionType.ReturnTypeAnnotation.Type,
				) {
					return false
				}
			}

			if (compositeMemberFunctionType.ReturnTypeAnnotation.Type != nil &&
				interfaceMemberFunctionType.ReturnTypeAnnotation.Type == nil) ||
				(compositeMemberFunctionType.ReturnTypeAnnotation.Type == nil &&
					interfaceMemberFunctionType.ReturnTypeAnnotation.Type != nil) {

				return false
			}

		}
	}

	// Check variable kind

	if interfaceMember.VariableKind != ast.VariableKindNotSpecified &&
		compositeMember.VariableKind != interfaceMember.VariableKind {

		return false
	}

	// Check access

	effectiveInterfaceMemberAccess := checker.effectiveInterfaceMemberAccess(interfaceMember.Access)
	effectiveCompositeMemberAccess := checker.effectiveCompositeMemberAccess(compositeMember.Access)

	return !effectiveCompositeMemberAccess.IsLessPermissiveThan(effectiveInterfaceMemberAccess)
}

// checkTypeRequirement checks conformance of a nested type declaration
// to a type requirement of an interface.
func (checker *Checker) checkTypeRequirement(
	declaredType Type,
	containerDeclaration ast.CompositeLikeDeclaration,
	requiredCompositeType *CompositeType,
	inherited map[string]struct{},
) {

	members := containerDeclaration.DeclarationMembers()

	// A nested interface doesn't satisfy the type requirement,
	// it must be a composite

	if declaredInterfaceType, ok := declaredType.(*InterfaceType); ok {

		// Find the interface declaration of the interface type

		var errorRange ast.Range
		var foundInterfaceDeclaration bool

		for _, nestedInterfaceDeclaration := range members.Interfaces() {
			nestedInterfaceIdentifier := nestedInterfaceDeclaration.Identifier.Identifier
			if nestedInterfaceIdentifier == declaredInterfaceType.Identifier {
				foundInterfaceDeclaration = true
				errorRange = ast.NewRangeFromPositioned(checker.memoryGauge, nestedInterfaceDeclaration.Identifier)
				break
			}
		}

		if !foundInterfaceDeclaration {
			panic(errors.NewUnreachableError())
		}

		checker.report(
			&DeclarationKindMismatchError{
				ExpectedDeclarationKind: requiredCompositeType.Kind.DeclarationKind(false),
				ActualDeclarationKind:   declaredInterfaceType.CompositeKind.DeclarationKind(true),
				Range:                   errorRange,
			},
		)

		return
	}

	// If the nested type is neither an interface nor a composite,
	// something must be wrong in the checker

	declaredCompositeType, ok := declaredType.(*CompositeType)
	if !ok {
		panic(errors.NewUnreachableError())
	}

	// Find the composite declaration of the composite type

	var compositeDeclaration ast.CompositeLikeDeclaration
	var foundRedeclaration bool

	findDeclaration := func(nestedCompositeDeclaration ast.CompositeLikeDeclaration) {
		identifier := nestedCompositeDeclaration.DeclarationIdentifier()
		nestedCompositeIdentifier := identifier.Identifier
		if nestedCompositeIdentifier == declaredCompositeType.Identifier {
			// If we detected a second nested composite declaration with the same identifier,
			// report an error and stop further type requirement checking
			if compositeDeclaration != nil {
				foundRedeclaration = true
				checker.report(&RedeclarationError{
					Kind:        nestedCompositeDeclaration.DeclarationKind(),
					Name:        identifier.Identifier,
					Pos:         identifier.Pos,
					PreviousPos: &compositeDeclaration.DeclarationIdentifier().Pos,
				})
			}
			compositeDeclaration = nestedCompositeDeclaration
			// NOTE: Do not break / stop iteration, but keep looking for
			// another (invalid) nested composite declaration with the same identifier,
			// as the first found declaration is not necessarily the correct one
		}
	}

	for _, nestedCompositeDeclaration := range members.Composites() {
		findDeclaration(nestedCompositeDeclaration)
	}

	for _, nestedAttachmentDeclaration := range members.Attachments() {
		findDeclaration(nestedAttachmentDeclaration)
	}

	if foundRedeclaration {
		return
	}

	if compositeDeclaration == nil {
		panic(errors.NewUnreachableError())
	}

	// Check that the composite declaration declares at least the conformances
	// that the type requirement stated

	for _, requiredConformance := range requiredCompositeType.ExplicitInterfaceConformances {
		found := false
		for _, conformance := range declaredCompositeType.ExplicitInterfaceConformances {
			if conformance == requiredConformance {
				found = true
				break
			}
		}
		if !found {
			checker.report(
				&MissingConformanceError{
					CompositeType: declaredCompositeType,
					InterfaceType: requiredConformance,
					Range:         ast.NewRangeFromPositioned(checker.memoryGauge, compositeDeclaration.DeclarationIdentifier()),
				},
			)
		}
	}

	// Check the conformance of the composite to the type requirement
	// like a top-level composite declaration to an interface type

	requiredInterfaceType := requiredCompositeType.InterfaceType()

	// while attachments cannot be declared as interfaces, an attachment type requirement essentially functions
	// as an interface, so we must enforce that the concrete attachment's base type is a compatible with the requirement's.
	// Specifically, attachment base types are contravariant; if the contract interface requires a struct attachment with a base type
	// of `S`, the concrete contract can fulfill this requirement by implementing an attachment with a base type of `AnyStruct`:
	// if the attachment is valid on any structure, then clearly it is a valid attachment for `S`. See the example below:
	//
	// resource interface RI { /* ... */ }
	// resource R: RI { /* ... */ }
	// contract interface CI {
	//    attachment A for R { /* ... */ }
	// }
	// contract C: CI {
	//    attachment A for RI { /* ... */ }
	// }
	//
	// In this example, as long as `A` in `C` contains the expected member declarations as defined in `CI`, this is a valid
	// implementation of the type requirement, as an `A` that can accept any `RI` as a base can clearly function for an `R` as well.
	// It may also be helpful to conceptualize an attachment as a sort of implicit function that takes a `base` argument and returns a composite value.
	if requiredCompositeType.Kind == common.CompositeKindAttachment && declaredCompositeType.Kind == common.CompositeKindAttachment {
		if !IsSubType(requiredCompositeType.baseType, declaredCompositeType.baseType) {
			checker.report(
				&ConformanceError{
					CompositeDeclaration: compositeDeclaration,
					CompositeType:        declaredCompositeType,
					InterfaceType:        requiredCompositeType.InterfaceType(),
					Pos:                  compositeDeclaration.DeclarationIdentifier().Pos,
				},
			)
		}
	}

	checker.checkCompositeLikeConformance(
		compositeDeclaration,
		declaredCompositeType,
		requiredInterfaceType,
		*compositeDeclaration.DeclarationIdentifier(),
		compositeConformanceCheckOptions{
			checkMissingMembers:            true,
			interfaceTypeIsTypeRequirement: true,
		},
		inherited,
		map[string]map[string]struct{}{},
	)
}

func CompositeLikeConstructorType(
	elaboration *Elaboration,
	compositeDeclaration ast.CompositeLikeDeclaration,
	compositeType *CompositeType,
) (
	constructorFunctionType *FunctionType,
	argumentLabels []string,
) {

	constructorFunctionType = &FunctionType{
		Purity:               compositeType.ConstructorPurity,
		IsConstructor:        true,
		ReturnTypeAnnotation: NewTypeAnnotation(compositeType),
	}

	// TODO: support multiple overloaded initializers

	initializers := compositeDeclaration.DeclarationMembers().Initializers()
	if len(initializers) > 0 {
		firstInitializer := initializers[0]

		argumentLabels = firstInitializer.
			FunctionDeclaration.
			ParameterList.
			EffectiveArgumentLabels()

		constructorFunctionType.Parameters = compositeType.ConstructorParameters

		// NOTE: Don't use `constructorFunctionType`, as it has a return type.
		//   The initializer itself has a `Void` return type.

		elaboration.SetConstructorFunctionType(
			firstInitializer,
			&FunctionType{
				IsConstructor:        true,
				Parameters:           constructorFunctionType.Parameters,
				ReturnTypeAnnotation: VoidTypeAnnotation,
			},
		)
	}

	return constructorFunctionType, argumentLabels
}

func (checker *Checker) defaultMembersAndOrigins(
	allMembers *ast.Members,
	containerType Type,
	containerKind ContainerKind,
	containerDeclarationKind common.DeclarationKind,
) (
	members *StringMemberOrderedMap,
	fieldNames []string,
	origins map[string]*Origin,
) {
	fields := allMembers.Fields()
	functions := allMembers.Functions()

	// Enum cases are invalid
	enumCases := allMembers.EnumCases()
	if len(enumCases) > 0 && containerDeclarationKind != common.DeclarationKindUnknown {
		checker.report(
			&InvalidEnumCaseError{
				ContainerDeclarationKind: containerDeclarationKind,
				Range:                    ast.NewRangeFromPositioned(checker.memoryGauge, enumCases[0]),
			},
		)
	}

	requireVariableKind := containerKind != ContainerKindInterface
	requireNonPrivateMemberAccess := containerKind == ContainerKindInterface

	memberCount := len(fields) + len(functions)
	members = &StringMemberOrderedMap{}
	if checker.PositionInfo != nil {
		origins = make(map[string]*Origin, memberCount)
	}

	predeclaredMembers := checker.predeclaredMembers(containerType)
	invalidIdentifiers := make(map[string]bool, len(predeclaredMembers))

	for _, predeclaredMember := range predeclaredMembers {
		name := predeclaredMember.Identifier.Identifier
		members.Set(name, predeclaredMember)
		invalidIdentifiers[name] = true

		if predeclaredMember.DeclarationKind == common.DeclarationKindField {
			fieldNames = append(fieldNames, name)
		}
	}

	checkInvalidIdentifier := func(declaration ast.Declaration) bool {
		identifier := declaration.DeclarationIdentifier()
		if invalidIdentifiers == nil || !invalidIdentifiers[identifier.Identifier] {
			return true
		}

		checker.report(
			&InvalidDeclarationError{
				Identifier: identifier.Identifier,
				Kind:       declaration.DeclarationKind(),
				Range:      ast.NewRangeFromPositioned(checker.memoryGauge, identifier),
			},
		)

		return false
	}

	// declare a member for each field
	for _, field := range fields {

		if !checkInvalidIdentifier(field) {
			continue
		}

		identifier := field.Identifier.Identifier

		fieldNames = append(fieldNames, identifier)

		fieldAccess := checker.accessFromAstAccess(field.Access)

		if entitlementMapAccess, ok := fieldAccess.(EntitlementMapAccess); ok {
			checker.entitlementMappingInScope = entitlementMapAccess.Type
		}
		fieldTypeAnnotation := checker.ConvertTypeAnnotation(field.TypeAnnotation)
		checker.entitlementMappingInScope = nil
		checker.checkTypeAnnotation(fieldTypeAnnotation, field.TypeAnnotation)

		const declarationKind = common.DeclarationKindField

		effectiveAccess := checker.effectiveMemberAccess(fieldAccess, containerKind)

		if requireNonPrivateMemberAccess &&
			effectiveAccess.Equal(PrimitiveAccess(ast.AccessPrivate)) {

			checker.report(
				&InvalidAccessModifierError{
					DeclarationKind: declarationKind,
					Access:          fieldAccess,
					Explanation:     "private fields can never be used",
					Pos:             field.StartPos,
				},
			)
		}

		checker.checkStaticModifier(field.IsStatic(), field.Identifier)
		checker.checkNativeModifier(field.IsNative(), field.Identifier)

		members.Set(
			identifier,
			&Member{
				ContainerType:   containerType,
				Access:          fieldAccess,
				Identifier:      field.Identifier,
				DeclarationKind: declarationKind,
				TypeAnnotation:  fieldTypeAnnotation,
				VariableKind:    field.VariableKind,
				DocString:       field.DocString,
			})

		if checker.PositionInfo != nil && origins != nil {
			origins[identifier] =
				checker.recordFieldDeclarationOrigin(
					field.Identifier,
					fieldTypeAnnotation.Type,
					field.DocString,
				)
		}

		if requireVariableKind &&
			field.VariableKind == ast.VariableKindNotSpecified {

			checker.report(
				&InvalidVariableKindError{
					Kind:  field.VariableKind,
					Range: ast.NewRangeFromPositioned(checker.memoryGauge, field.Identifier),
				},
			)
		}
	}

	// declare a member for each function
	for _, function := range functions {
		if !checkInvalidIdentifier(function) {
			continue
		}

		identifier := function.Identifier.Identifier

		functionAccess := checker.accessFromAstAccess(function.Access)

		functionType := checker.functionType(function.Purity, functionAccess, function.ParameterList, function.ReturnTypeAnnotation)

		checker.Elaboration.SetFunctionDeclarationFunctionType(function, functionType)

		argumentLabels := function.ParameterList.EffectiveArgumentLabels()

		fieldTypeAnnotation := NewTypeAnnotation(functionType)

		const declarationKind = common.DeclarationKindFunction

		effectiveAccess := checker.effectiveMemberAccess(functionAccess, containerKind)

		if requireNonPrivateMemberAccess &&
			effectiveAccess.Equal(PrimitiveAccess(ast.AccessPrivate)) {

			checker.report(
				&InvalidAccessModifierError{
					DeclarationKind: declarationKind,
					Access:          functionAccess,
					Explanation:     "private functions can never be used",
					Pos:             function.StartPos,
				},
			)
		}

		hasImplementation := function.FunctionBlock.HasStatements()

		members.Set(
			identifier,
			&Member{
				ContainerType:     containerType,
				Access:            functionAccess,
				Identifier:        function.Identifier,
				DeclarationKind:   declarationKind,
				TypeAnnotation:    fieldTypeAnnotation,
				VariableKind:      ast.VariableKindConstant,
				ArgumentLabels:    argumentLabels,
				DocString:         function.DocString,
				HasImplementation: hasImplementation,
			})

		if checker.PositionInfo != nil && origins != nil {
			origins[identifier] = checker.recordFunctionDeclarationOrigin(function, functionType)
		}
	}

	return members, fieldNames, origins
}

func (checker *Checker) eventMembersAndOrigins(
	initializer *ast.SpecialFunctionDeclaration,
	containerType *CompositeType,
) (
	members *StringMemberOrderedMap,
	fieldNames []string,
	origins map[string]*Origin,
) {
	parameters := initializer.FunctionDeclaration.ParameterList.Parameters

	members = &StringMemberOrderedMap{}

	if checker.PositionInfo != nil {
		origins = make(map[string]*Origin, len(parameters))
	}

	for i, parameter := range parameters {
		typeAnnotation := containerType.ConstructorParameters[i].TypeAnnotation

		identifier := parameter.Identifier

		fieldNames = append(fieldNames, identifier.Identifier)

		members.Set(
			identifier.Identifier,
			&Member{
				ContainerType:   containerType,
				Access:          PrimitiveAccess(ast.AccessPublic),
				Identifier:      identifier,
				DeclarationKind: common.DeclarationKindField,
				TypeAnnotation:  typeAnnotation,
				VariableKind:    ast.VariableKindConstant,
			})

		if checker.PositionInfo != nil && origins != nil {
			origins[identifier.Identifier] =
				checker.recordFieldDeclarationOrigin(
					identifier,
					typeAnnotation.Type,
					"",
				)
		}
	}

	return
}

const EnumRawValueFieldName = "rawValue"
const enumRawValueFieldDocString = `
The raw value of the enum case
`

func (checker *Checker) enumMembersAndOrigins(
	allMembers *ast.Members,
	containerType *CompositeType,
	containerDeclarationKind common.DeclarationKind,
) (
	members *StringMemberOrderedMap,
	fieldNames []string,
	origins map[string]*Origin,
) {
	for _, declaration := range allMembers.Declarations() {

		// Enum declarations may only contain enum cases

		enumCase, ok := declaration.(*ast.EnumCaseDeclaration)
		if !ok {
			checker.report(
				&InvalidNonEnumCaseError{
					ContainerDeclarationKind: containerDeclarationKind,
					Range:                    ast.NewRangeFromPositioned(checker.memoryGauge, declaration),
				},
			)
			continue
		}

		// Enum cases must be effectively public
		enumAccess := checker.accessFromAstAccess(enumCase.Access)

		if !checker.effectiveCompositeMemberAccess(enumAccess).Equal(PrimitiveAccess(ast.AccessPublic)) {
			checker.report(
				&InvalidAccessModifierError{
					DeclarationKind: enumCase.DeclarationKind(),
					Access:          enumAccess,
					Explanation:     "enum cases must be public",
					Pos:             enumCase.StartPos,
				},
			)
		}
	}

	// Members of the enum type are *not* the enum cases!
	// Each individual enum case is an instance of the enum type,
	// so only has a single member, the raw value field

	members = &StringMemberOrderedMap{}
	members.Set(
		EnumRawValueFieldName,
		&Member{
			ContainerType: containerType,
			Access:        PrimitiveAccess(ast.AccessPublic),
			Identifier: ast.NewIdentifier(
				checker.memoryGauge,
				EnumRawValueFieldName,
				ast.EmptyPosition,
			),
			DeclarationKind: common.DeclarationKindField,
			TypeAnnotation:  NewTypeAnnotation(containerType.EnumRawType),
			VariableKind:    ast.VariableKindConstant,
			DocString:       enumRawValueFieldDocString,
		})

	// No origins available for the only member which was declared above

	origins = map[string]*Origin{}

	// Gather the field names from the members declared above

	members.Foreach(func(name string, member *Member) {
		if member.DeclarationKind == common.DeclarationKindField {
			fieldNames = append(fieldNames, name)
		}
	})

	return
}

func (checker *Checker) checkInitializers(
	initializers []*ast.SpecialFunctionDeclaration,
	fields []*ast.FieldDeclaration,
	containerType CompositeKindedType,
	containerDocString string,
	initializerPurity FunctionPurity,
	initializerParameters []Parameter,
	containerKind ContainerKind,
	initializationInfo *InitializationInfo,
) {
	count := len(initializers)

	if count == 0 {
		checker.checkNoInitializerNoFields(fields, containerType, containerKind)
		return
	}

	// TODO: check all initializers:
	//  parameter initializerParameterTypeAnnotations needs to be a slice

	initializer := initializers[0]
	checker.checkSpecialFunction(
		initializer,
		containerType,
		containerDocString,
		initializerPurity,
		initializerParameters,
		containerKind,
		initializationInfo,
	)

	// If the initializer is for an event,
	// ensure all parameters are valid

	if compositeType, ok := containerType.(*CompositeType); ok &&
		compositeType.Kind == common.CompositeKindEvent {

		checker.checkEventParameters(
			initializer.FunctionDeclaration.ParameterList,
			initializerParameters,
		)
	}
}

// checkNoInitializerNoFields checks that if there are no initializers,
// then there should also be no fields. Otherwise, the fields will be uninitialized.
// In interfaces this is allowed.
func (checker *Checker) checkNoInitializerNoFields(
	fields []*ast.FieldDeclaration,
	containerType Type,
	containerKind ContainerKind,
) {
	// If there are no fields, or the container is an interface,
	// no initializer needs to be declared

	if len(fields) == 0 || containerKind == ContainerKindInterface {
		return
	}

	// An initializer should be declared but does not exist.
	// Report an error for the first field

	firstField := fields[0]

	checker.report(
		&MissingInitializerError{
			ContainerType:  containerType,
			FirstFieldName: firstField.Identifier.Identifier,
			FirstFieldPos:  firstField.Identifier.Pos,
		},
	)
}

// checkSpecialFunction checks special functions, like initializers and destructors
func (checker *Checker) checkSpecialFunction(
	specialFunction *ast.SpecialFunctionDeclaration,
	containerType CompositeKindedType,
	containerDocString string,
	purity FunctionPurity,
	parameters []Parameter,
	containerKind ContainerKind,
	initializationInfo *InitializationInfo,
) {
	// NOTE: new activation, so `self`
	// is only visible inside the special function

	checkResourceLoss := containerKind != ContainerKindInterface

	checker.enterValueScope()
	defer checker.leaveValueScope(specialFunction.EndPosition, checkResourceLoss)

	fnAccess := checker.accessFromAstAccess(specialFunction.FunctionDeclaration.Access)

	checker.declareSelfValue(containerType, fnAccess, containerDocString)
	if containerType.GetCompositeKind() == common.CompositeKindAttachment {
		// attachments cannot be interfaces, so this cast must succeed
		attachmentType, ok := containerType.(*CompositeType)
		if !ok {
			panic(errors.NewUnreachableError())
		}
		checker.declareBaseValue(
			attachmentType.baseType,
			attachmentType.attachmentEntitlementAccess,
			fnAccess,
			ast.NewRangeFromPositioned(checker.memoryGauge, specialFunction),
			attachmentType.baseTypeDocString)
	}

	functionType := NewSimpleFunctionType(
		purity,
		parameters,
		VoidTypeAnnotation,
	)

	checker.checkFunction(
		specialFunction.FunctionDeclaration.ParameterList,
		nil,
		fnAccess,
		functionType,
		specialFunction.FunctionDeclaration.FunctionBlock,
		true,
		initializationInfo,
		checkResourceLoss,
	)

	if containerKind == ContainerKindComposite {
		compositeType, ok := containerType.(*CompositeType)
		if !ok {
			// we just checked that the container was a composite
			panic(errors.NewUnreachableError())
		}

		// Event declarations have an empty initializer as it is synthesized
		if compositeType.Kind != common.CompositeKindEvent &&
			specialFunction.FunctionDeclaration.FunctionBlock == nil {

			checker.report(
				&MissingFunctionBodyError{
					Pos: specialFunction.EndPosition(checker.memoryGauge),
				},
			)
		}
	}
}

func (checker *Checker) checkCompositeFunctions(
	functions []*ast.FunctionDeclaration,
	selfType *CompositeType,
	selfDocString string,
) {
	for _, function := range functions {
		// NOTE: new activation, as function declarations
		// shouldn't be visible in other function declarations,
		// and `self` is only visible inside function

		func() {
			checker.enterValueScope()
			defer checker.leaveValueScope(function.EndPosition, true)

			fnAccess := checker.accessFromAstAccess(function.Access)

			checker.declareSelfValue(selfType, fnAccess, selfDocString)
			if selfType.GetCompositeKind() == common.CompositeKindAttachment {
				checker.declareBaseValue(
					selfType.baseType,
					selfType.attachmentEntitlementAccess,
					fnAccess,
					ast.NewRangeFromPositioned(checker.memoryGauge, function),
					selfType.baseTypeDocString,
				)
			}

			checker.visitFunctionDeclaration(
				function,
				functionDeclarationOptions{
					mustExit:          true,
					declareFunction:   false,
					checkResourceLoss: true,
				},
				&selfType.Kind,
			)
		}()

		if function.FunctionBlock == nil {
			checker.report(
				&MissingFunctionBodyError{
					Pos: function.EndPosition(checker.memoryGauge),
				},
			)
		}
	}
}

// declares a value one scope lower than the current.
// This is useful particularly in the cases of creating `self`
// and `base` parameters to composite/attachment functions.

func (checker *Checker) declareLowerScopedValue(
	ty Type,
	docString string,
	identifier string,
	kind common.DeclarationKind,
) {

	depth := checker.valueActivations.Depth() + 1

	variable := &Variable{
		Identifier:      identifier,
		Access:          PrimitiveAccess(ast.AccessPublic),
		DeclarationKind: kind,
		Type:            ty,
		IsConstant:      true,
		ActivationDepth: depth,
		Pos:             nil,
		DocString:       docString,
	}
	checker.valueActivations.Set(identifier, variable)
	if checker.PositionInfo != nil {
		checker.recordVariableDeclarationOccurrence(identifier, variable)
	}
}

func (checker *Checker) declareSelfValue(selfType Type, selfAccess Access, selfDocString string) {
	// inside of an attachment, self is a reference to the attachment's type, because
	// attachments are never first class values, they must always exist inside references
	if typedSelfType, ok := selfType.(*CompositeType); ok && typedSelfType.Kind == common.CompositeKindAttachment {
		// the `self` value in an attachment function has the set of entitlements with which that function was declared. Consider
		// that a function will only be callable on a reference type that possesses the required entitlements, so within that
		// function the `self` value will necessarily possess those entitlements. e.g.
		//
		// entitlement map M {
		//     E -> F
		//     X -> Y
		// }
		//
		// access(M) attachment A for R {
		//	  access(Y | F) fun foo() {}
		// }
		//
		// within the body of `foo`, `self` would have a `(Y | F)` entitlement, since we know for sure the reference to `A` that
		// was used to call `foo` (and hence the value of `self`) must have had either `Y` or `F`.
		selfType = NewReferenceType(checker.memoryGauge, typedSelfType, selfAccess)
	}
	checker.declareLowerScopedValue(selfType, selfDocString, SelfIdentifier, common.DeclarationKindSelf)
}

func (checker *Checker) declareBaseValue(baseType Type, attachmentAccess *EntitlementMapAccess, selfAccess Access, fnRange ast.Range, superDocString string) {
	switch typedBaseType := baseType.(type) {
	case *InterfaceType:
		restrictedType := AnyStructType
		if baseType.IsResourceType() {
			restrictedType = AnyResourceType
		}
		// we can't actually have a value of an interface type I, so instead we create a value of {I}
		// to be referenced by `base`
		baseType = NewRestrictedType(checker.memoryGauge, restrictedType, []*InterfaceType{typedBaseType})
	}
	// the `base` value in an attachment function has the set of entitlements defined by the preimage through the attachment's entitlement mapping
	// of the set with which the attachment function was declared. I.e. given:
	// -------------------------------
	// entitlement E
	// entitlement F
	// entitlement mapping M {
	//     E -> F
	// }
	// access(M) attachment A for R {
	//     access(F) fun foo() { ... }
	// }
	// -------------------------------
	// within the body of `foo`, the `base` value will be an `auth(E) &R`; entitled to the preimage of `F` through `M`. To see why this is safe, consider that
	// `foo` can only be called with an attachment of type `auth(F)` &A` (this is also the type of `self` inside `foo`). The attachment access semantics dictate
	// that we map the entitlements of the base reference through `M` to get the resulting entitlements for the attachment, so therefore we can see that the only
	// way to obtain a `auth(F)` &A` reference to the attachment is if the `base` we accessed it on was entitled to `E`.
	var baseAccess Access = UnauthorizedAccess
	if attachmentAccess != nil {
		var err error
		baseAccess, err = attachmentAccess.Preimage(selfAccess, fnRange)
		if err != nil {
			checker.report(err)
			baseAccess = UnauthorizedAccess
		}
	}
	base := NewReferenceType(checker.memoryGauge, baseType, baseAccess)
	checker.declareLowerScopedValue(base, superDocString, BaseIdentifier, common.DeclarationKindBase)
}

// checkNestedIdentifiers checks that nested identifiers, i.e. fields, functions,
// and nested interfaces and composites, are unique and aren't named `init` or `destroy`
func (checker *Checker) checkNestedIdentifiers(members *ast.Members) {
	positions := map[string]ast.Position{}

	for _, declaration := range members.Declarations() {

		if _, ok := declaration.(*ast.SpecialFunctionDeclaration); ok {
			continue
		}

		identifier := declaration.DeclarationIdentifier()
		if identifier == nil {
			continue
		}

		checker.checkNestedIdentifier(
			*identifier,
			declaration.DeclarationKind(),
			positions,
		)
	}
}

// checkNestedIdentifier checks that the nested identifier is unique
// and isn't named `init` or `destroy`
func (checker *Checker) checkNestedIdentifier(
	identifier ast.Identifier,
	kind common.DeclarationKind,
	positions map[string]ast.Position,
) {
	name := identifier.Identifier
	pos := identifier.Pos

	// TODO: provide a more helpful error

	switch name {
	case common.DeclarationKindInitializer.Keywords(),
		common.DeclarationKindDestructor.Keywords():

		checker.report(
			&InvalidNameError{
				Name: name,
				Pos:  pos,
			},
		)
	}

	if previousPos, ok := positions[name]; ok {
		checker.report(
			&RedeclarationError{
				Name:        name,
				Pos:         pos,
				Kind:        kind,
				PreviousPos: &previousPos,
			},
		)
	} else {
		positions[name] = pos
	}
}

func (checker *Checker) VisitFieldDeclaration(_ *ast.FieldDeclaration) struct{} {
	// NOTE: field type is already checked when determining composite function in `compositeType`

	panic(errors.NewUnreachableError())
}

func (checker *Checker) VisitEnumCaseDeclaration(_ *ast.EnumCaseDeclaration) struct{} {
	// NOTE: already checked when checking the composite

	panic(errors.NewUnreachableError())
}

// checkUnknownSpecialFunctions checks that the special function declarations
// are supported, i.e., they are either initializers or destructors
func (checker *Checker) checkUnknownSpecialFunctions(functions []*ast.SpecialFunctionDeclaration) {
	for _, function := range functions {
		switch function.Kind {
		case common.DeclarationKindInitializer, common.DeclarationKindDestructor:
			continue

		default:
			checker.report(
				&UnknownSpecialFunctionError{
					Pos: function.FunctionDeclaration.Identifier.Pos,
				},
			)
		}
	}
}

func (checker *Checker) checkSpecialFunctionDefaultImplementation(declaration ast.Declaration, kindName string) {
	for _, specialFunction := range declaration.DeclarationMembers().SpecialFunctions() {
		if !specialFunction.FunctionDeclaration.FunctionBlock.HasStatements() {
			continue
		}

		checker.report(
			&SpecialFunctionDefaultImplementationError{
				Identifier: specialFunction.DeclarationIdentifier(),
				Container:  declaration,
				KindName:   kindName,
			},
		)
	}
}

func (checker *Checker) checkDestructors(
	destructors []*ast.SpecialFunctionDeclaration,
	fields map[string]*ast.FieldDeclaration,
	members *StringMemberOrderedMap,
	containerType CompositeKindedType,
	containerDeclarationKind common.DeclarationKind,
	containerDocString string,
	containerKind ContainerKind,
) {
	count := len(destructors)

	// only resource and resource interface declarations may
	// declare a destructor

	if !containerType.IsResourceType() {
		if count > 0 {
			firstDestructor := destructors[0]

			checker.report(
				&InvalidDestructorError{
					Range: ast.NewRangeFromPositioned(
						checker.memoryGauge,
						firstDestructor.FunctionDeclaration.Identifier,
					),
				},
			)
		}

		return
	}

	if count == 0 {
		checker.checkNoDestructorNoResourceFields(members, fields, containerType, containerKind)
		return
	}

	firstDestructor := destructors[0]
	checker.checkDestructor(
		firstDestructor,
		containerType,
		containerDocString,
		containerKind,
	)

	// destructor overloading is not supported

	if count > 1 {
		secondDestructor := destructors[1]

		checker.report(
			&UnsupportedOverloadingError{
				DeclarationKind: common.DeclarationKindDestructor,
				Range:           ast.NewRangeFromPositioned(checker.memoryGauge, secondDestructor),
			},
		)
	}
}

// checkNoDestructorNoResourceFields checks that if there is no destructor there are
// also no fields which have a resource type – otherwise those fields will be lost.
// In interfaces this is allowed.
func (checker *Checker) checkNoDestructorNoResourceFields(
	members *StringMemberOrderedMap,
	fields map[string]*ast.FieldDeclaration,
	containerType Type,
	containerKind ContainerKind,
) {
	if containerKind == ContainerKindInterface {
		return
	}

	for pair := members.Oldest(); pair != nil; pair = pair.Next() {
		member := pair.Value
		memberName := pair.Key

		// NOTE: check type, not resource annotation:
		// the field could have a wrong annotation
		if !member.TypeAnnotation.Type.IsResourceType() {
			continue
		}

		checker.report(
			&MissingDestructorError{
				ContainerType:  containerType,
				FirstFieldName: memberName,
				FirstFieldPos:  fields[memberName].Identifier.Pos,
			},
		)

		// only report for first member
		return
	}
}

func (checker *Checker) checkDestructor(
	destructor *ast.SpecialFunctionDeclaration,
	containerType CompositeKindedType,
	containerDocString string,
	containerKind ContainerKind,
) {

	if len(destructor.FunctionDeclaration.ParameterList.Parameters) != 0 {
		checker.report(
			&InvalidDestructorParametersError{
				Range: ast.NewRangeFromPositioned(checker.memoryGauge, destructor.FunctionDeclaration.ParameterList),
			},
		)
	}

	parameters := checker.parameters(destructor.FunctionDeclaration.ParameterList)

	checker.checkSpecialFunction(
		destructor,
		containerType,
		containerDocString,
		FunctionPurityImpure,
		parameters,
		containerKind,
		nil,
	)

	checker.checkCompositeResourceInvalidated(containerType)
}

// checkCompositeResourceInvalidated checks that if the container is a resource,
// that all resource fields are invalidated (moved or destroyed)
func (checker *Checker) checkCompositeResourceInvalidated(containerType Type) {
	compositeType, isComposite := containerType.(*CompositeType)
	if !isComposite || compositeType.Kind != common.CompositeKindResource {
		return
	}

	checker.checkResourceFieldsInvalidated(containerType, compositeType.Members)
}

// checkResourceFieldsInvalidated checks that all resource fields for a container
// type are invalidated.
func (checker *Checker) checkResourceFieldsInvalidated(
	containerType Type,
	members *StringMemberOrderedMap,
) {
	members.Foreach(func(_ string, member *Member) {

		// NOTE: check the of the type annotation, not the type annotation's
		// resource marker: the field could have an incorrect type annotation
		// that is missing the resource marker even though it is required

		if !member.TypeAnnotation.Type.IsResourceType() {
			return
		}

		info := checker.resources.Get(Resource{Member: member})
		if !info.DefinitivelyInvalidated() {
			checker.report(
				&ResourceFieldNotInvalidatedError{
					FieldName: member.Identifier.Identifier,
					Type:      containerType,
					Pos:       member.Identifier.StartPosition(),
				},
			)
		}
	})
}

// checkResourceUseAfterInvalidation checks if a resource (variable or composite member)
// is used after it was previously invalidated (moved or destroyed)
func (checker *Checker) checkResourceUseAfterInvalidation(resource Resource, usePosition ast.HasPosition) {
	resourceInfo := checker.resources.Get(resource)
	invalidation := resourceInfo.Invalidation()
	if invalidation == nil {
		return
	}

	checker.report(
		&ResourceUseAfterInvalidationError{
			Invalidation: *invalidation,
			Range: ast.NewRangeFromPositioned(
				checker.memoryGauge,
				usePosition,
			),
		},
	)
}<|MERGE_RESOLUTION|>--- conflicted
+++ resolved
@@ -626,13 +626,12 @@
 	composite := checker.declareCompositeType(declaration)
 
 	composite.baseType = checker.convertNominalType(declaration.BaseType)
-<<<<<<< HEAD
+
 	attachmentAccess := checker.accessFromAstAccess(declaration.Access)
 	switch attachmentAccess := attachmentAccess.(type) {
 	case EntitlementMapAccess:
 		composite.attachmentEntitlementAccess = &attachmentAccess
 	}
-=======
 
 	// add all the required entitlements to a set for this attachment
 	requiredEntitlements := orderedmap.New[EntitlementOrderedSet](len(declaration.RequiredEntitlements))
@@ -655,7 +654,6 @@
 	}
 	composite.requiredEntitlements = requiredEntitlements
 
->>>>>>> a46a75f1
 	return composite
 }
 
