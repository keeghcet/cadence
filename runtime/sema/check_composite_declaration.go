--- conflicted
+++ resolved
@@ -2148,8 +2148,7 @@
 	checker.declareLowerScopedValue(selfType, selfDocString, SelfIdentifier, common.DeclarationKindSelf)
 }
 
-<<<<<<< HEAD
-func (checker *Checker) declareSuperValue(baseType Type, superDocString string) {
+func (checker *Checker) declareBaseValue(baseType Type, superDocString string) {
 	switch typedBaseType := baseType.(type) {
 	case *InterfaceType:
 		restrictedType := AnyStructType
@@ -2157,12 +2156,9 @@
 			restrictedType = AnyResourceType
 		}
 		// we can't actually have a value of an interface type I, so instead we create a value of {I}
-		// to be referenced by `super`
+		// to be referenced by `base`
 		baseType = NewRestrictedType(checker.memoryGauge, restrictedType, []*InterfaceType{typedBaseType})
 	}
-=======
-func (checker *Checker) declareBaseValue(baseType Type, superDocString string) {
->>>>>>> 1979b82d
 	superType := NewReferenceType(checker.memoryGauge, baseType, false)
 	checker.declareLowerScopedValue(superType, superDocString, BaseIdentifier, common.DeclarationKindBase)
 }
