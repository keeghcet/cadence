--- conflicted
+++ resolved
@@ -325,14 +325,7 @@
 		return resultingType
 	}
 
-<<<<<<< HEAD
 	shouldSubstituteAuthorization := !member.Access.Equal(resultingAuthorization)
-=======
-		if !checker.inInvocation &&
-			member.DeclarationKind == common.DeclarationKindFunction &&
-			!accessedType.IsInvalidType() &&
-			accessedType.IsResourceType() {
->>>>>>> b48fd6b8
 
 	if shouldSubstituteAuthorization {
 		resultingType = resultingType.Map(checker.memoryGauge, make(map[*TypeParameter]*TypeParameter), substituteConcreteAuthorization)
@@ -343,8 +336,7 @@
 	//
 	// This would result in a bound method for a resource, which is invalid.
 
-	if !checker.inAssignment &&
-		!checker.inInvocation &&
+	if !checker.inInvocation &&
 		member.DeclarationKind == common.DeclarationKindFunction &&
 		!accessedType.IsInvalidType() &&
 		accessedType.IsResourceType() {
@@ -475,7 +467,8 @@
 		//  we could use this to then extract a `auth(Insert, Remove) &[T]` reference to that array by accessing `member`
 		//  on an owned copy of `S`. As such, when in an assignment, we return the full codomain here as the "granted authorization"
 		//  of the access expression, since the checker will later enforce that the incoming reference value is a subtype of that full codomain.
-		if checker.inAssignment {
+		// TODO:
+		if true /*checker.inAssignment*/ {
 			return true, mappedAccess.Codomain()
 		}
 		return true, grantedAccess
