--- conflicted
+++ resolved
@@ -230,31 +230,9 @@
 				t,
 				PrimitiveAccess(ast.AccessAll),
 				ast.VariableKindConstant,
-<<<<<<< HEAD
-				TestTypeTestRestrictedWithoutTypeFieldName,
-				TestTypeTestRestrictedWithoutTypeFieldType,
-				TestTypeTestRestrictedWithoutTypeFieldDocString,
-			),
-			NewUnmeteredFieldMember(
-				t,
-				PrimitiveAccess(ast.AccessAll),
-				ast.VariableKindConstant,
-				TestTypeTestRestrictedWithTypeFieldName,
-				TestTypeTestRestrictedWithTypeFieldType,
-				TestTypeTestRestrictedWithTypeFieldDocString,
-			),
-			NewUnmeteredFieldMember(
-				t,
-				PrimitiveAccess(ast.AccessAll),
-				ast.VariableKindConstant,
-				TestTypeTestRestrictedWithoutRestrictionsFieldName,
-				TestTypeTestRestrictedWithoutRestrictionsFieldType,
-				TestTypeTestRestrictedWithoutRestrictionsFieldDocString,
-=======
 				TestTypeTestIntersectionWithoutTypeFieldName,
 				TestTypeTestIntersectionWithoutTypeFieldType,
 				TestTypeTestIntersectionWithoutTypeFieldDocString,
->>>>>>> 07f5125a
 			),
 		})
 	}
