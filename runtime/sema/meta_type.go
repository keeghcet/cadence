--- conflicted
+++ resolved
@@ -46,16 +46,11 @@
 	Importable:    true,
 }
 
-<<<<<<< HEAD
 var MetaTypeAnnotation = NewTypeAnnotation(MetaType)
 
 var MetaTypeIsSubtypeFunctionType = NewSimpleFunctionType(
 	FunctionPurityView,
-	[]*Parameter{
-=======
-var MetaTypeIsSubtypeFunctionType = &FunctionType{
-	Parameters: []Parameter{
->>>>>>> 505e9c39
+	[]Parameter{
 		{
 			Label:          "of",
 			Identifier:     "otherType",
