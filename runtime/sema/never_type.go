/*
 * Cadence - The resource-oriented smart contract programming language
 *
 * Copyright 2019-2022 Dapper Labs, Inc.
 *
 * Licensed under the Apache License, Version 2.0 (the "License");
 * you may not use this file except in compliance with the License.
 * You may obtain a copy of the License at
 *
 *   http://www.apache.org/licenses/LICENSE-2.0
 *
 * Unless required by applicable law or agreed to in writing, software
 * distributed under the License is distributed on an "AS IS" BASIS,
 * WITHOUT WARRANTIES OR CONDITIONS OF ANY KIND, either express or implied.
 * See the License for the specific language governing permissions and
 * limitations under the License.
 */

package sema

// NeverType represents the bottom type
var NeverType = &SimpleType{
<<<<<<< HEAD
	Name:                 "Never",
	QualifiedName:        "Never",
	TypeID:               "Never",
	tag:                  NeverTypeTag,
	IsResource:           false,
	Storable:             false,
	Equatable:            false,
	ExternallyReturnable: false,
	Importable:           false,
}

var NeverTypeAnnotation = NewTypeAnnotation(NeverType)
=======
	Name:          "Never",
	QualifiedName: "Never",
	TypeID:        "Never",
	tag:           NeverTypeTag,
	IsResource:    false,
	Storable:      false,
	Equatable:     false,
	Exportable:    false,
	Importable:    false,
}
>>>>>>> ae37a27f
<|MERGE_RESOLUTION|>--- conflicted
+++ resolved
@@ -20,20 +20,6 @@
 
 // NeverType represents the bottom type
 var NeverType = &SimpleType{
-<<<<<<< HEAD
-	Name:                 "Never",
-	QualifiedName:        "Never",
-	TypeID:               "Never",
-	tag:                  NeverTypeTag,
-	IsResource:           false,
-	Storable:             false,
-	Equatable:            false,
-	ExternallyReturnable: false,
-	Importable:           false,
-}
-
-var NeverTypeAnnotation = NewTypeAnnotation(NeverType)
-=======
 	Name:          "Never",
 	QualifiedName: "Never",
 	TypeID:        "Never",
@@ -44,4 +30,5 @@
 	Exportable:    false,
 	Importable:    false,
 }
->>>>>>> ae37a27f
+
+var NeverTypeAnnotation = NewTypeAnnotation(NeverType)