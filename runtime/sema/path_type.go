--- conflicted
+++ resolved
@@ -88,20 +88,6 @@
 
 // PrivatePathType
 var PrivatePathType = &SimpleType{
-<<<<<<< HEAD
-	Name:                 "PrivatePath",
-	QualifiedName:        "PrivatePath",
-	TypeID:               "PrivatePath",
-	tag:                  PrivatePathTypeTag,
-	IsResource:           false,
-	Storable:             true,
-	Equatable:            true,
-	ExternallyReturnable: true,
-	Importable:           true,
-}
-
-var PrivatePathTypeAnnotation = NewTypeAnnotation(PrivatePathType)
-=======
 	Name:          "PrivatePath",
 	QualifiedName: "PrivatePath",
 	TypeID:        "PrivatePath",
@@ -112,4 +98,5 @@
 	Exportable:    true,
 	Importable:    true,
 }
->>>>>>> ae37a27f
+
+var PrivatePathTypeAnnotation = NewTypeAnnotation(PrivatePathType)