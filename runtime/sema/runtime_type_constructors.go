/*
 * Cadence - The resource-oriented smart contract programming language
 *
 * Copyright Dapper Labs, Inc.
 *
 * Licensed under the Apache License, Version 2.0 (the "License");
 * you may not use this file except in compliance with the License.
 * You may obtain a copy of the License at
 *
 *   http://www.apache.org/licenses/LICENSE-2.0
 *
 * Unless required by applicable law or agreed to in writing, software
 * distributed under the License is distributed on an "AS IS" BASIS,
 * WITHOUT WARRANTIES OR CONDITIONS OF ANY KIND, either express or implied.
 * See the License for the specific language governing permissions and
 * limitations under the License.
 */

package sema

type RuntimeTypeConstructor struct {
	Name      string
	Value     *FunctionType
	DocString string
}

var MetaTypeFunctionType = NewSimpleFunctionType(
	FunctionPurityView,
	nil,
	MetaTypeAnnotation,
)

var OptionalTypeFunctionType = NewSimpleFunctionType(
	FunctionPurityView,
	[]Parameter{
		{
			Label:          ArgumentLabelNotRequired,
			Identifier:     "type",
			TypeAnnotation: MetaTypeAnnotation,
		},
	},
	MetaTypeAnnotation,
)

var VariableSizedArrayTypeFunctionType = NewSimpleFunctionType(
	FunctionPurityView,
	[]Parameter{
		{
			Label:          ArgumentLabelNotRequired,
			Identifier:     "type",
			TypeAnnotation: MetaTypeAnnotation,
		},
	},
	MetaTypeAnnotation,
)

var ConstantSizedArrayTypeFunctionType = NewSimpleFunctionType(
	FunctionPurityView,
	[]Parameter{
		{
			Identifier:     "type",
			TypeAnnotation: MetaTypeAnnotation,
		},
		{
			Identifier:     "size",
			TypeAnnotation: IntTypeAnnotation,
		},
	},
	MetaTypeAnnotation,
)

var OptionalMetaTypeAnnotation = NewTypeAnnotation(&OptionalType{
	Type: MetaType,
})

var DictionaryTypeFunctionType = NewSimpleFunctionType(
	FunctionPurityView,
	[]Parameter{
		{
			Identifier:     "key",
			TypeAnnotation: MetaTypeAnnotation,
		},
		{
			Identifier:     "value",
			TypeAnnotation: MetaTypeAnnotation,
		},
	},
	OptionalMetaTypeAnnotation,
)

var CompositeTypeFunctionType = NewSimpleFunctionType(
	FunctionPurityView,
	[]Parameter{
		{
			Label:          ArgumentLabelNotRequired,
			Identifier:     "identifier",
			TypeAnnotation: StringTypeAnnotation,
		},
	},
	OptionalMetaTypeAnnotation,
)

var InterfaceTypeFunctionType = NewSimpleFunctionType(
	FunctionPurityView,
	[]Parameter{
		{
			Label:          ArgumentLabelNotRequired,
			Identifier:     "identifier",
			TypeAnnotation: StringTypeAnnotation,
		},
	},
	OptionalMetaTypeAnnotation,
)

var FunctionTypeFunctionType = NewSimpleFunctionType(
	FunctionPurityView,
	[]Parameter{
		{
			Identifier: "parameters",
			TypeAnnotation: NewTypeAnnotation(
				&VariableSizedType{
					Type: MetaType,
				},
			),
		},
		{
			Identifier:     "return",
			TypeAnnotation: MetaTypeAnnotation,
		},
	},
	MetaTypeAnnotation,
)

var RestrictedTypeFunctionType = NewSimpleFunctionType(
	FunctionPurityView,
	[]Parameter{
		{
			Identifier: "identifier",
			TypeAnnotation: NewTypeAnnotation(
				&OptionalType{
					Type: StringType,
				},
			),
		},
		{
			Identifier: "restrictions",
			TypeAnnotation: NewTypeAnnotation(
				&VariableSizedType{
					Type: StringType,
				},
			),
		},
	},
	OptionalMetaTypeAnnotation,
)

var ReferenceTypeFunctionType = NewSimpleFunctionType(
	FunctionPurityView,
	[]Parameter{
		{
			Identifier: "entitlements",
			TypeAnnotation: NewTypeAnnotation(
<<<<<<< HEAD
				&VariableSizedType{
					Type: StringType,
				},
			),
=======
				&OptionalType{
					Type: &VariableSizedType{
						Type: StringType,
					},
				},
			),
		},
		{
			Identifier:     "setKind",
			TypeAnnotation: StringTypeAnnotation,
>>>>>>> b3b51802
		},
		{
			Identifier:     "type",
			TypeAnnotation: MetaTypeAnnotation,
		},
	},
	OptionalMetaTypeAnnotation,
)

var CapabilityTypeFunctionType = NewSimpleFunctionType(
	FunctionPurityView,
	[]Parameter{
		{
			Label:          ArgumentLabelNotRequired,
			Identifier:     "type",
			TypeAnnotation: MetaTypeAnnotation,
		},
	},
	OptionalMetaTypeAnnotation,
)

var runtimeTypeConstructors = []*RuntimeTypeConstructor{
	{
		Name:      "OptionalType",
		Value:     OptionalTypeFunctionType,
		DocString: "Creates a run-time type representing an optional version of the given run-time type.",
	},

	{
		Name:      "VariableSizedArrayType",
		Value:     VariableSizedArrayTypeFunctionType,
		DocString: "Creates a run-time type representing a variable-sized array type of the given run-time type.",
	},

	{
		Name:      "ConstantSizedArrayType",
		Value:     ConstantSizedArrayTypeFunctionType,
		DocString: "Creates a run-time type representing a constant-sized array type of the given run-time type with the specifized size.",
	},

	{
		Name:  "DictionaryType",
		Value: DictionaryTypeFunctionType,
		DocString: `Creates a run-time type representing a dictionary type of the given run-time key and value types.
		Returns nil if the key type is not a valid dictionary key.`,
	},

	{
		Name:  "CompositeType",
		Value: CompositeTypeFunctionType,
		DocString: `Creates a run-time type representing the composite type associated with the given type identifier.
		Returns nil if the identifier does not correspond to any composite type.`,
	},

	{
		Name:  "InterfaceType",
		Value: InterfaceTypeFunctionType,
		DocString: `Creates a run-time type representing the interface type associated with the given type identifier.
		Returns nil if the identifier does not correspond to any interface type.`,
	},

	{
		Name:      "FunctionType",
		Value:     FunctionTypeFunctionType,
		DocString: "Creates a run-time type representing a function type associated with the given parameters and return type.",
	},

	{
		Name:  "ReferenceType",
		Value: ReferenceTypeFunctionType,
<<<<<<< HEAD
		DocString: `Creates a run-time type representing a reference type of the given type. The first argument specifies the set of entitlements to which
		this reference is entitled. Providing an empty array will result in an unauthorized return value. Providing invalid entitlements in the input array
		will result in a nil return value`,
=======
		DocString: `
		Creates a run-time type representing a reference type of the given type. 
		
		The first argument specifies the set of entitlements to which this reference is entitled, with the second specifying whether the set represents a conjunction or a disjunction.
		
		Providing a nil or empty array for the first argument will result in an unauthorized reference.`,
>>>>>>> b3b51802
	},

	{
		Name:  "RestrictedType",
		Value: RestrictedTypeFunctionType,
		DocString: `Creates a run-time type representing a restricted type of the first argument, restricted by the interface identifiers in the second argument.
		Returns nil if the restriction is not valid.`,
	},

	{
		Name:      "CapabilityType",
		Value:     CapabilityTypeFunctionType,
		DocString: "Creates a run-time type representing a capability type of the given reference type. Returns nil if the type is not a reference.",
	},
}<|MERGE_RESOLUTION|>--- conflicted
+++ resolved
@@ -160,23 +160,10 @@
 		{
 			Identifier: "entitlements",
 			TypeAnnotation: NewTypeAnnotation(
-<<<<<<< HEAD
 				&VariableSizedType{
 					Type: StringType,
 				},
 			),
-=======
-				&OptionalType{
-					Type: &VariableSizedType{
-						Type: StringType,
-					},
-				},
-			),
-		},
-		{
-			Identifier:     "setKind",
-			TypeAnnotation: StringTypeAnnotation,
->>>>>>> b3b51802
 		},
 		{
 			Identifier:     "type",
@@ -247,18 +234,14 @@
 	{
 		Name:  "ReferenceType",
 		Value: ReferenceTypeFunctionType,
-<<<<<<< HEAD
-		DocString: `Creates a run-time type representing a reference type of the given type. The first argument specifies the set of entitlements to which
-		this reference is entitled. Providing an empty array will result in an unauthorized return value. Providing invalid entitlements in the input array
-		will result in a nil return value`,
-=======
 		DocString: `
 		Creates a run-time type representing a reference type of the given type. 
-		
-		The first argument specifies the set of entitlements to which this reference is entitled, with the second specifying whether the set represents a conjunction or a disjunction.
-		
-		Providing a nil or empty array for the first argument will result in an unauthorized reference.`,
->>>>>>> b3b51802
+
+		The first argument specifies the set of entitlements to which this reference is entitled. 
+
+		Providing an empty array will result in an unauthorized return value. 
+
+		Providing invalid entitlements in the input array will result in a nil return value`,
 	},
 
 	{
