/*
 * Cadence - The resource-oriented smart contract programming language
 *
 * Copyright Dapper Labs, Inc.
 *
 * Licensed under the Apache License, Version 2.0 (the "License");
 * you may not use this file except in compliance with the License.
 * You may obtain a copy of the License at
 *
 *   http://www.apache.org/licenses/LICENSE-2.0
 *
 * Unless required by applicable law or agreed to in writing, software
 * distributed under the License is distributed on an "AS IS" BASIS,
 * WITHOUT WARRANTIES OR CONDITIONS OF ANY KIND, either express or implied.
 * See the License for the specific language governing permissions and
 * limitations under the License.
 */

package sema

import (
	"github.com/onflow/cadence/runtime/errors"
)

const StringTypeEncodeHexFunctionName = "encodeHex"
const StringTypeEncodeHexFunctionDocString = `
Returns a hexadecimal string for the given byte array
`

const StringTypeFromUtf8FunctionName = "fromUTF8"
const StringTypeFromUtf8FunctionDocString = `
Attempt to decode the input as a UTF-8 encoded string. Returns nil if the input bytes are malformed UTF-8
`

const StringTypeFromCharactersFunctionName = "fromCharacters"
const StringTypeFromCharactersFunctionDocString = `
Returns a string from the given array of characters
`

const StringTypeJoinFunctionName = "join"
const StringTypeJoinFunctionDocString = `
Returns a string after joining the array of strings with the provided separator.
`

// StringType represents the string type
var StringType = &SimpleType{
	Name:          "String",
	QualifiedName: "String",
	TypeID:        "String",
	tag:           StringTypeTag,
	IsResource:    false,
	Storable:      true,
	Equatable:     true,
	Comparable:    true,
	Exportable:    true,
	Importable:    true,
	ValueIndexingInfo: ValueIndexingInfo{
		IsValueIndexableType:          true,
		AllowsValueIndexingAssignment: false,
		ElementType: func(_ bool) Type {
			return CharacterType
		},
		IndexingType: IntegerType,
	},
}

var StringTypeAnnotation = NewTypeAnnotation(StringType)

func init() {
	StringType.Members = func(t *SimpleType) map[string]MemberResolver {
		return MembersAsResolvers([]*Member{
			NewUnmeteredPublicFunctionMember(
				t,
				StringTypeConcatFunctionName,
				StringTypeConcatFunctionType,
				stringTypeConcatFunctionDocString,
			),
			NewUnmeteredPublicFunctionMember(
				t,
				StringTypeSliceFunctionName,
				StringTypeSliceFunctionType,
				stringTypeSliceFunctionDocString,
			),
			NewUnmeteredPublicFunctionMember(
				t,
				StringTypeDecodeHexFunctionName,
				StringTypeDecodeHexFunctionType,
				stringTypeDecodeHexFunctionDocString,
			),
			NewUnmeteredPublicConstantFieldMember(
				t,
				StringTypeUtf8FieldName,
				ByteArrayType,
				stringTypeUtf8FieldDocString,
			),
			NewUnmeteredPublicConstantFieldMember(
				t,
				StringTypeLengthFieldName,
				IntType,
				stringTypeLengthFieldDocString,
			),
			NewUnmeteredPublicFunctionMember(
				t,
				StringTypeToLowerFunctionName,
				StringTypeToLowerFunctionType,
				stringTypeToLowerFunctionDocString,
			),
		})
	}
}

var StringTypeConcatFunctionType = NewSimpleFunctionType(
	FunctionPurityView,
	[]Parameter{
		{
			Label:          ArgumentLabelNotRequired,
			Identifier:     "other",
			TypeAnnotation: StringTypeAnnotation,
		},
	},
	StringTypeAnnotation,
)

const StringTypeConcatFunctionName = "concat"

const stringTypeConcatFunctionDocString = `
Returns a new string which contains the given string concatenated to the end of the original string, but does not modify the original string
`

var StringTypeSliceFunctionType = NewSimpleFunctionType(
	FunctionPurityView,
	[]Parameter{
		{
			Identifier:     "from",
			TypeAnnotation: IntTypeAnnotation,
		},
		{
			Identifier:     "upTo",
			TypeAnnotation: IntTypeAnnotation,
		},
	},
	StringTypeAnnotation,
)

const StringTypeSliceFunctionName = "slice"

const stringTypeSliceFunctionDocString = `
Returns a new string containing the slice of the characters in the given string from start index ` + "`from`" + ` up to, but not including, the end index ` + "`upTo`" + `.

This function creates a new string whose length is ` + "`upTo - from`" + `.
It does not modify the original string.
If either of the parameters are out of the bounds of the string, or the indices are invalid (` + "`from > upTo`" + `), then the function will fail
`

// ByteArrayType represents the type [UInt8]
var ByteArrayType = &VariableSizedType{
	Type: UInt8Type,
}

var ByteArrayTypeAnnotation = NewTypeAnnotation(ByteArrayType)

// ByteArrayArrayType represents the type [[UInt8]]
var ByteArrayArrayType = &VariableSizedType{
	Type: ByteArrayType,
}

var ByteArrayArrayTypeAnnotation = NewTypeAnnotation(ByteArrayArrayType)

var StringTypeDecodeHexFunctionType = NewSimpleFunctionType(
	FunctionPurityView,
	nil,
	ByteArrayTypeAnnotation,
)

const StringTypeDecodeHexFunctionName = "decodeHex"

const stringTypeDecodeHexFunctionDocString = `
Returns an array containing the bytes represented by the given hexadecimal string.

The given string must only contain hexadecimal characters and must have an even length.
If the string is malformed, the program aborts
`

const StringTypeLengthFieldName = "length"

const stringTypeLengthFieldDocString = `
The number of characters in the string
`

const StringTypeUtf8FieldName = "utf8"

const stringTypeUtf8FieldDocString = `
The byte array of the UTF-8 encoding
`

var StringTypeToLowerFunctionType = NewSimpleFunctionType(
	FunctionPurityView,
	nil,
	StringTypeAnnotation,
)

const StringTypeToLowerFunctionName = "toLower"

const stringTypeToLowerFunctionDocString = `
Returns the string with upper case letters replaced with lowercase
`

const stringFunctionDocString = "Creates an empty string"

var StringFunctionType = func() *FunctionType {
	// Declare a function for the string type.
	// For now, it has no parameters and creates an empty string

	typeName := StringType.String()

	// Check that the function is not accidentally redeclared

	if BaseValueActivation.Find(typeName) != nil {
		panic(errors.NewUnreachableError())
	}

	functionType := NewSimpleFunctionType(
		FunctionPurityView,
		nil,
		StringTypeAnnotation,
	)

	addMember := func(member *Member) {
		if functionType.Members == nil {
			functionType.Members = &StringMemberOrderedMap{}
		}
		name := member.Identifier.Identifier
		if functionType.Members.Contains(name) {
			panic(errors.NewUnreachableError())
		}
		functionType.Members.Set(name, member)
	}

	addMember(NewUnmeteredPublicFunctionMember(
		functionType,
		StringTypeEncodeHexFunctionName,
		StringTypeEncodeHexFunctionType,
		StringTypeEncodeHexFunctionDocString,
	))

	addMember(NewUnmeteredPublicFunctionMember(
		functionType,
		StringTypeFromUtf8FunctionName,
		StringTypeFromUtf8FunctionType,
		StringTypeFromUtf8FunctionDocString,
	))

	addMember(NewUnmeteredPublicFunctionMember(
		functionType,
		StringTypeFromCharactersFunctionName,
		StringTypeFromCharactersFunctionType,
		StringTypeFromCharactersFunctionDocString,
	))

	addMember(NewUnmeteredPublicFunctionMember(
		functionType,
		StringTypeJoinFunctionName,
		StringTypeJoinFunctionType,
		StringTypeJoinFunctionDocString,
	))

	BaseValueActivation.Set(
		typeName,
		baseFunctionVariable(
			typeName,
			functionType,
			stringFunctionDocString,
		),
	)

	return functionType
}()

var StringTypeEncodeHexFunctionType = NewSimpleFunctionType(
	FunctionPurityView,
	[]Parameter{
		{
			Label:          ArgumentLabelNotRequired,
			Identifier:     "data",
			TypeAnnotation: ByteArrayTypeAnnotation,
		},
	},
	StringTypeAnnotation,
)

var StringTypeFromUtf8FunctionType = NewSimpleFunctionType(
	FunctionPurityView,
	[]Parameter{
		{
			Label:          ArgumentLabelNotRequired,
			Identifier:     "bytes",
			TypeAnnotation: ByteArrayTypeAnnotation,
		},
	},
	NewTypeAnnotation(
		&OptionalType{
			Type: StringType,
		},
	),
)

var StringTypeFromCharactersFunctionType = NewSimpleFunctionType(
	FunctionPurityView,
	[]Parameter{
		{
			Label:      ArgumentLabelNotRequired,
			Identifier: "characters",
			TypeAnnotation: NewTypeAnnotation(&VariableSizedType{
				Type: CharacterType,
			}),
		},
	},
<<<<<<< HEAD
	StringTypeAnnotation,
)
=======
	ReturnTypeAnnotation: NewTypeAnnotation(
		StringType,
	),
}

var StringTypeJoinFunctionType = &FunctionType{
	Parameters: []Parameter{
		{
			Label:      ArgumentLabelNotRequired,
			Identifier: "strs",
			TypeAnnotation: NewTypeAnnotation(&VariableSizedType{
				Type: StringType,
			}),
		},
		{
			Identifier:     "separator",
			TypeAnnotation: NewTypeAnnotation(StringType),
		},
	},
	ReturnTypeAnnotation: NewTypeAnnotation(StringType),
}
>>>>>>> 833562ef
<|MERGE_RESOLUTION|>--- conflicted
+++ resolved
@@ -315,20 +315,15 @@
 			}),
 		},
 	},
-<<<<<<< HEAD
-	StringTypeAnnotation,
-)
-=======
-	ReturnTypeAnnotation: NewTypeAnnotation(
-		StringType,
-	),
-}
-
-var StringTypeJoinFunctionType = &FunctionType{
-	Parameters: []Parameter{
+	StringTypeAnnotation,
+)
+
+var StringTypeJoinFunctionType = NewSimpleFunctionType(
+	FunctionPurityView,
+	[]Parameter{
 		{
 			Label:      ArgumentLabelNotRequired,
-			Identifier: "strs",
+			Identifier: "strings",
 			TypeAnnotation: NewTypeAnnotation(&VariableSizedType{
 				Type: StringType,
 			}),
@@ -338,6 +333,5 @@
 			TypeAnnotation: NewTypeAnnotation(StringType),
 		},
 	},
-	ReturnTypeAnnotation: NewTypeAnnotation(StringType),
-}
->>>>>>> 833562ef
+	StringTypeAnnotation,
+)