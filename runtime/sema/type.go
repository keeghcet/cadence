--- conflicted
+++ resolved
@@ -2839,20 +2839,6 @@
 	return builder.String()
 }
 
-<<<<<<< HEAD
-type FunctionPurity int
-
-const (
-	FunctionPurityImpure = iota
-	FunctionPurityView
-)
-
-func (p FunctionPurity) String() string {
-	if p == FunctionPurityImpure {
-		return ""
-	}
-	return "view"
-=======
 // Arity
 
 type Arity struct {
@@ -2879,7 +2865,20 @@
 	}
 
 	return &maxCount
->>>>>>> 181924e3
+}
+
+type FunctionPurity int
+
+const (
+	FunctionPurityImpure = iota
+	FunctionPurityView
+)
+
+func (p FunctionPurity) String() string {
+	if p == FunctionPurityImpure {
+		return ""
+	}
+	return "view"
 }
 
 // FunctionType
@@ -3243,18 +3242,11 @@
 		}
 
 		return &FunctionType{
-<<<<<<< HEAD
 			Purity:                t.Purity,
 			TypeParameters:        rewrittenTypeParameters,
 			Parameters:            rewrittenParameters,
 			ReturnTypeAnnotation:  NewTypeAnnotation(rewrittenReturnType),
-			RequiredArgumentCount: t.RequiredArgumentCount,
-=======
-			TypeParameters:       rewrittenTypeParameters,
-			Parameters:           rewrittenParameters,
-			ReturnTypeAnnotation: NewTypeAnnotation(rewrittenReturnType),
-			Arity:                t.Arity,
->>>>>>> 181924e3
+			Arity:                 t.Arity,
 		}, true
 	} else {
 		return t, false
@@ -3367,16 +3359,10 @@
 	}
 
 	return &FunctionType{
-<<<<<<< HEAD
 		Purity:                t.Purity,
 		Parameters:            newParameters,
 		ReturnTypeAnnotation:  NewTypeAnnotation(newReturnType),
-		RequiredArgumentCount: t.RequiredArgumentCount,
-=======
-		Parameters:           newParameters,
-		ReturnTypeAnnotation: NewTypeAnnotation(newReturnType),
-		Arity:                t.Arity,
->>>>>>> 181924e3
+		Arity:                 t.Arity,
 	}
 
 }
