--- conflicted
+++ resolved
@@ -3416,93 +3416,6 @@
 	}
 }
 
-<<<<<<< HEAD
-func init() {
-
-	// Declare a function for the string type.
-	// For now, it has no parameters and creates an empty string
-
-	typeName := StringType.String()
-
-	// Check that the function is not accidentally redeclared
-
-	if BaseValueActivation.Find(typeName) != nil {
-		panic(errors.NewUnreachableError())
-	}
-
-	functionType := &FunctionType{
-		Purity:               FunctionPurityView,
-		ReturnTypeAnnotation: NewTypeAnnotation(StringType),
-	}
-
-	addMember := func(member *Member) {
-		if functionType.Members == nil {
-			functionType.Members = &StringMemberOrderedMap{}
-		}
-		name := member.Identifier.Identifier
-		if functionType.Members.Contains(name) {
-			panic(errors.NewUnreachableError())
-		}
-		functionType.Members.Set(name, member)
-	}
-
-	addMember(NewUnmeteredPublicFunctionMember(
-		functionType,
-		StringTypeEncodeHexFunctionName,
-		StringTypeEncodeHexFunctionType,
-		StringTypeEncodeHexFunctionDocString,
-	))
-
-	addMember(NewUnmeteredPublicFunctionMember(
-		functionType,
-		StringTypeFromUtf8FunctionName,
-		StringTypeFromUtf8FunctionType,
-		StringTypeFromUtf8FunctionDocString,
-	))
-
-	BaseValueActivation.Set(
-		typeName,
-		baseFunctionVariable(
-			typeName,
-			functionType,
-			"Creates an empty string",
-		),
-	)
-}
-
-var StringTypeEncodeHexFunctionType = &FunctionType{
-	Purity: FunctionPurityView,
-	Parameters: []*Parameter{
-		{
-			Label:      ArgumentLabelNotRequired,
-			Identifier: "data",
-			TypeAnnotation: NewTypeAnnotation(
-				ByteArrayType,
-			),
-		},
-	},
-	ReturnTypeAnnotation: NewTypeAnnotation(
-		StringType,
-	),
-}
-
-var StringTypeFromUtf8FunctionType = &FunctionType{
-	Parameters: []*Parameter{
-		{
-			Label:          ArgumentLabelNotRequired,
-			Identifier:     "bytes",
-			TypeAnnotation: NewTypeAnnotation(ByteArrayType),
-		},
-	},
-	ReturnTypeAnnotation: NewTypeAnnotation(
-		&OptionalType{
-			Type: StringType,
-		},
-	),
-}
-
-=======
->>>>>>> 6f978ec2
 func pathConversionFunctionType(pathType Type) *FunctionType {
 	return &FunctionType{
 		Purity: FunctionPurityView,
