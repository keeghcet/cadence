--- conflicted
+++ resolved
@@ -4610,24 +4610,6 @@
 	return t, false
 }
 
-<<<<<<< HEAD
-func (t *CompositeType) InterfaceType() *InterfaceType {
-	return &InterfaceType{
-		Location:              t.Location,
-		Identifier:            t.Identifier,
-		CompositeKind:         t.Kind,
-		Members:               t.Members,
-		Fields:                t.Fields,
-		InitializerParameters: t.ConstructorParameters,
-		InitializerPurity:     t.ConstructorPurity,
-		containerType:         t.containerType,
-		NestedTypes:           t.NestedTypes,
-		DefaultDestroyEvent:   t.DefaultDestroyEvent,
-	}
-}
-
-=======
->>>>>>> 01f5e1c0
 func (*CompositeType) Unify(_ Type, _ *TypeParameterTypeOrderedMap, _ func(err error), _ ast.Range) bool {
 	// TODO:
 	return false
