/*
 * Cadence - The resource-oriented smart contract programming language
 *
 * Copyright Dapper Labs, Inc.
 *
 * Licensed under the Apache License, Version 2.0 (the "License");
 * you may not use this file except in compliance with the License.
 * You may obtain a copy of the License at
 *
 *   http://www.apache.org/licenses/LICENSE-2.0
 *
 * Unless required by applicable law or agreed to in writing, software
 * distributed under the License is distributed on an "AS IS" BASIS,
 * WITHOUT WARRANTIES OR CONDITIONS OF ANY KIND, either express or implied.
 * See the License for the specific language governing permissions and
 * limitations under the License.
 */

package sema

import (
	"fmt"
	"math"
	"math/big"
	"strings"
	"sync"

	"github.com/onflow/cadence/fixedpoint"
	"github.com/onflow/cadence/runtime/ast"
	"github.com/onflow/cadence/runtime/common"
	"github.com/onflow/cadence/runtime/common/orderedmap"
	"github.com/onflow/cadence/runtime/errors"
)

func qualifiedIdentifier(identifier string, containerType Type) string {
	if containerType == nil {
		return identifier
	}

	// Gather all identifiers: this, parent, grand-parent, etc.
	const level = 0
	identifiers, bufSize := containerTypeNames(containerType, level+1)

	identifiers[level] = identifier
	bufSize += len(identifier)

	// Append all identifiers, in reverse order
	var sb strings.Builder

	// Grow the buffer at once.
	//
	// bytes needed for separator '.'
	// i.e: 1 x (length of identifiers - 1)
	bufSize += len(identifiers) - 1
	sb.Grow(bufSize)

	for i := len(identifiers) - 1; i >= 0; i-- {
		sb.WriteString(identifiers[i])
		if i != 0 {
			sb.WriteByte('.')
		}
	}

	return sb.String()
}

func containerTypeNames(typ Type, level int) (typeNames []string, bufSize int) {
	if typ == nil {
		return make([]string, level), 0
	}

	var typeName string
	var containerType Type

	switch typedContainerType := typ.(type) {
	case *InterfaceType:
		typeName = typedContainerType.Identifier
		containerType = typedContainerType.containerType
	case *CompositeType:
		typeName = typedContainerType.Identifier
		containerType = typedContainerType.containerType
	default:
		panic(errors.NewUnreachableError())
	}

	typeNames, bufSize = containerTypeNames(containerType, level+1)

	typeNames[level] = typeName
	bufSize += len(typeName)

	return typeNames, bufSize
}

type TypeID = common.TypeID

type Type interface {
	IsType()
	ID() TypeID
	Tag() TypeTag
	String() string
	QualifiedString() string
	Equal(other Type) bool

	// IsResourceType returns true if the type is itself a resource (a `CompositeType` with resource kind),
	// or it contains a resource type (e.g. for optionals, arrays, dictionaries, etc.)
	IsResourceType() bool

	// IsInvalidType returns true if the type is itself the invalid type (see `InvalidType`),
	// or it contains an invalid type (e.g. for optionals, arrays, dictionaries, etc.)
	IsInvalidType() bool

	// IsStorable returns true if the type is allowed to be a stored,
	// e.g. in a field of a composite type.
	//
	// The check if the type is storable is recursive,
	// the results parameter prevents cycles:
	// it is checked at the start of the recursively called function,
	// and pre-set before a recursive call.
	IsStorable(results map[*Member]bool) bool

	// IsExportable returns true if a value of this type can be exported.
	//
	// The check if the type is exportable is recursive,
	// the results parameter prevents cycles:
	// it is checked at the start of the recursively called function,
	// and pre-set before a recursive call.
	IsExportable(results map[*Member]bool) bool

	// IsImportable returns true if values of the type can be imported to a program as arguments
	IsImportable(results map[*Member]bool) bool

	// IsEquatable returns true if values of the type can be equated
	IsEquatable() bool

	// IsComparable returns true if values of the type can be compared
	IsComparable() bool

	TypeAnnotationState() TypeAnnotationState
	RewriteWithRestrictedTypes() (result Type, rewritten bool)

	// Unify attempts to unify the given type with this type, i.e., resolve type parameters
	// in generic types (see `GenericType`) using the given type parameters.
	//
	// For a generic type, unification assigns a given type with a type parameter.
	//
	// If the type parameter has not been previously unified with a type,
	// through an explicitly provided type argument in an invocation
	// or through a previous unification, the type parameter is assigned the given type.
	//
	// If the type parameter has already been previously unified with a type,
	// the type parameter's unified .
	//
	// The boolean return value indicates if a generic type was encountered during unification.
	// For primitives (e.g. `Int`, `String`, etc.) it would be false, as .
	// For types with nested types (e.g. optionals, arrays, and dictionaries)
	// the result is the successful unification of the inner types.
	//
	// The boolean return value does *not* indicate if unification succeeded or not.
	//
	Unify(
		other Type,
		typeParameters *TypeParameterTypeOrderedMap,
		report func(err error),
		outerRange ast.Range,
	) bool

	// Resolve returns a type that is free of generic types (see `GenericType`),
	// i.e. it resolves the type parameters in generic types given the type parameter
	// unifications of `typeParameters`.
	//
	// If resolution fails, it returns `nil`.
	//
	Resolve(typeArguments *TypeParameterTypeOrderedMap) Type

	GetMembers() map[string]MemberResolver

	// applies `f` to all the types syntactically comprising this type.
	// i.e. `[T]` would map to `f([f(T)])`, but the internals of composite types are not
	// inspected, as they appear simply as nominal types in annotations
	Map(memoryGauge common.MemoryGauge, f func(Type) Type) Type
}

// ValueIndexableType is a type which can be indexed into using a value
type ValueIndexableType interface {
	Type
	isValueIndexableType() bool
	AllowsValueIndexingAssignment() bool
	ElementType(isAssignment bool) Type
	IndexingType() Type
}

// TypeIndexableType is a type which can be indexed into using a type
type TypeIndexableType interface {
	Type
	isTypeIndexableType() bool
	IsValidIndexingType(indexingType Type) bool
	TypeIndexingElementType(indexingType Type, astRange ast.Range) (Type, error)
}

type MemberResolver struct {
	Resolve func(
		memoryGauge common.MemoryGauge,
		identifier string,
		targetRange ast.Range,
		report func(error),
	) *Member
	Kind     common.DeclarationKind
	Mutating bool
}

// supertype of interfaces and composites
type NominalType interface {
	Type
	MemberMap() *StringMemberOrderedMap
}

// entitlement supporting types
type EntitlementSupportingType interface {
	Type
	SupportedEntitlements() *EntitlementOrderedSet
}

// ContainedType is a type which might have a container type
type ContainedType interface {
	Type
	GetContainerType() Type
	SetContainerType(containerType Type)
}

// ContainerType is a type which might have nested types
type ContainerType interface {
	Type
	IsContainerType() bool
	GetNestedTypes() *StringTypeOrderedMap
}

func VisitThisAndNested(t Type, visit func(ty Type)) {
	visit(t)

	containerType, ok := t.(ContainerType)
	if !ok || !containerType.IsContainerType() {
		return
	}

	containerType.GetNestedTypes().Foreach(func(_ string, nestedType Type) {
		VisitThisAndNested(nestedType, visit)
	})
}

// CompositeKindedType is a type which has a composite kind
type CompositeKindedType interface {
	Type
	GetCompositeKind() common.CompositeKind
}

// LocatedType is a type which has a location
type LocatedType interface {
	Type
	GetLocation() common.Location
}

// ParameterizedType is a type which might have type parameters
type ParameterizedType interface {
	Type
	TypeParameters() []*TypeParameter
	Instantiate(typeArguments []Type, report func(err error)) Type
	BaseType() Type
	TypeArguments() []Type
}

func MustInstantiate(t ParameterizedType, typeArguments ...Type) Type {
	return t.Instantiate(
		typeArguments,
		func(err error) {
			panic(errors.NewUnexpectedErrorFromCause(err))
		},
	)
}

// TypeAnnotation

type TypeAnnotation struct {
	Type       Type
	IsResource bool
}

func (a TypeAnnotation) TypeAnnotationState() TypeAnnotationState {
	if a.Type.IsInvalidType() {
		return TypeAnnotationStateValid
	}

	innerState := a.Type.TypeAnnotationState()
	if innerState != TypeAnnotationStateValid {
		return innerState
	}

	isResourceType := a.Type.IsResourceType()
	switch {
	case isResourceType && !a.IsResource:
		return TypeAnnotationStateMissingResourceAnnotation
	case !isResourceType && a.IsResource:
		return TypeAnnotationStateInvalidResourceAnnotation
	default:
		return TypeAnnotationStateValid
	}
}

func (a TypeAnnotation) String() string {
	if a.IsResource {
		return fmt.Sprintf(
			"%s%s",
			common.CompositeKindResource.Annotation(),
			a.Type,
		)
	} else {
		return fmt.Sprint(a.Type)
	}
}

func (a TypeAnnotation) QualifiedString() string {
	qualifiedString := a.Type.QualifiedString()
	if a.IsResource {
		return fmt.Sprintf(
			"%s%s",
			common.CompositeKindResource.Annotation(),
			qualifiedString,
		)
	} else {
		return fmt.Sprint(qualifiedString)
	}
}

func (a TypeAnnotation) Equal(other TypeAnnotation) bool {
	return a.IsResource == other.IsResource &&
		a.Type.Equal(other.Type)
}

func NewTypeAnnotation(ty Type) TypeAnnotation {
	return TypeAnnotation{
		IsResource: ty.IsResourceType(),
		Type:       ty,
	}
}

func (a TypeAnnotation) Map(gauge common.MemoryGauge, f func(Type) Type) TypeAnnotation {
	return NewTypeAnnotation(a.Type.Map(gauge, f))
}

// isInstance

const IsInstanceFunctionName = "isInstance"

var IsInstanceFunctionType = NewSimpleFunctionType(
	FunctionPurityView,
	[]Parameter{
		{
			Label:          ArgumentLabelNotRequired,
			Identifier:     "type",
			TypeAnnotation: MetaTypeAnnotation,
		},
	},
	BoolTypeAnnotation,
)

const isInstanceFunctionDocString = `
Returns true if the object conforms to the given type at runtime
`

// getType

const GetTypeFunctionName = "getType"

var GetTypeFunctionType = NewSimpleFunctionType(
	FunctionPurityView,
	nil,
	MetaTypeAnnotation,
)

const getTypeFunctionDocString = `
Returns the type of the value
`

// toString

const ToStringFunctionName = "toString"

var ToStringFunctionType = NewSimpleFunctionType(
	FunctionPurityView,
	nil,
	StringTypeAnnotation,
)

const toStringFunctionDocString = `
A textual representation of this object
`

// fromString
const FromStringFunctionName = "fromString"

func FromStringFunctionDocstring(ty Type) string {

	builder := new(strings.Builder)
	builder.WriteString(
		fmt.Sprintf(
			"Attempts to parse %s from a string. Returns `nil` on overflow or invalid input. Whitespace or invalid digits will return a nil value.\n",
			ty.String(),
		))

	if IsSameTypeKind(ty, FixedPointType) {
		builder.WriteString(
			`Both decimal and fractional components must be supplied. For instance, both "0." and ".1" are invalid string representations, but "0.1" is accepted.\n`,
		)
	}
	if IsSameTypeKind(ty, SignedIntegerType) || IsSameTypeKind(ty, SignedFixedPointType) {
		builder.WriteString(
			"The string may optionally begin with a sign prefix of '-' or '+'.\n",
		)
	}

	return builder.String()
}

func FromStringFunctionType(ty Type) *FunctionType {
	return NewSimpleFunctionType(
		FunctionPurityView,
		[]Parameter{
			{
				Label:          ArgumentLabelNotRequired,
				Identifier:     "input",
				TypeAnnotation: StringTypeAnnotation,
			},
		},
		NewTypeAnnotation(
			&OptionalType{
				Type: ty,
			},
		),
	)
}

// toBigEndianBytes

const ToBigEndianBytesFunctionName = "toBigEndianBytes"

var ToBigEndianBytesFunctionType = NewSimpleFunctionType(
	FunctionPurityView,
	nil,
	ByteArrayTypeAnnotation,
)

const toBigEndianBytesFunctionDocString = `
Returns an array containing the big-endian byte representation of the number
`

func withBuiltinMembers(ty Type, members map[string]MemberResolver) map[string]MemberResolver {
	if members == nil {
		members = map[string]MemberResolver{}
	}

	// All types have a predeclared member `fun isInstance(_ type: Type): Bool`

	members[IsInstanceFunctionName] = MemberResolver{
		Kind: common.DeclarationKindFunction,
		Resolve: func(memoryGauge common.MemoryGauge, identifier string, _ ast.Range, _ func(error)) *Member {
			return NewPublicFunctionMember(
				memoryGauge,
				ty,
				identifier,
				IsInstanceFunctionType,
				isInstanceFunctionDocString,
			)
		},
	}

	// All types have a predeclared member `fun getType(): Type`

	members[GetTypeFunctionName] = MemberResolver{
		Kind: common.DeclarationKindFunction,
		Resolve: func(memoryGauge common.MemoryGauge, identifier string, _ ast.Range, _ func(error)) *Member {
			return NewPublicFunctionMember(
				memoryGauge,
				ty,
				identifier,
				GetTypeFunctionType,
				getTypeFunctionDocString,
			)
		},
	}

	// All number types, addresses, and path types have a `toString` function

	if IsSubType(ty, NumberType) || IsSubType(ty, TheAddressType) || IsSubType(ty, PathType) {

		members[ToStringFunctionName] = MemberResolver{
			Kind: common.DeclarationKindFunction,
			Resolve: func(memoryGauge common.MemoryGauge, identifier string, _ ast.Range, _ func(error)) *Member {
				return NewPublicFunctionMember(
					memoryGauge,
					ty,
					identifier,
					ToStringFunctionType,
					toStringFunctionDocString,
				)
			},
		}
	}

	// All number types have a `toBigEndianBytes` function

	if IsSubType(ty, NumberType) {

		members[ToBigEndianBytesFunctionName] = MemberResolver{
			Kind: common.DeclarationKindFunction,
			Resolve: func(memoryGauge common.MemoryGauge, identifier string, _ ast.Range, _ func(error)) *Member {
				return NewPublicFunctionMember(
					memoryGauge,
					ty,
					identifier,
					ToBigEndianBytesFunctionType,
					toBigEndianBytesFunctionDocString,
				)
			},
		}
	}

	return members
}

// OptionalType represents the optional variant of another type
type OptionalType struct {
	Type                Type
	memberResolvers     map[string]MemberResolver
	memberResolversOnce sync.Once
}

var _ Type = &OptionalType{}

func NewOptionalType(memoryGauge common.MemoryGauge, typ Type) *OptionalType {
	common.UseMemory(memoryGauge, common.OptionalSemaTypeMemoryUsage)
	return &OptionalType{
		Type: typ,
	}
}

func (*OptionalType) IsType() {}

func (t *OptionalType) Tag() TypeTag {
	if t.Type == NeverType {
		return NilTypeTag
	}

	return t.Type.Tag().Or(NilTypeTag)
}

func (t *OptionalType) String() string {
	if t.Type == nil {
		return "optional"
	}
	return fmt.Sprintf("%s?", t.Type)
}

func (t *OptionalType) QualifiedString() string {
	if t.Type == nil {
		return "optional"
	}
	return fmt.Sprintf("%s?", t.Type.QualifiedString())
}

func (t *OptionalType) ID() TypeID {
	var id string
	if t.Type != nil {
		id = string(t.Type.ID())
	}
	return TypeID(fmt.Sprintf("%s?", id))
}

func (t *OptionalType) Equal(other Type) bool {
	otherOptional, ok := other.(*OptionalType)
	if !ok {
		return false
	}
	return t.Type.Equal(otherOptional.Type)
}

func (t *OptionalType) IsResourceType() bool {
	return t.Type.IsResourceType()
}

func (t *OptionalType) IsInvalidType() bool {
	return t.Type.IsInvalidType()
}

func (t *OptionalType) IsStorable(results map[*Member]bool) bool {
	return t.Type.IsStorable(results)
}

func (t *OptionalType) IsExportable(results map[*Member]bool) bool {
	return t.Type.IsExportable(results)
}

func (t *OptionalType) IsImportable(results map[*Member]bool) bool {
	return t.Type.IsImportable(results)
}

func (t *OptionalType) IsEquatable() bool {
	return t.Type.IsEquatable()
}

func (*OptionalType) IsComparable() bool {
	return false
}

func (t *OptionalType) TypeAnnotationState() TypeAnnotationState {
	return t.Type.TypeAnnotationState()
}

func (t *OptionalType) RewriteWithRestrictedTypes() (Type, bool) {
	rewrittenType, rewritten := t.Type.RewriteWithRestrictedTypes()
	if rewritten {
		return &OptionalType{
			Type: rewrittenType,
		}, true
	} else {
		return t, false
	}
}

func (t *OptionalType) Unify(
	other Type,
	typeParameters *TypeParameterTypeOrderedMap,
	report func(err error),
	outerRange ast.Range,
) bool {

	otherOptional, ok := other.(*OptionalType)
	if !ok {
		return false
	}

	return t.Type.Unify(otherOptional.Type, typeParameters, report, outerRange)
}

func (t *OptionalType) Resolve(typeArguments *TypeParameterTypeOrderedMap) Type {

	newInnerType := t.Type.Resolve(typeArguments)
	if newInnerType == nil {
		return nil
	}

	return &OptionalType{
		Type: newInnerType,
	}
}

func (t *OptionalType) SupportedEntitlements() *EntitlementOrderedSet {
	if entitlementSupportingType, ok := t.Type.(EntitlementSupportingType); ok {
		return entitlementSupportingType.SupportedEntitlements()
	}
	return nil
}

const optionalTypeMapFunctionDocString = `
Returns an optional of the result of calling the given function
with the value of this optional when it is not nil.

Returns nil if this optional is nil
`

const OptionalTypeMapFunctionName = "map"

func (t *OptionalType) Map(memoryGauge common.MemoryGauge, f func(Type) Type) Type {
	return f(NewOptionalType(memoryGauge, t.Type.Map(memoryGauge, f)))
}

func (t *OptionalType) GetMembers() map[string]MemberResolver {
	t.initializeMembers()
	return t.memberResolvers
}

func (t *OptionalType) initializeMembers() {
	t.memberResolversOnce.Do(func() {
		t.memberResolvers = withBuiltinMembers(t, map[string]MemberResolver{
			OptionalTypeMapFunctionName: {
				Kind: common.DeclarationKindFunction,
				Resolve: func(memoryGauge common.MemoryGauge, identifier string, targetRange ast.Range, report func(error)) *Member {

					// It's invalid for an optional of a resource to have a `map` function

					if t.Type.IsResourceType() {
						report(
							&InvalidResourceOptionalMemberError{
								Name:            identifier,
								DeclarationKind: common.DeclarationKindFunction,
								Range:           targetRange,
							},
						)
					}

					return NewPublicFunctionMember(
						memoryGauge,
						t,
						identifier,
						OptionalTypeMapFunctionType(t.Type),
						optionalTypeMapFunctionDocString,
					)
				},
			},
		})
	})
}

func OptionalTypeMapFunctionType(typ Type) *FunctionType {
	typeParameter := &TypeParameter{
		Name: "T",
	}

	resultType := &GenericType{
		TypeParameter: typeParameter,
	}

	const functionPurity = FunctionPurityImpure

	return &FunctionType{
		Purity: functionPurity,
		TypeParameters: []*TypeParameter{
			typeParameter,
		},
		Parameters: []Parameter{
			{
				Label:      ArgumentLabelNotRequired,
				Identifier: "transform",
				TypeAnnotation: NewTypeAnnotation(
					&FunctionType{
						Purity: functionPurity,
						Parameters: []Parameter{
							{
								Label:          ArgumentLabelNotRequired,
								Identifier:     "value",
								TypeAnnotation: NewTypeAnnotation(typ),
							},
						},
						ReturnTypeAnnotation: NewTypeAnnotation(
							resultType,
						),
					},
				),
			},
		},
		ReturnTypeAnnotation: NewTypeAnnotation(
			&OptionalType{
				Type: resultType,
			},
		),
	}
}

// GenericType
type GenericType struct {
	TypeParameter *TypeParameter
}

var _ Type = &GenericType{}

func (*GenericType) IsType() {}

func (t *GenericType) Tag() TypeTag {
	return GenericTypeTag
}

func (t *GenericType) String() string {
	return t.TypeParameter.Name
}

func (t *GenericType) QualifiedString() string {
	return t.TypeParameter.Name
}

func (t *GenericType) ID() TypeID {
	return TypeID(t.TypeParameter.Name)
}

func (t *GenericType) Equal(other Type) bool {
	otherType, ok := other.(*GenericType)
	if !ok {
		return false
	}
	return t.TypeParameter == otherType.TypeParameter
}

func (*GenericType) IsResourceType() bool {
	return false
}

func (*GenericType) IsInvalidType() bool {
	return false
}

func (*GenericType) IsStorable(_ map[*Member]bool) bool {
	return false
}

func (*GenericType) IsExportable(_ map[*Member]bool) bool {
	return false
}

func (t *GenericType) IsImportable(_ map[*Member]bool) bool {
	return false
}

func (*GenericType) IsEquatable() bool {
	return false
}

func (*GenericType) IsComparable() bool {
	return false
}

func (*GenericType) TypeAnnotationState() TypeAnnotationState {
	return TypeAnnotationStateValid
}

func (t *GenericType) RewriteWithRestrictedTypes() (result Type, rewritten bool) {
	return t, false
}

func (t *GenericType) Unify(
	other Type,
	typeParameters *TypeParameterTypeOrderedMap,
	report func(err error),
	outerRange ast.Range,
) bool {

	if unifiedType, ok := typeParameters.Get(t.TypeParameter); ok {

		// If the type parameter is already unified with a type argument
		// (either explicit by a type argument, or implicit through an argument's type),
		// check that this argument's type matches the unified type

		if !other.Equal(unifiedType) {
			report(
				&TypeParameterTypeMismatchError{
					TypeParameter: t.TypeParameter,
					ExpectedType:  unifiedType,
					ActualType:    other,
					Range:         outerRange,
				},
			)
		}

	} else {
		// If the type parameter is not yet unified to a type argument, unify it.

		typeParameters.Set(t.TypeParameter, other)

		// If the type parameter corresponding to the type argument has a type bound,
		// then check that the argument's type is a subtype of the type bound.

		err := t.TypeParameter.checkTypeBound(other, outerRange)
		if err != nil {
			report(err)
		}
	}

	return true
}

func (t *GenericType) Resolve(typeArguments *TypeParameterTypeOrderedMap) Type {
	ty, ok := typeArguments.Get(t.TypeParameter)
	if !ok {
		return nil
	}
	return ty
}

func (t *GenericType) Map(gauge common.MemoryGauge, f func(Type) Type) Type {
	typeParameter := &TypeParameter{
		Name:      t.TypeParameter.Name,
		Optional:  t.TypeParameter.Optional,
		TypeBound: t.TypeParameter.TypeBound.Map(gauge, f),
	}

	return f(&GenericType{
		TypeParameter: typeParameter,
	})
}

func (t *GenericType) GetMembers() map[string]MemberResolver {
	return withBuiltinMembers(t, nil)
}

// IntegerRangedType

type IntegerRangedType interface {
	Type
	MinInt() *big.Int
	MaxInt() *big.Int
	IsSuperType() bool
}

type FractionalRangedType interface {
	IntegerRangedType
	Scale() uint
	MinFractional() *big.Int
	MaxFractional() *big.Int
}

// SaturatingArithmeticType is a type that supports saturating arithmetic functions
type SaturatingArithmeticType interface {
	Type
	SupportsSaturatingAdd() bool
	SupportsSaturatingSubtract() bool
	SupportsSaturatingMultiply() bool
	SupportsSaturatingDivide() bool
}

const NumericTypeSaturatingAddFunctionName = "saturatingAdd"
const numericTypeSaturatingAddFunctionDocString = `
self + other, saturating at the numeric bounds instead of overflowing.
`

const NumericTypeSaturatingSubtractFunctionName = "saturatingSubtract"
const numericTypeSaturatingSubtractFunctionDocString = `
self - other, saturating at the numeric bounds instead of overflowing.
`
const NumericTypeSaturatingMultiplyFunctionName = "saturatingMultiply"
const numericTypeSaturatingMultiplyFunctionDocString = `
self * other, saturating at the numeric bounds instead of overflowing.
`

const NumericTypeSaturatingDivideFunctionName = "saturatingDivide"
const numericTypeSaturatingDivideFunctionDocString = `
self / other, saturating at the numeric bounds instead of overflowing.
`

var SaturatingArithmeticTypeFunctionTypes = map[Type]*FunctionType{}

func addSaturatingArithmeticFunctions(t SaturatingArithmeticType, members map[string]MemberResolver) {

	arithmeticFunctionType := NewSimpleFunctionType(
		FunctionPurityView,
		[]Parameter{
			{
				Label:          ArgumentLabelNotRequired,
				Identifier:     "other",
				TypeAnnotation: NewTypeAnnotation(t),
			},
		},
		NewTypeAnnotation(t),
	)

	SaturatingArithmeticTypeFunctionTypes[t] = arithmeticFunctionType

	addArithmeticFunction := func(name string, docString string) {
		members[name] = MemberResolver{
			Kind: common.DeclarationKindFunction,
			Resolve: func(memoryGauge common.MemoryGauge, identifier string, targetRange ast.Range, report func(error)) *Member {
				return NewPublicFunctionMember(
					memoryGauge, t, name, arithmeticFunctionType, docString)
			},
		}
	}

	if t.SupportsSaturatingAdd() {
		addArithmeticFunction(
			NumericTypeSaturatingAddFunctionName,
			numericTypeSaturatingAddFunctionDocString,
		)
	}

	if t.SupportsSaturatingSubtract() {
		addArithmeticFunction(
			NumericTypeSaturatingSubtractFunctionName,
			numericTypeSaturatingSubtractFunctionDocString,
		)
	}

	if t.SupportsSaturatingMultiply() {
		addArithmeticFunction(
			NumericTypeSaturatingMultiplyFunctionName,
			numericTypeSaturatingMultiplyFunctionDocString,
		)
	}

	if t.SupportsSaturatingDivide() {
		addArithmeticFunction(
			NumericTypeSaturatingDivideFunctionName,
			numericTypeSaturatingDivideFunctionDocString,
		)
	}
}

// NumericType represent all the types in the integer range
// and non-fractional ranged types.
type NumericType struct {
	minInt                     *big.Int
	maxInt                     *big.Int
	memberResolvers            map[string]MemberResolver
	name                       string
	tag                        TypeTag
	memberResolversOnce        sync.Once
	supportsSaturatingAdd      bool
	supportsSaturatingSubtract bool
	supportsSaturatingMultiply bool
	supportsSaturatingDivide   bool
	isSuperType                bool
}

var _ Type = &NumericType{}
var _ IntegerRangedType = &NumericType{}
var _ SaturatingArithmeticType = &NumericType{}

func NewNumericType(typeName string) *NumericType {
	return &NumericType{name: typeName}
}

func (t *NumericType) Tag() TypeTag {
	return t.tag
}

func (t *NumericType) WithTag(tag TypeTag) *NumericType {
	t.tag = tag
	return t
}

func (t *NumericType) WithIntRange(min *big.Int, max *big.Int) *NumericType {
	t.minInt = min
	t.maxInt = max
	return t
}

func (t *NumericType) WithSaturatingAdd() *NumericType {
	t.supportsSaturatingAdd = true
	return t
}

func (t *NumericType) WithSaturatingSubtract() *NumericType {
	t.supportsSaturatingSubtract = true
	return t
}

func (t *NumericType) WithSaturatingMultiply() *NumericType {
	t.supportsSaturatingMultiply = true
	return t
}

func (t *NumericType) WithSaturatingDivide() *NumericType {
	t.supportsSaturatingDivide = true
	return t
}

func (t *NumericType) SupportsSaturatingAdd() bool {
	return t.supportsSaturatingAdd
}

func (t *NumericType) SupportsSaturatingSubtract() bool {
	return t.supportsSaturatingSubtract
}

func (t *NumericType) SupportsSaturatingMultiply() bool {
	return t.supportsSaturatingMultiply
}

func (t *NumericType) SupportsSaturatingDivide() bool {
	return t.supportsSaturatingDivide
}

func (*NumericType) IsType() {}

func (t *NumericType) String() string {
	return t.name
}

func (t *NumericType) QualifiedString() string {
	return t.name
}

func (t *NumericType) ID() TypeID {
	return TypeID(t.name)
}

func (t *NumericType) Equal(other Type) bool {
	// Numeric types are singletons. Hence their pointers should be equal.
	if t == other {
		return true
	}

	// Check for the value equality as well, as a backup strategy.
	otherNumericType, ok := other.(*NumericType)
	return ok && t.ID() == otherNumericType.ID()
}

func (*NumericType) IsResourceType() bool {
	return false
}

func (*NumericType) IsInvalidType() bool {
	return false
}

func (*NumericType) IsStorable(_ map[*Member]bool) bool {
	return true
}

func (*NumericType) IsExportable(_ map[*Member]bool) bool {
	return true
}

func (t *NumericType) IsImportable(_ map[*Member]bool) bool {
	return true
}

func (*NumericType) IsEquatable() bool {
	return true
}

func (t *NumericType) IsComparable() bool {
	return !t.IsSuperType()
}

func (*NumericType) TypeAnnotationState() TypeAnnotationState {
	return TypeAnnotationStateValid
}

func (t *NumericType) RewriteWithRestrictedTypes() (result Type, rewritten bool) {
	return t, false
}

func (t *NumericType) MinInt() *big.Int {
	return t.minInt
}

func (t *NumericType) MaxInt() *big.Int {
	return t.maxInt
}

func (*NumericType) Unify(_ Type, _ *TypeParameterTypeOrderedMap, _ func(err error), _ ast.Range) bool {
	return false
}

func (t *NumericType) Resolve(_ *TypeParameterTypeOrderedMap) Type {
	return t
}

func (t *NumericType) Map(_ common.MemoryGauge, f func(Type) Type) Type {
	return f(t)
}

func (t *NumericType) GetMembers() map[string]MemberResolver {
	t.initializeMemberResolvers()
	return t.memberResolvers
}

func (t *NumericType) initializeMemberResolvers() {
	t.memberResolversOnce.Do(func() {
		members := map[string]MemberResolver{}

		addSaturatingArithmeticFunctions(t, members)

		t.memberResolvers = withBuiltinMembers(t, members)
	})
}

func (t *NumericType) AsSuperType() *NumericType {
	t.isSuperType = true
	return t
}

func (t *NumericType) IsSuperType() bool {
	return t.isSuperType
}

// FixedPointNumericType represents all the types in the fixed-point range.
type FixedPointNumericType struct {
	maxFractional              *big.Int
	minFractional              *big.Int
	memberResolvers            map[string]MemberResolver
	minInt                     *big.Int
	maxInt                     *big.Int
	name                       string
	tag                        TypeTag
	scale                      uint
	memberResolversOnce        sync.Once
	supportsSaturatingAdd      bool
	supportsSaturatingDivide   bool
	supportsSaturatingMultiply bool
	supportsSaturatingSubtract bool
	isSuperType                bool
}

var _ Type = &FixedPointNumericType{}
var _ IntegerRangedType = &FixedPointNumericType{}
var _ FractionalRangedType = &FixedPointNumericType{}
var _ SaturatingArithmeticType = &FixedPointNumericType{}

func NewFixedPointNumericType(typeName string) *FixedPointNumericType {
	return &FixedPointNumericType{
		name: typeName,
	}
}

func (t *FixedPointNumericType) Tag() TypeTag {
	return t.tag
}

func (t *FixedPointNumericType) WithTag(tag TypeTag) *FixedPointNumericType {
	t.tag = tag
	return t
}

func (t *FixedPointNumericType) WithIntRange(minInt *big.Int, maxInt *big.Int) *FixedPointNumericType {
	t.minInt = minInt
	t.maxInt = maxInt
	return t
}

func (t *FixedPointNumericType) WithFractionalRange(
	minFractional *big.Int,
	maxFractional *big.Int,
) *FixedPointNumericType {

	t.minFractional = minFractional
	t.maxFractional = maxFractional
	return t
}

func (t *FixedPointNumericType) WithScale(scale uint) *FixedPointNumericType {
	t.scale = scale
	return t
}

func (t *FixedPointNumericType) WithSaturatingAdd() *FixedPointNumericType {
	t.supportsSaturatingAdd = true
	return t
}

func (t *FixedPointNumericType) WithSaturatingSubtract() *FixedPointNumericType {
	t.supportsSaturatingSubtract = true
	return t
}

func (t *FixedPointNumericType) WithSaturatingMultiply() *FixedPointNumericType {
	t.supportsSaturatingMultiply = true
	return t
}

func (t *FixedPointNumericType) WithSaturatingDivide() *FixedPointNumericType {
	t.supportsSaturatingDivide = true
	return t
}

func (t *FixedPointNumericType) SupportsSaturatingAdd() bool {
	return t.supportsSaturatingAdd
}

func (t *FixedPointNumericType) SupportsSaturatingSubtract() bool {
	return t.supportsSaturatingSubtract
}

func (t *FixedPointNumericType) SupportsSaturatingMultiply() bool {
	return t.supportsSaturatingMultiply
}

func (t *FixedPointNumericType) SupportsSaturatingDivide() bool {
	return t.supportsSaturatingDivide
}

func (*FixedPointNumericType) IsType() {}

func (t *FixedPointNumericType) String() string {
	return t.name
}

func (t *FixedPointNumericType) QualifiedString() string {
	return t.name
}

func (t *FixedPointNumericType) ID() TypeID {
	return TypeID(t.name)
}

func (t *FixedPointNumericType) Equal(other Type) bool {
	// Numeric types are singletons. Hence their pointers should be equal.
	if t == other {
		return true
	}

	// Check for the value equality as well, as a backup strategy.
	otherNumericType, ok := other.(*FixedPointNumericType)
	return ok && t.ID() == otherNumericType.ID()
}

func (*FixedPointNumericType) IsResourceType() bool {
	return false
}

func (*FixedPointNumericType) IsInvalidType() bool {
	return false
}

func (*FixedPointNumericType) IsStorable(_ map[*Member]bool) bool {
	return true
}

func (*FixedPointNumericType) IsExportable(_ map[*Member]bool) bool {
	return true
}

func (t *FixedPointNumericType) IsImportable(_ map[*Member]bool) bool {
	return true
}

func (*FixedPointNumericType) IsEquatable() bool {
	return true
}

func (t *FixedPointNumericType) IsComparable() bool {
	return !t.IsSuperType()
}

func (*FixedPointNumericType) TypeAnnotationState() TypeAnnotationState {
	return TypeAnnotationStateValid
}

func (t *FixedPointNumericType) RewriteWithRestrictedTypes() (result Type, rewritten bool) {
	return t, false
}

func (t *FixedPointNumericType) MinInt() *big.Int {
	return t.minInt
}

func (t *FixedPointNumericType) MaxInt() *big.Int {
	return t.maxInt
}

func (t *FixedPointNumericType) MinFractional() *big.Int {
	return t.minFractional
}

func (t *FixedPointNumericType) MaxFractional() *big.Int {
	return t.maxFractional
}

func (t *FixedPointNumericType) Scale() uint {
	return t.scale
}

func (*FixedPointNumericType) Unify(_ Type, _ *TypeParameterTypeOrderedMap, _ func(err error), _ ast.Range) bool {
	return false
}

func (t *FixedPointNumericType) Resolve(_ *TypeParameterTypeOrderedMap) Type {
	return t
}

func (t *FixedPointNumericType) Map(_ common.MemoryGauge, f func(Type) Type) Type {
	return f(t)
}

func (t *FixedPointNumericType) GetMembers() map[string]MemberResolver {
	t.initializeMemberResolvers()
	return t.memberResolvers
}

func (t *FixedPointNumericType) initializeMemberResolvers() {
	t.memberResolversOnce.Do(func() {
		members := map[string]MemberResolver{}

		addSaturatingArithmeticFunctions(t, members)

		t.memberResolvers = withBuiltinMembers(t, members)
	})
}

func (t *FixedPointNumericType) AsSuperType() *FixedPointNumericType {
	t.isSuperType = true
	return t
}

func (t *FixedPointNumericType) IsSuperType() bool {
	return t.isSuperType
}

// Numeric types

var (

	// NumberType represents the super-type of all number types
	NumberType = NewNumericType(NumberTypeName).
			WithTag(NumberTypeTag).
			AsSuperType()

	NumberTypeAnnotation = NewTypeAnnotation(NumberType)

	// SignedNumberType represents the super-type of all signed number types
	SignedNumberType = NewNumericType(SignedNumberTypeName).
				WithTag(SignedNumberTypeTag).
				AsSuperType()

	SignedNumberTypeAnnotation = NewTypeAnnotation(SignedNumberType)

	// IntegerType represents the super-type of all integer types
	IntegerType = NewNumericType(IntegerTypeName).
			WithTag(IntegerTypeTag).
			AsSuperType()

	IntegerTypeAnnotation = NewTypeAnnotation(IntegerType)

	// SignedIntegerType represents the super-type of all signed integer types
	SignedIntegerType = NewNumericType(SignedIntegerTypeName).
				WithTag(SignedIntegerTypeTag).
				AsSuperType()

	SignedIntegerTypeAnnotation = NewTypeAnnotation(SignedIntegerType)

	// IntType represents the arbitrary-precision integer type `Int`
	IntType = NewNumericType(IntTypeName).
		WithTag(IntTypeTag)

	IntTypeAnnotation = NewTypeAnnotation(IntType)

	// Int8Type represents the 8-bit signed integer type `Int8`
	Int8Type = NewNumericType(Int8TypeName).
			WithTag(Int8TypeTag).
			WithIntRange(Int8TypeMinInt, Int8TypeMaxInt).
			WithSaturatingAdd().
			WithSaturatingSubtract().
			WithSaturatingMultiply().
			WithSaturatingDivide()

	Int8TypeAnnotation = NewTypeAnnotation(Int8Type)

	// Int16Type represents the 16-bit signed integer type `Int16`
	Int16Type = NewNumericType(Int16TypeName).
			WithTag(Int16TypeTag).
			WithIntRange(Int16TypeMinInt, Int16TypeMaxInt).
			WithSaturatingAdd().
			WithSaturatingSubtract().
			WithSaturatingMultiply().
			WithSaturatingDivide()

	Int16TypeAnnotation = NewTypeAnnotation(Int16Type)

	// Int32Type represents the 32-bit signed integer type `Int32`
	Int32Type = NewNumericType(Int32TypeName).
			WithTag(Int32TypeTag).
			WithIntRange(Int32TypeMinInt, Int32TypeMaxInt).
			WithSaturatingAdd().
			WithSaturatingSubtract().
			WithSaturatingMultiply().
			WithSaturatingDivide()

	Int32TypeAnnotation = NewTypeAnnotation(Int32Type)

	// Int64Type represents the 64-bit signed integer type `Int64`
	Int64Type = NewNumericType(Int64TypeName).
			WithTag(Int64TypeTag).
			WithIntRange(Int64TypeMinInt, Int64TypeMaxInt).
			WithSaturatingAdd().
			WithSaturatingSubtract().
			WithSaturatingMultiply().
			WithSaturatingDivide()

	Int64TypeAnnotation = NewTypeAnnotation(Int64Type)

	// Int128Type represents the 128-bit signed integer type `Int128`
	Int128Type = NewNumericType(Int128TypeName).
			WithTag(Int128TypeTag).
			WithIntRange(Int128TypeMinIntBig, Int128TypeMaxIntBig).
			WithSaturatingAdd().
			WithSaturatingSubtract().
			WithSaturatingMultiply().
			WithSaturatingDivide()

	Int128TypeAnnotation = NewTypeAnnotation(Int128Type)

	// Int256Type represents the 256-bit signed integer type `Int256`
	Int256Type = NewNumericType(Int256TypeName).
			WithTag(Int256TypeTag).
			WithIntRange(Int256TypeMinIntBig, Int256TypeMaxIntBig).
			WithSaturatingAdd().
			WithSaturatingSubtract().
			WithSaturatingMultiply().
			WithSaturatingDivide()

	Int256TypeAnnotation = NewTypeAnnotation(Int256Type)

	// UIntType represents the arbitrary-precision unsigned integer type `UInt`
	UIntType = NewNumericType(UIntTypeName).
			WithTag(UIntTypeTag).
			WithIntRange(UIntTypeMin, nil).
			WithSaturatingSubtract()

	UIntTypeAnnotation = NewTypeAnnotation(UIntType)

	// UInt8Type represents the 8-bit unsigned integer type `UInt8`
	// which checks for overflow and underflow
	UInt8Type = NewNumericType(UInt8TypeName).
			WithTag(UInt8TypeTag).
			WithIntRange(UInt8TypeMinInt, UInt8TypeMaxInt).
			WithSaturatingAdd().
			WithSaturatingSubtract().
			WithSaturatingMultiply()

	UInt8TypeAnnotation = NewTypeAnnotation(UInt8Type)

	// UInt16Type represents the 16-bit unsigned integer type `UInt16`
	// which checks for overflow and underflow
	UInt16Type = NewNumericType(UInt16TypeName).
			WithTag(UInt16TypeTag).
			WithIntRange(UInt16TypeMinInt, UInt16TypeMaxInt).
			WithSaturatingAdd().
			WithSaturatingSubtract().
			WithSaturatingMultiply()

	UInt16TypeAnnotation = NewTypeAnnotation(UInt16Type)

	// UInt32Type represents the 32-bit unsigned integer type `UInt32`
	// which checks for overflow and underflow
	UInt32Type = NewNumericType(UInt32TypeName).
			WithTag(UInt32TypeTag).
			WithIntRange(UInt32TypeMinInt, UInt32TypeMaxInt).
			WithSaturatingAdd().
			WithSaturatingSubtract().
			WithSaturatingMultiply()

	UInt32TypeAnnotation = NewTypeAnnotation(UInt32Type)

	// UInt64Type represents the 64-bit unsigned integer type `UInt64`
	// which checks for overflow and underflow
	UInt64Type = NewNumericType(UInt64TypeName).
			WithTag(UInt64TypeTag).
			WithIntRange(UInt64TypeMinInt, UInt64TypeMaxInt).
			WithSaturatingAdd().
			WithSaturatingSubtract().
			WithSaturatingMultiply()

	UInt64TypeAnnotation = NewTypeAnnotation(UInt64Type)

	// UInt128Type represents the 128-bit unsigned integer type `UInt128`
	// which checks for overflow and underflow
	UInt128Type = NewNumericType(UInt128TypeName).
			WithTag(UInt128TypeTag).
			WithIntRange(UInt128TypeMinIntBig, UInt128TypeMaxIntBig).
			WithSaturatingAdd().
			WithSaturatingSubtract().
			WithSaturatingMultiply()

	UInt128TypeAnnotation = NewTypeAnnotation(UInt128Type)

	// UInt256Type represents the 256-bit unsigned integer type `UInt256`
	// which checks for overflow and underflow
	UInt256Type = NewNumericType(UInt256TypeName).
			WithTag(UInt256TypeTag).
			WithIntRange(UInt256TypeMinIntBig, UInt256TypeMaxIntBig).
			WithSaturatingAdd().
			WithSaturatingSubtract().
			WithSaturatingMultiply()

	UInt256TypeAnnotation = NewTypeAnnotation(UInt256Type)

	// Word8Type represents the 8-bit unsigned integer type `Word8`
	// which does NOT check for overflow and underflow
	Word8Type = NewNumericType(Word8TypeName).
			WithTag(Word8TypeTag).
			WithIntRange(Word8TypeMinInt, Word8TypeMaxInt)

	Word8TypeAnnotation = NewTypeAnnotation(Word8Type)

	// Word16Type represents the 16-bit unsigned integer type `Word16`
	// which does NOT check for overflow and underflow
	Word16Type = NewNumericType(Word16TypeName).
			WithTag(Word16TypeTag).
			WithIntRange(Word16TypeMinInt, Word16TypeMaxInt)

	Word16TypeAnnotation = NewTypeAnnotation(Word16Type)

	// Word32Type represents the 32-bit unsigned integer type `Word32`
	// which does NOT check for overflow and underflow
	Word32Type = NewNumericType(Word32TypeName).
			WithTag(Word32TypeTag).
			WithIntRange(Word32TypeMinInt, Word32TypeMaxInt)

	Word32TypeAnnotation = NewTypeAnnotation(Word32Type)

	// Word64Type represents the 64-bit unsigned integer type `Word64`
	// which does NOT check for overflow and underflow
	Word64Type = NewNumericType(Word64TypeName).
			WithTag(Word64TypeTag).
			WithIntRange(Word64TypeMinInt, Word64TypeMaxInt)

	Word64TypeAnnotation = NewTypeAnnotation(Word64Type)

	// FixedPointType represents the super-type of all fixed-point types
	FixedPointType = NewNumericType(FixedPointTypeName).
			WithTag(FixedPointTypeTag).
			AsSuperType()

	FixedPointTypeAnnotation = NewTypeAnnotation(FixedPointType)

	// SignedFixedPointType represents the super-type of all signed fixed-point types
	SignedFixedPointType = NewNumericType(SignedFixedPointTypeName).
				WithTag(SignedFixedPointTypeTag).
				AsSuperType()

	SignedFixedPointTypeAnnotation = NewTypeAnnotation(SignedFixedPointType)

	// Fix64Type represents the 64-bit signed decimal fixed-point type `Fix64`
	// which has a scale of Fix64Scale, and checks for overflow and underflow
	Fix64Type = NewFixedPointNumericType(Fix64TypeName).
			WithTag(Fix64TypeTag).
			WithIntRange(Fix64TypeMinIntBig, Fix64TypeMaxIntBig).
			WithFractionalRange(Fix64TypeMinFractionalBig, Fix64TypeMaxFractionalBig).
			WithScale(Fix64Scale).
			WithSaturatingAdd().
			WithSaturatingSubtract().
			WithSaturatingMultiply().
			WithSaturatingDivide()

	Fix64TypeAnnotation = NewTypeAnnotation(Fix64Type)

	// UFix64Type represents the 64-bit unsigned decimal fixed-point type `UFix64`
	// which has a scale of 1E9, and checks for overflow and underflow
	UFix64Type = NewFixedPointNumericType(UFix64TypeName).
			WithTag(UFix64TypeTag).
			WithIntRange(UFix64TypeMinIntBig, UFix64TypeMaxIntBig).
			WithFractionalRange(UFix64TypeMinFractionalBig, UFix64TypeMaxFractionalBig).
			WithScale(Fix64Scale).
			WithSaturatingAdd().
			WithSaturatingSubtract().
			WithSaturatingMultiply()

	UFix64TypeAnnotation = NewTypeAnnotation(UFix64Type)
)

// Numeric type ranges
var (
	Int8TypeMinInt = new(big.Int).SetInt64(math.MinInt8)
	Int8TypeMaxInt = new(big.Int).SetInt64(math.MaxInt8)

	Int16TypeMinInt = new(big.Int).SetInt64(math.MinInt16)
	Int16TypeMaxInt = new(big.Int).SetInt64(math.MaxInt16)

	Int32TypeMinInt = new(big.Int).SetInt64(math.MinInt32)
	Int32TypeMaxInt = new(big.Int).SetInt64(math.MaxInt32)

	Int64TypeMinInt = new(big.Int).SetInt64(math.MinInt64)
	Int64TypeMaxInt = new(big.Int).SetInt64(math.MaxInt64)

	Int128TypeMinIntBig = func() *big.Int {
		int128TypeMin := big.NewInt(-1)
		int128TypeMin.Lsh(int128TypeMin, 127)
		return int128TypeMin
	}()

	Int128TypeMaxIntBig = func() *big.Int {
		int128TypeMax := big.NewInt(1)
		int128TypeMax.Lsh(int128TypeMax, 127)
		int128TypeMax.Sub(int128TypeMax, big.NewInt(1))
		return int128TypeMax
	}()

	Int256TypeMinIntBig = func() *big.Int {
		int256TypeMin := big.NewInt(-1)
		int256TypeMin.Lsh(int256TypeMin, 255)
		return int256TypeMin
	}()

	Int256TypeMaxIntBig = func() *big.Int {
		int256TypeMax := big.NewInt(1)
		int256TypeMax.Lsh(int256TypeMax, 255)
		int256TypeMax.Sub(int256TypeMax, big.NewInt(1))
		return int256TypeMax
	}()

	UIntTypeMin = new(big.Int)

	UInt8TypeMinInt = new(big.Int)
	UInt8TypeMaxInt = new(big.Int).SetUint64(math.MaxUint8)

	UInt16TypeMinInt = new(big.Int)
	UInt16TypeMaxInt = new(big.Int).SetUint64(math.MaxUint16)

	UInt32TypeMinInt = new(big.Int)
	UInt32TypeMaxInt = new(big.Int).SetUint64(math.MaxUint32)

	UInt64TypeMinInt = new(big.Int)
	UInt64TypeMaxInt = new(big.Int).SetUint64(math.MaxUint64)

	UInt128TypeMinIntBig = new(big.Int)

	UInt128TypeMaxIntBig = func() *big.Int {
		uInt128TypeMax := big.NewInt(1)
		uInt128TypeMax.Lsh(uInt128TypeMax, 128)
		uInt128TypeMax.Sub(uInt128TypeMax, big.NewInt(1))
		return uInt128TypeMax

	}()

	UInt256TypeMinIntBig = new(big.Int)

	UInt256TypeMaxIntBig = func() *big.Int {
		uInt256TypeMax := big.NewInt(1)
		uInt256TypeMax.Lsh(uInt256TypeMax, 256)
		uInt256TypeMax.Sub(uInt256TypeMax, big.NewInt(1))
		return uInt256TypeMax
	}()

	Word8TypeMinInt = new(big.Int)
	Word8TypeMaxInt = new(big.Int).SetUint64(math.MaxUint8)

	Word16TypeMinInt = new(big.Int)
	Word16TypeMaxInt = new(big.Int).SetUint64(math.MaxUint16)

	Word32TypeMinInt = new(big.Int)
	Word32TypeMaxInt = new(big.Int).SetUint64(math.MaxUint32)

	Word64TypeMinInt = new(big.Int)
	Word64TypeMaxInt = new(big.Int).SetUint64(math.MaxUint64)

	Fix64FactorBig = new(big.Int).SetUint64(uint64(Fix64Factor))

	Fix64TypeMinIntBig = fixedpoint.Fix64TypeMinIntBig
	Fix64TypeMaxIntBig = fixedpoint.Fix64TypeMaxIntBig

	Fix64TypeMinFractionalBig = fixedpoint.Fix64TypeMinFractionalBig
	Fix64TypeMaxFractionalBig = fixedpoint.Fix64TypeMaxFractionalBig

	UFix64TypeMinIntBig = fixedpoint.UFix64TypeMinIntBig
	UFix64TypeMaxIntBig = fixedpoint.UFix64TypeMaxIntBig

	UFix64TypeMinFractionalBig = fixedpoint.UFix64TypeMinFractionalBig
	UFix64TypeMaxFractionalBig = fixedpoint.UFix64TypeMaxFractionalBig
)

// size constants (in bytes) for fixed-width numeric types
const (
	Int8TypeSize    uint = 1
	UInt8TypeSize   uint = 1
	Word8TypeSize   uint = 1
	Int16TypeSize   uint = 2
	UInt16TypeSize  uint = 2
	Word16TypeSize  uint = 2
	Int32TypeSize   uint = 4
	UInt32TypeSize  uint = 4
	Word32TypeSize  uint = 4
	Int64TypeSize   uint = 8
	UInt64TypeSize  uint = 8
	Word64TypeSize  uint = 8
	Fix64TypeSize   uint = 8
	UFix64TypeSize  uint = 8
	Int128TypeSize  uint = 16
	UInt128TypeSize uint = 16
	Int256TypeSize  uint = 32
	UInt256TypeSize uint = 32
)

const Fix64Scale = fixedpoint.Fix64Scale
const Fix64Factor = fixedpoint.Fix64Factor

const Fix64TypeMinInt = fixedpoint.Fix64TypeMinInt
const Fix64TypeMaxInt = fixedpoint.Fix64TypeMaxInt

const Fix64TypeMinFractional = fixedpoint.Fix64TypeMinFractional
const Fix64TypeMaxFractional = fixedpoint.Fix64TypeMaxFractional

const UFix64TypeMinInt = fixedpoint.UFix64TypeMinInt
const UFix64TypeMaxInt = fixedpoint.UFix64TypeMaxInt

const UFix64TypeMinFractional = fixedpoint.UFix64TypeMinFractional
const UFix64TypeMaxFractional = fixedpoint.UFix64TypeMaxFractional

// ArrayType

type ArrayType interface {
	ValueIndexableType
	isArrayType()
}

const arrayTypeFirstIndexFunctionDocString = `
Returns the index of the first element matching the given object in the array, nil if no match.
Available if the array element type is not resource-kinded and equatable.
`

const arrayTypeContainsFunctionDocString = `
Returns true if the given object is in the array
`

const arrayTypeLengthFieldDocString = `
Returns the number of elements in the array
`

const arrayTypeAppendFunctionDocString = `
Adds the given element to the end of the array
`

const arrayTypeAppendAllFunctionDocString = `
Adds all the elements from the given array to the end of the array
`

const arrayTypeConcatFunctionDocString = `
Returns a new array which contains the given array concatenated to the end of the original array, but does not modify the original array
`

const arrayTypeInsertFunctionDocString = `
Inserts the given element at the given index of the array.

The index must be within the bounds of the array.
If the index is outside the bounds, the program aborts.

The existing element at the supplied index is not overwritten.

All the elements after the new inserted element are shifted to the right by one
`

const arrayTypeRemoveFunctionDocString = `
Removes the element at the given index from the array and returns it.

The index must be within the bounds of the array.
If the index is outside the bounds, the program aborts
`

const arrayTypeRemoveFirstFunctionDocString = `
Removes the first element from the array and returns it.

The array must not be empty. If the array is empty, the program aborts
`

const arrayTypeRemoveLastFunctionDocString = `
Removes the last element from the array and returns it.

The array must not be empty. If the array is empty, the program aborts
`

const arrayTypeSliceFunctionDocString = `
Returns a new variable-sized array containing the slice of the elements in the given array from start index ` + "`from`" + ` up to, but not including, the end index ` + "`upTo`" + `.

This function creates a new array whose length is ` + "`upTo - from`" + `.
It does not modify the original array.
If either of the parameters are out of the bounds of the array, or the indices are invalid (` + "`from > upTo`" + `), then the function will fail.
`

func getArrayMembers(arrayType ArrayType) map[string]MemberResolver {

	members := map[string]MemberResolver{
		"contains": {
			Kind: common.DeclarationKindFunction,
			Resolve: func(memoryGauge common.MemoryGauge, identifier string, targetRange ast.Range, report func(error)) *Member {

				elementType := arrayType.ElementType(false)

				// It is impossible for an array of resources to have a `contains` function:
				// if the resource is passed as an argument, it cannot be inside the array

				if elementType.IsResourceType() {
					report(
						&InvalidResourceArrayMemberError{
							Name:            identifier,
							DeclarationKind: common.DeclarationKindFunction,
							Range:           targetRange,
						},
					)
				}

				// TODO: implement Equatable interface: https://github.com/dapperlabs/bamboo-node/issues/78

				if !elementType.IsEquatable() {
					report(
						&NotEquatableTypeError{
							Type:  elementType,
							Range: targetRange,
						},
					)
				}

				return NewPublicFunctionMember(
					memoryGauge,
					arrayType,
					identifier,
					ArrayContainsFunctionType(elementType),
					arrayTypeContainsFunctionDocString,
				)
			},
		},
		"length": {
			Kind: common.DeclarationKindField,
			Resolve: func(memoryGauge common.MemoryGauge, identifier string, _ ast.Range, _ func(error)) *Member {
				return NewPublicConstantFieldMember(
					memoryGauge,
					arrayType,
					identifier,
					IntType,
					arrayTypeLengthFieldDocString,
				)
			},
		},
		"firstIndex": {
			Kind: common.DeclarationKindFunction,
			Resolve: func(memoryGauge common.MemoryGauge, identifier string, targetRange ast.Range, report func(error)) *Member {

				elementType := arrayType.ElementType(false)

				// It is impossible for an array of resources to have a `firstIndex` function:
				// if the resource is passed as an argument, it cannot be inside the array

				if elementType.IsResourceType() {
					report(
						&InvalidResourceArrayMemberError{
							Name:            identifier,
							DeclarationKind: common.DeclarationKindFunction,
							Range:           targetRange,
						},
					)
				}

				// TODO: implement Equatable interface

				if !elementType.IsEquatable() {
					report(
						&NotEquatableTypeError{
							Type:  elementType,
							Range: targetRange,
						},
					)
				}

				return NewPublicFunctionMember(
					memoryGauge,
					arrayType,
					identifier,
					ArrayFirstIndexFunctionType(elementType),
					arrayTypeFirstIndexFunctionDocString,
				)
			},
		},
	}

	// TODO: maybe still return members but report a helpful error?

	if _, ok := arrayType.(*VariableSizedType); ok {

		members["append"] = MemberResolver{
			Kind:     common.DeclarationKindFunction,
			Mutating: true,
			Resolve: func(memoryGauge common.MemoryGauge, identifier string, targetRange ast.Range, report func(error)) *Member {
				elementType := arrayType.ElementType(false)
				return NewPublicFunctionMember(
					memoryGauge,
					arrayType,
					identifier,
					ArrayAppendFunctionType(elementType),
					arrayTypeAppendFunctionDocString,
				)
			},
		}

		members["appendAll"] = MemberResolver{
			Kind:     common.DeclarationKindFunction,
			Mutating: true,
			Resolve: func(memoryGauge common.MemoryGauge, identifier string, targetRange ast.Range, report func(error)) *Member {

				elementType := arrayType.ElementType(false)

				if elementType.IsResourceType() {
					report(
						&InvalidResourceArrayMemberError{
							Name:            identifier,
							DeclarationKind: common.DeclarationKindFunction,
							Range:           targetRange,
						},
					)
				}

				return NewPublicFunctionMember(
					memoryGauge,
					arrayType,
					identifier,
					ArrayAppendAllFunctionType(arrayType),
					arrayTypeAppendAllFunctionDocString,
				)
			},
		}

		members["concat"] = MemberResolver{
			Kind: common.DeclarationKindFunction,
			Resolve: func(memoryGauge common.MemoryGauge, identifier string, targetRange ast.Range, report func(error)) *Member {

				// TODO: maybe allow for resource element type

				elementType := arrayType.ElementType(false)

				if elementType.IsResourceType() {
					report(
						&InvalidResourceArrayMemberError{
							Name:            identifier,
							DeclarationKind: common.DeclarationKindFunction,
							Range:           targetRange,
						},
					)
				}

				return NewPublicFunctionMember(
					memoryGauge,
					arrayType,
					identifier,
					ArrayConcatFunctionType(arrayType),
					arrayTypeConcatFunctionDocString,
				)
			},
		}

		members["slice"] = MemberResolver{
			Kind: common.DeclarationKindFunction,
			Resolve: func(memoryGauge common.MemoryGauge, identifier string, targetRange ast.Range, report func(error)) *Member {

				elementType := arrayType.ElementType(false)

				if elementType.IsResourceType() {
					report(
						&InvalidResourceArrayMemberError{
							Name:            identifier,
							DeclarationKind: common.DeclarationKindFunction,
							Range:           targetRange,
						},
					)
				}

				return NewPublicFunctionMember(
					memoryGauge,
					arrayType,
					identifier,
					ArraySliceFunctionType(elementType),
					arrayTypeSliceFunctionDocString,
				)
			},
		}

		members["insert"] = MemberResolver{
			Kind:     common.DeclarationKindFunction,
			Mutating: true,
			Resolve: func(memoryGauge common.MemoryGauge, identifier string, _ ast.Range, _ func(error)) *Member {

				elementType := arrayType.ElementType(false)

				return NewPublicFunctionMember(
					memoryGauge,
					arrayType,
					identifier,
					ArrayInsertFunctionType(elementType),
					arrayTypeInsertFunctionDocString,
				)
			},
		}

		members["remove"] = MemberResolver{
			Kind:     common.DeclarationKindFunction,
			Mutating: true,
			Resolve: func(memoryGauge common.MemoryGauge, identifier string, _ ast.Range, _ func(error)) *Member {

				elementType := arrayType.ElementType(false)

				return NewPublicFunctionMember(
					memoryGauge,
					arrayType,
					identifier,
					ArrayRemoveFunctionType(elementType),
					arrayTypeRemoveFunctionDocString,
				)
			},
		}

		members["removeFirst"] = MemberResolver{
			Kind:     common.DeclarationKindFunction,
			Mutating: true,
			Resolve: func(memoryGauge common.MemoryGauge, identifier string, _ ast.Range, _ func(error)) *Member {

				elementType := arrayType.ElementType(false)

				return NewPublicFunctionMember(
					memoryGauge,
					arrayType,
					identifier,
					ArrayRemoveFirstFunctionType(elementType),

					arrayTypeRemoveFirstFunctionDocString,
				)
			},
		}

		members["removeLast"] = MemberResolver{
			Kind:     common.DeclarationKindFunction,
			Mutating: true,
			Resolve: func(memoryGauge common.MemoryGauge, identifier string, _ ast.Range, _ func(error)) *Member {

				elementType := arrayType.ElementType(false)

				return NewPublicFunctionMember(
					memoryGauge,
					arrayType,
					identifier,
					ArrayRemoveLastFunctionType(elementType),
					arrayTypeRemoveLastFunctionDocString,
				)
			},
		}
	}

	return withBuiltinMembers(arrayType, members)
}

func ArrayRemoveLastFunctionType(elementType Type) *FunctionType {
	return NewSimpleFunctionType(
		FunctionPurityImpure,
		nil,
		NewTypeAnnotation(elementType),
	)
}

func ArrayRemoveFirstFunctionType(elementType Type) *FunctionType {
	return NewSimpleFunctionType(
		FunctionPurityImpure,
		nil,
		NewTypeAnnotation(elementType),
	)
}

func ArrayRemoveFunctionType(elementType Type) *FunctionType {
	return NewSimpleFunctionType(
		FunctionPurityImpure,
		[]Parameter{
			{
				Identifier:     "at",
				TypeAnnotation: IntegerTypeAnnotation,
			},
		},
		NewTypeAnnotation(elementType),
	)
}

func ArrayInsertFunctionType(elementType Type) *FunctionType {
	return NewSimpleFunctionType(
		FunctionPurityImpure,
		[]Parameter{
			{
				Identifier:     "at",
				TypeAnnotation: IntegerTypeAnnotation,
			},
			{
				Label:          ArgumentLabelNotRequired,
				Identifier:     "element",
				TypeAnnotation: NewTypeAnnotation(elementType),
			},
		},
		VoidTypeAnnotation,
	)
}

func ArrayConcatFunctionType(arrayType Type) *FunctionType {
	typeAnnotation := NewTypeAnnotation(arrayType)
	return NewSimpleFunctionType(
		FunctionPurityView,
		[]Parameter{
			{
				Label:          ArgumentLabelNotRequired,
				Identifier:     "other",
				TypeAnnotation: typeAnnotation,
			},
		},
		typeAnnotation,
	)
}

func ArrayFirstIndexFunctionType(elementType Type) *FunctionType {
	return NewSimpleFunctionType(
		FunctionPurityView,
		[]Parameter{
			{
				Identifier:     "of",
				TypeAnnotation: NewTypeAnnotation(elementType),
			},
		},
		NewTypeAnnotation(
			&OptionalType{Type: IntType},
		),
	)
}
func ArrayContainsFunctionType(elementType Type) *FunctionType {
	return NewSimpleFunctionType(
		FunctionPurityView,
		[]Parameter{
			{
				Label:          ArgumentLabelNotRequired,
				Identifier:     "element",
				TypeAnnotation: NewTypeAnnotation(elementType),
			},
		},
		BoolTypeAnnotation,
	)
}

func ArrayAppendAllFunctionType(arrayType Type) *FunctionType {
	return NewSimpleFunctionType(
		FunctionPurityImpure,
		[]Parameter{
			{
				Label:          ArgumentLabelNotRequired,
				Identifier:     "other",
				TypeAnnotation: NewTypeAnnotation(arrayType),
			},
		},
		VoidTypeAnnotation,
	)
}

func ArrayAppendFunctionType(elementType Type) *FunctionType {
	return NewSimpleFunctionType(
		FunctionPurityImpure,
		[]Parameter{
			{
				Label:          ArgumentLabelNotRequired,
				Identifier:     "element",
				TypeAnnotation: NewTypeAnnotation(elementType),
			},
		},
		VoidTypeAnnotation,
	)
}

func ArraySliceFunctionType(elementType Type) *FunctionType {
	return NewSimpleFunctionType(
		FunctionPurityView,
		[]Parameter{
			{
				Identifier:     "from",
				TypeAnnotation: IntTypeAnnotation,
			},
			{
				Identifier:     "upTo",
				TypeAnnotation: IntTypeAnnotation,
			},
		},
		NewTypeAnnotation(&VariableSizedType{
			Type: elementType,
		}),
	)
}

// VariableSizedType is a variable sized array type
type VariableSizedType struct {
	Type                Type
	memberResolvers     map[string]MemberResolver
	memberResolversOnce sync.Once
}

var _ Type = &VariableSizedType{}
var _ ArrayType = &VariableSizedType{}
var _ ValueIndexableType = &VariableSizedType{}

func NewVariableSizedType(memoryGauge common.MemoryGauge, typ Type) *VariableSizedType {
	common.UseMemory(memoryGauge, common.VariableSizedSemaTypeMemoryUsage)
	return &VariableSizedType{
		Type: typ,
	}
}

func (*VariableSizedType) IsType() {}

func (*VariableSizedType) isArrayType() {}

func (t *VariableSizedType) Tag() TypeTag {
	return VariableSizedTypeTag
}

func (t *VariableSizedType) String() string {
	return fmt.Sprintf("[%s]", t.Type)
}

func (t *VariableSizedType) QualifiedString() string {
	return fmt.Sprintf("[%s]", t.Type.QualifiedString())
}

func (t *VariableSizedType) ID() TypeID {
	return TypeID(fmt.Sprintf("[%s]", t.Type.ID()))
}

func (t *VariableSizedType) Equal(other Type) bool {
	otherArray, ok := other.(*VariableSizedType)
	if !ok {
		return false
	}

	return t.Type.Equal(otherArray.Type)
}

func (t *VariableSizedType) Map(gauge common.MemoryGauge, f func(Type) Type) Type {
	return f(NewVariableSizedType(gauge, t.Type.Map(gauge, f)))
}

func (t *VariableSizedType) GetMembers() map[string]MemberResolver {
	t.initializeMemberResolvers()
	return t.memberResolvers
}

func (t *VariableSizedType) initializeMemberResolvers() {
	t.memberResolversOnce.Do(func() {
		t.memberResolvers = getArrayMembers(t)
	})
}

func (t *VariableSizedType) IsResourceType() bool {
	return t.Type.IsResourceType()
}

func (t *VariableSizedType) IsInvalidType() bool {
	return t.Type.IsInvalidType()
}

func (t *VariableSizedType) IsStorable(results map[*Member]bool) bool {
	return t.Type.IsStorable(results)
}

func (t *VariableSizedType) IsExportable(results map[*Member]bool) bool {
	return t.Type.IsExportable(results)
}

func (t *VariableSizedType) IsImportable(results map[*Member]bool) bool {
	return t.Type.IsImportable(results)
}

func (v *VariableSizedType) IsEquatable() bool {
	return v.Type.IsEquatable()
}

func (t *VariableSizedType) IsComparable() bool {
	return t.Type.IsComparable()
}

func (t *VariableSizedType) TypeAnnotationState() TypeAnnotationState {
	return t.Type.TypeAnnotationState()
}

func (t *VariableSizedType) RewriteWithRestrictedTypes() (Type, bool) {
	rewrittenType, rewritten := t.Type.RewriteWithRestrictedTypes()
	if rewritten {
		return &VariableSizedType{
			Type: rewrittenType,
		}, true
	} else {
		return t, false
	}
}

func (*VariableSizedType) isValueIndexableType() bool {
	return true
}

func (*VariableSizedType) AllowsValueIndexingAssignment() bool {
	return true
}

func (t *VariableSizedType) ElementType(_ bool) Type {
	return t.Type
}

func (t *VariableSizedType) IndexingType() Type {
	return IntegerType
}

func (t *VariableSizedType) Unify(
	other Type,
	typeParameters *TypeParameterTypeOrderedMap,
	report func(err error),
	outerRange ast.Range,
) bool {

	otherArray, ok := other.(*VariableSizedType)
	if !ok {
		return false
	}

	return t.Type.Unify(otherArray.Type, typeParameters, report, outerRange)
}

func (t *VariableSizedType) Resolve(typeArguments *TypeParameterTypeOrderedMap) Type {
	newInnerType := t.Type.Resolve(typeArguments)
	if newInnerType == nil {
		return nil
	}

	return &VariableSizedType{
		Type: newInnerType,
	}
}

// ConstantSizedType is a constant sized array type
type ConstantSizedType struct {
	Type                Type
	memberResolvers     map[string]MemberResolver
	Size                int64
	memberResolversOnce sync.Once
}

var _ Type = &ConstantSizedType{}
var _ ArrayType = &ConstantSizedType{}
var _ ValueIndexableType = &ConstantSizedType{}

func NewConstantSizedType(memoryGauge common.MemoryGauge, typ Type, size int64) *ConstantSizedType {
	common.UseMemory(memoryGauge, common.ConstantSizedSemaTypeMemoryUsage)
	return &ConstantSizedType{
		Type: typ,
		Size: size,
	}
}

func (*ConstantSizedType) IsType() {}

func (*ConstantSizedType) isArrayType() {}

func (t *ConstantSizedType) Tag() TypeTag {
	return ConstantSizedTypeTag
}

func (t *ConstantSizedType) String() string {
	return fmt.Sprintf("[%s; %d]", t.Type, t.Size)
}

func (t *ConstantSizedType) QualifiedString() string {
	return fmt.Sprintf("[%s; %d]", t.Type.QualifiedString(), t.Size)
}

func (t *ConstantSizedType) ID() TypeID {
	return TypeID(fmt.Sprintf("[%s;%d]", t.Type.ID(), t.Size))
}

func (t *ConstantSizedType) Equal(other Type) bool {
	otherArray, ok := other.(*ConstantSizedType)
	if !ok {
		return false
	}

	return t.Type.Equal(otherArray.Type) &&
		t.Size == otherArray.Size
}

func (t *ConstantSizedType) Map(gauge common.MemoryGauge, f func(Type) Type) Type {
	return f(NewConstantSizedType(gauge, t.Type.Map(gauge, f), t.Size))
}

func (t *ConstantSizedType) GetMembers() map[string]MemberResolver {
	t.initializeMemberResolvers()
	return t.memberResolvers
}

func (t *ConstantSizedType) initializeMemberResolvers() {
	t.memberResolversOnce.Do(func() {
		t.memberResolvers = getArrayMembers(t)
	})
}

func (t *ConstantSizedType) IsResourceType() bool {
	return t.Type.IsResourceType()
}

func (t *ConstantSizedType) IsInvalidType() bool {
	return t.Type.IsInvalidType()
}

func (t *ConstantSizedType) IsStorable(results map[*Member]bool) bool {
	return t.Type.IsStorable(results)
}

func (t *ConstantSizedType) IsExportable(results map[*Member]bool) bool {
	return t.Type.IsStorable(results)
}

func (t *ConstantSizedType) IsImportable(results map[*Member]bool) bool {
	return t.Type.IsImportable(results)
}

func (t *ConstantSizedType) IsEquatable() bool {
	return t.Type.IsEquatable()
}

func (t *ConstantSizedType) IsComparable() bool {
	return t.Type.IsComparable()
}

func (t *ConstantSizedType) TypeAnnotationState() TypeAnnotationState {
	return t.Type.TypeAnnotationState()
}

func (t *ConstantSizedType) RewriteWithRestrictedTypes() (Type, bool) {
	rewrittenType, rewritten := t.Type.RewriteWithRestrictedTypes()
	if rewritten {
		return &ConstantSizedType{
			Type: rewrittenType,
			Size: t.Size,
		}, true
	} else {
		return t, false
	}
}

func (*ConstantSizedType) isValueIndexableType() bool {
	return true
}

func (*ConstantSizedType) AllowsValueIndexingAssignment() bool {
	return true
}

func (t *ConstantSizedType) ElementType(_ bool) Type {
	return t.Type
}

func (t *ConstantSizedType) IndexingType() Type {
	return IntegerType
}

func (t *ConstantSizedType) Unify(
	other Type,
	typeParameters *TypeParameterTypeOrderedMap,
	report func(err error),
	outerRange ast.Range,
) bool {

	otherArray, ok := other.(*ConstantSizedType)
	if !ok {
		return false
	}

	if t.Size != otherArray.Size {
		return false
	}

	return t.Type.Unify(otherArray.Type, typeParameters, report, outerRange)
}

func (t *ConstantSizedType) Resolve(typeArguments *TypeParameterTypeOrderedMap) Type {
	newInnerType := t.Type.Resolve(typeArguments)
	if newInnerType == nil {
		return nil
	}

	return &ConstantSizedType{
		Type: newInnerType,
		Size: t.Size,
	}
}

// Parameter

func formatParameter(spaces bool, label, identifier, typeAnnotation string) string {
	var builder strings.Builder

	if label != "" {
		builder.WriteString(label)
		if spaces {
			builder.WriteByte(' ')
		}
	}

	if identifier != "" {
		builder.WriteString(identifier)
		builder.WriteByte(':')
		if spaces {
			builder.WriteByte(' ')
		}
	}

	builder.WriteString(typeAnnotation)

	return builder.String()
}

type Parameter struct {
	TypeAnnotation TypeAnnotation
	Label          string
	Identifier     string
}

func (p Parameter) String() string {
	return formatParameter(
		true,
		p.Label,
		p.Identifier,
		p.TypeAnnotation.String(),
	)
}

func (p Parameter) QualifiedString() string {
	return formatParameter(
		true,
		p.Label,
		p.Identifier,
		p.TypeAnnotation.QualifiedString(),
	)
}

// EffectiveArgumentLabel returns the effective argument label that
// an argument in a call must use:
// If no argument label is declared for parameter,
// the parameter name is used as the argument label
func (p Parameter) EffectiveArgumentLabel() string {
	if p.Label != "" {
		return p.Label
	}
	return p.Identifier
}

// TypeParameter

type TypeParameter struct {
	TypeBound Type
	Name      string
	Optional  bool
}

func (p TypeParameter) string(typeFormatter func(Type) string) string {
	var builder strings.Builder
	builder.WriteString(p.Name)
	if p.TypeBound != nil {
		builder.WriteString(": ")
		builder.WriteString(typeFormatter(p.TypeBound))
	}
	return builder.String()
}

func (p TypeParameter) String() string {
	return p.string(func(t Type) string {
		return t.String()
	})
}

func (p TypeParameter) QualifiedString() string {
	return p.string(func(t Type) string {
		return t.QualifiedString()
	})
}

func (p TypeParameter) Equal(other *TypeParameter) bool {
	if p.Name != other.Name {
		return false
	}

	if p.TypeBound == nil {
		if other.TypeBound != nil {
			return false
		}
	} else {
		if other.TypeBound == nil ||
			!p.TypeBound.Equal(other.TypeBound) {

			return false
		}
	}

	return p.Optional == other.Optional
}

func (p TypeParameter) checkTypeBound(ty Type, typeRange ast.Range) error {
	if p.TypeBound == nil ||
		p.TypeBound.IsInvalidType() ||
		ty.IsInvalidType() {

		return nil
	}

	if !IsSubType(ty, p.TypeBound) {
		return &TypeMismatchError{
			ExpectedType: p.TypeBound,
			ActualType:   ty,
			Range:        typeRange,
		}
	}

	return nil
}

// Function types

func formatFunctionType(
	separator string,
	purity string,
	typeParameters []string,
	parameters []string,
	returnTypeAnnotation string,
) string {

	var builder strings.Builder

	if len(purity) > 0 {
		builder.WriteString(purity)
		builder.WriteByte(' ')
	}

	builder.WriteString("fun")

	if len(typeParameters) > 0 {
		builder.WriteByte('<')
		for i, typeParameter := range typeParameters {
			if i > 0 {
				builder.WriteByte(',')
				builder.WriteString(separator)
			}
			builder.WriteString(typeParameter)
		}
		builder.WriteByte('>')
	}
	builder.WriteByte('(')
	for i, parameter := range parameters {
		if i > 0 {
			builder.WriteByte(',')
			builder.WriteString(separator)
		}
		builder.WriteString(parameter)
	}
	builder.WriteString("):")
	builder.WriteString(separator)
	builder.WriteString(returnTypeAnnotation)
	return builder.String()
}

type FunctionPurity int

const (
	FunctionPurityImpure = iota
	FunctionPurityView
)

func (p FunctionPurity) String() string {
	if p == FunctionPurityImpure {
		return ""
	}
	return "view"
}

// FunctionType

type FunctionType struct {
	Purity                   FunctionPurity
	ReturnTypeAnnotation     TypeAnnotation
	RequiredArgumentCount    *int
	ArgumentExpressionsCheck ArgumentExpressionsCheck
	Members                  *StringMemberOrderedMap
	TypeParameters           []*TypeParameter
	Parameters               []Parameter
	memberResolvers          map[string]MemberResolver
	memberResolversOnce      sync.Once
	IsConstructor            bool
}

func NewSimpleFunctionType(
	purity FunctionPurity,
	parameters []Parameter,
	returnTypeAnnotation TypeAnnotation,
) *FunctionType {
	return &FunctionType{
		Purity:               purity,
		Parameters:           parameters,
		ReturnTypeAnnotation: returnTypeAnnotation,
	}
}

var _ Type = &FunctionType{}

func RequiredArgumentCount(count int) *int {
	return &count
}

func (*FunctionType) IsType() {}

func (t *FunctionType) Tag() TypeTag {
	return FunctionTypeTag
}

func (t *FunctionType) string(
	typeParameterFormatter func(*TypeParameter) string,
	parameterFormatter func(Parameter) string,
	returnTypeAnnotationFormatter func(TypeAnnotation) string,
) string {

	purity := t.Purity.String()

	var typeParameters []string
	typeParameterCount := len(t.TypeParameters)
	if typeParameterCount > 0 {
		typeParameters = make([]string, typeParameterCount)
		for i, typeParameter := range t.TypeParameters {
			typeParameters[i] = typeParameterFormatter(typeParameter)
		}
	}

	var parameters []string
	parameterCount := len(t.Parameters)
	if parameterCount > 0 {
		parameters = make([]string, parameterCount)
		for i, parameter := range t.Parameters {
			parameters[i] = parameterFormatter(parameter)
		}
	}

	returnTypeAnnotation := returnTypeAnnotationFormatter(t.ReturnTypeAnnotation)

	return formatFunctionType(
		" ",
		purity,
		typeParameters,
		parameters,
		returnTypeAnnotation,
	)
}

func FormatFunctionTypeID(
	purity string,
	typeParameters []string,
	parameters []string,
	returnTypeAnnotation string,
) string {
	return formatFunctionType(
		"",
		purity,
		typeParameters,
		parameters,
		returnTypeAnnotation,
	)
}

func (t *FunctionType) String() string {
	return t.string(
		func(parameter *TypeParameter) string {
			return parameter.String()
		},
		func(parameter Parameter) string {
			return parameter.String()
		},
		func(typeAnnotation TypeAnnotation) string {
			return typeAnnotation.String()
		},
	)
}

func (t *FunctionType) QualifiedString() string {
	return t.string(
		func(parameter *TypeParameter) string {
			return parameter.QualifiedString()
		},
		func(parameter Parameter) string {
			return parameter.QualifiedString()
		},
		func(typeAnnotation TypeAnnotation) string {
			return typeAnnotation.QualifiedString()
		},
	)
}

// NOTE: parameter names and argument labels are *not* part of the ID!
func (t *FunctionType) ID() TypeID {

	purity := t.Purity.String()

	typeParameterCount := len(t.TypeParameters)
	var typeParameters []string
	if typeParameterCount > 0 {
		typeParameters = make([]string, typeParameterCount)
		for i, typeParameter := range t.TypeParameters {
			typeParameters[i] = typeParameter.Name
		}
	}

	parameterCount := len(t.Parameters)
	var parameters []string
	if parameterCount > 0 {
		parameters = make([]string, parameterCount)
		for i, parameter := range t.Parameters {
			parameters[i] = string(parameter.TypeAnnotation.Type.ID())
		}
	}

	returnTypeAnnotation := string(t.ReturnTypeAnnotation.Type.ID())

	return TypeID(
		FormatFunctionTypeID(
			purity,
			typeParameters,
			parameters,
			returnTypeAnnotation,
		),
	)
}

// NOTE: parameter names and argument labels are intentionally *not* considered!
func (t *FunctionType) Equal(other Type) bool {
	otherFunction, ok := other.(*FunctionType)
	if !ok {
		return false
	}

	if t.Purity != otherFunction.Purity {
		return false
	}

	// type parameters

	if len(t.TypeParameters) != len(otherFunction.TypeParameters) {
		return false
	}

	for i, typeParameter := range t.TypeParameters {
		otherTypeParameter := otherFunction.TypeParameters[i]
		if !typeParameter.Equal(otherTypeParameter) {
			return false
		}
	}

	// parameters

	if len(t.Parameters) != len(otherFunction.Parameters) {
		return false
	}

	for i, parameter := range t.Parameters {
		otherParameter := otherFunction.Parameters[i]
		if !parameter.TypeAnnotation.Equal(otherParameter.TypeAnnotation) {
			return false
		}
	}

	// Ensures that a constructor function type is
	// NOT equal to a function type with the same parameters, return type, etc.

	if t.IsConstructor != otherFunction.IsConstructor {
		return false
	}

	// return type

	if !t.ReturnTypeAnnotation.Type.
		Equal(otherFunction.ReturnTypeAnnotation.Type) {
		return false
	}

	return true
}

func (t *FunctionType) HasSameArgumentLabels(other *FunctionType) bool {
	if len(t.Parameters) != len(other.Parameters) {
		return false
	}

	for i, parameter := range t.Parameters {
		otherParameter := other.Parameters[i]
		if parameter.EffectiveArgumentLabel() != otherParameter.EffectiveArgumentLabel() {
			return false
		}
	}

	return true
}

func (*FunctionType) IsResourceType() bool {
	return false
}

func (t *FunctionType) IsInvalidType() bool {

	for _, typeParameter := range t.TypeParameters {

		if typeParameter.TypeBound != nil &&
			typeParameter.TypeBound.IsInvalidType() {

			return true
		}
	}

	for _, parameter := range t.Parameters {
		if parameter.TypeAnnotation.Type.IsInvalidType() {
			return true
		}
	}

	return t.ReturnTypeAnnotation.Type.IsInvalidType()
}

func (t *FunctionType) IsStorable(_ map[*Member]bool) bool {
	// Functions cannot be stored, as they cannot be serialized
	return false
}

func (t *FunctionType) IsExportable(_ map[*Member]bool) bool {
	// Even though functions cannot be serialized,
	// they are still treated as exportable,
	// as values are simply omitted.
	return true
}

func (t *FunctionType) IsImportable(_ map[*Member]bool) bool {
	return false
}

func (*FunctionType) IsEquatable() bool {
	return false
}

func (*FunctionType) IsComparable() bool {
	return false
}

func (t *FunctionType) TypeAnnotationState() TypeAnnotationState {

	for _, typeParameter := range t.TypeParameters {
		TypeParameterTypeAnnotationState := typeParameter.TypeBound.TypeAnnotationState()
		if TypeParameterTypeAnnotationState != TypeAnnotationStateValid {
			return TypeParameterTypeAnnotationState
		}
	}

	for _, parameter := range t.Parameters {
		parameterTypeAnnotationState := parameter.TypeAnnotation.TypeAnnotationState()
		if parameterTypeAnnotationState != TypeAnnotationStateValid {
			return parameterTypeAnnotationState
		}
	}

	returnTypeAnnotationState := t.ReturnTypeAnnotation.TypeAnnotationState()
	if returnTypeAnnotationState != TypeAnnotationStateValid {
		return returnTypeAnnotationState
	}

	return TypeAnnotationStateValid
}

func (t *FunctionType) RewriteWithRestrictedTypes() (Type, bool) {
	anyRewritten := false

	rewrittenTypeParameterTypeBounds := map[*TypeParameter]Type{}

	for _, typeParameter := range t.TypeParameters {
		if typeParameter.TypeBound == nil {
			continue
		}

		rewrittenType, rewritten := typeParameter.TypeBound.RewriteWithRestrictedTypes()
		if rewritten {
			anyRewritten = true
			rewrittenTypeParameterTypeBounds[typeParameter] = rewrittenType
		}
	}

	rewrittenParameterTypes := map[*Parameter]Type{}

	for i := range t.Parameters {
		parameter := &t.Parameters[i]
		rewrittenType, rewritten := parameter.TypeAnnotation.Type.RewriteWithRestrictedTypes()
		if rewritten {
			anyRewritten = true
			rewrittenParameterTypes[parameter] = rewrittenType
		}
	}

	rewrittenReturnType, rewritten := t.ReturnTypeAnnotation.Type.RewriteWithRestrictedTypes()
	if rewritten {
		anyRewritten = true
	}

	if anyRewritten {
		var rewrittenTypeParameters []*TypeParameter
		if len(t.TypeParameters) > 0 {
			rewrittenTypeParameters = make([]*TypeParameter, len(t.TypeParameters))
			for i, typeParameter := range t.TypeParameters {
				rewrittenTypeBound, ok := rewrittenTypeParameterTypeBounds[typeParameter]
				if ok {
					rewrittenTypeParameters[i] = &TypeParameter{
						Name:      typeParameter.Name,
						TypeBound: rewrittenTypeBound,
						Optional:  typeParameter.Optional,
					}
				} else {
					rewrittenTypeParameters[i] = typeParameter
				}
			}
		}

		var rewrittenParameters []Parameter
		if len(t.Parameters) > 0 {
			rewrittenParameters = make([]Parameter, len(t.Parameters))
			for i := range t.Parameters {
				parameter := &t.Parameters[i]
				rewrittenParameterType, ok := rewrittenParameterTypes[parameter]
				if ok {
					rewrittenParameters[i] = Parameter{
						Label:          parameter.Label,
						Identifier:     parameter.Identifier,
						TypeAnnotation: NewTypeAnnotation(rewrittenParameterType),
					}
				} else {
					rewrittenParameters[i] = *parameter
				}
			}
		}

		return &FunctionType{
			Purity:                t.Purity,
			TypeParameters:        rewrittenTypeParameters,
			Parameters:            rewrittenParameters,
			ReturnTypeAnnotation:  NewTypeAnnotation(rewrittenReturnType),
			RequiredArgumentCount: t.RequiredArgumentCount,
		}, true
	} else {
		return t, false
	}
}

func (t *FunctionType) ArgumentLabels() (argumentLabels []string) {

	for _, parameter := range t.Parameters {

		argumentLabel := ArgumentLabelNotRequired
		if parameter.Label != "" {
			argumentLabel = parameter.Label
		} else if parameter.Identifier != "" {
			argumentLabel = parameter.Identifier
		}

		argumentLabels = append(argumentLabels, argumentLabel)
	}

	return
}

func (t *FunctionType) Unify(
	other Type,
	typeParameters *TypeParameterTypeOrderedMap,
	report func(err error),
	outerRange ast.Range,
) (
	result bool,
) {

	otherFunction, ok := other.(*FunctionType)
	if !ok {
		return false
	}

	// TODO: type parameters ?

	if len(t.TypeParameters) > 0 ||
		len(otherFunction.TypeParameters) > 0 {

		return false
	}

	// parameters

	if len(t.Parameters) != len(otherFunction.Parameters) {
		return false
	}

	for i, parameter := range t.Parameters {
		otherParameter := otherFunction.Parameters[i]
		parameterUnified := parameter.TypeAnnotation.Type.Unify(
			otherParameter.TypeAnnotation.Type,
			typeParameters,
			report,
			outerRange,
		)
		result = result || parameterUnified
	}

	// return type

	returnTypeUnified := t.ReturnTypeAnnotation.Type.Unify(
		otherFunction.ReturnTypeAnnotation.Type,
		typeParameters,
		report,
		outerRange,
	)

	result = result || returnTypeUnified

	return
}

func (t *FunctionType) Resolve(typeArguments *TypeParameterTypeOrderedMap) Type {

	// TODO: type parameters ?

	// parameters

	var newParameters []Parameter

	for _, parameter := range t.Parameters {
		newParameterType := parameter.TypeAnnotation.Type.Resolve(typeArguments)
		if newParameterType == nil {
			return nil
		}

		newParameters = append(
			newParameters,
			Parameter{
				Label:          parameter.Label,
				Identifier:     parameter.Identifier,
				TypeAnnotation: NewTypeAnnotation(newParameterType),
			},
		)
	}

	// return type

	newReturnType := t.ReturnTypeAnnotation.Type.Resolve(typeArguments)
	if newReturnType == nil {
		return nil
	}

	return &FunctionType{
		Purity:                t.Purity,
		Parameters:            newParameters,
		ReturnTypeAnnotation:  NewTypeAnnotation(newReturnType),
		RequiredArgumentCount: t.RequiredArgumentCount,
	}

}

func (t *FunctionType) Map(gauge common.MemoryGauge, f func(Type) Type) Type {
	returnType := t.ReturnTypeAnnotation.Map(gauge, f)

	var newParameters []Parameter = make([]Parameter, 0, len(t.Parameters))
	for _, parameter := range t.Parameters {
		newParameterTypeAnnot := parameter.TypeAnnotation.Map(gauge, f)

		newParameters = append(
			newParameters,
			Parameter{
				Label:          parameter.Label,
				Identifier:     parameter.Identifier,
				TypeAnnotation: newParameterTypeAnnot,
			},
		)
	}

	var newTypeParameters []*TypeParameter = make([]*TypeParameter, 0, len(t.TypeParameters))
	for _, parameter := range t.TypeParameters {
		newTypeParameterTypeBound := parameter.TypeBound.Map(gauge, f)

		newTypeParameters = append(
			newTypeParameters,
			&TypeParameter{
				Name:      parameter.Name,
				Optional:  parameter.Optional,
				TypeBound: newTypeParameterTypeBound,
			},
		)
	}

	functionType := NewSimpleFunctionType(t.Purity, newParameters, returnType)
	functionType.TypeParameters = newTypeParameters
	return f(functionType)
}

func (t *FunctionType) GetMembers() map[string]MemberResolver {
	t.initializeMemberResolvers()
	return t.memberResolvers
}

func (t *FunctionType) initializeMemberResolvers() {
	t.memberResolversOnce.Do(func() {
		var memberResolvers map[string]MemberResolver
		if t.Members != nil {
			memberResolvers = MembersMapAsResolvers(t.Members)
		}
		t.memberResolvers = withBuiltinMembers(t, memberResolvers)
	})
}

type ArgumentExpressionsCheck func(
	checker *Checker,
	argumentExpressions []ast.Expression,
	invocationRange ast.Range,
)

// BaseTypeActivation is the base activation that contains
// the types available in programs
var BaseTypeActivation = NewVariableActivation(nil)

func init() {

	types := AllNumberTypes[:]

	types = append(
		types,
		MetaType,
		VoidType,
		AnyStructType,
		AnyStructAttachmentType,
		AnyResourceType,
		AnyResourceAttachmentType,
		NeverType,
		BoolType,
		CharacterType,
		StringType,
		TheAddressType,
		AuthAccountType,
		PublicAccountType,
		PathType,
		StoragePathType,
		CapabilityPathType,
		PrivatePathType,
		PublicPathType,
		&CapabilityType{},
		DeployedContractType,
		BlockType,
		AccountKeyType,
		PublicKeyType,
		SignatureAlgorithmType,
		HashAlgorithmType,
	)

	for _, ty := range types {
		typeName := ty.String()

		// Check that the type is not accidentally redeclared

		if BaseTypeActivation.Find(typeName) != nil {
			panic(errors.NewUnreachableError())
		}

		BaseTypeActivation.Set(
			typeName,
			baseTypeVariable(typeName, ty),
		)
	}

	// The AST contains empty type annotations, resolve them to Void

	BaseTypeActivation.Set(
		"",
		BaseTypeActivation.Find("Void"),
	)
}

func baseTypeVariable(name string, ty Type) *Variable {
	return &Variable{
		Identifier:      name,
		Type:            ty,
		DeclarationKind: common.DeclarationKindType,
		IsConstant:      true,
		Access:          PrimitiveAccess(ast.AccessPublic),
	}
}

// BaseValueActivation is the base activation that contains
// the values available in programs
var BaseValueActivation = NewVariableActivation(nil)

var AllSignedFixedPointTypes = []Type{
	Fix64Type,
}

var AllUnsignedFixedPointTypes = []Type{
	UFix64Type,
}

var AllFixedPointTypes = append(
	append(
		AllUnsignedFixedPointTypes[:],
		AllSignedFixedPointTypes...,
	),
	FixedPointType,
	SignedFixedPointType,
)

var AllSignedIntegerTypes = []Type{
	IntType,
	Int8Type,
	Int16Type,
	Int32Type,
	Int64Type,
	Int128Type,
	Int256Type,
}

var AllUnsignedIntegerTypes = []Type{
	// UInt*
	UIntType,
	UInt8Type,
	UInt16Type,
	UInt32Type,
	UInt64Type,
	UInt128Type,
	UInt256Type,
	// Word*
	Word8Type,
	Word16Type,
	Word32Type,
	Word64Type,
}

var AllIntegerTypes = append(
	append(
		AllUnsignedIntegerTypes[:],
		AllSignedIntegerTypes...,
	),
	IntegerType,
	SignedIntegerType,
)

var AllNumberTypes = append(
	append(
		AllIntegerTypes[:],
		AllFixedPointTypes...,
	),
	NumberType,
	SignedNumberType,
)

const NumberTypeMinFieldName = "min"
const NumberTypeMaxFieldName = "max"

const numberTypeMinFieldDocString = `The minimum integer of this type`
const numberTypeMaxFieldDocString = `The maximum integer of this type`

const fixedPointNumberTypeMinFieldDocString = `The minimum fixed-point value of this type`
const fixedPointNumberTypeMaxFieldDocString = `The maximum fixed-point value of this type`

const numberConversionFunctionDocStringSuffix = `
The value must be within the bounds of this type.
If a value is passed that is outside the bounds, the program aborts.`

func init() {

	// Declare a conversion function for all (leaf) number types

	for _, numberType := range AllNumberTypes {

		switch numberType {
		case NumberType, SignedNumberType,
			IntegerType, SignedIntegerType,
			FixedPointType, SignedFixedPointType:
			continue

		default:
			typeName := numberType.String()

			// Check that the function is not accidentally redeclared

			if BaseValueActivation.Find(typeName) != nil {
				panic(errors.NewUnreachableError())
			}

			functionType := NumberConversionFunctionType(numberType)

			addMember := func(member *Member) {
				if functionType.Members == nil {
					functionType.Members = &StringMemberOrderedMap{}
				}
				name := member.Identifier.Identifier
				if functionType.Members.Contains(name) {
					panic(errors.NewUnreachableError())
				}
				functionType.Members.Set(name, member)
			}

			switch numberType := numberType.(type) {
			case *NumericType:
				if numberType.minInt != nil {
					addMember(NewUnmeteredPublicConstantFieldMember(
						functionType,
						NumberTypeMinFieldName,
						numberType,
						numberTypeMinFieldDocString,
					))
				}

				if numberType.maxInt != nil {
					addMember(NewUnmeteredPublicConstantFieldMember(
						functionType,
						NumberTypeMaxFieldName,
						numberType,
						numberTypeMaxFieldDocString,
					))
				}

			case *FixedPointNumericType:
				if numberType.minInt != nil {
					// If a minimum integer is set, a minimum fractional must be set
					if numberType.minFractional == nil {
						panic(errors.NewUnreachableError())
					}

					addMember(NewUnmeteredPublicConstantFieldMember(
						functionType,
						NumberTypeMinFieldName,
						numberType,
						fixedPointNumberTypeMinFieldDocString,
					))
				}

				if numberType.maxInt != nil {
					// If a maximum integer is set, a maximum fractional must be set
					if numberType.maxFractional == nil {
						panic(errors.NewUnreachableError())
					}

					addMember(NewUnmeteredPublicConstantFieldMember(
						functionType,
						NumberTypeMaxFieldName,
						numberType,
						fixedPointNumberTypeMaxFieldDocString,
					))
				}
			}

			// add .fromString() method
			fromStringFnType := FromStringFunctionType(numberType)
			fromStringDocstring := FromStringFunctionDocstring(numberType)
			addMember(NewUnmeteredPublicFunctionMember(
				functionType,
				FromStringFunctionName,
				fromStringFnType,
				fromStringDocstring,
			))

			BaseValueActivation.Set(
				typeName,
				baseFunctionVariable(
					typeName,
					functionType,
					numberConversionDocString(
						fmt.Sprintf("the type %s", numberType.String()),
					),
				),
			)
		}
	}
}

func NumberConversionFunctionType(numberType Type) *FunctionType {
	return &FunctionType{
		Purity: FunctionPurityView,
		Parameters: []Parameter{
			{
				Label:          ArgumentLabelNotRequired,
				Identifier:     "value",
				TypeAnnotation: NumberTypeAnnotation,
			},
		},
		ReturnTypeAnnotation:     NewTypeAnnotation(numberType),
		ArgumentExpressionsCheck: numberFunctionArgumentExpressionsChecker(numberType),
	}
}

func numberConversionDocString(targetDescription string) string {
	return fmt.Sprintf(
		"Converts the given number to %s. %s",
		targetDescription,
		numberConversionFunctionDocStringSuffix,
	)
}

func baseFunctionVariable(name string, ty *FunctionType, docString string) *Variable {
	return &Variable{
		Identifier:      name,
		DeclarationKind: common.DeclarationKindFunction,
		ArgumentLabels:  ty.ArgumentLabels(),
		IsConstant:      true,
		Type:            ty,
		Access:          PrimitiveAccess(ast.AccessPublic),
		DocString:       docString,
	}
}

var AddressConversionFunctionType = &FunctionType{
	Purity: FunctionPurityView,
	Parameters: []Parameter{
		{
			Label:          ArgumentLabelNotRequired,
			Identifier:     "value",
			TypeAnnotation: IntegerTypeAnnotation,
		},
	},
	ReturnTypeAnnotation: AddressTypeAnnotation,
	ArgumentExpressionsCheck: func(checker *Checker, argumentExpressions []ast.Expression, _ ast.Range) {
		if len(argumentExpressions) < 1 {
			return
		}

		intExpression, ok := argumentExpressions[0].(*ast.IntegerExpression)
		if !ok {
			return
		}

		// No need to meter. This is only checked once.
		CheckAddressLiteral(nil, intExpression, checker.report)
	},
}

const AddressTypeFromBytesFunctionName = "fromBytes"
const AddressTypeFromBytesFunctionDocString = `
Returns an Address from the given byte array
`

var AddressTypeFromBytesFunctionType = &FunctionType{
	Parameters: []Parameter{
		{
			Label:          ArgumentLabelNotRequired,
			Identifier:     "bytes",
			TypeAnnotation: NewTypeAnnotation(ByteArrayType),
		},
	},
	ReturnTypeAnnotation: NewTypeAnnotation(TheAddressType),
}

func init() {
	// Declare a conversion function for the address type

	// Check that the function is not accidentally redeclared

	typeName := AddressTypeName

	if BaseValueActivation.Find(typeName) != nil {
		panic(errors.NewUnreachableError())
	}

	functionType := AddressConversionFunctionType

	addMember := func(member *Member) {
		if functionType.Members == nil {
			functionType.Members = &StringMemberOrderedMap{}
		}
		name := member.Identifier.Identifier
		if functionType.Members.Contains(name) {
			panic(errors.NewUnreachableError())
		}
		functionType.Members.Set(name, member)
	}

	addMember(NewUnmeteredPublicFunctionMember(
		functionType,
		AddressTypeFromBytesFunctionName,
		AddressTypeFromBytesFunctionType,
		AddressTypeFromBytesFunctionDocString,
	))

	BaseValueActivation.Set(
		typeName,
		baseFunctionVariable(
			typeName,
			functionType,
			numberConversionDocString("an address"),
		),
	)
}

func numberFunctionArgumentExpressionsChecker(targetType Type) ArgumentExpressionsCheck {
	return func(checker *Checker, arguments []ast.Expression, invocationRange ast.Range) {
		if len(arguments) < 1 {
			return
		}

		argument := arguments[0]

		switch argument := argument.(type) {
		case *ast.IntegerExpression:
			if CheckIntegerLiteral(nil, argument, targetType, checker.report) {
				if checker.Config.ExtendedElaborationEnabled {
					checker.Elaboration.SetNumberConversionArgumentTypes(
						argument,
						NumberConversionArgumentTypes{
							Type:  targetType,
							Range: invocationRange,
						},
					)
				}
			}

		case *ast.FixedPointExpression:
			if CheckFixedPointLiteral(nil, argument, targetType, checker.report) {
				if checker.Config.ExtendedElaborationEnabled {
					checker.Elaboration.SetNumberConversionArgumentTypes(
						argument,
						NumberConversionArgumentTypes{
							Type:  targetType,
							Range: invocationRange,
						},
					)
				}
			}
		}
	}
}

func pathConversionFunctionType(pathType Type) *FunctionType {
	return NewSimpleFunctionType(
		FunctionPurityView,
		[]Parameter{
			{
				Identifier:     "identifier",
				TypeAnnotation: StringTypeAnnotation,
			},
		},
		NewTypeAnnotation(
			&OptionalType{
				Type: pathType,
			},
		),
	)
}

var PublicPathConversionFunctionType = pathConversionFunctionType(PublicPathType)
var PrivatePathConversionFunctionType = pathConversionFunctionType(PrivatePathType)
var StoragePathConversionFunctionType = pathConversionFunctionType(StoragePathType)

func init() {

	// Declare the run-time type construction function

	typeName := MetaTypeName

	// Check that the function is not accidentally redeclared

	if BaseValueActivation.Find(typeName) != nil {
		panic(errors.NewUnreachableError())
	}

	BaseValueActivation.Set(
		typeName,
		baseFunctionVariable(
			typeName,
			&FunctionType{
				Purity:               FunctionPurityView,
				TypeParameters:       []*TypeParameter{{Name: "T"}},
				ReturnTypeAnnotation: MetaTypeAnnotation,
			},
			"Creates a run-time type representing the given static type as a value",
		),
	)

	BaseValueActivation.Set(
		PublicPathType.String(),
		baseFunctionVariable(
			PublicPathType.String(),
			PublicPathConversionFunctionType,
			"Converts the given string into a public path. Returns nil if the string does not specify a public path",
		),
	)

	BaseValueActivation.Set(
		PrivatePathType.String(),
		baseFunctionVariable(
			PrivatePathType.String(),
			PrivatePathConversionFunctionType,
			"Converts the given string into a private path. Returns nil if the string does not specify a private path",
		),
	)

	BaseValueActivation.Set(
		StoragePathType.String(),
		baseFunctionVariable(
			StoragePathType.String(),
			StoragePathConversionFunctionType,
			"Converts the given string into a storage path. Returns nil if the string does not specify a storage path",
		),
	)

	for _, v := range runtimeTypeConstructors {
		BaseValueActivation.Set(
			v.Name,
			baseFunctionVariable(
				v.Name,
				v.Value,
				v.DocString,
			))
	}
}

// CompositeType

type EnumInfo struct {
	RawType Type
	Cases   []string
}

type CompositeType struct {
	Location      common.Location
	EnumRawType   Type
	containerType Type
	NestedTypes   *StringTypeOrderedMap

	// in a language with support for algebraic data types,
	// we would implement this as an argument to the CompositeKind type constructor.
	// Alas, this is Go, so for now these fields are only non-nil when Kind is CompositeKindAttachment
	baseType                    Type
	baseTypeDocString           string
	RequiredEntitlements        *EntitlementOrderedSet
	AttachmentEntitlementAccess *EntitlementMapAccess

	cachedIdentifiers *struct {
		TypeID              TypeID
		QualifiedIdentifier string
	}
	Members                             *StringMemberOrderedMap
	memberResolvers                     map[string]MemberResolver
	Identifier                          string
	Fields                              []string
	ConstructorParameters               []Parameter
	ImplicitTypeRequirementConformances []*CompositeType
	// an internal set of field `ExplicitInterfaceConformances`
	explicitInterfaceConformanceSet     *InterfaceSet
	ExplicitInterfaceConformances       []*InterfaceType
	Kind                                common.CompositeKind
	cachedIdentifiersLock               sync.RWMutex
	explicitInterfaceConformanceSetOnce sync.Once
	memberResolversOnce                 sync.Once
	ConstructorPurity                   FunctionPurity
	hasComputedMembers                  bool
	// Only applicable for native composite types
	importable            bool
	supportedEntitlements *EntitlementOrderedSet
}

var _ Type = &CompositeType{}
var _ ContainerType = &CompositeType{}
var _ ContainedType = &CompositeType{}
var _ LocatedType = &CompositeType{}
var _ CompositeKindedType = &CompositeType{}
var _ TypeIndexableType = &CompositeType{}

func (t *CompositeType) Tag() TypeTag {
	return CompositeTypeTag
}

func (t *CompositeType) ExplicitInterfaceConformanceSet() *InterfaceSet {
	t.initializeExplicitInterfaceConformanceSet()
	return t.explicitInterfaceConformanceSet
}

func (t *CompositeType) initializeExplicitInterfaceConformanceSet() {
	t.explicitInterfaceConformanceSetOnce.Do(func() {
		// TODO: also include conformances' conformances recursively
		//   once interface can have conformances

		t.explicitInterfaceConformanceSet = NewInterfaceSet()
		for _, conformance := range t.ExplicitInterfaceConformances {
			t.explicitInterfaceConformanceSet.Add(conformance)
		}
	})
}

func (t *CompositeType) addImplicitTypeRequirementConformance(typeRequirement *CompositeType) {
	t.ImplicitTypeRequirementConformances =
		append(t.ImplicitTypeRequirementConformances, typeRequirement)
}

func (*CompositeType) IsType() {}

func (t *CompositeType) String() string {
	return t.Identifier
}

func (t *CompositeType) QualifiedString() string {
	return t.QualifiedIdentifier()
}

func (t *CompositeType) GetContainerType() Type {
	return t.containerType
}

func (t *CompositeType) SetContainerType(containerType Type) {
	t.checkIdentifiersCached()
	t.containerType = containerType
}

func (t *CompositeType) checkIdentifiersCached() {
	t.cachedIdentifiersLock.Lock()
	defer t.cachedIdentifiersLock.Unlock()

	if t.cachedIdentifiers != nil {
		panic(errors.NewUnreachableError())
	}

	if t.NestedTypes != nil {
		t.NestedTypes.Foreach(checkIdentifiersCached)
	}
}

func checkIdentifiersCached(_ string, typ Type) {
	switch semaType := typ.(type) {
	case *CompositeType:
		semaType.checkIdentifiersCached()
	case *InterfaceType:
		semaType.checkIdentifiersCached()
	}
}

func (t *CompositeType) GetCompositeKind() common.CompositeKind {
	return t.Kind
}

func (t *CompositeType) getBaseCompositeKind() common.CompositeKind {
	if t.Kind != common.CompositeKindAttachment {
		return common.CompositeKindUnknown
	}
	switch base := t.baseType.(type) {
	case *CompositeType:
		return base.Kind
	case *InterfaceType:
		return base.CompositeKind
	case *SimpleType:
		return base.CompositeKind()
	}
	return common.CompositeKindUnknown
}

func isAttachmentType(t Type) bool {
	composite, ok := t.(*CompositeType)
	return (ok && composite.Kind == common.CompositeKindAttachment) ||
		t == AnyResourceAttachmentType ||
		t == AnyStructAttachmentType
}

func (t *CompositeType) GetBaseType() Type {
	return t.baseType
}

func (t *CompositeType) GetLocation() common.Location {
	return t.Location
}

func (t *CompositeType) QualifiedIdentifier() string {
	t.initializeIdentifiers()
	return t.cachedIdentifiers.QualifiedIdentifier
}

func (t *CompositeType) ID() TypeID {
	t.initializeIdentifiers()
	return t.cachedIdentifiers.TypeID
}

func (t *CompositeType) initializeIdentifiers() {
	t.cachedIdentifiersLock.Lock()
	defer t.cachedIdentifiersLock.Unlock()

	if t.cachedIdentifiers != nil {
		return
	}

	identifier := qualifiedIdentifier(t.Identifier, t.containerType)

	var typeID TypeID
	if t.Location == nil {
		typeID = TypeID(identifier)
	} else {
		typeID = t.Location.TypeID(nil, identifier)
	}

	t.cachedIdentifiers = &struct {
		TypeID              TypeID
		QualifiedIdentifier string
	}{
		TypeID:              typeID,
		QualifiedIdentifier: identifier,
	}
}

func (t *CompositeType) Equal(other Type) bool {
	otherStructure, ok := other.(*CompositeType)
	if !ok {
		return false
	}

	return otherStructure.Kind == t.Kind &&
		otherStructure.ID() == t.ID()
}

func (t *CompositeType) MemberMap() *StringMemberOrderedMap {
	return t.Members
}

func (t *CompositeType) SupportedEntitlements() (set *EntitlementOrderedSet) {
	supportedEntitlements := t.supportedEntitlements
	if supportedEntitlements != nil {
		return supportedEntitlements
	}

	set = orderedmap.New[EntitlementOrderedSet](t.Members.Len())
	t.Members.Foreach(func(_ string, member *Member) {
		switch access := member.Access.(type) {
		case EntitlementMapAccess:
			set.SetAll(access.Domain().Entitlements)
		case EntitlementSetAccess:
			set.SetAll(access.Entitlements)
		}
	})
	t.ExplicitInterfaceConformanceSet().ForEach(func(it *InterfaceType) {
		set.SetAll(it.SupportedEntitlements())
	})

	t.supportedEntitlements = set
	return set
}

func (t *CompositeType) IsResourceType() bool {
	return t.Kind == common.CompositeKindResource ||
		// attachments are always the same kind as their base type
		(t.Kind == common.CompositeKindAttachment &&
			// this check is necessary to prevent `attachment A for A {}`
			// from causing an infinite recursion case here
			t.baseType != t &&
			t.baseType.IsResourceType())
}

func (*CompositeType) IsInvalidType() bool {
	return false
}

func (t *CompositeType) IsStorable(results map[*Member]bool) bool {
	if t.hasComputedMembers {
		return false
	}

	// Only structures, resources, attachments, and enums can be stored

	switch t.Kind {
	case common.CompositeKindStructure,
		common.CompositeKindResource,
		common.CompositeKindEnum,
		common.CompositeKindAttachment:
		break
	default:
		return false
	}

	// Native/built-in types are not storable for now
	if t.Location == nil {
		return false
	}

	// If this composite type has a member which is non-storable,
	// then the composite type is not storable.

	for pair := t.Members.Oldest(); pair != nil; pair = pair.Next() {
		if !pair.Value.IsStorable(results) {
			return false
		}
	}

	return true
}

func (t *CompositeType) IsImportable(results map[*Member]bool) bool {
	// Use the pre-determined flag for native types
	if t.Location == nil {
		return t.importable
	}

	// Only structures and enums can be imported

	switch t.Kind {
	case common.CompositeKindStructure,
		common.CompositeKindEnum:
		break
	// attachments can be imported iff they are attached to a structure
	case common.CompositeKindAttachment:
		return t.baseType.IsImportable(results)
	default:
		return false
	}

	// If this composite type has a member which is not importable,
	// then the composite type is not importable.

	for pair := t.Members.Oldest(); pair != nil; pair = pair.Next() {
		if !pair.Value.IsImportable(results) {
			return false
		}
	}

	return true
}

func (t *CompositeType) IsExportable(results map[*Member]bool) bool {
	// Only structures, resources, attachment, and enums can be stored

	switch t.Kind {
	case common.CompositeKindStructure,
		common.CompositeKindResource,
		common.CompositeKindEnum,
		common.CompositeKindAttachment:
		break
	default:
		return false
	}

	// If this composite type has a member which is not exportable,
	// then the composite type is not exportable.

	for p := t.Members.Oldest(); p != nil; p = p.Next() {
		if !p.Value.IsExportable(results) {
			return false
		}
	}

	return true
}

func (t *CompositeType) IsEquatable() bool {
	// TODO: add support for more composite kinds
	return t.Kind == common.CompositeKindEnum
}

func (*CompositeType) IsComparable() bool {
	return false
}

func (c *CompositeType) TypeAnnotationState() TypeAnnotationState {
	if c.Kind == common.CompositeKindAttachment {
		return TypeAnnotationStateDirectAttachmentTypeAnnotation
	}
	return TypeAnnotationStateValid
}

func (t *CompositeType) RewriteWithRestrictedTypes() (result Type, rewritten bool) {
	return t, false
}

func (t *CompositeType) InterfaceType() *InterfaceType {
	return &InterfaceType{
		Location:              t.Location,
		Identifier:            t.Identifier,
		CompositeKind:         t.Kind,
		Members:               t.Members,
		Fields:                t.Fields,
		InitializerParameters: t.ConstructorParameters,
		InitializerPurity:     t.ConstructorPurity,
		containerType:         t.containerType,
		NestedTypes:           t.NestedTypes,
	}
}

func (t *CompositeType) TypeRequirements() []*CompositeType {

	var typeRequirements []*CompositeType

	if containerComposite, ok := t.containerType.(*CompositeType); ok {
		for _, conformance := range containerComposite.ExplicitInterfaceConformances {
			ty, ok := conformance.NestedTypes.Get(t.Identifier)
			if !ok {
				continue
			}

			typeRequirement, ok := ty.(*CompositeType)
			if !ok {
				continue
			}

			typeRequirements = append(typeRequirements, typeRequirement)
		}
	}

	return typeRequirements
}

func (*CompositeType) Unify(_ Type, _ *TypeParameterTypeOrderedMap, _ func(err error), _ ast.Range) bool {
	// TODO:
	return false
}

func (t *CompositeType) Resolve(_ *TypeParameterTypeOrderedMap) Type {
	return t
}

func (t *CompositeType) IsContainerType() bool {
	return t.NestedTypes != nil
}

func (t *CompositeType) GetNestedTypes() *StringTypeOrderedMap {
	return t.NestedTypes
}

func (t *CompositeType) isTypeIndexableType() bool {
	// resources and structs only can be indexed for attachments
	return t.Kind.SupportsAttachments()
}

func (t *CompositeType) TypeIndexingElementType(indexingType Type, _ ast.Range) (Type, error) {
	var access Access = UnauthorizedAccess
	switch attachment := indexingType.(type) {
	case *CompositeType:
		attachmentEntitlementAccess := attachment.AttachmentEntitlementAccess
		if attachmentEntitlementAccess != nil {
			access = attachmentEntitlementAccess.Codomain()
		}
	}

	return &OptionalType{
		Type: &ReferenceType{
			Type:          indexingType,
			Authorization: access,
		},
	}, nil
}

func (t *CompositeType) IsValidIndexingType(ty Type) bool {
	attachmentType, isComposite := ty.(*CompositeType)
	return isComposite &&
		IsSubType(t, attachmentType.baseType) &&
		attachmentType.IsResourceType() == t.IsResourceType()
}

func (t *CompositeType) Map(_ common.MemoryGauge, f func(Type) Type) Type {
	return f(t)
}

func (t *CompositeType) GetMembers() map[string]MemberResolver {
	t.initializeMemberResolvers()
	return t.memberResolvers
}

func (t *CompositeType) initializeMemberResolvers() {
	t.memberResolversOnce.Do(func() {
		memberResolvers := MembersMapAsResolvers(t.Members)

		// Check conformances.
		// If this composite type results from a normal composite declaration,
		// it must have members declared for all interfaces it conforms to.
		// However, if this composite type is a type requirement,
		// it acts like an interface and does not have to declare members.

		t.ExplicitInterfaceConformanceSet().
			ForEach(func(conformance *InterfaceType) {
				for name, resolver := range conformance.GetMembers() { //nolint:maprange
					if _, ok := memberResolvers[name]; !ok {
						memberResolvers[name] = resolver
					}
				}
			})

		t.memberResolvers = withBuiltinMembers(t, memberResolvers)
	})
}

func (t *CompositeType) FieldPosition(name string, declaration ast.CompositeLikeDeclaration) ast.Position {
	var pos ast.Position
	if t.Kind == common.CompositeKindEnum &&
		name == EnumRawValueFieldName {

		if len(declaration.ConformanceList()) > 0 {
			pos = declaration.ConformanceList()[0].StartPosition()
		}
	} else {
		pos = declaration.DeclarationMembers().FieldPosition(name, declaration.Kind())
	}
	return pos
}

func (t *CompositeType) SetNestedType(name string, nestedType ContainedType) {
	if t.NestedTypes == nil {
		t.NestedTypes = &StringTypeOrderedMap{}
	}
	t.NestedTypes.Set(name, nestedType)
	nestedType.SetContainerType(t)
}

// Member

type Member struct {
	TypeAnnotation TypeAnnotation
	// Parent type where this member can be resolved
	ContainerType  Type
	DocString      string
	ArgumentLabels []string
	Identifier     ast.Identifier
	Access         Access
	// TODO: replace with dedicated MemberKind enum
	DeclarationKind common.DeclarationKind
	VariableKind    ast.VariableKind
	// Predeclared fields can be considered initialized
	Predeclared       bool
	HasImplementation bool
	// IgnoreInSerialization determines if the field is ignored in serialization
	IgnoreInSerialization bool
}

func NewUnmeteredPublicFunctionMember(
	containerType Type,
	identifier string,
	functionType *FunctionType,
	docString string,
) *Member {
	return NewPublicFunctionMember(
		nil,
		containerType,
		identifier,
		functionType,
		docString,
	)
}

func NewPublicFunctionMember(
	memoryGauge common.MemoryGauge,
	containerType Type,
	identifier string,
	functionType *FunctionType,
	docString string,
) *Member {

	return &Member{
		ContainerType: containerType,
		Access:        PrimitiveAccess(ast.AccessPublic),
		Identifier: ast.NewIdentifier(
			memoryGauge,
			identifier,
			ast.EmptyPosition,
		),
		DeclarationKind: common.DeclarationKindFunction,
		VariableKind:    ast.VariableKindConstant,
		TypeAnnotation:  NewTypeAnnotation(functionType),
		ArgumentLabels:  functionType.ArgumentLabels(),
		DocString:       docString,
	}
}

func NewUnmeteredPublicConstantFieldMember(
	containerType Type,
	identifier string,
	fieldType Type,
	docString string,
) *Member {
	return NewPublicConstantFieldMember(
		nil,
		containerType,
		identifier,
		fieldType,
		docString,
	)
}

func NewPublicConstantFieldMember(
	memoryGauge common.MemoryGauge,
	containerType Type,
	identifier string,
	fieldType Type,
	docString string,
) *Member {
	return &Member{
		ContainerType: containerType,
		Access:        PrimitiveAccess(ast.AccessPublic),
		Identifier: ast.NewIdentifier(
			memoryGauge,
			identifier,
			ast.EmptyPosition,
		),
		DeclarationKind: common.DeclarationKindField,
		VariableKind:    ast.VariableKindConstant,
		TypeAnnotation:  NewTypeAnnotation(fieldType),
		DocString:       docString,
	}
}

// IsStorable returns whether a member is a storable field
func (m *Member) IsStorable(results map[*Member]bool) (result bool) {
	test := func(t Type) bool {
		return t.IsStorable(results)
	}
	return m.testType(test, results)
}

// IsExportable returns whether a member is exportable
func (m *Member) IsExportable(results map[*Member]bool) (result bool) {
	test := func(t Type) bool {
		return t.IsExportable(results)
	}
	return m.testType(test, results)
}

// IsImportable returns whether a member can be imported to a program
func (m *Member) IsImportable(results map[*Member]bool) (result bool) {
	test := func(t Type) bool {
		return t.IsImportable(results)
	}
	return m.testType(test, results)
}

// IsValidEventParameterType returns whether has a valid event parameter type
func (m *Member) IsValidEventParameterType(results map[*Member]bool) bool {
	test := func(t Type) bool {
		return IsValidEventParameterType(t, results)
	}
	return m.testType(test, results)
}

func (m *Member) testType(test func(Type) bool, results map[*Member]bool) (result bool) {

	// Prevent a potential stack overflow due to cyclic declarations
	// by keeping track of the result for each member

	// If a result for the member is available, return it,
	// instead of checking the type

	var ok bool
	if result, ok = results[m]; ok {
		return result
	}

	// Temporarily assume the member passes the test while it's type is tested.
	// If a recursive call occurs, the check for an existing result will prevent infinite recursion

	results[m] = true

	result = func() bool {
		// Skip checking predeclared members

		if m.Predeclared {
			return true
		}

		if m.DeclarationKind == common.DeclarationKindField {

			fieldType := m.TypeAnnotation.Type

			if !fieldType.IsInvalidType() && !test(fieldType) {
				return false
			}
		}

		return true
	}()

	results[m] = result
	return result
}

// InterfaceType

type InterfaceType struct {
	Location          common.Location
	containerType     Type
	Members           *StringMemberOrderedMap
	memberResolvers   map[string]MemberResolver
	NestedTypes       *StringTypeOrderedMap
	cachedIdentifiers *struct {
		TypeID              TypeID
		QualifiedIdentifier string
	}
	Identifier            string
	Fields                []string
	InitializerParameters []Parameter
	CompositeKind         common.CompositeKind
	cachedIdentifiersLock sync.RWMutex
	memberResolversOnce   sync.Once
	InitializerPurity     FunctionPurity
	supportedEntitlements *EntitlementOrderedSet
}

var _ Type = &InterfaceType{}
var _ ContainerType = &InterfaceType{}
var _ ContainedType = &InterfaceType{}
var _ LocatedType = &InterfaceType{}
var _ CompositeKindedType = &InterfaceType{}

func (*InterfaceType) IsType() {}

func (t *InterfaceType) Tag() TypeTag {
	return InterfaceTypeTag
}

func (t *InterfaceType) String() string {
	return t.Identifier
}

func (t *InterfaceType) QualifiedString() string {
	return t.QualifiedIdentifier()
}

func (t *InterfaceType) GetContainerType() Type {
	return t.containerType
}

func (t *InterfaceType) SetContainerType(containerType Type) {
	t.checkIdentifiersCached()
	t.containerType = containerType
}

func (t *InterfaceType) checkIdentifiersCached() {
	t.cachedIdentifiersLock.Lock()
	defer t.cachedIdentifiersLock.Unlock()

	if t.cachedIdentifiers != nil {
		panic(errors.NewUnreachableError())
	}

	if t.NestedTypes != nil {
		t.NestedTypes.Foreach(checkIdentifiersCached)
	}
}

func (t *InterfaceType) GetCompositeKind() common.CompositeKind {
	return t.CompositeKind
}

func (t *InterfaceType) GetLocation() common.Location {
	return t.Location
}

func (t *InterfaceType) QualifiedIdentifier() string {
	t.initializeIdentifiers()
	return t.cachedIdentifiers.QualifiedIdentifier
}

func (t *InterfaceType) ID() TypeID {
	t.initializeIdentifiers()
	return t.cachedIdentifiers.TypeID
}

func (t *InterfaceType) initializeIdentifiers() {
	t.cachedIdentifiersLock.Lock()
	defer t.cachedIdentifiersLock.Unlock()

	if t.cachedIdentifiers != nil {
		return
	}

	identifier := qualifiedIdentifier(t.Identifier, t.containerType)

	var typeID TypeID
	if t.Location == nil {
		typeID = TypeID(identifier)
	} else {
		typeID = t.Location.TypeID(nil, identifier)
	}

	t.cachedIdentifiers = &struct {
		TypeID              TypeID
		QualifiedIdentifier string
	}{
		TypeID:              typeID,
		QualifiedIdentifier: identifier,
	}
}

func (t *InterfaceType) Equal(other Type) bool {
	otherInterface, ok := other.(*InterfaceType)
	if !ok {
		return false
	}

	return otherInterface.CompositeKind == t.CompositeKind &&
		otherInterface.ID() == t.ID()
}

func (t *InterfaceType) MemberMap() *StringMemberOrderedMap {
	return t.Members
}

func (t *InterfaceType) SupportedEntitlements() (set *EntitlementOrderedSet) {
	supportedEntitlements := t.supportedEntitlements
	if supportedEntitlements != nil {
		return supportedEntitlements
	}

	set = orderedmap.New[EntitlementOrderedSet](t.Members.Len())
	t.Members.Foreach(func(_ string, member *Member) {
		switch access := member.Access.(type) {
		case EntitlementMapAccess:
			access.Domain().Entitlements.Foreach(func(entitlement *EntitlementType, _ struct{}) {
				set.Set(entitlement, struct{}{})
			})
		case EntitlementSetAccess:
			access.Entitlements.Foreach(func(entitlement *EntitlementType, _ struct{}) {
				set.Set(entitlement, struct{}{})
			})
		}
	})
	// TODO: include inherited entitlements

	t.supportedEntitlements = set
	return set
}

func (t *InterfaceType) Map(_ common.MemoryGauge, f func(Type) Type) Type {
	return f(t)
}

func (t *InterfaceType) GetMembers() map[string]MemberResolver {
	t.initializeMemberResolvers()
	return t.memberResolvers
}

func (t *InterfaceType) initializeMemberResolvers() {
	t.memberResolversOnce.Do(func() {
		members := MembersMapAsResolvers(t.Members)

		t.memberResolvers = withBuiltinMembers(t, members)
	})
}

func (t *InterfaceType) IsResourceType() bool {
	return t.CompositeKind == common.CompositeKindResource
}

func (t *InterfaceType) IsInvalidType() bool {
	return false
}

func (t *InterfaceType) IsStorable(results map[*Member]bool) bool {

	// If this interface type has a member which is non-storable,
	// then the interface type is not storable.

	for pair := t.Members.Oldest(); pair != nil; pair = pair.Next() {
		if !pair.Value.IsStorable(results) {
			return false
		}
	}

	return true
}

func (t *InterfaceType) IsExportable(results map[*Member]bool) bool {

	if t.CompositeKind != common.CompositeKindStructure {
		return false
	}

	// If this interface type has a member which is not exportable,
	// then the interface type is not exportable.

	for pair := t.Members.Oldest(); pair != nil; pair = pair.Next() {
		if !pair.Value.IsExportable(results) {
			return false
		}
	}

	return true
}

func (t *InterfaceType) IsImportable(results map[*Member]bool) bool {
	if t.CompositeKind != common.CompositeKindStructure {
		return false
	}

	// If this interface type has a member which is not importable,
	// then the interface type is not importable.

	for pair := t.Members.Oldest(); pair != nil; pair = pair.Next() {
		if !pair.Value.IsImportable(results) {
			return false
		}
	}

	return true
}

func (*InterfaceType) IsEquatable() bool {
	// TODO:
	return false
}

func (*InterfaceType) IsComparable() bool {
	return false
}

func (*InterfaceType) TypeAnnotationState() TypeAnnotationState {
	return TypeAnnotationStateValid
}

func (t *InterfaceType) RewriteWithRestrictedTypes() (Type, bool) {
	switch t.CompositeKind {
	case common.CompositeKindResource:
		return &RestrictedType{
			Type:         AnyResourceType,
			Restrictions: []*InterfaceType{t},
		}, true

	case common.CompositeKindStructure:
		return &RestrictedType{
			Type:         AnyStructType,
			Restrictions: []*InterfaceType{t},
		}, true

	default:
		return t, false
	}
}

func (*InterfaceType) Unify(_ Type, _ *TypeParameterTypeOrderedMap, _ func(err error), _ ast.Range) bool {
	// TODO:
	return false
}

func (t *InterfaceType) Resolve(_ *TypeParameterTypeOrderedMap) Type {
	return t
}

func (t *InterfaceType) IsContainerType() bool {
	return t.NestedTypes != nil
}

func (t *InterfaceType) GetNestedTypes() *StringTypeOrderedMap {
	return t.NestedTypes
}

func (t *InterfaceType) FieldPosition(name string, declaration *ast.InterfaceDeclaration) ast.Position {
	return declaration.Members.FieldPosition(name, declaration.CompositeKind)
}

// DictionaryType consists of the key and value type
// for all key-value pairs in the dictionary:
// All keys have to be a subtype of the key type,
// and all values have to be a subtype of the value type.

type DictionaryType struct {
	KeyType             Type
	ValueType           Type
	memberResolvers     map[string]MemberResolver
	memberResolversOnce sync.Once
}

var _ Type = &DictionaryType{}
var _ ValueIndexableType = &DictionaryType{}

func NewDictionaryType(memoryGauge common.MemoryGauge, keyType, valueType Type) *DictionaryType {
	common.UseMemory(memoryGauge, common.DictionarySemaTypeMemoryUsage)
	return &DictionaryType{
		KeyType:   keyType,
		ValueType: valueType,
	}
}

func (*DictionaryType) IsType() {}

func (t *DictionaryType) Tag() TypeTag {
	return DictionaryTypeTag
}

func (t *DictionaryType) String() string {
	return fmt.Sprintf(
		"{%s: %s}",
		t.KeyType,
		t.ValueType,
	)
}

func (t *DictionaryType) QualifiedString() string {
	return fmt.Sprintf(
		"{%s: %s}",
		t.KeyType.QualifiedString(),
		t.ValueType.QualifiedString(),
	)
}

func (t *DictionaryType) ID() TypeID {
	return TypeID(fmt.Sprintf(
		"{%s:%s}",
		t.KeyType.ID(),
		t.ValueType.ID(),
	))
}

func (t *DictionaryType) Equal(other Type) bool {
	otherDictionary, ok := other.(*DictionaryType)
	if !ok {
		return false
	}

	return otherDictionary.KeyType.Equal(t.KeyType) &&
		otherDictionary.ValueType.Equal(t.ValueType)
}

func (t *DictionaryType) IsResourceType() bool {
	return t.KeyType.IsResourceType() ||
		t.ValueType.IsResourceType()
}

func (t *DictionaryType) IsInvalidType() bool {
	return t.KeyType.IsInvalidType() ||
		t.ValueType.IsInvalidType()
}

func (t *DictionaryType) IsStorable(results map[*Member]bool) bool {
	return t.KeyType.IsStorable(results) &&
		t.ValueType.IsStorable(results)
}

func (t *DictionaryType) IsExportable(results map[*Member]bool) bool {
	return t.KeyType.IsExportable(results) &&
		t.ValueType.IsExportable(results)
}

func (t *DictionaryType) IsImportable(results map[*Member]bool) bool {
	return t.KeyType.IsImportable(results) &&
		t.ValueType.IsImportable(results)
}

func (t *DictionaryType) IsEquatable() bool {
	return t.KeyType.IsEquatable() &&
		t.ValueType.IsEquatable()
}

func (*DictionaryType) IsComparable() bool {
	return false
}

func (t *DictionaryType) TypeAnnotationState() TypeAnnotationState {
	keyTypeAnnotationState := t.KeyType.TypeAnnotationState()
	if keyTypeAnnotationState != TypeAnnotationStateValid {
		return keyTypeAnnotationState
	}

	valueTypeAnnotationState := t.ValueType.TypeAnnotationState()
	if valueTypeAnnotationState != TypeAnnotationStateValid {
		return valueTypeAnnotationState
	}

	return TypeAnnotationStateValid
}

func (t *DictionaryType) RewriteWithRestrictedTypes() (Type, bool) {
	rewrittenKeyType, keyTypeRewritten := t.KeyType.RewriteWithRestrictedTypes()
	rewrittenValueType, valueTypeRewritten := t.ValueType.RewriteWithRestrictedTypes()
	rewritten := keyTypeRewritten || valueTypeRewritten
	if rewritten {
		return &DictionaryType{
			KeyType:   rewrittenKeyType,
			ValueType: rewrittenValueType,
		}, true
	} else {
		return t, false
	}
}

const dictionaryTypeContainsKeyFunctionDocString = `
Returns true if the given key is in the dictionary
`

const dictionaryTypeLengthFieldDocString = `
The number of entries in the dictionary
`

const dictionaryTypeKeysFieldDocString = `
An array containing all keys of the dictionary
`

const dictionaryTypeForEachKeyFunctionDocString = `
Iterate over each key in this dictionary, exiting early if the passed function returns false.
This method is more performant than calling .keys and then iterating over the resulting array,
since no intermediate storage is allocated.

The order of iteration is undefined
`

const dictionaryTypeValuesFieldDocString = `
An array containing all values of the dictionary
`

const dictionaryTypeInsertFunctionDocString = `
Inserts the given value into the dictionary under the given key.

Returns the previous value as an optional if the dictionary contained the key, or nil if the dictionary did not contain the key
`

const dictionaryTypeRemoveFunctionDocString = `
Removes the value for the given key from the dictionary.

Returns the value as an optional if the dictionary contained the key, or nil if the dictionary did not contain the key
`

func (t *DictionaryType) Map(gauge common.MemoryGauge, f func(Type) Type) Type {
	return f(NewDictionaryType(
		gauge,
		t.KeyType.Map(gauge, f),
		t.ValueType.Map(gauge, f),
	))
}

func (t *DictionaryType) GetMembers() map[string]MemberResolver {
	t.initializeMemberResolvers()
	return t.memberResolvers
}

func (t *DictionaryType) initializeMemberResolvers() {
	t.memberResolversOnce.Do(func() {

		t.memberResolvers = withBuiltinMembers(t, map[string]MemberResolver{
			"containsKey": {
				Kind: common.DeclarationKindFunction,
				Resolve: func(memoryGauge common.MemoryGauge, identifier string, targetRange ast.Range, report func(error)) *Member {

					return NewPublicFunctionMember(
						memoryGauge,
						t,
						identifier,
						DictionaryContainsKeyFunctionType(t),
						dictionaryTypeContainsKeyFunctionDocString,
					)
				},
			},
			"length": {
				Kind: common.DeclarationKindField,
				Resolve: func(memoryGauge common.MemoryGauge, identifier string, _ ast.Range, _ func(error)) *Member {
					return NewPublicConstantFieldMember(
						memoryGauge,
						t,
						identifier,
						IntType,
						dictionaryTypeLengthFieldDocString,
					)
				},
			},
			"keys": {
				Kind: common.DeclarationKindField,
				Resolve: func(memoryGauge common.MemoryGauge, identifier string, targetRange ast.Range, report func(error)) *Member {
					// TODO: maybe allow for resource key type

					if t.KeyType.IsResourceType() {
						report(
							&InvalidResourceDictionaryMemberError{
								Name:            identifier,
								DeclarationKind: common.DeclarationKindField,
								Range:           targetRange,
							},
						)
					}

					return NewPublicConstantFieldMember(
						memoryGauge,
						t,
						identifier,
						&VariableSizedType{Type: t.KeyType},
						dictionaryTypeKeysFieldDocString,
					)
				},
			},
			"values": {
				Kind: common.DeclarationKindField,
				Resolve: func(memoryGauge common.MemoryGauge, identifier string, targetRange ast.Range, report func(error)) *Member {
					// TODO: maybe allow for resource value type

					if t.ValueType.IsResourceType() {
						report(
							&InvalidResourceDictionaryMemberError{
								Name:            identifier,
								DeclarationKind: common.DeclarationKindField,
								Range:           targetRange,
							},
						)
					}

					return NewPublicConstantFieldMember(
						memoryGauge,
						t,
						identifier,
						&VariableSizedType{Type: t.ValueType},
						dictionaryTypeValuesFieldDocString,
					)
				},
			},
			"insert": {
				Kind:     common.DeclarationKindFunction,
				Mutating: true,
				Resolve: func(memoryGauge common.MemoryGauge, identifier string, _ ast.Range, _ func(error)) *Member {
					return NewPublicFunctionMember(
						memoryGauge,
						t,
						identifier,
						DictionaryInsertFunctionType(t),
						dictionaryTypeInsertFunctionDocString,
					)
				},
			},
			"remove": {
				Kind:     common.DeclarationKindFunction,
				Mutating: true,
				Resolve: func(memoryGauge common.MemoryGauge, identifier string, _ ast.Range, _ func(error)) *Member {
					return NewPublicFunctionMember(
						memoryGauge,
						t,
						identifier,
						DictionaryRemoveFunctionType(t),
						dictionaryTypeRemoveFunctionDocString,
					)
				},
			},
			"forEachKey": {
				Kind: common.DeclarationKindFunction,
				Resolve: func(memoryGauge common.MemoryGauge, identifier string, targetRange ast.Range, report func(error)) *Member {
					if t.KeyType.IsResourceType() {
						report(
							&InvalidResourceDictionaryMemberError{
								Name:            identifier,
								DeclarationKind: common.DeclarationKindField,
								Range:           targetRange,
							},
						)
					}

					return NewPublicFunctionMember(
						memoryGauge,
						t,
						identifier,
						DictionaryForEachKeyFunctionType(t),
						dictionaryTypeForEachKeyFunctionDocString,
					)
				},
			},
		})
	})
}

func DictionaryContainsKeyFunctionType(t *DictionaryType) *FunctionType {
	return NewSimpleFunctionType(
		FunctionPurityView,
		[]Parameter{
			{
				Label:          ArgumentLabelNotRequired,
				Identifier:     "key",
				TypeAnnotation: NewTypeAnnotation(t.KeyType),
			},
		},
		BoolTypeAnnotation,
	)
}

func DictionaryInsertFunctionType(t *DictionaryType) *FunctionType {
	return NewSimpleFunctionType(
		FunctionPurityImpure,
		[]Parameter{
			{
				Identifier:     "key",
				TypeAnnotation: NewTypeAnnotation(t.KeyType),
			},
			{
				Label:          ArgumentLabelNotRequired,
				Identifier:     "value",
				TypeAnnotation: NewTypeAnnotation(t.ValueType),
			},
		},
		NewTypeAnnotation(
			&OptionalType{
				Type: t.ValueType,
			},
		),
	)
}

func DictionaryRemoveFunctionType(t *DictionaryType) *FunctionType {
	return NewSimpleFunctionType(
		FunctionPurityImpure,
		[]Parameter{
			{
				Identifier:     "key",
				TypeAnnotation: NewTypeAnnotation(t.KeyType),
			},
		},
		NewTypeAnnotation(
			&OptionalType{
				Type: t.ValueType,
			},
		),
	)
}

func DictionaryForEachKeyFunctionType(t *DictionaryType) *FunctionType {
	const functionPurity = FunctionPurityImpure

	// fun(K): Bool
	funcType := NewSimpleFunctionType(
		functionPurity,
		[]Parameter{
			{
				Identifier:     "key",
				TypeAnnotation: NewTypeAnnotation(t.KeyType),
			},
		},
		BoolTypeAnnotation,
	)

	// fun forEachKey(_ function: fun(K): Bool): Void
	return NewSimpleFunctionType(
		functionPurity,
		[]Parameter{
			{
				Label:          ArgumentLabelNotRequired,
				Identifier:     "function",
				TypeAnnotation: NewTypeAnnotation(funcType),
			},
		},
		VoidTypeAnnotation,
	)
}

func (*DictionaryType) isValueIndexableType() bool {
	return true
}

func (t *DictionaryType) ElementType(_ bool) Type {
	return &OptionalType{Type: t.ValueType}
}

func (*DictionaryType) AllowsValueIndexingAssignment() bool {
	return true
}

func (t *DictionaryType) IndexingType() Type {
	return t.KeyType
}

type DictionaryEntryType struct {
	KeyType   Type
	ValueType Type
}

func (t *DictionaryType) Unify(
	other Type,
	typeParameters *TypeParameterTypeOrderedMap,
	report func(err error),
	outerRange ast.Range,
) bool {

	otherDictionary, ok := other.(*DictionaryType)
	if !ok {
		return false
	}

	keyUnified := t.KeyType.Unify(otherDictionary.KeyType, typeParameters, report, outerRange)
	valueUnified := t.ValueType.Unify(otherDictionary.ValueType, typeParameters, report, outerRange)
	return keyUnified || valueUnified
}

func (t *DictionaryType) Resolve(typeArguments *TypeParameterTypeOrderedMap) Type {
	newKeyType := t.KeyType.Resolve(typeArguments)
	if newKeyType == nil {
		return nil
	}

	newValueType := t.ValueType.Resolve(typeArguments)
	if newValueType == nil {
		return nil
	}

	return &DictionaryType{
		KeyType:   newKeyType,
		ValueType: newValueType,
	}
}

// ReferenceType represents the reference to a value
type ReferenceType struct {
	Type          Type
	Authorization Access
}

var _ Type = &ReferenceType{}

// Not all references are indexable, but some are, depending on the reference's type
var _ ValueIndexableType = &ReferenceType{}
var _ TypeIndexableType = &ReferenceType{}

var UnauthorizedAccess Access = PrimitiveAccess(ast.AccessPublic)

func NewReferenceType(memoryGauge common.MemoryGauge, typ Type, authorization Access) *ReferenceType {
	common.UseMemory(memoryGauge, common.ReferenceSemaTypeMemoryUsage)
	return &ReferenceType{
		Type:          typ,
		Authorization: authorization,
	}
}

func (*ReferenceType) IsType() {}

func (t *ReferenceType) Tag() TypeTag {
	return ReferenceTypeTag
}

func formatReferenceType(
	separator string,
	authorization string,
	typeString string,
) string {
	var builder strings.Builder
	if authorization != "" {
		builder.WriteString("auth(")
		builder.WriteString(authorization)
		builder.WriteString(")")
		builder.WriteString(separator)
	}
	builder.WriteByte('&')
	builder.WriteString(typeString)
	return builder.String()
}

func FormatReferenceTypeID(authorization string, typeString string) string {
	return formatReferenceType("", authorization, typeString)
}

func (t *ReferenceType) string(typeFormatter func(Type) string) string {
	if t.Type == nil {
		return "reference"
	}
	if t.Authorization != UnauthorizedAccess {
		return formatReferenceType(" ", t.Authorization.string(typeFormatter), typeFormatter(t.Type))
	}
	return formatReferenceType(" ", "", typeFormatter(t.Type))
}

func (t *ReferenceType) String() string {
	return t.string(func(t Type) string {
		return t.String()
	})
}

func (t *ReferenceType) QualifiedString() string {
	return t.string(func(t Type) string {
		return t.QualifiedString()
	})
}

func (t *ReferenceType) ID() TypeID {
	if t.Type == nil {
		return "reference"
	}
	if t.Authorization != UnauthorizedAccess {
		return TypeID(FormatReferenceTypeID(t.Authorization.AccessKeyword(), string(t.Type.ID())))
	}
	return TypeID(FormatReferenceTypeID("", string(t.Type.ID())))
}

func (t *ReferenceType) Equal(other Type) bool {
	otherReference, ok := other.(*ReferenceType)
	if !ok {
		return false
	}

	if !t.Authorization.Equal(otherReference.Authorization) {
		return false
	}

	return t.Type.Equal(otherReference.Type)
}

func (t *ReferenceType) IsResourceType() bool {
	return false
}

func (t *ReferenceType) IsInvalidType() bool {
	return t.Type.IsInvalidType()
}

func (t *ReferenceType) IsStorable(_ map[*Member]bool) bool {
	return false
}

func (t *ReferenceType) IsExportable(_ map[*Member]bool) bool {
	return true
}

func (t *ReferenceType) IsImportable(_ map[*Member]bool) bool {
	return false
}

func (*ReferenceType) IsEquatable() bool {
	return true
}

func (*ReferenceType) IsComparable() bool {
	return false
}

func (r *ReferenceType) TypeAnnotationState() TypeAnnotationState {
	if r.Type.TypeAnnotationState() == TypeAnnotationStateDirectEntitlementTypeAnnotation {
		return TypeAnnotationStateDirectEntitlementTypeAnnotation
	}
	return TypeAnnotationStateValid
}

func (t *ReferenceType) RewriteWithRestrictedTypes() (Type, bool) {
	rewrittenType, rewritten := t.Type.RewriteWithRestrictedTypes()
	if rewritten {
		return &ReferenceType{
			Authorization: t.Authorization,
			Type:          rewrittenType,
		}, true
	} else {
		return t, false
	}
}

func (t *ReferenceType) Map(gauge common.MemoryGauge, f func(Type) Type) Type {
	return f(NewReferenceType(gauge, t.Type.Map(gauge, f), t.Authorization))
}

func (t *ReferenceType) GetMembers() map[string]MemberResolver {
	return t.Type.GetMembers()
}

func (t *ReferenceType) isValueIndexableType() bool {
	referencedType, ok := t.Type.(ValueIndexableType)
	if !ok {
		return false
	}
	return referencedType.isValueIndexableType()
}

func (t *ReferenceType) isTypeIndexableType() bool {
	referencedType, ok := t.Type.(TypeIndexableType)
	return ok && referencedType.isTypeIndexableType()
}

func (t *ReferenceType) TypeIndexingElementType(indexingType Type, astRange ast.Range) (Type, error) {
	_, ok := t.Type.(TypeIndexableType)
	if !ok {
		return nil, nil
	}

	var access Access = UnauthorizedAccess
	switch attachment := indexingType.(type) {
	case *CompositeType:
		if attachment.AttachmentEntitlementAccess != nil {
			var err error
<<<<<<< HEAD
			access, err = (*attachment.AttachmentEntitlementAccess).Image(t.Authorization, astRange)
=======
			access, err = attachment.attachmentEntitlementAccess.Image(t.Authorization, astRange)
>>>>>>> ffaa15c3
			if err != nil {
				return nil, err
			}
		}
	}

	return &OptionalType{
		Type: &ReferenceType{
			Type:          indexingType,
			Authorization: access,
		},
	}, nil
}

func (t *ReferenceType) IsValidIndexingType(ty Type) bool {
	attachmentType, isComposite := ty.(*CompositeType)
	return isComposite &&
		// we can index into reference types only if their referenced type
		// is a valid base for the attachement;
		// i.e. (&v)[A] is valid only if `v` is a valid base for `A`
		IsSubType(t, &ReferenceType{
			Type:          attachmentType.baseType,
			Authorization: UnauthorizedAccess,
		}) &&
		attachmentType.IsResourceType() == t.Type.IsResourceType()
}

func (t *ReferenceType) AllowsValueIndexingAssignment() bool {
	referencedType, ok := t.Type.(ValueIndexableType)
	if !ok {
		return false
	}
	return referencedType.AllowsValueIndexingAssignment()
}

func (t *ReferenceType) ElementType(isAssignment bool) Type {
	referencedType, ok := t.Type.(ValueIndexableType)
	if !ok {
		return nil
	}
	return referencedType.ElementType(isAssignment)
}

func (t *ReferenceType) IndexingType() Type {
	referencedType, ok := t.Type.(ValueIndexableType)
	if !ok {
		return nil
	}
	return referencedType.IndexingType()
}

func (t *ReferenceType) Unify(
	other Type,
	typeParameters *TypeParameterTypeOrderedMap,
	report func(err error),
	outerRange ast.Range,
) bool {
	otherReference, ok := other.(*ReferenceType)
	if !ok {
		return false
	}

	return t.Type.Unify(otherReference.Type, typeParameters, report, outerRange)
}

func (t *ReferenceType) Resolve(typeArguments *TypeParameterTypeOrderedMap) Type {
	newInnerType := t.Type.Resolve(typeArguments)
	if newInnerType == nil {
		return nil
	}

	return &ReferenceType{
		Authorization: t.Authorization,
		Type:          newInnerType,
	}
}

const AddressTypeName = "Address"

// AddressType represents the address type
type AddressType struct {
	memberResolvers     map[string]MemberResolver
	memberResolversOnce sync.Once
}

var TheAddressType = &AddressType{}
var AddressTypeAnnotation = NewTypeAnnotation(TheAddressType)

var _ Type = &AddressType{}
var _ IntegerRangedType = &AddressType{}

func (*AddressType) IsType() {}

func (t *AddressType) Tag() TypeTag {
	return AddressTypeTag
}

func (*AddressType) String() string {
	return AddressTypeName
}

func (*AddressType) QualifiedString() string {
	return AddressTypeName
}

func (*AddressType) ID() TypeID {
	return AddressTypeName
}

func (*AddressType) Equal(other Type) bool {
	_, ok := other.(*AddressType)
	return ok
}

func (*AddressType) IsResourceType() bool {
	return false
}

func (*AddressType) IsInvalidType() bool {
	return false
}

func (*AddressType) IsStorable(_ map[*Member]bool) bool {
	return true
}

func (*AddressType) IsExportable(_ map[*Member]bool) bool {
	return true
}

func (t *AddressType) IsImportable(_ map[*Member]bool) bool {
	return true
}

func (*AddressType) IsEquatable() bool {
	return true
}

func (*AddressType) IsComparable() bool {
	return false
}

func (*AddressType) TypeAnnotationState() TypeAnnotationState {
	return TypeAnnotationStateValid
}

func (t *AddressType) RewriteWithRestrictedTypes() (Type, bool) {
	return t, false
}

var AddressTypeMinIntBig = new(big.Int)
var AddressTypeMaxIntBig = new(big.Int).SetUint64(math.MaxUint64)

func (*AddressType) MinInt() *big.Int {
	return AddressTypeMinIntBig
}

func (*AddressType) MaxInt() *big.Int {
	return AddressTypeMaxIntBig
}

func (*AddressType) IsSuperType() bool {
	return false
}

func (*AddressType) Unify(_ Type, _ *TypeParameterTypeOrderedMap, _ func(err error), _ ast.Range) bool {
	return false
}

func (t *AddressType) Resolve(_ *TypeParameterTypeOrderedMap) Type {
	return t
}

const AddressTypeToBytesFunctionName = `toBytes`

var AddressTypeToBytesFunctionType = NewSimpleFunctionType(
	FunctionPurityView,
	nil,
	ByteArrayTypeAnnotation,
)

const addressTypeToBytesFunctionDocString = `
Returns an array containing the byte representation of the address
`

func (t *AddressType) Map(_ common.MemoryGauge, f func(Type) Type) Type {
	return f(t)
}

func (t *AddressType) GetMembers() map[string]MemberResolver {
	t.initializeMemberResolvers()
	return t.memberResolvers
}

func (t *AddressType) initializeMemberResolvers() {
	t.memberResolversOnce.Do(func() {
		memberResolvers := MembersAsResolvers([]*Member{
			NewUnmeteredPublicFunctionMember(
				t,
				AddressTypeToBytesFunctionName,
				AddressTypeToBytesFunctionType,
				addressTypeToBytesFunctionDocString,
			),
		})
		t.memberResolvers = withBuiltinMembers(t, memberResolvers)
	})
}

// IsSubType determines if the given subtype is a subtype
// of the given supertype.
//
// Types are subtypes of themselves.
//
// NOTE: This method can be used to check the assignability of `subType` to `superType`.
// However, to check if a type *strictly* belongs to a certain category, then consider
// using `IsSameTypeKind` method. e.g: "Is type `T` an Integer type?". Using this method
// for the later use-case may produce incorrect results.
//
// The differences between these methods is as follows:
//
//   - IsSubType():
//
//     To check the assignability, e.g: is argument type T is a sub-type
//     of parameter type R? This is the more frequent use-case.
//
//   - IsSameTypeKind():
//
//     To check if a type strictly belongs to a certain category. e.g: Is the
//     expression type T is any of the integer types, but nothing else.
//     Another way to check is, asking the question of "if the subType is Never,
//     should the check still pass?". A common code-smell for potential incorrect
//     usage is, using IsSubType() method with a constant/pre-defined superType.
//     e.g: IsSubType(<<someType>>, FixedPointType)
func IsSubType(subType Type, superType Type) bool {

	if subType == nil {
		return false
	}

	if subType.Equal(superType) {
		return true
	}

	return checkSubTypeWithoutEquality(subType, superType)
}

// IsSameTypeKind determines if the given subtype belongs to the
// same kind as the supertype.
//
// e.g: 'Never' type is a subtype of 'Integer', but not of the
// same kind as 'Integer'. Whereas, 'Int8' is both a subtype
// and also of same kind as 'Integer'.
func IsSameTypeKind(subType Type, superType Type) bool {

	if subType == NeverType {
		return false
	}

	return IsSubType(subType, superType)
}

// IsProperSubType is similar to IsSubType,
// i.e. it determines if the given subtype is a subtype
// of the given supertype, but returns false
// if the subtype and supertype refer to the same type.
func IsProperSubType(subType Type, superType Type) bool {

	if subType.Equal(superType) {
		return false
	}

	return checkSubTypeWithoutEquality(subType, superType)
}

// checkSubTypeWithoutEquality determines if the given subtype
// is a subtype of the given supertype, BUT it does NOT check
// the equality of the two types, so does NOT return a specific
// value when the two types are equal or are not.
//
// Consider using IsSubType or IsProperSubType
func checkSubTypeWithoutEquality(subType Type, superType Type) bool {

	if subType == NeverType {
		return true
	}

	switch superType {
	case AnyType:
		return true

	case AnyStructType:
		if subType.IsResourceType() {
			return false
		}
		return subType != AnyType

	case AnyResourceType:
		return subType.IsResourceType()

	case AnyResourceAttachmentType:
		return subType.IsResourceType() && isAttachmentType(subType)

	case AnyStructAttachmentType:
		return !subType.IsResourceType() && isAttachmentType(subType)

	case NumberType:
		switch subType {
		case NumberType, SignedNumberType:
			return true
		}

		return IsSubType(subType, IntegerType) ||
			IsSubType(subType, FixedPointType)

	case SignedNumberType:
		if subType == SignedNumberType {
			return true
		}

		return IsSubType(subType, SignedIntegerType) ||
			IsSubType(subType, SignedFixedPointType)

	case IntegerType:
		switch subType {
		case IntegerType, SignedIntegerType,
			UIntType,
			UInt8Type, UInt16Type, UInt32Type, UInt64Type, UInt128Type, UInt256Type,
			Word8Type, Word16Type, Word32Type, Word64Type:

			return true

		default:
			return IsSubType(subType, SignedIntegerType)
		}

	case SignedIntegerType:
		switch subType {
		case SignedIntegerType,
			IntType,
			Int8Type, Int16Type, Int32Type, Int64Type, Int128Type, Int256Type:

			return true

		default:
			return false
		}

	case FixedPointType:
		switch subType {
		case FixedPointType, SignedFixedPointType,
			UFix64Type:

			return true

		default:
			return IsSubType(subType, SignedFixedPointType)
		}

	case SignedFixedPointType:
		switch subType {
		case SignedFixedPointType, Fix64Type:
			return true

		default:
			return false
		}
	}

	switch typedSuperType := superType.(type) {
	case *OptionalType:
		optionalSubType, ok := subType.(*OptionalType)
		if !ok {
			// T <: U? if T <: U
			return IsSubType(subType, typedSuperType.Type)
		}
		// Optionals are covariant: T? <: U? if T <: U
		return IsSubType(optionalSubType.Type, typedSuperType.Type)

	case *DictionaryType:
		typedSubType, ok := subType.(*DictionaryType)
		if !ok {
			return false
		}

		return IsSubType(typedSubType.KeyType, typedSuperType.KeyType) &&
			IsSubType(typedSubType.ValueType, typedSuperType.ValueType)

	case *VariableSizedType:
		typedSubType, ok := subType.(*VariableSizedType)
		if !ok {
			return false
		}

		return IsSubType(
			typedSubType.ElementType(false),
			typedSuperType.ElementType(false),
		)

	case *ConstantSizedType:
		typedSubType, ok := subType.(*ConstantSizedType)
		if !ok {
			return false
		}

		if typedSubType.Size != typedSuperType.Size {
			return false
		}

		return IsSubType(
			typedSubType.ElementType(false),
			typedSuperType.ElementType(false),
		)

	case *ReferenceType:
		typedSubType, ok := subType.(*ReferenceType)
		if !ok {
			return false
		}

		// the authorization of the subtype reference must be usable in all situations where the supertype reference is usable
		if !typedSuperType.Authorization.PermitsAccess(typedSubType.Authorization) {
			return false
		}

		// references are covariant in their referenced type
		return IsSubType(typedSubType.Type, typedSuperType.Type)

	case *FunctionType:
		typedSubType, ok := subType.(*FunctionType)
		if !ok {
			return false
		}

		// view functions are subtypes of impure functions
		if typedSubType.Purity != typedSuperType.Purity && typedSubType.Purity != FunctionPurityView {
			return false
		}

		if len(typedSubType.Parameters) != len(typedSuperType.Parameters) {
			return false
		}

		// Functions are contravariant in their parameter types

		for i, subParameter := range typedSubType.Parameters {
			superParameter := typedSuperType.Parameters[i]
			if !IsSubType(
				superParameter.TypeAnnotation.Type,
				subParameter.TypeAnnotation.Type,
			) {
				return false
			}
		}

		// Functions are covariant in their return type

		if typedSubType.ReturnTypeAnnotation.Type != nil {
			if typedSuperType.ReturnTypeAnnotation.Type == nil {
				return false
			}

			if !IsSubType(
				typedSubType.ReturnTypeAnnotation.Type,
				typedSuperType.ReturnTypeAnnotation.Type,
			) {
				return false
			}
		} else if typedSuperType.ReturnTypeAnnotation.Type != nil {
			return false
		}

		// Receiver type wouldn't matter for sub-typing.
		// i.e: In a bound function pointer `x.foo`, `x` is a closure,
		// and is not part of the function pointer's inputs/outputs.

		// Constructors?

		if typedSubType.IsConstructor != typedSuperType.IsConstructor {
			return false
		}

		return true

	case *RestrictedType:

		restrictedSuperType := typedSuperType.Type
		switch restrictedSuperType {
		case AnyResourceType, AnyStructType, AnyType:

			switch subType {
			case AnyResourceType:
				// `AnyResource` is a subtype of a restricted type
				// - `AnyResource{Us}`: not statically;
				// - `AnyStruct{Us}`: never.
				// - `Any{Us}`: not statically;

				return false

			case AnyStructType:
				// `AnyStruct` is a subtype of a restricted type
				// - `AnyStruct{Us}`: not statically.
				// - `AnyResource{Us}`: never;
				// - `Any{Us}`: not statically.

				return false

			case AnyType:
				// `Any` is a subtype of a restricted type
				// - `Any{Us}: not statically.`
				// - `AnyStruct{Us}`: never;
				// - `AnyResource{Us}`: never;

				return false
			}

			switch typedSubType := subType.(type) {
			case *RestrictedType:

				// A restricted type `T{Us}`
				// is a subtype of a restricted type `AnyResource{Vs}` / `AnyStruct{Vs}` / `Any{Vs}`:

				restrictedSubtype := typedSubType.Type
				switch restrictedSubtype {
				case AnyResourceType, AnyStructType, AnyType:
					// When `T == AnyResource || T == AnyStruct || T == Any`:
					// if the restricted type of the subtype
					// is a subtype of the restricted supertype,
					// and `Vs` is a subset of `Us`.

					return IsSubType(restrictedSubtype, restrictedSuperType) &&
						typedSuperType.RestrictionSet().
							IsSubsetOf(typedSubType.RestrictionSet())
				}

				if restrictedSubtype, ok := restrictedSubtype.(*CompositeType); ok {
					// When `T != AnyResource && T != AnyStruct && T != Any`:
					// if the restricted type of the subtype
					// is a subtype of the restricted supertype,
					// and `T` conforms to `Vs`.
					// `Us` and `Vs` do *not* have to be subsets.

					// TODO: once interfaces can conform to interfaces, include
					return IsSubType(restrictedSubtype, restrictedSuperType) &&
						typedSuperType.RestrictionSet().
							IsSubsetOf(restrictedSubtype.ExplicitInterfaceConformanceSet())
				}

			case *CompositeType:
				// An unrestricted type `T`
				// is a subtype of a restricted type `AnyResource{Us}` / `AnyStruct{Us}` / `Any{Us}`:
				// if `T` is a subtype of the restricted supertype,
				// and `T` conforms to `Us`.

				return IsSubType(typedSubType, typedSuperType.Type) &&
					typedSuperType.RestrictionSet().
						IsSubsetOf(typedSubType.ExplicitInterfaceConformanceSet())
			}

		default:

			switch typedSubType := subType.(type) {
			case *RestrictedType:

				// A restricted type `T{Us}`
				// is a subtype of a restricted type `V{Ws}`:

				switch typedSubType.Type {
				case AnyResourceType, AnyStructType, AnyType:
					// When `T == AnyResource || T == AnyStruct || T == Any`:
					// not statically.
					return false
				}

				if restrictedSubType, ok := typedSubType.Type.(*CompositeType); ok {
					// When `T != AnyResource && T != AnyStructType && T != Any`: if `T == V`.
					//
					// `Us` and `Ws` do *not* have to be subsets:
					// The owner may freely restrict and unrestrict.

					return restrictedSubType == typedSuperType.Type
				}

			case *CompositeType:
				// An unrestricted type `T`
				// is a subtype of a restricted type `U{Vs}`: if `T <: U`.
				//
				// The owner may freely restrict.

				return IsSubType(typedSubType, typedSuperType.Type)
			}

			switch subType {
			case AnyResourceType, AnyStructType, AnyType:
				// An unrestricted type `T`
				// is a subtype of a restricted type `AnyResource{Vs}` / `AnyStruct{Vs}` / `Any{Vs}`:
				// not statically.

				return false
			}
		}

	case *CompositeType:

		// NOTE: type equality case (composite type `T` is subtype of composite type `U`)
		// is already handled at beginning of function

		switch typedSubType := subType.(type) {
		case *RestrictedType:

			// A restricted type `T{Us}`
			// is a subtype of an unrestricted type `V`:

			switch typedSubType.Type {
			case AnyResourceType, AnyStructType, AnyType:
				// When `T == AnyResource || T == AnyStruct || T == Any`: not statically.
				return false
			}

			if restrictedSubType, ok := typedSubType.Type.(*CompositeType); ok {
				// When `T != AnyResource && T != AnyStruct`: if `T == V`.
				//
				// The owner may freely unrestrict.

				return restrictedSubType == typedSuperType
			}

		case *CompositeType:
			// The supertype composite type might be a type requirement.
			// Check if the subtype composite type implicitly conforms to it.

			for _, conformance := range typedSubType.ImplicitTypeRequirementConformances {
				if conformance == typedSuperType {
					return true
				}
			}
		}

	case *InterfaceType:

		switch typedSubType := subType.(type) {
		case *CompositeType:

			// A composite type `T` is a subtype of a interface type `V`:
			// if `T` conforms to `V`, and `V` and `T` are of the same kind

			if typedSubType.Kind != typedSuperType.CompositeKind {
				return false
			}

			// TODO: once interfaces can conform to interfaces, include
			return typedSubType.ExplicitInterfaceConformanceSet().
				Contains(typedSuperType)

		// An interface type is a supertype of a restricted type if the restricted set contains
		// that explicit interface type. Once interfaces can conform to interfaces, this should instead
		// check that at least one value in the restriction set is a subtype of the interface supertype

		// This particular case comes up when checking attachment access; enabling the following expression to typechecking:
		// resource interface I { /* ... */ }
		// attachment A for I { /* ... */ }

		// let i : {I} = ... // some operation constructing `i`
		// let a = i[A] // must here check that `i`'s type is a subtype of `A`'s base type, or that {I} <: I
		case *RestrictedType:
			return typedSubType.RestrictionSet().Contains(typedSuperType)

		case *InterfaceType:
			// TODO: Once interfaces can conform to interfaces, check conformances here
			return false
		}

	case ParameterizedType:
		if superTypeBaseType := typedSuperType.BaseType(); superTypeBaseType != nil {

			// T<Us> <: V<Ws>
			// if T <: V  && |Us| == |Ws| && U_i <: W_i

			if typedSubType, ok := subType.(ParameterizedType); ok {
				if subTypeBaseType := typedSubType.BaseType(); subTypeBaseType != nil {

					if !IsSubType(subTypeBaseType, superTypeBaseType) {
						return false
					}

					subTypeTypeArguments := typedSubType.TypeArguments()
					superTypeTypeArguments := typedSuperType.TypeArguments()

					if len(subTypeTypeArguments) != len(superTypeTypeArguments) {
						return false
					}

					for i, superTypeTypeArgument := range superTypeTypeArguments {
						subTypeTypeArgument := subTypeTypeArguments[i]
						if !IsSubType(subTypeTypeArgument, superTypeTypeArgument) {
							return false
						}
					}

					return true
				}
			}
		}

	case *SimpleType:
		if typedSuperType.IsSuperTypeOf == nil {
			return false
		}
		return typedSuperType.IsSuperTypeOf(subType)
	}

	// TODO: enforce type arguments, remove this rule

	// T<Us> <: V
	// if T <: V

	if typedSubType, ok := subType.(ParameterizedType); ok {
		if baseType := typedSubType.BaseType(); baseType != nil {
			return IsSubType(baseType, superType)
		}
	}

	return false
}

// UnwrapOptionalType returns the type if it is not an optional type,
// or the inner-most type if it is (optional types are repeatedly unwrapped)
func UnwrapOptionalType(ty Type) Type {
	for {
		optionalType, ok := ty.(*OptionalType)
		if !ok {
			return ty
		}
		ty = optionalType.Type
	}
}

func AreCompatibleEquatableTypes(leftType, rightType Type) bool {
	unwrappedLeftType := UnwrapOptionalType(leftType)
	unwrappedRightType := UnwrapOptionalType(rightType)

	leftIsEquatable := unwrappedLeftType.IsEquatable()
	rightIsEquatable := unwrappedRightType.IsEquatable()

	if unwrappedLeftType.Equal(unwrappedRightType) &&
		leftIsEquatable && rightIsEquatable {

		return true
	}

	// The types are equatable if this is a comparison with `nil`,
	// which has type `Never?`

	if IsNilType(leftType) || IsNilType(rightType) {
		return true
	}

	return false
}

// IsNilType returns true if the given type is the type of `nil`, i.e. `Never?`.
func IsNilType(ty Type) bool {
	optionalType, ok := ty.(*OptionalType)
	if !ok {
		return false
	}

	if optionalType.Type != NeverType {
		return false
	}

	return true
}

type TransactionType struct {
	Fields              []string
	PrepareParameters   []Parameter
	Parameters          []Parameter
	Members             *StringMemberOrderedMap
	memberResolvers     map[string]MemberResolver
	memberResolversOnce sync.Once
}

var _ Type = &TransactionType{}

func (t *TransactionType) EntryPointFunctionType() *FunctionType {
	return NewSimpleFunctionType(
		FunctionPurityImpure,
		append(t.Parameters, t.PrepareParameters...),
		VoidTypeAnnotation,
	)
}

func (t *TransactionType) PrepareFunctionType() *FunctionType {
	return &FunctionType{
		Purity:               FunctionPurityImpure,
		IsConstructor:        true,
		Parameters:           t.PrepareParameters,
		ReturnTypeAnnotation: VoidTypeAnnotation,
	}
}

var transactionTypeExecuteFunctionType = &FunctionType{
	Purity:               FunctionPurityImpure,
	IsConstructor:        true,
	ReturnTypeAnnotation: VoidTypeAnnotation,
}

func (*TransactionType) ExecuteFunctionType() *FunctionType {
	return transactionTypeExecuteFunctionType
}

func (*TransactionType) IsType() {}

func (t *TransactionType) Tag() TypeTag {
	return TransactionTypeTag
}

func (*TransactionType) String() string {
	return "Transaction"
}

func (*TransactionType) QualifiedString() string {
	return "Transaction"
}

func (*TransactionType) ID() TypeID {
	return "Transaction"
}

func (*TransactionType) Equal(other Type) bool {
	_, ok := other.(*TransactionType)
	return ok
}

func (*TransactionType) IsResourceType() bool {
	return false
}

func (*TransactionType) IsInvalidType() bool {
	return false
}

func (*TransactionType) IsStorable(_ map[*Member]bool) bool {
	return false
}

func (*TransactionType) IsExportable(_ map[*Member]bool) bool {
	return false
}

func (t *TransactionType) IsImportable(_ map[*Member]bool) bool {
	return false
}

func (*TransactionType) IsEquatable() bool {
	return false
}

func (*TransactionType) IsComparable() bool {
	return false
}

func (*TransactionType) TypeAnnotationState() TypeAnnotationState {
	return TypeAnnotationStateValid
}

func (t *TransactionType) RewriteWithRestrictedTypes() (Type, bool) {
	return t, false
}

func (t *TransactionType) Map(_ common.MemoryGauge, f func(Type) Type) Type {
	return f(t)
}

func (t *TransactionType) GetMembers() map[string]MemberResolver {
	t.initializeMemberResolvers()
	return t.memberResolvers
}

func (t *TransactionType) initializeMemberResolvers() {
	t.memberResolversOnce.Do(func() {
		var memberResolvers map[string]MemberResolver
		if t.Members != nil {
			memberResolvers = MembersMapAsResolvers(t.Members)
		}
		t.memberResolvers = withBuiltinMembers(t, memberResolvers)
	})
}

func (*TransactionType) Unify(_ Type, _ *TypeParameterTypeOrderedMap, _ func(err error), _ ast.Range) bool {
	return false
}

func (t *TransactionType) Resolve(_ *TypeParameterTypeOrderedMap) Type {
	return t
}

// RestrictedType
//
// No restrictions implies the type is fully restricted,
// i.e. no members of the underlying resource type are available.
type RestrictedType struct {
	Type Type
	// an internal set of field `Restrictions`
	restrictionSet        *InterfaceSet
	Restrictions          []*InterfaceType
	restrictionSetOnce    sync.Once
	memberResolvers       map[string]MemberResolver
	memberResolversOnce   sync.Once
	supportedEntitlements *EntitlementOrderedSet
}

var _ Type = &RestrictedType{}

func NewRestrictedType(memoryGauge common.MemoryGauge, typ Type, restrictions []*InterfaceType) *RestrictedType {
	common.UseMemory(memoryGauge, common.RestrictedSemaTypeMemoryUsage)

	// Also meter the cost for the `restrictionSet` here, since ordered maps are not separately metered.
	wrapperUsage, entryListUsage, entriesUsage := common.NewOrderedMapMemoryUsages(uint64(len(restrictions)))
	common.UseMemory(memoryGauge, wrapperUsage)
	common.UseMemory(memoryGauge, entryListUsage)
	common.UseMemory(memoryGauge, entriesUsage)

	return &RestrictedType{
		Type:         typ,
		Restrictions: restrictions,
	}
}

func (t *RestrictedType) RestrictionSet() *InterfaceSet {
	t.initializeRestrictionSet()
	return t.restrictionSet
}

func (t *RestrictedType) initializeRestrictionSet() {
	t.restrictionSetOnce.Do(func() {
		t.restrictionSet = NewInterfaceSet()
		for _, restriction := range t.Restrictions {
			t.restrictionSet.Add(restriction)
		}
	})
}

func (*RestrictedType) IsType() {}

func (t *RestrictedType) Tag() TypeTag {
	return RestrictedTypeTag
}

func formatRestrictedType(separator string, typeString string, restrictionStrings []string) string {
	var result strings.Builder
	result.WriteString(typeString)
	result.WriteByte('{')
	for i, restrictionString := range restrictionStrings {
		if i > 0 {
			result.WriteByte(',')
			result.WriteString(separator)
		}
		result.WriteString(restrictionString)
	}
	result.WriteByte('}')
	return result.String()
}

func FormatRestrictedTypeID(typeString string, restrictionStrings []string) string {
	return formatRestrictedType("", typeString, restrictionStrings)
}

func (t *RestrictedType) string(separator string, typeFormatter func(Type) string) string {
	var restrictionStrings []string
	restrictionCount := len(t.Restrictions)
	if restrictionCount > 0 {
		restrictionStrings = make([]string, 0, restrictionCount)
		for _, restriction := range t.Restrictions {
			restrictionStrings = append(restrictionStrings, typeFormatter(restriction))
		}
	}
	return formatRestrictedType(separator, typeFormatter(t.Type), restrictionStrings)
}

func (t *RestrictedType) String() string {
	return t.string(" ", func(ty Type) string {
		return ty.String()
	})
}

func (t *RestrictedType) QualifiedString() string {
	return t.string(" ", func(ty Type) string {
		return ty.QualifiedString()
	})
}

func (t *RestrictedType) ID() TypeID {
	return TypeID(
		t.string("", func(ty Type) string {
			return string(ty.ID())
		}),
	)
}

func (t *RestrictedType) Equal(other Type) bool {
	otherRestrictedType, ok := other.(*RestrictedType)
	if !ok {
		return false
	}

	if !otherRestrictedType.Type.Equal(t.Type) {
		return false
	}

	// Check that the set of restrictions are equal; order does not matter

	restrictionSet := t.RestrictionSet()
	otherRestrictionSet := otherRestrictedType.RestrictionSet()

	if restrictionSet.Len() != otherRestrictionSet.Len() {
		return false
	}

	return restrictionSet.IsSubsetOf(otherRestrictionSet)
}

func (t *RestrictedType) IsResourceType() bool {
	if t.Type == nil {
		return false
	}
	return t.Type.IsResourceType()
}

func (t *RestrictedType) IsInvalidType() bool {
	if t.Type != nil && t.Type.IsInvalidType() {
		return true
	}

	for _, restriction := range t.Restrictions {
		if restriction.IsInvalidType() {
			return true
		}
	}

	return false
}

func (t *RestrictedType) IsStorable(results map[*Member]bool) bool {
	if t.Type != nil && !t.Type.IsStorable(results) {
		return false
	}

	for _, restriction := range t.Restrictions {
		if !restriction.IsStorable(results) {
			return false
		}
	}

	return true
}

func (t *RestrictedType) IsExportable(results map[*Member]bool) bool {
	if t.Type != nil && !t.Type.IsExportable(results) {
		return false
	}

	for _, restriction := range t.Restrictions {
		if !restriction.IsExportable(results) {
			return false
		}
	}

	return true
}

func (t *RestrictedType) IsImportable(results map[*Member]bool) bool {
	if t.Type != nil && !t.Type.IsImportable(results) {
		return false
	}

	for _, restriction := range t.Restrictions {
		if !restriction.IsImportable(results) {
			return false
		}
	}

	return true
}

func (*RestrictedType) IsEquatable() bool {
	// TODO:
	return false
}

func (t *RestrictedType) IsComparable() bool {
	return false
}

func (*RestrictedType) TypeAnnotationState() TypeAnnotationState {
	return TypeAnnotationStateValid
}

func (t *RestrictedType) RewriteWithRestrictedTypes() (Type, bool) {
	// Even though the restrictions should be resource interfaces,
	// they are not on the "first level", i.e. not the restricted type
	return t, false
}

func (t *RestrictedType) Map(gauge common.MemoryGauge, f func(Type) Type) Type {
	restrictions := make([]*InterfaceType, 0, len(t.Restrictions))
	for _, restriction := range t.Restrictions {
		if mappedRestriction, isRestriction := restriction.Map(gauge, f).(*InterfaceType); isRestriction {
			restrictions = append(restrictions, mappedRestriction)
		}
	}

	return f(NewRestrictedType(gauge, t.Type.Map(gauge, f), restrictions))
}

func (t *RestrictedType) GetMembers() map[string]MemberResolver {
	t.initializeMemberResolvers()
	return t.memberResolvers
}

func (t *RestrictedType) initializeMemberResolvers() {
	t.memberResolversOnce.Do(func() {

		memberResolvers := map[string]MemberResolver{}

		// Return the members of all restrictions.
		// The invariant that restrictions may not have overlapping members is not checked here,
		// but implicitly when the resource declaration's conformances are checked.

		for _, restriction := range t.Restrictions {
			for name, resolver := range restriction.GetMembers() { //nolint:maprange
				if _, ok := memberResolvers[name]; !ok {
					memberResolvers[name] = resolver
				}
			}
		}

		// Also include members of the restricted type for convenience,
		// to help check the rest of the program and improve the developer experience,
		// *but* also report an error that this access is invalid when the entry is resolved.
		//
		// The restricted type may be `AnyResource`, in which case there are no members.

		for name, loopResolver := range t.Type.GetMembers() { //nolint:maprange

			if _, ok := memberResolvers[name]; ok {
				continue
			}

			// NOTE: don't capture loop variable
			resolver := loopResolver

			memberResolvers[name] = MemberResolver{
				Kind: resolver.Kind,
				Resolve: func(
					memoryGauge common.MemoryGauge,
					identifier string,
					targetRange ast.Range,
					report func(error),
				) *Member {
					member := resolver.Resolve(memoryGauge, identifier, targetRange, report)

					report(
						&InvalidRestrictedTypeMemberAccessError{
							Name:  identifier,
							Range: targetRange,
						},
					)

					return member
				},
			}
		}

		t.memberResolvers = memberResolvers
	})
}

func (t *RestrictedType) SupportedEntitlements() (set *EntitlementOrderedSet) {
	if t.supportedEntitlements != nil {
		return t.supportedEntitlements
	}

	// a restricted type supports all the entitlements of its interfaces and its restricted type
	set = orderedmap.New[EntitlementOrderedSet](t.RestrictionSet().Len())
	t.RestrictionSet().ForEach(func(it *InterfaceType) {
		set.SetAll(it.SupportedEntitlements())
	})
	if supportingType, ok := t.Type.(EntitlementSupportingType); ok {
		set.SetAll(supportingType.SupportedEntitlements())
	}

	t.supportedEntitlements = set
	return set
}

func (*RestrictedType) Unify(_ Type, _ *TypeParameterTypeOrderedMap, _ func(err error), _ ast.Range) bool {
	// TODO: how do we unify the restriction sets?
	return false
}

func (t *RestrictedType) Resolve(_ *TypeParameterTypeOrderedMap) Type {
	// TODO:
	return t
}

// restricted types must be type indexable, because this is how we handle access control for attachments.
// Specifically, because in `v[A]`, `v` must be a subtype of `A`'s declared base,
// if `v` is a restricted type `{I}`, only attachments declared for `I` or a supertype can be accessed on `v`.
// Attachments declared for concrete types implementing `I` cannot be accessed.
// A good elucidating example here is that an attachment declared for `Vault` cannot be accessed on a value of type `&{Provider}`
func (t *RestrictedType) isTypeIndexableType() bool {
	// resources and structs only can be indexed for attachments, but all restricted types
	// are necessarily structs and resources, we return true
	return true
}

func (t *RestrictedType) TypeIndexingElementType(indexingType Type, _ ast.Range) (Type, error) {
	var access Access = UnauthorizedAccess
	switch attachment := indexingType.(type) {
	case *CompositeType:
<<<<<<< HEAD
		if attachment.AttachmentEntitlementAccess != nil {
			access = (*attachment.AttachmentEntitlementAccess).Codomain()
=======
		if attachment.attachmentEntitlementAccess != nil {
			access = attachment.attachmentEntitlementAccess.Codomain()
>>>>>>> ffaa15c3
		}
	}

	return &OptionalType{
		Type: &ReferenceType{
			Type:          indexingType,
			Authorization: access,
		},
	}, nil
}

func (t *RestrictedType) IsValidIndexingType(ty Type) bool {
	attachmentType, isComposite := ty.(*CompositeType)
	return isComposite &&
		IsSubType(t, attachmentType.baseType) &&
		attachmentType.IsResourceType() == t.IsResourceType()
}

// CapabilityType

type CapabilityType struct {
	BorrowType          Type
	memberResolvers     map[string]MemberResolver
	memberResolversOnce sync.Once
}

var _ Type = &CapabilityType{}
var _ ParameterizedType = &CapabilityType{}

func NewCapabilityType(memoryGauge common.MemoryGauge, borrowType Type) *CapabilityType {
	common.UseMemory(memoryGauge, common.CapabilitySemaTypeMemoryUsage)
	return &CapabilityType{
		BorrowType: borrowType,
	}
}

func (*CapabilityType) IsType() {}

func (t *CapabilityType) Tag() TypeTag {
	return CapabilityTypeTag
}

func formatCapabilityType(borrowTypeString string) string {
	var builder strings.Builder
	builder.WriteString("Capability")
	if borrowTypeString != "" {
		builder.WriteByte('<')
		builder.WriteString(borrowTypeString)
		builder.WriteByte('>')
	}
	return builder.String()
}

func FormatCapabilityTypeID(borrowTypeString string) string {
	return formatCapabilityType(borrowTypeString)
}

func (t *CapabilityType) String() string {
	var borrowTypeString string
	borrowType := t.BorrowType
	if borrowType != nil {
		borrowTypeString = borrowType.String()
	}
	return formatCapabilityType(borrowTypeString)
}

func (t *CapabilityType) QualifiedString() string {
	var borrowTypeString string
	borrowType := t.BorrowType
	if borrowType != nil {
		borrowTypeString = borrowType.QualifiedString()
	}
	return formatCapabilityType(borrowTypeString)
}

func (t *CapabilityType) ID() TypeID {
	var borrowTypeString string
	borrowType := t.BorrowType
	if borrowType != nil {
		borrowTypeString = string(borrowType.ID())
	}
	return TypeID(FormatCapabilityTypeID(borrowTypeString))
}

func (t *CapabilityType) Equal(other Type) bool {
	otherCapability, ok := other.(*CapabilityType)
	if !ok {
		return false
	}
	if otherCapability.BorrowType == nil {
		return t.BorrowType == nil
	}
	return otherCapability.BorrowType.Equal(t.BorrowType)
}

func (*CapabilityType) IsResourceType() bool {
	return false
}

func (t *CapabilityType) IsInvalidType() bool {
	if t.BorrowType == nil {
		return false
	}
	return t.BorrowType.IsInvalidType()
}

func (t *CapabilityType) TypeAnnotationState() TypeAnnotationState {
	if t.BorrowType == nil {
		return TypeAnnotationStateValid
	}
	return t.BorrowType.TypeAnnotationState()
}

func (*CapabilityType) IsStorable(_ map[*Member]bool) bool {
	return true
}

func (*CapabilityType) IsExportable(_ map[*Member]bool) bool {
	return true
}

func (t *CapabilityType) IsImportable(_ map[*Member]bool) bool {
	return true
}

func (*CapabilityType) IsEquatable() bool {
	// TODO:
	return false
}

func (*CapabilityType) IsComparable() bool {
	return false
}

func (t *CapabilityType) RewriteWithRestrictedTypes() (Type, bool) {
	if t.BorrowType == nil {
		return t, false
	}
	rewrittenType, rewritten := t.BorrowType.RewriteWithRestrictedTypes()
	if rewritten {
		return &CapabilityType{
			BorrowType: rewrittenType,
		}, true
	} else {
		return t, false
	}
}

func (t *CapabilityType) Unify(
	other Type,
	typeParameters *TypeParameterTypeOrderedMap,
	report func(err error),
	outerRange ast.Range,
) bool {
	otherCap, ok := other.(*CapabilityType)
	if !ok {
		return false
	}

	if t.BorrowType == nil {
		return false
	}

	return t.BorrowType.Unify(otherCap.BorrowType, typeParameters, report, outerRange)
}

func (t *CapabilityType) Resolve(typeArguments *TypeParameterTypeOrderedMap) Type {
	var resolvedBorrowType Type
	if t.BorrowType != nil {
		resolvedBorrowType = t.BorrowType.Resolve(typeArguments)
	}

	return &CapabilityType{
		BorrowType: resolvedBorrowType,
	}
}

var capabilityTypeParameter = &TypeParameter{
	Name: "T",
	TypeBound: &ReferenceType{
		Type:          AnyType,
		Authorization: UnauthorizedAccess,
	},
}

func (t *CapabilityType) TypeParameters() []*TypeParameter {
	return []*TypeParameter{
		capabilityTypeParameter,
	}
}

func (t *CapabilityType) Instantiate(typeArguments []Type, _ func(err error)) Type {
	borrowType := typeArguments[0]
	return &CapabilityType{
		BorrowType: borrowType,
	}
}

func (t *CapabilityType) BaseType() Type {
	if t.BorrowType == nil {
		return nil
	}
	return &CapabilityType{}
}

func (t *CapabilityType) TypeArguments() []Type {
	borrowType := t.BorrowType
	if borrowType == nil {
		borrowType = &ReferenceType{
			Type:          AnyType,
			Authorization: UnauthorizedAccess,
		}
	}
	return []Type{
		borrowType,
	}
}

func CapabilityTypeBorrowFunctionType(borrowType Type) *FunctionType {

	var typeParameters []*TypeParameter

	if borrowType == nil {
		typeParameter := capabilityTypeParameter

		typeParameters = []*TypeParameter{
			typeParameter,
		}

		borrowType = &GenericType{
			TypeParameter: typeParameter,
		}
	}

	return &FunctionType{
		Purity:         FunctionPurityView,
		TypeParameters: typeParameters,
		ReturnTypeAnnotation: NewTypeAnnotation(
			&OptionalType{
				Type: borrowType,
			},
		),
	}
}

func CapabilityTypeCheckFunctionType(borrowType Type) *FunctionType {

	var typeParameters []*TypeParameter

	if borrowType == nil {
		typeParameters = []*TypeParameter{
			capabilityTypeParameter,
		}
	}

	return &FunctionType{
		Purity:               FunctionPurityView,
		TypeParameters:       typeParameters,
		ReturnTypeAnnotation: BoolTypeAnnotation,
	}
}

const capabilityTypeBorrowFunctionDocString = `
Returns a reference to the object targeted by the capability.

If no object is stored at the target path, the function returns nil.

If there is an object stored, a reference is returned as an optional, provided it can be borrowed using the given type.
If the stored object cannot be borrowed using the given type, the function panics.
`

const capabilityTypeCheckFunctionDocString = `
Returns true if the capability currently targets an object that satisfies the given type, i.e. could be borrowed using the given type
`

const capabilityTypeAddressFieldDocString = `
The address of the capability
`

func (t *CapabilityType) Map(gauge common.MemoryGauge, f func(Type) Type) Type {
	var borrowType Type
	if t.BorrowType != nil {
		borrowType = t.BorrowType.Map(gauge, f)
	}

	return f(NewCapabilityType(gauge, borrowType))
}

func (t *CapabilityType) GetMembers() map[string]MemberResolver {
	t.initializeMemberResolvers()
	return t.memberResolvers
}

const CapabilityTypeBorrowFunctionName = "borrow"
const CapabilityTypeCheckFunctionName = "check"
const CapabilityTypeAddressFieldName = "address"

func (t *CapabilityType) initializeMemberResolvers() {
	t.memberResolversOnce.Do(func() {
		members := MembersAsResolvers([]*Member{
			NewUnmeteredPublicFunctionMember(
				t,
				CapabilityTypeBorrowFunctionName,
				CapabilityTypeBorrowFunctionType(t.BorrowType),
				capabilityTypeBorrowFunctionDocString,
			),
			NewUnmeteredPublicFunctionMember(
				t,
				CapabilityTypeCheckFunctionName,
				CapabilityTypeCheckFunctionType(t.BorrowType),
				capabilityTypeCheckFunctionDocString,
			),
			NewUnmeteredPublicConstantFieldMember(
				t,
				CapabilityTypeAddressFieldName,
				TheAddressType,
				capabilityTypeAddressFieldDocString,
			),
		})
		t.memberResolvers = withBuiltinMembers(t, members)
	})
}

var NativeCompositeTypes = map[string]*CompositeType{}

func init() {
	types := []*CompositeType{
		AccountKeyType,
		PublicKeyType,
		HashAlgorithmType,
		SignatureAlgorithmType,
		AuthAccountType,
		AuthAccountKeysType,
		AuthAccountContractsType,
		PublicAccountType,
		PublicAccountKeysType,
		PublicAccountContractsType,
	}

	for _, semaType := range types {
		NativeCompositeTypes[semaType.QualifiedIdentifier()] = semaType
	}
}

const AccountKeyTypeName = "AccountKey"
const AccountKeyKeyIndexFieldName = "keyIndex"
const AccountKeyPublicKeyFieldName = "publicKey"
const AccountKeyHashAlgoFieldName = "hashAlgorithm"
const AccountKeyWeightFieldName = "weight"
const AccountKeyIsRevokedFieldName = "isRevoked"

// AccountKeyType represents the key associated with an account.
var AccountKeyType = func() *CompositeType {

	accountKeyType := &CompositeType{
		Identifier: AccountKeyTypeName,
		Kind:       common.CompositeKindStructure,
		importable: false,
	}

	const accountKeyKeyIndexFieldDocString = `The index of the account key`
	const accountKeyPublicKeyFieldDocString = `The public key of the account`
	const accountKeyHashAlgorithmFieldDocString = `The hash algorithm used by the public key`
	const accountKeyWeightFieldDocString = `The weight assigned to the public key`
	const accountKeyIsRevokedFieldDocString = `Flag indicating whether the key is revoked`

	var members = []*Member{
		NewUnmeteredPublicConstantFieldMember(
			accountKeyType,
			AccountKeyKeyIndexFieldName,
			IntType,
			accountKeyKeyIndexFieldDocString,
		),
		NewUnmeteredPublicConstantFieldMember(
			accountKeyType,
			AccountKeyPublicKeyFieldName,
			PublicKeyType,
			accountKeyPublicKeyFieldDocString,
		),
		NewUnmeteredPublicConstantFieldMember(
			accountKeyType,
			AccountKeyHashAlgoFieldName,
			HashAlgorithmType,
			accountKeyHashAlgorithmFieldDocString,
		),
		NewUnmeteredPublicConstantFieldMember(
			accountKeyType,
			AccountKeyWeightFieldName,
			UFix64Type,
			accountKeyWeightFieldDocString,
		),
		NewUnmeteredPublicConstantFieldMember(
			accountKeyType,
			AccountKeyIsRevokedFieldName,
			BoolType,
			accountKeyIsRevokedFieldDocString,
		),
	}

	accountKeyType.Members = MembersAsMap(members)
	accountKeyType.Fields = MembersFieldNames(members)
	return accountKeyType
}()

var AccountKeyTypeAnnotation = NewTypeAnnotation(AccountKeyType)

const PublicKeyTypeName = "PublicKey"
const PublicKeyTypePublicKeyFieldName = "publicKey"
const PublicKeyTypeSignAlgoFieldName = "signatureAlgorithm"
const PublicKeyTypeVerifyFunctionName = "verify"
const PublicKeyTypeVerifyPoPFunctionName = "verifyPoP"

const publicKeyKeyFieldDocString = `
The public key
`

const publicKeySignAlgoFieldDocString = `
The signature algorithm to be used with the key
`

const publicKeyVerifyFunctionDocString = `
Verifies a signature. Checks whether the signature was produced by signing
the given tag and data, using this public key and the given hash algorithm
`

const publicKeyVerifyPoPFunctionDocString = `
Verifies the proof of possession of the private key.
This function is only implemented if the signature algorithm
of the public key is BLS (BLS_BLS12_381).
If called with any other signature algorithm, the program aborts
`

// PublicKeyType represents the public key associated with an account key.
var PublicKeyType = func() *CompositeType {

	publicKeyType := &CompositeType{
		Identifier:         PublicKeyTypeName,
		Kind:               common.CompositeKindStructure,
		hasComputedMembers: true,
		importable:         true,
	}

	var members = []*Member{
		NewUnmeteredPublicConstantFieldMember(
			publicKeyType,
			PublicKeyTypePublicKeyFieldName,
			ByteArrayType,
			publicKeyKeyFieldDocString,
		),
		NewUnmeteredPublicConstantFieldMember(
			publicKeyType,
			PublicKeyTypeSignAlgoFieldName,
			SignatureAlgorithmType,
			publicKeySignAlgoFieldDocString,
		),
		NewUnmeteredPublicFunctionMember(
			publicKeyType,
			PublicKeyTypeVerifyFunctionName,
			PublicKeyVerifyFunctionType,
			publicKeyVerifyFunctionDocString,
		),
		NewUnmeteredPublicFunctionMember(
			publicKeyType,
			PublicKeyTypeVerifyPoPFunctionName,
			PublicKeyVerifyPoPFunctionType,
			publicKeyVerifyPoPFunctionDocString,
		),
	}

	publicKeyType.Members = MembersAsMap(members)
	publicKeyType.Fields = MembersFieldNames(members)

	return publicKeyType
}()

var PublicKeyTypeAnnotation = NewTypeAnnotation(PublicKeyType)

var PublicKeyArrayType = &VariableSizedType{
	Type: PublicKeyType,
}

var PublicKeyArrayTypeAnnotation = NewTypeAnnotation(PublicKeyArrayType)

var PublicKeyVerifyFunctionType = NewSimpleFunctionType(
	FunctionPurityView,
	[]Parameter{
		{
			Identifier:     "signature",
			TypeAnnotation: ByteArrayTypeAnnotation,
		},
		{
			Identifier:     "signedData",
			TypeAnnotation: ByteArrayTypeAnnotation,
		},
		{
			Identifier:     "domainSeparationTag",
			TypeAnnotation: StringTypeAnnotation,
		},
		{
			Identifier:     "hashAlgorithm",
			TypeAnnotation: HashAlgorithmTypeAnnotation,
		},
	},
	BoolTypeAnnotation,
)

var PublicKeyVerifyPoPFunctionType = NewSimpleFunctionType(
	FunctionPurityView,
	[]Parameter{
		{
			Label:          ArgumentLabelNotRequired,
			Identifier:     "proof",
			TypeAnnotation: ByteArrayTypeAnnotation,
		},
	},
	BoolTypeAnnotation,
)

type CryptoAlgorithm interface {
	RawValue() uint8
	Name() string
	DocString() string
}

func MembersAsMap(members []*Member) *StringMemberOrderedMap {
	membersMap := &StringMemberOrderedMap{}
	for _, member := range members {
		name := member.Identifier.Identifier
		if membersMap.Contains(name) {
			panic(errors.NewUnexpectedError("invalid duplicate member: %s", name))
		}
		membersMap.Set(name, member)
	}

	return membersMap
}

func MembersFieldNames(members []*Member) []string {
	var fields []string
	for _, member := range members {
		if member.DeclarationKind == common.DeclarationKindField {
			fields = append(fields, member.Identifier.Identifier)
		}
	}

	return fields
}

func MembersMapAsResolvers(members *StringMemberOrderedMap) map[string]MemberResolver {
	resolvers := make(map[string]MemberResolver, members.Len())

	members.Foreach(func(name string, member *Member) {
		resolvers[name] = MemberResolver{
			Kind: member.DeclarationKind,
			Resolve: func(_ common.MemoryGauge, _ string, _ ast.Range, _ func(error)) *Member {
				return member
			},
		}
	})
	return resolvers
}

func MembersAsResolvers(members []*Member) map[string]MemberResolver {
	resolvers := make(map[string]MemberResolver, len(members))

	for _, loopMember := range members {
		// NOTE: don't capture loop variable
		member := loopMember
		resolvers[member.Identifier.Identifier] = MemberResolver{
			Kind: member.DeclarationKind,
			Resolve: func(_ common.MemoryGauge, _ string, _ ast.Range, _ func(error)) *Member {
				return member
			},
		}
	}
	return resolvers
}

func isNumericSuperType(typ Type) bool {
	if numberType, ok := typ.(IntegerRangedType); ok {
		return numberType.IsSuperType()
	}

	return false
}

// EntitlementType

type EntitlementType struct {
	Location      common.Location
	containerType Type
	Identifier    string
}

var _ Type = &EntitlementType{}
var _ ContainedType = &EntitlementType{}
var _ LocatedType = &EntitlementType{}

func NewEntitlementType(memoryGauge common.MemoryGauge, location common.Location, identifier string) *EntitlementType {
	common.UseMemory(memoryGauge, common.EntitlementSemaTypeMemoryUsage)
	return &EntitlementType{
		Location:   location,
		Identifier: identifier,
	}
}

func (*EntitlementType) IsType() {}

func (t *EntitlementType) Tag() TypeTag {
	return InvalidTypeTag // entitlement types may never appear as types, and thus cannot have a computed supertype
}

func (t *EntitlementType) String() string {
	return t.Identifier
}

func (t *EntitlementType) QualifiedString() string {
	return t.QualifiedIdentifier()
}

func (t *EntitlementType) GetContainerType() Type {
	return t.containerType
}

func (t *EntitlementType) SetContainerType(containerType Type) {
	t.containerType = containerType
}

func (t *EntitlementType) GetLocation() common.Location {
	return t.Location
}

func (t *EntitlementType) QualifiedIdentifier() string {
	return qualifiedIdentifier(t.Identifier, t.containerType)
}

func (t *EntitlementType) ID() TypeID {
	identifier := t.QualifiedIdentifier()
	if t.Location == nil {
		return TypeID(identifier)
	} else {
		return t.Location.TypeID(nil, identifier)
	}
}

func (t *EntitlementType) Equal(other Type) bool {
	otherEntitlement, ok := other.(*EntitlementType)
	if !ok {
		return false
	}

	return otherEntitlement.ID() == t.ID()
}

func (t *EntitlementType) Map(_ common.MemoryGauge, f func(Type) Type) Type {
	return f(t)
}

func (t *EntitlementType) GetMembers() map[string]MemberResolver {
	return withBuiltinMembers(t, nil)
}

func (t *EntitlementType) IsInvalidType() bool {
	return false
}

func (t *EntitlementType) IsStorable(_ map[*Member]bool) bool {
	return false
}

func (t *EntitlementType) IsExportable(_ map[*Member]bool) bool {
	return false
}

func (t *EntitlementType) IsImportable(_ map[*Member]bool) bool {
	return false
}

func (*EntitlementType) IsEquatable() bool {
	return false
}

func (*EntitlementType) IsComparable() bool {
	return false
}

func (*EntitlementType) IsResourceType() bool {
	return false
}

func (*EntitlementType) TypeAnnotationState() TypeAnnotationState {
	return TypeAnnotationStateDirectEntitlementTypeAnnotation
}

func (t *EntitlementType) RewriteWithRestrictedTypes() (Type, bool) {
	return t, false
}

func (*EntitlementType) Unify(_ Type, _ *TypeParameterTypeOrderedMap, _ func(err error), _ ast.Range) bool {
	return false
}

func (t *EntitlementType) Resolve(_ *TypeParameterTypeOrderedMap) Type {
	return t
}

// EntitlementMapType

type EntitlementRelation struct {
	Input  *EntitlementType
	Output *EntitlementType
}

type EntitlementMapType struct {
	Location      common.Location
	containerType Type
	Identifier    string
	Relations     []EntitlementRelation
}

var _ Type = &EntitlementMapType{}
var _ ContainedType = &EntitlementMapType{}
var _ LocatedType = &EntitlementMapType{}

func NewEntitlementMapType(
	memoryGauge common.MemoryGauge,
	location common.Location,
	identifier string,
) *EntitlementMapType {
	common.UseMemory(memoryGauge, common.EntitlementMapSemaTypeMemoryUsage)
	return &EntitlementMapType{
		Location:   location,
		Identifier: identifier,
	}
}

func (*EntitlementMapType) IsType() {}

func (t *EntitlementMapType) Tag() TypeTag {
	return InvalidTypeTag // entitlement map types may never appear as types, and thus cannot have a computed supertype
}

func (t *EntitlementMapType) String() string {
	return t.Identifier
}

func (t *EntitlementMapType) QualifiedString() string {
	return t.QualifiedIdentifier()
}

func (t *EntitlementMapType) GetContainerType() Type {
	return t.containerType
}

func (t *EntitlementMapType) SetContainerType(containerType Type) {
	t.containerType = containerType
}

func (t *EntitlementMapType) GetLocation() common.Location {
	return t.Location
}

func (t *EntitlementMapType) QualifiedIdentifier() string {
	return qualifiedIdentifier(t.Identifier, t.containerType)
}

func (t *EntitlementMapType) ID() TypeID {
	identifier := t.QualifiedIdentifier()
	if t.Location == nil {
		return TypeID(identifier)
	} else {
		return t.Location.TypeID(nil, identifier)
	}
}

func (t *EntitlementMapType) Equal(other Type) bool {
	otherEntitlement, ok := other.(*EntitlementMapType)
	if !ok {
		return false
	}

	return otherEntitlement.ID() == t.ID()
}

func (t *EntitlementMapType) Map(_ common.MemoryGauge, f func(Type) Type) Type {
	return f(t)
}

func (t *EntitlementMapType) GetMembers() map[string]MemberResolver {
	return withBuiltinMembers(t, nil)
}

func (t *EntitlementMapType) IsInvalidType() bool {
	return false
}

func (t *EntitlementMapType) IsStorable(_ map[*Member]bool) bool {
	return false
}

func (t *EntitlementMapType) IsExportable(_ map[*Member]bool) bool {
	return false
}

func (t *EntitlementMapType) IsImportable(_ map[*Member]bool) bool {
	return false
}

func (*EntitlementMapType) IsEquatable() bool {
	return false
}

func (*EntitlementMapType) IsComparable() bool {
	return false
}

func (*EntitlementMapType) IsResourceType() bool {
	return false
}

func (*EntitlementMapType) TypeAnnotationState() TypeAnnotationState {
	return TypeAnnotationStateDirectEntitlementTypeAnnotation
}

func (t *EntitlementMapType) RewriteWithRestrictedTypes() (Type, bool) {
	return t, false
}

func (*EntitlementMapType) Unify(_ Type, _ *TypeParameterTypeOrderedMap, _ func(err error), _ ast.Range) bool {
	return false
}

func (t *EntitlementMapType) Resolve(_ *TypeParameterTypeOrderedMap) Type {
	return t
}<|MERGE_RESOLUTION|>--- conflicted
+++ resolved
@@ -5317,11 +5317,7 @@
 	case *CompositeType:
 		if attachment.AttachmentEntitlementAccess != nil {
 			var err error
-<<<<<<< HEAD
-			access, err = (*attachment.AttachmentEntitlementAccess).Image(t.Authorization, astRange)
-=======
-			access, err = attachment.attachmentEntitlementAccess.Image(t.Authorization, astRange)
->>>>>>> ffaa15c3
+			access, err = attachment.AttachmentEntitlementAccess.Image(t.Authorization, astRange)
 			if err != nil {
 				return nil, err
 			}
@@ -6543,13 +6539,8 @@
 	var access Access = UnauthorizedAccess
 	switch attachment := indexingType.(type) {
 	case *CompositeType:
-<<<<<<< HEAD
 		if attachment.AttachmentEntitlementAccess != nil {
-			access = (*attachment.AttachmentEntitlementAccess).Codomain()
-=======
-		if attachment.attachmentEntitlementAccess != nil {
-			access = attachment.attachmentEntitlementAccess.Codomain()
->>>>>>> ffaa15c3
+			access = attachment.AttachmentEntitlementAccess.Codomain()
 		}
 	}
 
