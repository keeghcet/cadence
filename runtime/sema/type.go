/*
 * Cadence - The resource-oriented smart contract programming language
 *
 * Copyright Dapper Labs, Inc.
 *
 * Licensed under the Apache License, Version 2.0 (the "License");
 * you may not use this file except in compliance with the License.
 * You may obtain a copy of the License at
 *
 *   http://www.apache.org/licenses/LICENSE-2.0
 *
 * Unless required by applicable law or agreed to in writing, software
 * distributed under the License is distributed on an "AS IS" BASIS,
 * WITHOUT WARRANTIES OR CONDITIONS OF ANY KIND, either express or implied.
 * See the License for the specific language governing permissions and
 * limitations under the License.
 */

package sema

import (
	"fmt"
	"math"
	"math/big"
	"strings"
	"sync"

	"github.com/onflow/cadence/fixedpoint"
	"github.com/onflow/cadence/runtime/ast"
	"github.com/onflow/cadence/runtime/common"
	"github.com/onflow/cadence/runtime/errors"
)

func qualifiedIdentifier(identifier string, containerType Type) string {
	if containerType == nil {
		return identifier
	}

	// Gather all identifiers: this, parent, grand-parent, etc.
	const level = 0
	identifiers, bufSize := containerTypeNames(containerType, level+1)

	identifiers[level] = identifier
	bufSize += len(identifier)

	// Append all identifiers, in reverse order
	var sb strings.Builder

	// Grow the buffer at once.
	//
	// bytes needed for separator '.'
	// i.e: 1 x (length of identifiers - 1)
	bufSize += len(identifiers) - 1
	sb.Grow(bufSize)

	for i := len(identifiers) - 1; i >= 0; i-- {
		sb.WriteString(identifiers[i])
		if i != 0 {
			sb.WriteByte('.')
		}
	}

	return sb.String()
}

func containerTypeNames(typ Type, level int) (typeNames []string, bufSize int) {
	if typ == nil {
		return make([]string, level), 0
	}

	var typeName string
	var containerType Type

	switch typedContainerType := typ.(type) {
	case *InterfaceType:
		typeName = typedContainerType.Identifier
		containerType = typedContainerType.containerType
	case *CompositeType:
		typeName = typedContainerType.Identifier
		containerType = typedContainerType.containerType
	default:
		panic(errors.NewUnreachableError())
	}

	typeNames, bufSize = containerTypeNames(containerType, level+1)

	typeNames[level] = typeName
	bufSize += len(typeName)

	return typeNames, bufSize
}

type TypeID = common.TypeID

type Type interface {
	IsType()
	ID() TypeID
	Tag() TypeTag
	String() string
	QualifiedString() string
	Equal(other Type) bool

	// IsResourceType returns true if the type is itself a resource (a `CompositeType` with resource kind),
	// or it contains a resource type (e.g. for optionals, arrays, dictionaries, etc.)
	IsResourceType() bool

	// IsInvalidType returns true if the type is itself the invalid type (see `InvalidType`),
	// or it contains an invalid type (e.g. for optionals, arrays, dictionaries, etc.)
	IsInvalidType() bool

	// IsStorable returns true if the type is allowed to be a stored,
	// e.g. in a field of a composite type.
	//
	// The check if the type is storable is recursive,
	// the results parameter prevents cycles:
	// it is checked at the start of the recursively called function,
	// and pre-set before a recursive call.
	IsStorable(results map[*Member]bool) bool

	// IsExportable returns true if a value of this type can be exported.
	//
	// The check if the type is exportable is recursive,
	// the results parameter prevents cycles:
	// it is checked at the start of the recursively called function,
	// and pre-set before a recursive call.
	IsExportable(results map[*Member]bool) bool

	// IsImportable returns true if values of the type can be imported to a program as arguments
	IsImportable(results map[*Member]bool) bool

	// IsEquatable returns true if values of the type can be equated
	IsEquatable() bool

	// IsComparable returns true if values of the type can be compared
	IsComparable() bool

	TypeAnnotationState() TypeAnnotationState
	RewriteWithRestrictedTypes() (result Type, rewritten bool)

	// Unify attempts to unify the given type with this type, i.e., resolve type parameters
	// in generic types (see `GenericType`) using the given type parameters.
	//
	// For a generic type, unification assigns a given type with a type parameter.
	//
	// If the type parameter has not been previously unified with a type,
	// through an explicitly provided type argument in an invocation
	// or through a previous unification, the type parameter is assigned the given type.
	//
	// If the type parameter has already been previously unified with a type,
	// the type parameter's unified .
	//
	// The boolean return value indicates if a generic type was encountered during unification.
	// For primitives (e.g. `Int`, `String`, etc.) it would be false, as .
	// For types with nested types (e.g. optionals, arrays, and dictionaries)
	// the result is the successful unification of the inner types.
	//
	// The boolean return value does *not* indicate if unification succeeded or not.
	//
	Unify(
		other Type,
		typeParameters *TypeParameterTypeOrderedMap,
		report func(err error),
		outerRange ast.Range,
	) bool

	// Resolve returns a type that is free of generic types (see `GenericType`),
	// i.e. it resolves the type parameters in generic types given the type parameter
	// unifications of `typeParameters`.
	//
	// If resolution fails, it returns `nil`.
	//
	Resolve(typeArguments *TypeParameterTypeOrderedMap) Type

	GetMembers() map[string]MemberResolver
}

// ValueIndexableType is a type which can be indexed into using a value
type ValueIndexableType interface {
	Type
	isValueIndexableType() bool
	AllowsValueIndexingAssignment() bool
	ElementType(isAssignment bool) Type
	IndexingType() Type
}

// TypeIndexableType is a type which can be indexed into using a type
type TypeIndexableType interface {
	Type
	isTypeIndexableType() bool
	IsValidIndexingType(indexingType Type) bool
	TypeIndexingElementType(indexingType Type) Type
}

type MemberResolver struct {
	Resolve func(
		memoryGauge common.MemoryGauge,
		identifier string,
		targetRange ast.Range,
		report func(error),
	) *Member
	Kind     common.DeclarationKind
	Mutating bool
}

// supertype of interfaces and composites
type NominalType interface {
	Type
	MemberMap() *StringMemberOrderedMap
}

// ContainedType is a type which might have a container type
type ContainedType interface {
	Type
	GetContainerType() Type
	SetContainerType(containerType Type)
}

// ContainerType is a type which might have nested types
type ContainerType interface {
	Type
	IsContainerType() bool
	GetNestedTypes() *StringTypeOrderedMap
}

func VisitThisAndNested(t Type, visit func(ty Type)) {
	visit(t)

	containerType, ok := t.(ContainerType)
	if !ok || !containerType.IsContainerType() {
		return
	}

	containerType.GetNestedTypes().Foreach(func(_ string, nestedType Type) {
		VisitThisAndNested(nestedType, visit)
	})
}

// CompositeKindedType is a type which has a composite kind
type CompositeKindedType interface {
	Type
	GetCompositeKind() common.CompositeKind
}

// LocatedType is a type which has a location
type LocatedType interface {
	Type
	GetLocation() common.Location
}

// ParameterizedType is a type which might have type parameters
type ParameterizedType interface {
	Type
	TypeParameters() []*TypeParameter
	Instantiate(typeArguments []Type, report func(err error)) Type
	BaseType() Type
	TypeArguments() []Type
}

func MustInstantiate(t ParameterizedType, typeArguments ...Type) Type {
	return t.Instantiate(
		typeArguments,
		func(err error) {
			panic(errors.NewUnexpectedErrorFromCause(err))
		},
	)
}

// TypeAnnotation

type TypeAnnotation struct {
	Type       Type
	IsResource bool
}

func (a TypeAnnotation) TypeAnnotationState() TypeAnnotationState {
	if a.Type.IsInvalidType() {
		return TypeAnnotationStateValid
	}

	innerState := a.Type.TypeAnnotationState()
	if innerState != TypeAnnotationStateValid {
		return innerState
	}

	isResourceType := a.Type.IsResourceType()
	switch {
	case isResourceType && !a.IsResource:
		return TypeAnnotationStateMissingResourceAnnotation
	case !isResourceType && a.IsResource:
		return TypeAnnotationStateInvalidResourceAnnotation
	default:
		return TypeAnnotationStateValid
	}
}

func (a TypeAnnotation) String() string {
	if a.IsResource {
		return fmt.Sprintf(
			"%s%s",
			common.CompositeKindResource.Annotation(),
			a.Type,
		)
	} else {
		return fmt.Sprint(a.Type)
	}
}

func (a TypeAnnotation) QualifiedString() string {
	qualifiedString := a.Type.QualifiedString()
	if a.IsResource {
		return fmt.Sprintf(
			"%s%s",
			common.CompositeKindResource.Annotation(),
			qualifiedString,
		)
	} else {
		return fmt.Sprint(qualifiedString)
	}
}

func (a TypeAnnotation) Equal(other TypeAnnotation) bool {
	return a.IsResource == other.IsResource &&
		a.Type.Equal(other.Type)
}

func NewTypeAnnotation(ty Type) TypeAnnotation {
	return TypeAnnotation{
		IsResource: ty.IsResourceType(),
		Type:       ty,
	}
}

// isInstance

const IsInstanceFunctionName = "isInstance"

var IsInstanceFunctionType = NewSimpleFunctionType(
	FunctionPurityView,
	[]Parameter{
		{
			Label:          ArgumentLabelNotRequired,
			Identifier:     "type",
			TypeAnnotation: MetaTypeAnnotation,
		},
	},
	BoolTypeAnnotation,
)

const isInstanceFunctionDocString = `
Returns true if the object conforms to the given type at runtime
`

// getType

const GetTypeFunctionName = "getType"

var GetTypeFunctionType = NewSimpleFunctionType(
	FunctionPurityView,
	nil,
	MetaTypeAnnotation,
)

const getTypeFunctionDocString = `
Returns the type of the value
`

// toString

const ToStringFunctionName = "toString"

var ToStringFunctionType = NewSimpleFunctionType(
	FunctionPurityView,
	nil,
	StringTypeAnnotation,
)

const toStringFunctionDocString = `
A textual representation of this object
`

// fromString
const FromStringFunctionName = "fromString"

func FromStringFunctionDocstring(ty Type) string {

	builder := new(strings.Builder)
	builder.WriteString(
		fmt.Sprintf(
			"Attempts to parse %s from a string. Returns `nil` on overflow or invalid input. Whitespace or invalid digits will return a nil value.\n",
			ty.String(),
		))

	if IsSameTypeKind(ty, FixedPointType) {
		builder.WriteString(
			`Both decimal and fractional components must be supplied. For instance, both "0." and ".1" are invalid string representations, but "0.1" is accepted.\n`,
		)
	}
	if IsSameTypeKind(ty, SignedIntegerType) || IsSameTypeKind(ty, SignedFixedPointType) {
		builder.WriteString(
			"The string may optionally begin with a sign prefix of '-' or '+'.\n",
		)
	}

	return builder.String()
}

func FromStringFunctionType(ty Type) *FunctionType {
	return NewSimpleFunctionType(
		FunctionPurityView,
		[]Parameter{
			{
				Label:          ArgumentLabelNotRequired,
				Identifier:     "input",
				TypeAnnotation: StringTypeAnnotation,
			},
		},
		NewTypeAnnotation(
			&OptionalType{
				Type: ty,
			},
		),
	)
}

// toBigEndianBytes

const ToBigEndianBytesFunctionName = "toBigEndianBytes"

var ToBigEndianBytesFunctionType = NewSimpleFunctionType(
	FunctionPurityView,
	nil,
	ByteArrayTypeAnnotation,
)

const toBigEndianBytesFunctionDocString = `
Returns an array containing the big-endian byte representation of the number
`

func withBuiltinMembers(ty Type, members map[string]MemberResolver) map[string]MemberResolver {
	if members == nil {
		members = map[string]MemberResolver{}
	}

	// All types have a predeclared member `fun isInstance(_ type: Type): Bool`

	members[IsInstanceFunctionName] = MemberResolver{
		Kind: common.DeclarationKindFunction,
		Resolve: func(memoryGauge common.MemoryGauge, identifier string, _ ast.Range, _ func(error)) *Member {
			return NewPublicFunctionMember(
				memoryGauge,
				ty,
				identifier,
				IsInstanceFunctionType,
				isInstanceFunctionDocString,
			)
		},
	}

	// All types have a predeclared member `fun getType(): Type`

	members[GetTypeFunctionName] = MemberResolver{
		Kind: common.DeclarationKindFunction,
		Resolve: func(memoryGauge common.MemoryGauge, identifier string, _ ast.Range, _ func(error)) *Member {
			return NewPublicFunctionMember(
				memoryGauge,
				ty,
				identifier,
				GetTypeFunctionType,
				getTypeFunctionDocString,
			)
		},
	}

	// All number types, addresses, and path types have a `toString` function

	if IsSubType(ty, NumberType) || IsSubType(ty, TheAddressType) || IsSubType(ty, PathType) {

		members[ToStringFunctionName] = MemberResolver{
			Kind: common.DeclarationKindFunction,
			Resolve: func(memoryGauge common.MemoryGauge, identifier string, _ ast.Range, _ func(error)) *Member {
				return NewPublicFunctionMember(
					memoryGauge,
					ty,
					identifier,
					ToStringFunctionType,
					toStringFunctionDocString,
				)
			},
		}
	}

	// All number types have a `toBigEndianBytes` function

	if IsSubType(ty, NumberType) {

		members[ToBigEndianBytesFunctionName] = MemberResolver{
			Kind: common.DeclarationKindFunction,
			Resolve: func(memoryGauge common.MemoryGauge, identifier string, _ ast.Range, _ func(error)) *Member {
				return NewPublicFunctionMember(
					memoryGauge,
					ty,
					identifier,
					ToBigEndianBytesFunctionType,
					toBigEndianBytesFunctionDocString,
				)
			},
		}
	}

	return members
}

// OptionalType represents the optional variant of another type
type OptionalType struct {
	Type                Type
	memberResolvers     map[string]MemberResolver
	memberResolversOnce sync.Once
}

var _ Type = &OptionalType{}

func NewOptionalType(memoryGauge common.MemoryGauge, typ Type) *OptionalType {
	common.UseMemory(memoryGauge, common.OptionalSemaTypeMemoryUsage)
	return &OptionalType{
		Type: typ,
	}
}

func (*OptionalType) IsType() {}

func (t *OptionalType) Tag() TypeTag {
	if t.Type == NeverType {
		return NilTypeTag
	}

	return t.Type.Tag().Or(NilTypeTag)
}

func (t *OptionalType) String() string {
	if t.Type == nil {
		return "optional"
	}
	return fmt.Sprintf("%s?", t.Type)
}

func (t *OptionalType) QualifiedString() string {
	if t.Type == nil {
		return "optional"
	}
	return fmt.Sprintf("%s?", t.Type.QualifiedString())
}

func (t *OptionalType) ID() TypeID {
	var id string
	if t.Type != nil {
		id = string(t.Type.ID())
	}
	return TypeID(fmt.Sprintf("%s?", id))
}

func (t *OptionalType) Equal(other Type) bool {
	otherOptional, ok := other.(*OptionalType)
	if !ok {
		return false
	}
	return t.Type.Equal(otherOptional.Type)
}

func (t *OptionalType) IsResourceType() bool {
	return t.Type.IsResourceType()
}

func (t *OptionalType) IsInvalidType() bool {
	return t.Type.IsInvalidType()
}

func (t *OptionalType) IsStorable(results map[*Member]bool) bool {
	return t.Type.IsStorable(results)
}

func (t *OptionalType) IsExportable(results map[*Member]bool) bool {
	return t.Type.IsExportable(results)
}

func (t *OptionalType) IsImportable(results map[*Member]bool) bool {
	return t.Type.IsImportable(results)
}

func (t *OptionalType) IsEquatable() bool {
	return t.Type.IsEquatable()
}

func (*OptionalType) IsComparable() bool {
	return false
}

func (t *OptionalType) TypeAnnotationState() TypeAnnotationState {
	return t.Type.TypeAnnotationState()
}

func (t *OptionalType) RewriteWithRestrictedTypes() (Type, bool) {
	rewrittenType, rewritten := t.Type.RewriteWithRestrictedTypes()
	if rewritten {
		return &OptionalType{
			Type: rewrittenType,
		}, true
	} else {
		return t, false
	}
}

func (t *OptionalType) Unify(
	other Type,
	typeParameters *TypeParameterTypeOrderedMap,
	report func(err error),
	outerRange ast.Range,
) bool {

	otherOptional, ok := other.(*OptionalType)
	if !ok {
		return false
	}

	return t.Type.Unify(otherOptional.Type, typeParameters, report, outerRange)
}

func (t *OptionalType) Resolve(typeArguments *TypeParameterTypeOrderedMap) Type {

	newInnerType := t.Type.Resolve(typeArguments)
	if newInnerType == nil {
		return nil
	}

	return &OptionalType{
		Type: newInnerType,
	}
}

const optionalTypeMapFunctionDocString = `
Returns an optional of the result of calling the given function
with the value of this optional when it is not nil.

Returns nil if this optional is nil
`

const OptionalTypeMapFunctionName = "map"

func (t *OptionalType) GetMembers() map[string]MemberResolver {
	t.initializeMembers()
	return t.memberResolvers

}
func (t *OptionalType) initializeMembers() {
	t.memberResolversOnce.Do(func() {
		t.memberResolvers = withBuiltinMembers(t, map[string]MemberResolver{
			OptionalTypeMapFunctionName: {
				Kind: common.DeclarationKindFunction,
				Resolve: func(memoryGauge common.MemoryGauge, identifier string, targetRange ast.Range, report func(error)) *Member {

					// It's invalid for an optional of a resource to have a `map` function

					if t.Type.IsResourceType() {
						report(
							&InvalidResourceOptionalMemberError{
								Name:            identifier,
								DeclarationKind: common.DeclarationKindFunction,
								Range:           targetRange,
							},
						)
					}

					return NewPublicFunctionMember(
						memoryGauge,
						t,
						identifier,
						OptionalTypeMapFunctionType(t.Type),
						optionalTypeMapFunctionDocString,
					)
				},
			},
		})
	})
}

func OptionalTypeMapFunctionType(typ Type) *FunctionType {
	typeParameter := &TypeParameter{
		Name: "T",
	}

	resultType := &GenericType{
		TypeParameter: typeParameter,
	}

	const functionPurity = FunctionPurityImpure

	return &FunctionType{
		Purity: functionPurity,
		TypeParameters: []*TypeParameter{
			typeParameter,
		},
		Parameters: []Parameter{
			{
				Label:      ArgumentLabelNotRequired,
				Identifier: "transform",
				TypeAnnotation: NewTypeAnnotation(
					&FunctionType{
						Purity: functionPurity,
						Parameters: []Parameter{
							{
								Label:          ArgumentLabelNotRequired,
								Identifier:     "value",
								TypeAnnotation: NewTypeAnnotation(typ),
							},
						},
						ReturnTypeAnnotation: NewTypeAnnotation(
							resultType,
						),
					},
				),
			},
		},
		ReturnTypeAnnotation: NewTypeAnnotation(
			&OptionalType{
				Type: resultType,
			},
		),
	}
}

// GenericType
type GenericType struct {
	TypeParameter *TypeParameter
}

var _ Type = &GenericType{}

func (*GenericType) IsType() {}

func (t *GenericType) Tag() TypeTag {
	return GenericTypeTag
}

func (t *GenericType) String() string {
	return t.TypeParameter.Name
}

func (t *GenericType) QualifiedString() string {
	return t.TypeParameter.Name
}

func (t *GenericType) ID() TypeID {
	return TypeID(t.TypeParameter.Name)
}

func (t *GenericType) Equal(other Type) bool {
	otherType, ok := other.(*GenericType)
	if !ok {
		return false
	}
	return t.TypeParameter == otherType.TypeParameter
}

func (*GenericType) IsResourceType() bool {
	return false
}

func (*GenericType) IsInvalidType() bool {
	return false
}

func (*GenericType) IsStorable(_ map[*Member]bool) bool {
	return false
}

func (*GenericType) IsExportable(_ map[*Member]bool) bool {
	return false
}

func (t *GenericType) IsImportable(_ map[*Member]bool) bool {
	return false
}

func (*GenericType) IsEquatable() bool {
	return false
}

func (*GenericType) IsComparable() bool {
	return false
}

func (*GenericType) TypeAnnotationState() TypeAnnotationState {
	return TypeAnnotationStateValid
}

func (t *GenericType) RewriteWithRestrictedTypes() (result Type, rewritten bool) {
	return t, false
}

func (t *GenericType) Unify(
	other Type,
	typeParameters *TypeParameterTypeOrderedMap,
	report func(err error),
	outerRange ast.Range,
) bool {

	if unifiedType, ok := typeParameters.Get(t.TypeParameter); ok {

		// If the type parameter is already unified with a type argument
		// (either explicit by a type argument, or implicit through an argument's type),
		// check that this argument's type matches the unified type

		if !other.Equal(unifiedType) {
			report(
				&TypeParameterTypeMismatchError{
					TypeParameter: t.TypeParameter,
					ExpectedType:  unifiedType,
					ActualType:    other,
					Range:         outerRange,
				},
			)
		}

	} else {
		// If the type parameter is not yet unified to a type argument, unify it.

		typeParameters.Set(t.TypeParameter, other)

		// If the type parameter corresponding to the type argument has a type bound,
		// then check that the argument's type is a subtype of the type bound.

		err := t.TypeParameter.checkTypeBound(other, outerRange)
		if err != nil {
			report(err)
		}
	}

	return true
}

func (t *GenericType) Resolve(typeArguments *TypeParameterTypeOrderedMap) Type {
	ty, ok := typeArguments.Get(t.TypeParameter)
	if !ok {
		return nil
	}
	return ty
}

func (t *GenericType) GetMembers() map[string]MemberResolver {
	return withBuiltinMembers(t, nil)
}

// IntegerRangedType

type IntegerRangedType interface {
	Type
	MinInt() *big.Int
	MaxInt() *big.Int
	IsSuperType() bool
}

type FractionalRangedType interface {
	IntegerRangedType
	Scale() uint
	MinFractional() *big.Int
	MaxFractional() *big.Int
}

// SaturatingArithmeticType is a type that supports saturating arithmetic functions
type SaturatingArithmeticType interface {
	Type
	SupportsSaturatingAdd() bool
	SupportsSaturatingSubtract() bool
	SupportsSaturatingMultiply() bool
	SupportsSaturatingDivide() bool
}

const NumericTypeSaturatingAddFunctionName = "saturatingAdd"
const numericTypeSaturatingAddFunctionDocString = `
self + other, saturating at the numeric bounds instead of overflowing.
`

const NumericTypeSaturatingSubtractFunctionName = "saturatingSubtract"
const numericTypeSaturatingSubtractFunctionDocString = `
self - other, saturating at the numeric bounds instead of overflowing.
`
const NumericTypeSaturatingMultiplyFunctionName = "saturatingMultiply"
const numericTypeSaturatingMultiplyFunctionDocString = `
self * other, saturating at the numeric bounds instead of overflowing.
`

const NumericTypeSaturatingDivideFunctionName = "saturatingDivide"
const numericTypeSaturatingDivideFunctionDocString = `
self / other, saturating at the numeric bounds instead of overflowing.
`

var SaturatingArithmeticTypeFunctionTypes = map[Type]*FunctionType{}

func addSaturatingArithmeticFunctions(t SaturatingArithmeticType, members map[string]MemberResolver) {

	arithmeticFunctionType := NewSimpleFunctionType(
		FunctionPurityView,
		[]Parameter{
			{
				Label:          ArgumentLabelNotRequired,
				Identifier:     "other",
				TypeAnnotation: NewTypeAnnotation(t),
			},
		},
		NewTypeAnnotation(t),
	)

	SaturatingArithmeticTypeFunctionTypes[t] = arithmeticFunctionType

	addArithmeticFunction := func(name string, docString string) {
		members[name] = MemberResolver{
			Kind: common.DeclarationKindFunction,
			Resolve: func(memoryGauge common.MemoryGauge, identifier string, targetRange ast.Range, report func(error)) *Member {
				return NewPublicFunctionMember(
					memoryGauge, t, name, arithmeticFunctionType, docString)
			},
		}
	}

	if t.SupportsSaturatingAdd() {
		addArithmeticFunction(
			NumericTypeSaturatingAddFunctionName,
			numericTypeSaturatingAddFunctionDocString,
		)
	}

	if t.SupportsSaturatingSubtract() {
		addArithmeticFunction(
			NumericTypeSaturatingSubtractFunctionName,
			numericTypeSaturatingSubtractFunctionDocString,
		)
	}

	if t.SupportsSaturatingMultiply() {
		addArithmeticFunction(
			NumericTypeSaturatingMultiplyFunctionName,
			numericTypeSaturatingMultiplyFunctionDocString,
		)
	}

	if t.SupportsSaturatingDivide() {
		addArithmeticFunction(
			NumericTypeSaturatingDivideFunctionName,
			numericTypeSaturatingDivideFunctionDocString,
		)
	}
}

// NumericType represent all the types in the integer range
// and non-fractional ranged types.
type NumericType struct {
	minInt                     *big.Int
	maxInt                     *big.Int
	memberResolvers            map[string]MemberResolver
	name                       string
	tag                        TypeTag
	memberResolversOnce        sync.Once
	supportsSaturatingAdd      bool
	supportsSaturatingSubtract bool
	supportsSaturatingMultiply bool
	supportsSaturatingDivide   bool
	isSuperType                bool
}

var _ Type = &NumericType{}
var _ IntegerRangedType = &NumericType{}
var _ SaturatingArithmeticType = &NumericType{}

func NewNumericType(typeName string) *NumericType {
	return &NumericType{name: typeName}
}

func (t *NumericType) Tag() TypeTag {
	return t.tag
}

func (t *NumericType) WithTag(tag TypeTag) *NumericType {
	t.tag = tag
	return t
}

func (t *NumericType) WithIntRange(min *big.Int, max *big.Int) *NumericType {
	t.minInt = min
	t.maxInt = max
	return t
}

func (t *NumericType) WithSaturatingAdd() *NumericType {
	t.supportsSaturatingAdd = true
	return t
}

func (t *NumericType) WithSaturatingSubtract() *NumericType {
	t.supportsSaturatingSubtract = true
	return t
}

func (t *NumericType) WithSaturatingMultiply() *NumericType {
	t.supportsSaturatingMultiply = true
	return t
}

func (t *NumericType) WithSaturatingDivide() *NumericType {
	t.supportsSaturatingDivide = true
	return t
}

func (t *NumericType) SupportsSaturatingAdd() bool {
	return t.supportsSaturatingAdd
}

func (t *NumericType) SupportsSaturatingSubtract() bool {
	return t.supportsSaturatingSubtract
}

func (t *NumericType) SupportsSaturatingMultiply() bool {
	return t.supportsSaturatingMultiply
}

func (t *NumericType) SupportsSaturatingDivide() bool {
	return t.supportsSaturatingDivide
}

func (*NumericType) IsType() {}

func (t *NumericType) String() string {
	return t.name
}

func (t *NumericType) QualifiedString() string {
	return t.name
}

func (t *NumericType) ID() TypeID {
	return TypeID(t.name)
}

func (t *NumericType) Equal(other Type) bool {
	// Numeric types are singletons. Hence their pointers should be equal.
	if t == other {
		return true
	}

	// Check for the value equality as well, as a backup strategy.
	otherNumericType, ok := other.(*NumericType)
	return ok && t.ID() == otherNumericType.ID()
}

func (*NumericType) IsResourceType() bool {
	return false
}

func (*NumericType) IsInvalidType() bool {
	return false
}

func (*NumericType) IsStorable(_ map[*Member]bool) bool {
	return true
}

func (*NumericType) IsExportable(_ map[*Member]bool) bool {
	return true
}

func (t *NumericType) IsImportable(_ map[*Member]bool) bool {
	return true
}

func (*NumericType) IsEquatable() bool {
	return true
}

func (t *NumericType) IsComparable() bool {
	return !t.IsSuperType()
}

func (*NumericType) TypeAnnotationState() TypeAnnotationState {
	return TypeAnnotationStateValid
}

func (t *NumericType) RewriteWithRestrictedTypes() (result Type, rewritten bool) {
	return t, false
}

func (t *NumericType) MinInt() *big.Int {
	return t.minInt
}

func (t *NumericType) MaxInt() *big.Int {
	return t.maxInt
}

func (*NumericType) Unify(_ Type, _ *TypeParameterTypeOrderedMap, _ func(err error), _ ast.Range) bool {
	return false
}

func (t *NumericType) Resolve(_ *TypeParameterTypeOrderedMap) Type {
	return t
}

func (t *NumericType) GetMembers() map[string]MemberResolver {
	t.initializeMemberResolvers()
	return t.memberResolvers
}

func (t *NumericType) initializeMemberResolvers() {
	t.memberResolversOnce.Do(func() {
		members := map[string]MemberResolver{}

		addSaturatingArithmeticFunctions(t, members)

		t.memberResolvers = withBuiltinMembers(t, members)
	})
}

func (t *NumericType) AsSuperType() *NumericType {
	t.isSuperType = true
	return t
}

func (t *NumericType) IsSuperType() bool {
	return t.isSuperType
}

// FixedPointNumericType represents all the types in the fixed-point range.
type FixedPointNumericType struct {
	maxFractional              *big.Int
	minFractional              *big.Int
	memberResolvers            map[string]MemberResolver
	minInt                     *big.Int
	maxInt                     *big.Int
	name                       string
	tag                        TypeTag
	scale                      uint
	memberResolversOnce        sync.Once
	supportsSaturatingAdd      bool
	supportsSaturatingDivide   bool
	supportsSaturatingMultiply bool
	supportsSaturatingSubtract bool
	isSuperType                bool
}

var _ Type = &FixedPointNumericType{}
var _ IntegerRangedType = &FixedPointNumericType{}
var _ FractionalRangedType = &FixedPointNumericType{}
var _ SaturatingArithmeticType = &FixedPointNumericType{}

func NewFixedPointNumericType(typeName string) *FixedPointNumericType {
	return &FixedPointNumericType{
		name: typeName,
	}
}

func (t *FixedPointNumericType) Tag() TypeTag {
	return t.tag
}

func (t *FixedPointNumericType) WithTag(tag TypeTag) *FixedPointNumericType {
	t.tag = tag
	return t
}

func (t *FixedPointNumericType) WithIntRange(minInt *big.Int, maxInt *big.Int) *FixedPointNumericType {
	t.minInt = minInt
	t.maxInt = maxInt
	return t
}

func (t *FixedPointNumericType) WithFractionalRange(
	minFractional *big.Int,
	maxFractional *big.Int,
) *FixedPointNumericType {

	t.minFractional = minFractional
	t.maxFractional = maxFractional
	return t
}

func (t *FixedPointNumericType) WithScale(scale uint) *FixedPointNumericType {
	t.scale = scale
	return t
}

func (t *FixedPointNumericType) WithSaturatingAdd() *FixedPointNumericType {
	t.supportsSaturatingAdd = true
	return t
}

func (t *FixedPointNumericType) WithSaturatingSubtract() *FixedPointNumericType {
	t.supportsSaturatingSubtract = true
	return t
}

func (t *FixedPointNumericType) WithSaturatingMultiply() *FixedPointNumericType {
	t.supportsSaturatingMultiply = true
	return t
}

func (t *FixedPointNumericType) WithSaturatingDivide() *FixedPointNumericType {
	t.supportsSaturatingDivide = true
	return t
}

func (t *FixedPointNumericType) SupportsSaturatingAdd() bool {
	return t.supportsSaturatingAdd
}

func (t *FixedPointNumericType) SupportsSaturatingSubtract() bool {
	return t.supportsSaturatingSubtract
}

func (t *FixedPointNumericType) SupportsSaturatingMultiply() bool {
	return t.supportsSaturatingMultiply
}

func (t *FixedPointNumericType) SupportsSaturatingDivide() bool {
	return t.supportsSaturatingDivide
}

func (*FixedPointNumericType) IsType() {}

func (t *FixedPointNumericType) String() string {
	return t.name
}

func (t *FixedPointNumericType) QualifiedString() string {
	return t.name
}

func (t *FixedPointNumericType) ID() TypeID {
	return TypeID(t.name)
}

func (t *FixedPointNumericType) Equal(other Type) bool {
	// Numeric types are singletons. Hence their pointers should be equal.
	if t == other {
		return true
	}

	// Check for the value equality as well, as a backup strategy.
	otherNumericType, ok := other.(*FixedPointNumericType)
	return ok && t.ID() == otherNumericType.ID()
}

func (*FixedPointNumericType) IsResourceType() bool {
	return false
}

func (*FixedPointNumericType) IsInvalidType() bool {
	return false
}

func (*FixedPointNumericType) IsStorable(_ map[*Member]bool) bool {
	return true
}

func (*FixedPointNumericType) IsExportable(_ map[*Member]bool) bool {
	return true
}

func (t *FixedPointNumericType) IsImportable(_ map[*Member]bool) bool {
	return true
}

func (*FixedPointNumericType) IsEquatable() bool {
	return true
}

func (t *FixedPointNumericType) IsComparable() bool {
	return !t.IsSuperType()
}

func (*FixedPointNumericType) TypeAnnotationState() TypeAnnotationState {
	return TypeAnnotationStateValid
}

func (t *FixedPointNumericType) RewriteWithRestrictedTypes() (result Type, rewritten bool) {
	return t, false
}

func (t *FixedPointNumericType) MinInt() *big.Int {
	return t.minInt
}

func (t *FixedPointNumericType) MaxInt() *big.Int {
	return t.maxInt
}

func (t *FixedPointNumericType) MinFractional() *big.Int {
	return t.minFractional
}

func (t *FixedPointNumericType) MaxFractional() *big.Int {
	return t.maxFractional
}

func (t *FixedPointNumericType) Scale() uint {
	return t.scale
}

func (*FixedPointNumericType) Unify(_ Type, _ *TypeParameterTypeOrderedMap, _ func(err error), _ ast.Range) bool {
	return false
}

func (t *FixedPointNumericType) Resolve(_ *TypeParameterTypeOrderedMap) Type {
	return t
}

func (t *FixedPointNumericType) GetMembers() map[string]MemberResolver {
	t.initializeMemberResolvers()
	return t.memberResolvers
}

func (t *FixedPointNumericType) initializeMemberResolvers() {
	t.memberResolversOnce.Do(func() {
		members := map[string]MemberResolver{}

		addSaturatingArithmeticFunctions(t, members)

		t.memberResolvers = withBuiltinMembers(t, members)
	})
}

func (t *FixedPointNumericType) AsSuperType() *FixedPointNumericType {
	t.isSuperType = true
	return t
}

func (t *FixedPointNumericType) IsSuperType() bool {
	return t.isSuperType
}

// Numeric types

var (

	// NumberType represents the super-type of all number types
	NumberType = NewNumericType(NumberTypeName).
			WithTag(NumberTypeTag).
			AsSuperType()

	NumberTypeAnnotation = NewTypeAnnotation(NumberType)

	// SignedNumberType represents the super-type of all signed number types
	SignedNumberType = NewNumericType(SignedNumberTypeName).
				WithTag(SignedNumberTypeTag).
				AsSuperType()

	SignedNumberTypeAnnotation = NewTypeAnnotation(SignedNumberType)

	// IntegerType represents the super-type of all integer types
	IntegerType = NewNumericType(IntegerTypeName).
			WithTag(IntegerTypeTag).
			AsSuperType()

	IntegerTypeAnnotation = NewTypeAnnotation(IntegerType)

	// SignedIntegerType represents the super-type of all signed integer types
	SignedIntegerType = NewNumericType(SignedIntegerTypeName).
				WithTag(SignedIntegerTypeTag).
				AsSuperType()

	SignedIntegerTypeAnnotation = NewTypeAnnotation(SignedIntegerType)

	// IntType represents the arbitrary-precision integer type `Int`
	IntType = NewNumericType(IntTypeName).
		WithTag(IntTypeTag)

	IntTypeAnnotation = NewTypeAnnotation(IntType)

	// Int8Type represents the 8-bit signed integer type `Int8`
	Int8Type = NewNumericType(Int8TypeName).
			WithTag(Int8TypeTag).
			WithIntRange(Int8TypeMinInt, Int8TypeMaxInt).
			WithSaturatingAdd().
			WithSaturatingSubtract().
			WithSaturatingMultiply().
			WithSaturatingDivide()

	Int8TypeAnnotation = NewTypeAnnotation(Int8Type)

	// Int16Type represents the 16-bit signed integer type `Int16`
	Int16Type = NewNumericType(Int16TypeName).
			WithTag(Int16TypeTag).
			WithIntRange(Int16TypeMinInt, Int16TypeMaxInt).
			WithSaturatingAdd().
			WithSaturatingSubtract().
			WithSaturatingMultiply().
			WithSaturatingDivide()

	Int16TypeAnnotation = NewTypeAnnotation(Int16Type)

	// Int32Type represents the 32-bit signed integer type `Int32`
	Int32Type = NewNumericType(Int32TypeName).
			WithTag(Int32TypeTag).
			WithIntRange(Int32TypeMinInt, Int32TypeMaxInt).
			WithSaturatingAdd().
			WithSaturatingSubtract().
			WithSaturatingMultiply().
			WithSaturatingDivide()

	Int32TypeAnnotation = NewTypeAnnotation(Int32Type)

	// Int64Type represents the 64-bit signed integer type `Int64`
	Int64Type = NewNumericType(Int64TypeName).
			WithTag(Int64TypeTag).
			WithIntRange(Int64TypeMinInt, Int64TypeMaxInt).
			WithSaturatingAdd().
			WithSaturatingSubtract().
			WithSaturatingMultiply().
			WithSaturatingDivide()

	Int64TypeAnnotation = NewTypeAnnotation(Int64Type)

	// Int128Type represents the 128-bit signed integer type `Int128`
	Int128Type = NewNumericType(Int128TypeName).
			WithTag(Int128TypeTag).
			WithIntRange(Int128TypeMinIntBig, Int128TypeMaxIntBig).
			WithSaturatingAdd().
			WithSaturatingSubtract().
			WithSaturatingMultiply().
			WithSaturatingDivide()

	Int128TypeAnnotation = NewTypeAnnotation(Int128Type)

	// Int256Type represents the 256-bit signed integer type `Int256`
	Int256Type = NewNumericType(Int256TypeName).
			WithTag(Int256TypeTag).
			WithIntRange(Int256TypeMinIntBig, Int256TypeMaxIntBig).
			WithSaturatingAdd().
			WithSaturatingSubtract().
			WithSaturatingMultiply().
			WithSaturatingDivide()

	Int256TypeAnnotation = NewTypeAnnotation(Int256Type)

	// UIntType represents the arbitrary-precision unsigned integer type `UInt`
	UIntType = NewNumericType(UIntTypeName).
			WithTag(UIntTypeTag).
			WithIntRange(UIntTypeMin, nil).
			WithSaturatingSubtract()

	UIntTypeAnnotation = NewTypeAnnotation(UIntType)

	// UInt8Type represents the 8-bit unsigned integer type `UInt8`
	// which checks for overflow and underflow
	UInt8Type = NewNumericType(UInt8TypeName).
			WithTag(UInt8TypeTag).
			WithIntRange(UInt8TypeMinInt, UInt8TypeMaxInt).
			WithSaturatingAdd().
			WithSaturatingSubtract().
			WithSaturatingMultiply()

	UInt8TypeAnnotation = NewTypeAnnotation(UInt8Type)

	// UInt16Type represents the 16-bit unsigned integer type `UInt16`
	// which checks for overflow and underflow
	UInt16Type = NewNumericType(UInt16TypeName).
			WithTag(UInt16TypeTag).
			WithIntRange(UInt16TypeMinInt, UInt16TypeMaxInt).
			WithSaturatingAdd().
			WithSaturatingSubtract().
			WithSaturatingMultiply()

	UInt16TypeAnnotation = NewTypeAnnotation(UInt16Type)

	// UInt32Type represents the 32-bit unsigned integer type `UInt32`
	// which checks for overflow and underflow
	UInt32Type = NewNumericType(UInt32TypeName).
			WithTag(UInt32TypeTag).
			WithIntRange(UInt32TypeMinInt, UInt32TypeMaxInt).
			WithSaturatingAdd().
			WithSaturatingSubtract().
			WithSaturatingMultiply()

	UInt32TypeAnnotation = NewTypeAnnotation(UInt32Type)

	// UInt64Type represents the 64-bit unsigned integer type `UInt64`
	// which checks for overflow and underflow
	UInt64Type = NewNumericType(UInt64TypeName).
			WithTag(UInt64TypeTag).
			WithIntRange(UInt64TypeMinInt, UInt64TypeMaxInt).
			WithSaturatingAdd().
			WithSaturatingSubtract().
			WithSaturatingMultiply()

	UInt64TypeAnnotation = NewTypeAnnotation(UInt64Type)

	// UInt128Type represents the 128-bit unsigned integer type `UInt128`
	// which checks for overflow and underflow
	UInt128Type = NewNumericType(UInt128TypeName).
			WithTag(UInt128TypeTag).
			WithIntRange(UInt128TypeMinIntBig, UInt128TypeMaxIntBig).
			WithSaturatingAdd().
			WithSaturatingSubtract().
			WithSaturatingMultiply()

	UInt128TypeAnnotation = NewTypeAnnotation(UInt128Type)

	// UInt256Type represents the 256-bit unsigned integer type `UInt256`
	// which checks for overflow and underflow
	UInt256Type = NewNumericType(UInt256TypeName).
			WithTag(UInt256TypeTag).
			WithIntRange(UInt256TypeMinIntBig, UInt256TypeMaxIntBig).
			WithSaturatingAdd().
			WithSaturatingSubtract().
			WithSaturatingMultiply()

	UInt256TypeAnnotation = NewTypeAnnotation(UInt256Type)

	// Word8Type represents the 8-bit unsigned integer type `Word8`
	// which does NOT check for overflow and underflow
	Word8Type = NewNumericType(Word8TypeName).
			WithTag(Word8TypeTag).
			WithIntRange(Word8TypeMinInt, Word8TypeMaxInt)

	Word8TypeAnnotation = NewTypeAnnotation(Word8Type)

	// Word16Type represents the 16-bit unsigned integer type `Word16`
	// which does NOT check for overflow and underflow
	Word16Type = NewNumericType(Word16TypeName).
			WithTag(Word16TypeTag).
			WithIntRange(Word16TypeMinInt, Word16TypeMaxInt)

	Word16TypeAnnotation = NewTypeAnnotation(Word16Type)

	// Word32Type represents the 32-bit unsigned integer type `Word32`
	// which does NOT check for overflow and underflow
	Word32Type = NewNumericType(Word32TypeName).
			WithTag(Word32TypeTag).
			WithIntRange(Word32TypeMinInt, Word32TypeMaxInt)

	Word32TypeAnnotation = NewTypeAnnotation(Word32Type)

	// Word64Type represents the 64-bit unsigned integer type `Word64`
	// which does NOT check for overflow and underflow
	Word64Type = NewNumericType(Word64TypeName).
			WithTag(Word64TypeTag).
			WithIntRange(Word64TypeMinInt, Word64TypeMaxInt)

	Word64TypeAnnotation = NewTypeAnnotation(Word64Type)

	// FixedPointType represents the super-type of all fixed-point types
	FixedPointType = NewNumericType(FixedPointTypeName).
			WithTag(FixedPointTypeTag).
			AsSuperType()

	FixedPointTypeAnnotation = NewTypeAnnotation(FixedPointType)

	// SignedFixedPointType represents the super-type of all signed fixed-point types
	SignedFixedPointType = NewNumericType(SignedFixedPointTypeName).
				WithTag(SignedFixedPointTypeTag).
				AsSuperType()

	SignedFixedPointTypeAnnotation = NewTypeAnnotation(SignedFixedPointType)

	// Fix64Type represents the 64-bit signed decimal fixed-point type `Fix64`
	// which has a scale of Fix64Scale, and checks for overflow and underflow
	Fix64Type = NewFixedPointNumericType(Fix64TypeName).
			WithTag(Fix64TypeTag).
			WithIntRange(Fix64TypeMinIntBig, Fix64TypeMaxIntBig).
			WithFractionalRange(Fix64TypeMinFractionalBig, Fix64TypeMaxFractionalBig).
			WithScale(Fix64Scale).
			WithSaturatingAdd().
			WithSaturatingSubtract().
			WithSaturatingMultiply().
			WithSaturatingDivide()

	Fix64TypeAnnotation = NewTypeAnnotation(Fix64Type)

	// UFix64Type represents the 64-bit unsigned decimal fixed-point type `UFix64`
	// which has a scale of 1E9, and checks for overflow and underflow
	UFix64Type = NewFixedPointNumericType(UFix64TypeName).
			WithTag(UFix64TypeTag).
			WithIntRange(UFix64TypeMinIntBig, UFix64TypeMaxIntBig).
			WithFractionalRange(UFix64TypeMinFractionalBig, UFix64TypeMaxFractionalBig).
			WithScale(Fix64Scale).
			WithSaturatingAdd().
			WithSaturatingSubtract().
			WithSaturatingMultiply()

	UFix64TypeAnnotation = NewTypeAnnotation(UFix64Type)
)

// Numeric type ranges
var (
	Int8TypeMinInt = new(big.Int).SetInt64(math.MinInt8)
	Int8TypeMaxInt = new(big.Int).SetInt64(math.MaxInt8)

	Int16TypeMinInt = new(big.Int).SetInt64(math.MinInt16)
	Int16TypeMaxInt = new(big.Int).SetInt64(math.MaxInt16)

	Int32TypeMinInt = new(big.Int).SetInt64(math.MinInt32)
	Int32TypeMaxInt = new(big.Int).SetInt64(math.MaxInt32)

	Int64TypeMinInt = new(big.Int).SetInt64(math.MinInt64)
	Int64TypeMaxInt = new(big.Int).SetInt64(math.MaxInt64)

	Int128TypeMinIntBig = func() *big.Int {
		int128TypeMin := big.NewInt(-1)
		int128TypeMin.Lsh(int128TypeMin, 127)
		return int128TypeMin
	}()

	Int128TypeMaxIntBig = func() *big.Int {
		int128TypeMax := big.NewInt(1)
		int128TypeMax.Lsh(int128TypeMax, 127)
		int128TypeMax.Sub(int128TypeMax, big.NewInt(1))
		return int128TypeMax
	}()

	Int256TypeMinIntBig = func() *big.Int {
		int256TypeMin := big.NewInt(-1)
		int256TypeMin.Lsh(int256TypeMin, 255)
		return int256TypeMin
	}()

	Int256TypeMaxIntBig = func() *big.Int {
		int256TypeMax := big.NewInt(1)
		int256TypeMax.Lsh(int256TypeMax, 255)
		int256TypeMax.Sub(int256TypeMax, big.NewInt(1))
		return int256TypeMax
	}()

	UIntTypeMin = new(big.Int)

	UInt8TypeMinInt = new(big.Int)
	UInt8TypeMaxInt = new(big.Int).SetUint64(math.MaxUint8)

	UInt16TypeMinInt = new(big.Int)
	UInt16TypeMaxInt = new(big.Int).SetUint64(math.MaxUint16)

	UInt32TypeMinInt = new(big.Int)
	UInt32TypeMaxInt = new(big.Int).SetUint64(math.MaxUint32)

	UInt64TypeMinInt = new(big.Int)
	UInt64TypeMaxInt = new(big.Int).SetUint64(math.MaxUint64)

	UInt128TypeMinIntBig = new(big.Int)

	UInt128TypeMaxIntBig = func() *big.Int {
		uInt128TypeMax := big.NewInt(1)
		uInt128TypeMax.Lsh(uInt128TypeMax, 128)
		uInt128TypeMax.Sub(uInt128TypeMax, big.NewInt(1))
		return uInt128TypeMax

	}()

	UInt256TypeMinIntBig = new(big.Int)

	UInt256TypeMaxIntBig = func() *big.Int {
		uInt256TypeMax := big.NewInt(1)
		uInt256TypeMax.Lsh(uInt256TypeMax, 256)
		uInt256TypeMax.Sub(uInt256TypeMax, big.NewInt(1))
		return uInt256TypeMax
	}()

	Word8TypeMinInt = new(big.Int)
	Word8TypeMaxInt = new(big.Int).SetUint64(math.MaxUint8)

	Word16TypeMinInt = new(big.Int)
	Word16TypeMaxInt = new(big.Int).SetUint64(math.MaxUint16)

	Word32TypeMinInt = new(big.Int)
	Word32TypeMaxInt = new(big.Int).SetUint64(math.MaxUint32)

	Word64TypeMinInt = new(big.Int)
	Word64TypeMaxInt = new(big.Int).SetUint64(math.MaxUint64)

	Fix64FactorBig = new(big.Int).SetUint64(uint64(Fix64Factor))

	Fix64TypeMinIntBig = fixedpoint.Fix64TypeMinIntBig
	Fix64TypeMaxIntBig = fixedpoint.Fix64TypeMaxIntBig

	Fix64TypeMinFractionalBig = fixedpoint.Fix64TypeMinFractionalBig
	Fix64TypeMaxFractionalBig = fixedpoint.Fix64TypeMaxFractionalBig

	UFix64TypeMinIntBig = fixedpoint.UFix64TypeMinIntBig
	UFix64TypeMaxIntBig = fixedpoint.UFix64TypeMaxIntBig

	UFix64TypeMinFractionalBig = fixedpoint.UFix64TypeMinFractionalBig
	UFix64TypeMaxFractionalBig = fixedpoint.UFix64TypeMaxFractionalBig
)

// size constants (in bytes) for fixed-width numeric types
const (
	Int8TypeSize    uint = 1
	UInt8TypeSize   uint = 1
	Word8TypeSize   uint = 1
	Int16TypeSize   uint = 2
	UInt16TypeSize  uint = 2
	Word16TypeSize  uint = 2
	Int32TypeSize   uint = 4
	UInt32TypeSize  uint = 4
	Word32TypeSize  uint = 4
	Int64TypeSize   uint = 8
	UInt64TypeSize  uint = 8
	Word64TypeSize  uint = 8
	Fix64TypeSize   uint = 8
	UFix64TypeSize  uint = 8
	Int128TypeSize  uint = 16
	UInt128TypeSize uint = 16
	Int256TypeSize  uint = 32
	UInt256TypeSize uint = 32
)

const Fix64Scale = fixedpoint.Fix64Scale
const Fix64Factor = fixedpoint.Fix64Factor

const Fix64TypeMinInt = fixedpoint.Fix64TypeMinInt
const Fix64TypeMaxInt = fixedpoint.Fix64TypeMaxInt

const Fix64TypeMinFractional = fixedpoint.Fix64TypeMinFractional
const Fix64TypeMaxFractional = fixedpoint.Fix64TypeMaxFractional

const UFix64TypeMinInt = fixedpoint.UFix64TypeMinInt
const UFix64TypeMaxInt = fixedpoint.UFix64TypeMaxInt

const UFix64TypeMinFractional = fixedpoint.UFix64TypeMinFractional
const UFix64TypeMaxFractional = fixedpoint.UFix64TypeMaxFractional

// ArrayType

type ArrayType interface {
	ValueIndexableType
	isArrayType()
}

const arrayTypeFirstIndexFunctionDocString = `
Returns the index of the first element matching the given object in the array, nil if no match.
Available if the array element type is not resource-kinded and equatable.
`

const arrayTypeContainsFunctionDocString = `
Returns true if the given object is in the array
`

const arrayTypeLengthFieldDocString = `
Returns the number of elements in the array
`

const arrayTypeAppendFunctionDocString = `
Adds the given element to the end of the array
`

const arrayTypeAppendAllFunctionDocString = `
Adds all the elements from the given array to the end of the array
`

const arrayTypeConcatFunctionDocString = `
Returns a new array which contains the given array concatenated to the end of the original array, but does not modify the original array
`

const arrayTypeInsertFunctionDocString = `
Inserts the given element at the given index of the array.

The index must be within the bounds of the array.
If the index is outside the bounds, the program aborts.

The existing element at the supplied index is not overwritten.

All the elements after the new inserted element are shifted to the right by one
`

const arrayTypeRemoveFunctionDocString = `
Removes the element at the given index from the array and returns it.

The index must be within the bounds of the array.
If the index is outside the bounds, the program aborts
`

const arrayTypeRemoveFirstFunctionDocString = `
Removes the first element from the array and returns it.

The array must not be empty. If the array is empty, the program aborts
`

const arrayTypeRemoveLastFunctionDocString = `
Removes the last element from the array and returns it.

The array must not be empty. If the array is empty, the program aborts
`

const arrayTypeSliceFunctionDocString = `
Returns a new variable-sized array containing the slice of the elements in the given array from start index ` + "`from`" + ` up to, but not including, the end index ` + "`upTo`" + `.

This function creates a new array whose length is ` + "`upTo - from`" + `.
It does not modify the original array.
If either of the parameters are out of the bounds of the array, or the indices are invalid (` + "`from > upTo`" + `), then the function will fail.
`

func getArrayMembers(arrayType ArrayType) map[string]MemberResolver {

	members := map[string]MemberResolver{
		"contains": {
			Kind: common.DeclarationKindFunction,
			Resolve: func(memoryGauge common.MemoryGauge, identifier string, targetRange ast.Range, report func(error)) *Member {

				elementType := arrayType.ElementType(false)

				// It is impossible for an array of resources to have a `contains` function:
				// if the resource is passed as an argument, it cannot be inside the array

				if elementType.IsResourceType() {
					report(
						&InvalidResourceArrayMemberError{
							Name:            identifier,
							DeclarationKind: common.DeclarationKindFunction,
							Range:           targetRange,
						},
					)
				}

				// TODO: implement Equatable interface: https://github.com/dapperlabs/bamboo-node/issues/78

				if !elementType.IsEquatable() {
					report(
						&NotEquatableTypeError{
							Type:  elementType,
							Range: targetRange,
						},
					)
				}

				return NewPublicFunctionMember(
					memoryGauge,
					arrayType,
					identifier,
					ArrayContainsFunctionType(elementType),
					arrayTypeContainsFunctionDocString,
				)
			},
		},
		"length": {
			Kind: common.DeclarationKindField,
			Resolve: func(memoryGauge common.MemoryGauge, identifier string, _ ast.Range, _ func(error)) *Member {
				return NewPublicConstantFieldMember(
					memoryGauge,
					arrayType,
					identifier,
					IntType,
					arrayTypeLengthFieldDocString,
				)
			},
		},
		"firstIndex": {
			Kind: common.DeclarationKindFunction,
			Resolve: func(memoryGauge common.MemoryGauge, identifier string, targetRange ast.Range, report func(error)) *Member {

				elementType := arrayType.ElementType(false)

				// It is impossible for an array of resources to have a `firstIndex` function:
				// if the resource is passed as an argument, it cannot be inside the array

				if elementType.IsResourceType() {
					report(
						&InvalidResourceArrayMemberError{
							Name:            identifier,
							DeclarationKind: common.DeclarationKindFunction,
							Range:           targetRange,
						},
					)
				}

				// TODO: implement Equatable interface

				if !elementType.IsEquatable() {
					report(
						&NotEquatableTypeError{
							Type:  elementType,
							Range: targetRange,
						},
					)
				}

				return NewPublicFunctionMember(
					memoryGauge,
					arrayType,
					identifier,
					ArrayFirstIndexFunctionType(elementType),
					arrayTypeFirstIndexFunctionDocString,
				)
			},
		},
	}

	// TODO: maybe still return members but report a helpful error?

	if _, ok := arrayType.(*VariableSizedType); ok {

		members["append"] = MemberResolver{
			Kind:     common.DeclarationKindFunction,
			Mutating: true,
			Resolve: func(memoryGauge common.MemoryGauge, identifier string, targetRange ast.Range, report func(error)) *Member {
				elementType := arrayType.ElementType(false)
				return NewPublicFunctionMember(
					memoryGauge,
					arrayType,
					identifier,
					ArrayAppendFunctionType(elementType),
					arrayTypeAppendFunctionDocString,
				)
			},
		}

		members["appendAll"] = MemberResolver{
			Kind:     common.DeclarationKindFunction,
			Mutating: true,
			Resolve: func(memoryGauge common.MemoryGauge, identifier string, targetRange ast.Range, report func(error)) *Member {

				elementType := arrayType.ElementType(false)

				if elementType.IsResourceType() {
					report(
						&InvalidResourceArrayMemberError{
							Name:            identifier,
							DeclarationKind: common.DeclarationKindFunction,
							Range:           targetRange,
						},
					)
				}

				return NewPublicFunctionMember(
					memoryGauge,
					arrayType,
					identifier,
					ArrayAppendAllFunctionType(arrayType),
					arrayTypeAppendAllFunctionDocString,
				)
			},
		}

		members["concat"] = MemberResolver{
			Kind: common.DeclarationKindFunction,
			Resolve: func(memoryGauge common.MemoryGauge, identifier string, targetRange ast.Range, report func(error)) *Member {

				// TODO: maybe allow for resource element type

				elementType := arrayType.ElementType(false)

				if elementType.IsResourceType() {
					report(
						&InvalidResourceArrayMemberError{
							Name:            identifier,
							DeclarationKind: common.DeclarationKindFunction,
							Range:           targetRange,
						},
					)
				}

				return NewPublicFunctionMember(
					memoryGauge,
					arrayType,
					identifier,
					ArrayConcatFunctionType(arrayType),
					arrayTypeConcatFunctionDocString,
				)
			},
		}

		members["slice"] = MemberResolver{
			Kind: common.DeclarationKindFunction,
			Resolve: func(memoryGauge common.MemoryGauge, identifier string, targetRange ast.Range, report func(error)) *Member {

				elementType := arrayType.ElementType(false)

				if elementType.IsResourceType() {
					report(
						&InvalidResourceArrayMemberError{
							Name:            identifier,
							DeclarationKind: common.DeclarationKindFunction,
							Range:           targetRange,
						},
					)
				}

				return NewPublicFunctionMember(
					memoryGauge,
					arrayType,
					identifier,
					ArraySliceFunctionType(elementType),
					arrayTypeSliceFunctionDocString,
				)
			},
		}

		members["insert"] = MemberResolver{
			Kind:     common.DeclarationKindFunction,
			Mutating: true,
			Resolve: func(memoryGauge common.MemoryGauge, identifier string, _ ast.Range, _ func(error)) *Member {

				elementType := arrayType.ElementType(false)

				return NewPublicFunctionMember(
					memoryGauge,
					arrayType,
					identifier,
					ArrayInsertFunctionType(elementType),
					arrayTypeInsertFunctionDocString,
				)
			},
		}

		members["remove"] = MemberResolver{
			Kind:     common.DeclarationKindFunction,
			Mutating: true,
			Resolve: func(memoryGauge common.MemoryGauge, identifier string, _ ast.Range, _ func(error)) *Member {

				elementType := arrayType.ElementType(false)

				return NewPublicFunctionMember(
					memoryGauge,
					arrayType,
					identifier,
					ArrayRemoveFunctionType(elementType),
					arrayTypeRemoveFunctionDocString,
				)
			},
		}

		members["removeFirst"] = MemberResolver{
			Kind:     common.DeclarationKindFunction,
			Mutating: true,
			Resolve: func(memoryGauge common.MemoryGauge, identifier string, _ ast.Range, _ func(error)) *Member {

				elementType := arrayType.ElementType(false)

				return NewPublicFunctionMember(
					memoryGauge,
					arrayType,
					identifier,
					ArrayRemoveFirstFunctionType(elementType),

					arrayTypeRemoveFirstFunctionDocString,
				)
			},
		}

		members["removeLast"] = MemberResolver{
			Kind:     common.DeclarationKindFunction,
			Mutating: true,
			Resolve: func(memoryGauge common.MemoryGauge, identifier string, _ ast.Range, _ func(error)) *Member {

				elementType := arrayType.ElementType(false)

				return NewPublicFunctionMember(
					memoryGauge,
					arrayType,
					identifier,
					ArrayRemoveLastFunctionType(elementType),
					arrayTypeRemoveLastFunctionDocString,
				)
			},
		}
	}

	return withBuiltinMembers(arrayType, members)
}

func ArrayRemoveLastFunctionType(elementType Type) *FunctionType {
	return NewSimpleFunctionType(
		FunctionPurityImpure,
		nil,
		NewTypeAnnotation(elementType),
	)
}

func ArrayRemoveFirstFunctionType(elementType Type) *FunctionType {
	return NewSimpleFunctionType(
		FunctionPurityImpure,
		nil,
		NewTypeAnnotation(elementType),
	)
}

func ArrayRemoveFunctionType(elementType Type) *FunctionType {
	return NewSimpleFunctionType(
		FunctionPurityImpure,
		[]Parameter{
			{
				Identifier:     "at",
				TypeAnnotation: IntegerTypeAnnotation,
			},
		},
		NewTypeAnnotation(elementType),
	)
}

func ArrayInsertFunctionType(elementType Type) *FunctionType {
	return NewSimpleFunctionType(
		FunctionPurityImpure,
		[]Parameter{
			{
				Identifier:     "at",
				TypeAnnotation: IntegerTypeAnnotation,
			},
			{
				Label:          ArgumentLabelNotRequired,
				Identifier:     "element",
				TypeAnnotation: NewTypeAnnotation(elementType),
			},
		},
		VoidTypeAnnotation,
	)
}

func ArrayConcatFunctionType(arrayType Type) *FunctionType {
	typeAnnotation := NewTypeAnnotation(arrayType)
	return NewSimpleFunctionType(
		FunctionPurityView,
		[]Parameter{
			{
				Label:          ArgumentLabelNotRequired,
				Identifier:     "other",
				TypeAnnotation: typeAnnotation,
			},
		},
		typeAnnotation,
	)
}

func ArrayFirstIndexFunctionType(elementType Type) *FunctionType {
	return NewSimpleFunctionType(
		FunctionPurityView,
		[]Parameter{
			{
				Identifier:     "of",
				TypeAnnotation: NewTypeAnnotation(elementType),
			},
		},
		NewTypeAnnotation(
			&OptionalType{Type: IntType},
		),
	)
}
func ArrayContainsFunctionType(elementType Type) *FunctionType {
	return NewSimpleFunctionType(
		FunctionPurityView,
		[]Parameter{
			{
				Label:          ArgumentLabelNotRequired,
				Identifier:     "element",
				TypeAnnotation: NewTypeAnnotation(elementType),
			},
		},
		BoolTypeAnnotation,
	)
}

func ArrayAppendAllFunctionType(arrayType Type) *FunctionType {
	return NewSimpleFunctionType(
		FunctionPurityImpure,
		[]Parameter{
			{
				Label:          ArgumentLabelNotRequired,
				Identifier:     "other",
				TypeAnnotation: NewTypeAnnotation(arrayType),
			},
		},
		VoidTypeAnnotation,
	)
}

func ArrayAppendFunctionType(elementType Type) *FunctionType {
	return NewSimpleFunctionType(
		FunctionPurityImpure,
		[]Parameter{
			{
				Label:          ArgumentLabelNotRequired,
				Identifier:     "element",
				TypeAnnotation: NewTypeAnnotation(elementType),
			},
		},
		VoidTypeAnnotation,
	)
}

func ArraySliceFunctionType(elementType Type) *FunctionType {
	return NewSimpleFunctionType(
		FunctionPurityView,
		[]Parameter{
			{
				Identifier:     "from",
				TypeAnnotation: IntTypeAnnotation,
			},
			{
				Identifier:     "upTo",
				TypeAnnotation: IntTypeAnnotation,
			},
		},
		NewTypeAnnotation(&VariableSizedType{
			Type: elementType,
		}),
	)
}

// VariableSizedType is a variable sized array type
type VariableSizedType struct {
	Type                Type
	memberResolvers     map[string]MemberResolver
	memberResolversOnce sync.Once
}

var _ Type = &VariableSizedType{}
var _ ArrayType = &VariableSizedType{}
var _ ValueIndexableType = &VariableSizedType{}

func NewVariableSizedType(memoryGauge common.MemoryGauge, typ Type) *VariableSizedType {
	common.UseMemory(memoryGauge, common.VariableSizedSemaTypeMemoryUsage)
	return &VariableSizedType{
		Type: typ,
	}
}

func (*VariableSizedType) IsType() {}

func (*VariableSizedType) isArrayType() {}

func (t *VariableSizedType) Tag() TypeTag {
	return VariableSizedTypeTag
}

func (t *VariableSizedType) String() string {
	return fmt.Sprintf("[%s]", t.Type)
}

func (t *VariableSizedType) QualifiedString() string {
	return fmt.Sprintf("[%s]", t.Type.QualifiedString())
}

func (t *VariableSizedType) ID() TypeID {
	return TypeID(fmt.Sprintf("[%s]", t.Type.ID()))
}

func (t *VariableSizedType) Equal(other Type) bool {
	otherArray, ok := other.(*VariableSizedType)
	if !ok {
		return false
	}

	return t.Type.Equal(otherArray.Type)
}

func (t *VariableSizedType) GetMembers() map[string]MemberResolver {
	t.initializeMemberResolvers()
	return t.memberResolvers
}

func (t *VariableSizedType) initializeMemberResolvers() {
	t.memberResolversOnce.Do(func() {
		t.memberResolvers = getArrayMembers(t)
	})
}

func (t *VariableSizedType) IsResourceType() bool {
	return t.Type.IsResourceType()
}

func (t *VariableSizedType) IsInvalidType() bool {
	return t.Type.IsInvalidType()
}

func (t *VariableSizedType) IsStorable(results map[*Member]bool) bool {
	return t.Type.IsStorable(results)
}

func (t *VariableSizedType) IsExportable(results map[*Member]bool) bool {
	return t.Type.IsExportable(results)
}

func (t *VariableSizedType) IsImportable(results map[*Member]bool) bool {
	return t.Type.IsImportable(results)
}

func (v *VariableSizedType) IsEquatable() bool {
	return v.Type.IsEquatable()
}

func (t *VariableSizedType) IsComparable() bool {
	return t.Type.IsComparable()
}

func (t *VariableSizedType) TypeAnnotationState() TypeAnnotationState {
	return t.Type.TypeAnnotationState()
}

func (t *VariableSizedType) RewriteWithRestrictedTypes() (Type, bool) {
	rewrittenType, rewritten := t.Type.RewriteWithRestrictedTypes()
	if rewritten {
		return &VariableSizedType{
			Type: rewrittenType,
		}, true
	} else {
		return t, false
	}
}

func (*VariableSizedType) isValueIndexableType() bool {
	return true
}

func (*VariableSizedType) AllowsValueIndexingAssignment() bool {
	return true
}

func (t *VariableSizedType) ElementType(_ bool) Type {
	return t.Type
}

func (t *VariableSizedType) IndexingType() Type {
	return IntegerType
}

func (t *VariableSizedType) Unify(
	other Type,
	typeParameters *TypeParameterTypeOrderedMap,
	report func(err error),
	outerRange ast.Range,
) bool {

	otherArray, ok := other.(*VariableSizedType)
	if !ok {
		return false
	}

	return t.Type.Unify(otherArray.Type, typeParameters, report, outerRange)
}

func (t *VariableSizedType) Resolve(typeArguments *TypeParameterTypeOrderedMap) Type {
	newInnerType := t.Type.Resolve(typeArguments)
	if newInnerType == nil {
		return nil
	}

	return &VariableSizedType{
		Type: newInnerType,
	}
}

// ConstantSizedType is a constant sized array type
type ConstantSizedType struct {
	Type                Type
	memberResolvers     map[string]MemberResolver
	Size                int64
	memberResolversOnce sync.Once
}

var _ Type = &ConstantSizedType{}
var _ ArrayType = &ConstantSizedType{}
var _ ValueIndexableType = &ConstantSizedType{}

func NewConstantSizedType(memoryGauge common.MemoryGauge, typ Type, size int64) *ConstantSizedType {
	common.UseMemory(memoryGauge, common.ConstantSizedSemaTypeMemoryUsage)
	return &ConstantSizedType{
		Type: typ,
		Size: size,
	}
}

func (*ConstantSizedType) IsType() {}

func (*ConstantSizedType) isArrayType() {}

func (t *ConstantSizedType) Tag() TypeTag {
	return ConstantSizedTypeTag
}

func (t *ConstantSizedType) String() string {
	return fmt.Sprintf("[%s; %d]", t.Type, t.Size)
}

func (t *ConstantSizedType) QualifiedString() string {
	return fmt.Sprintf("[%s; %d]", t.Type.QualifiedString(), t.Size)
}

func (t *ConstantSizedType) ID() TypeID {
	return TypeID(fmt.Sprintf("[%s;%d]", t.Type.ID(), t.Size))
}

func (t *ConstantSizedType) Equal(other Type) bool {
	otherArray, ok := other.(*ConstantSizedType)
	if !ok {
		return false
	}

	return t.Type.Equal(otherArray.Type) &&
		t.Size == otherArray.Size
}

func (t *ConstantSizedType) GetMembers() map[string]MemberResolver {
	t.initializeMemberResolvers()
	return t.memberResolvers
}

func (t *ConstantSizedType) initializeMemberResolvers() {
	t.memberResolversOnce.Do(func() {
		t.memberResolvers = getArrayMembers(t)
	})
}

func (t *ConstantSizedType) IsResourceType() bool {
	return t.Type.IsResourceType()
}

func (t *ConstantSizedType) IsInvalidType() bool {
	return t.Type.IsInvalidType()
}

func (t *ConstantSizedType) IsStorable(results map[*Member]bool) bool {
	return t.Type.IsStorable(results)
}

func (t *ConstantSizedType) IsExportable(results map[*Member]bool) bool {
	return t.Type.IsStorable(results)
}

func (t *ConstantSizedType) IsImportable(results map[*Member]bool) bool {
	return t.Type.IsImportable(results)
}

func (t *ConstantSizedType) IsEquatable() bool {
	return t.Type.IsEquatable()
}

func (t *ConstantSizedType) IsComparable() bool {
	return t.Type.IsComparable()
}

func (t *ConstantSizedType) TypeAnnotationState() TypeAnnotationState {
	return t.Type.TypeAnnotationState()
}

func (t *ConstantSizedType) RewriteWithRestrictedTypes() (Type, bool) {
	rewrittenType, rewritten := t.Type.RewriteWithRestrictedTypes()
	if rewritten {
		return &ConstantSizedType{
			Type: rewrittenType,
			Size: t.Size,
		}, true
	} else {
		return t, false
	}
}

func (*ConstantSizedType) isValueIndexableType() bool {
	return true
}

func (*ConstantSizedType) AllowsValueIndexingAssignment() bool {
	return true
}

func (t *ConstantSizedType) ElementType(_ bool) Type {
	return t.Type
}

func (t *ConstantSizedType) IndexingType() Type {
	return IntegerType
}

func (t *ConstantSizedType) Unify(
	other Type,
	typeParameters *TypeParameterTypeOrderedMap,
	report func(err error),
	outerRange ast.Range,
) bool {

	otherArray, ok := other.(*ConstantSizedType)
	if !ok {
		return false
	}

	if t.Size != otherArray.Size {
		return false
	}

	return t.Type.Unify(otherArray.Type, typeParameters, report, outerRange)
}

func (t *ConstantSizedType) Resolve(typeArguments *TypeParameterTypeOrderedMap) Type {
	newInnerType := t.Type.Resolve(typeArguments)
	if newInnerType == nil {
		return nil
	}

	return &ConstantSizedType{
		Type: newInnerType,
		Size: t.Size,
	}
}

// Parameter

func formatParameter(spaces bool, label, identifier, typeAnnotation string) string {
	var builder strings.Builder

	if label != "" {
		builder.WriteString(label)
		if spaces {
			builder.WriteByte(' ')
		}
	}

	if identifier != "" {
		builder.WriteString(identifier)
		builder.WriteByte(':')
		if spaces {
			builder.WriteByte(' ')
		}
	}

	builder.WriteString(typeAnnotation)

	return builder.String()
}

type Parameter struct {
	TypeAnnotation TypeAnnotation
	Label          string
	Identifier     string
}

func (p Parameter) String() string {
	return formatParameter(
		true,
		p.Label,
		p.Identifier,
		p.TypeAnnotation.String(),
	)
}

func (p Parameter) QualifiedString() string {
	return formatParameter(
		true,
		p.Label,
		p.Identifier,
		p.TypeAnnotation.QualifiedString(),
	)
}

// EffectiveArgumentLabel returns the effective argument label that
// an argument in a call must use:
// If no argument label is declared for parameter,
// the parameter name is used as the argument label
func (p Parameter) EffectiveArgumentLabel() string {
	if p.Label != "" {
		return p.Label
	}
	return p.Identifier
}

// TypeParameter

type TypeParameter struct {
	TypeBound Type
	Name      string
	Optional  bool
}

func (p TypeParameter) string(typeFormatter func(Type) string) string {
	var builder strings.Builder
	builder.WriteString(p.Name)
	if p.TypeBound != nil {
		builder.WriteString(": ")
		builder.WriteString(typeFormatter(p.TypeBound))
	}
	return builder.String()
}

func (p TypeParameter) String() string {
	return p.string(func(t Type) string {
		return t.String()
	})
}

func (p TypeParameter) QualifiedString() string {
	return p.string(func(t Type) string {
		return t.QualifiedString()
	})
}

func (p TypeParameter) Equal(other *TypeParameter) bool {
	if p.Name != other.Name {
		return false
	}

	if p.TypeBound == nil {
		if other.TypeBound != nil {
			return false
		}
	} else {
		if other.TypeBound == nil ||
			!p.TypeBound.Equal(other.TypeBound) {

			return false
		}
	}

	return p.Optional == other.Optional
}

func (p TypeParameter) checkTypeBound(ty Type, typeRange ast.Range) error {
	if p.TypeBound == nil ||
		p.TypeBound.IsInvalidType() ||
		ty.IsInvalidType() {

		return nil
	}

	if !IsSubType(ty, p.TypeBound) {
		return &TypeMismatchError{
			ExpectedType: p.TypeBound,
			ActualType:   ty,
			Range:        typeRange,
		}
	}

	return nil
}

// Function types

func formatFunctionType(
	separator string,
	purity string,
	typeParameters []string,
	parameters []string,
	returnTypeAnnotation string,
) string {

	var builder strings.Builder

	if len(purity) > 0 {
		builder.WriteString(purity)
		builder.WriteByte(' ')
	}

	builder.WriteString("fun")

	if len(typeParameters) > 0 {
		builder.WriteByte('<')
		for i, typeParameter := range typeParameters {
			if i > 0 {
				builder.WriteByte(',')
				builder.WriteString(separator)
			}
			builder.WriteString(typeParameter)
		}
		builder.WriteByte('>')
	}
	builder.WriteByte('(')
	for i, parameter := range parameters {
		if i > 0 {
			builder.WriteByte(',')
			builder.WriteString(separator)
		}
		builder.WriteString(parameter)
	}
	builder.WriteString("):")
	builder.WriteString(separator)
	builder.WriteString(returnTypeAnnotation)
	return builder.String()
}

type FunctionPurity int

const (
	FunctionPurityImpure = iota
	FunctionPurityView
)

func (p FunctionPurity) String() string {
	if p == FunctionPurityImpure {
		return ""
	}
	return "view"
}

// FunctionType

type FunctionType struct {
	Purity                   FunctionPurity
	ReturnTypeAnnotation     TypeAnnotation
	RequiredArgumentCount    *int
	ArgumentExpressionsCheck ArgumentExpressionsCheck
	Members                  *StringMemberOrderedMap
	TypeParameters           []*TypeParameter
	Parameters               []Parameter
	memberResolvers          map[string]MemberResolver
	memberResolversOnce      sync.Once
	IsConstructor            bool
}

func NewSimpleFunctionType(
	purity FunctionPurity,
	parameters []Parameter,
	returnTypeAnnotation TypeAnnotation,
) *FunctionType {
	return &FunctionType{
		Purity:               purity,
		Parameters:           parameters,
		ReturnTypeAnnotation: returnTypeAnnotation,
	}
}

var _ Type = &FunctionType{}

func RequiredArgumentCount(count int) *int {
	return &count
}

func (*FunctionType) IsType() {}

func (t *FunctionType) Tag() TypeTag {
	return FunctionTypeTag
}

func (t *FunctionType) string(
	typeParameterFormatter func(*TypeParameter) string,
	parameterFormatter func(Parameter) string,
	returnTypeAnnotationFormatter func(TypeAnnotation) string,
) string {

	purity := t.Purity.String()

	var typeParameters []string
	typeParameterCount := len(t.TypeParameters)
	if typeParameterCount > 0 {
		typeParameters = make([]string, typeParameterCount)
		for i, typeParameter := range t.TypeParameters {
			typeParameters[i] = typeParameterFormatter(typeParameter)
		}
	}

	var parameters []string
	parameterCount := len(t.Parameters)
	if parameterCount > 0 {
		parameters = make([]string, parameterCount)
		for i, parameter := range t.Parameters {
			parameters[i] = parameterFormatter(parameter)
		}
	}

	returnTypeAnnotation := returnTypeAnnotationFormatter(t.ReturnTypeAnnotation)

	return formatFunctionType(
		" ",
		purity,
		typeParameters,
		parameters,
		returnTypeAnnotation,
	)
}

func FormatFunctionTypeID(
	purity string,
	typeParameters []string,
	parameters []string,
	returnTypeAnnotation string,
) string {
	return formatFunctionType(
		"",
		purity,
		typeParameters,
		parameters,
		returnTypeAnnotation,
	)
}

func (t *FunctionType) String() string {
	return t.string(
		func(parameter *TypeParameter) string {
			return parameter.String()
		},
		func(parameter Parameter) string {
			return parameter.String()
		},
		func(typeAnnotation TypeAnnotation) string {
			return typeAnnotation.String()
		},
	)
}

func (t *FunctionType) QualifiedString() string {
	return t.string(
		func(parameter *TypeParameter) string {
			return parameter.QualifiedString()
		},
		func(parameter Parameter) string {
			return parameter.QualifiedString()
		},
		func(typeAnnotation TypeAnnotation) string {
			return typeAnnotation.QualifiedString()
		},
	)
}

// NOTE: parameter names and argument labels are *not* part of the ID!
func (t *FunctionType) ID() TypeID {

	purity := t.Purity.String()

	typeParameterCount := len(t.TypeParameters)
	var typeParameters []string
	if typeParameterCount > 0 {
		typeParameters = make([]string, typeParameterCount)
		for i, typeParameter := range t.TypeParameters {
			typeParameters[i] = typeParameter.Name
		}
	}

	parameterCount := len(t.Parameters)
	var parameters []string
	if parameterCount > 0 {
		parameters = make([]string, parameterCount)
		for i, parameter := range t.Parameters {
			parameters[i] = string(parameter.TypeAnnotation.Type.ID())
		}
	}

	returnTypeAnnotation := string(t.ReturnTypeAnnotation.Type.ID())

	return TypeID(
		FormatFunctionTypeID(
			purity,
			typeParameters,
			parameters,
			returnTypeAnnotation,
		),
	)
}

// NOTE: parameter names and argument labels are intentionally *not* considered!
func (t *FunctionType) Equal(other Type) bool {
	otherFunction, ok := other.(*FunctionType)
	if !ok {
		return false
	}

	if t.Purity != otherFunction.Purity {
		return false
	}

	// type parameters

	if len(t.TypeParameters) != len(otherFunction.TypeParameters) {
		return false
	}

	for i, typeParameter := range t.TypeParameters {
		otherTypeParameter := otherFunction.TypeParameters[i]
		if !typeParameter.Equal(otherTypeParameter) {
			return false
		}
	}

	// parameters

	if len(t.Parameters) != len(otherFunction.Parameters) {
		return false
	}

	for i, parameter := range t.Parameters {
		otherParameter := otherFunction.Parameters[i]
		if !parameter.TypeAnnotation.Equal(otherParameter.TypeAnnotation) {
			return false
		}
	}

	// Ensures that a constructor function type is
	// NOT equal to a function type with the same parameters, return type, etc.

	if t.IsConstructor != otherFunction.IsConstructor {
		return false
	}

	// return type

	if !t.ReturnTypeAnnotation.Type.
		Equal(otherFunction.ReturnTypeAnnotation.Type) {
		return false
	}

	return true
}

func (t *FunctionType) HasSameArgumentLabels(other *FunctionType) bool {
	if len(t.Parameters) != len(other.Parameters) {
		return false
	}

	for i, parameter := range t.Parameters {
		otherParameter := other.Parameters[i]
		if parameter.EffectiveArgumentLabel() != otherParameter.EffectiveArgumentLabel() {
			return false
		}
	}

	return true
}

func (*FunctionType) IsResourceType() bool {
	return false
}

func (t *FunctionType) IsInvalidType() bool {

	for _, typeParameter := range t.TypeParameters {

		if typeParameter.TypeBound != nil &&
			typeParameter.TypeBound.IsInvalidType() {

			return true
		}
	}

	for _, parameter := range t.Parameters {
		if parameter.TypeAnnotation.Type.IsInvalidType() {
			return true
		}
	}

	return t.ReturnTypeAnnotation.Type.IsInvalidType()
}

func (t *FunctionType) IsStorable(_ map[*Member]bool) bool {
	// Functions cannot be stored, as they cannot be serialized
	return false
}

func (t *FunctionType) IsExportable(_ map[*Member]bool) bool {
	// Even though functions cannot be serialized,
	// they are still treated as exportable,
	// as values are simply omitted.
	return true
}

func (t *FunctionType) IsImportable(_ map[*Member]bool) bool {
	return false
}

func (*FunctionType) IsEquatable() bool {
	return false
}

func (*FunctionType) IsComparable() bool {
	return false
}

func (t *FunctionType) TypeAnnotationState() TypeAnnotationState {

	for _, typeParameter := range t.TypeParameters {
		TypeParameterTypeAnnotationState := typeParameter.TypeBound.TypeAnnotationState()
		if TypeParameterTypeAnnotationState != TypeAnnotationStateValid {
			return TypeParameterTypeAnnotationState
		}
	}

	for _, parameter := range t.Parameters {
		parameterTypeAnnotationState := parameter.TypeAnnotation.TypeAnnotationState()
		if parameterTypeAnnotationState != TypeAnnotationStateValid {
			return parameterTypeAnnotationState
		}
	}

	returnTypeAnnotationState := t.ReturnTypeAnnotation.TypeAnnotationState()
	if returnTypeAnnotationState != TypeAnnotationStateValid {
		return returnTypeAnnotationState
	}

	return TypeAnnotationStateValid
}

func (t *FunctionType) RewriteWithRestrictedTypes() (Type, bool) {
	anyRewritten := false

	rewrittenTypeParameterTypeBounds := map[*TypeParameter]Type{}

	for _, typeParameter := range t.TypeParameters {
		if typeParameter.TypeBound == nil {
			continue
		}

		rewrittenType, rewritten := typeParameter.TypeBound.RewriteWithRestrictedTypes()
		if rewritten {
			anyRewritten = true
			rewrittenTypeParameterTypeBounds[typeParameter] = rewrittenType
		}
	}

	rewrittenParameterTypes := map[*Parameter]Type{}

	for i := range t.Parameters {
		parameter := &t.Parameters[i]
		rewrittenType, rewritten := parameter.TypeAnnotation.Type.RewriteWithRestrictedTypes()
		if rewritten {
			anyRewritten = true
			rewrittenParameterTypes[parameter] = rewrittenType
		}
	}

	rewrittenReturnType, rewritten := t.ReturnTypeAnnotation.Type.RewriteWithRestrictedTypes()
	if rewritten {
		anyRewritten = true
	}

	if anyRewritten {
		var rewrittenTypeParameters []*TypeParameter
		if len(t.TypeParameters) > 0 {
			rewrittenTypeParameters = make([]*TypeParameter, len(t.TypeParameters))
			for i, typeParameter := range t.TypeParameters {
				rewrittenTypeBound, ok := rewrittenTypeParameterTypeBounds[typeParameter]
				if ok {
					rewrittenTypeParameters[i] = &TypeParameter{
						Name:      typeParameter.Name,
						TypeBound: rewrittenTypeBound,
						Optional:  typeParameter.Optional,
					}
				} else {
					rewrittenTypeParameters[i] = typeParameter
				}
			}
		}

		var rewrittenParameters []Parameter
		if len(t.Parameters) > 0 {
			rewrittenParameters = make([]Parameter, len(t.Parameters))
			for i := range t.Parameters {
				parameter := &t.Parameters[i]
				rewrittenParameterType, ok := rewrittenParameterTypes[parameter]
				if ok {
					rewrittenParameters[i] = Parameter{
						Label:          parameter.Label,
						Identifier:     parameter.Identifier,
						TypeAnnotation: NewTypeAnnotation(rewrittenParameterType),
					}
				} else {
					rewrittenParameters[i] = *parameter
				}
			}
		}

		return &FunctionType{
			Purity:                t.Purity,
			TypeParameters:        rewrittenTypeParameters,
			Parameters:            rewrittenParameters,
			ReturnTypeAnnotation:  NewTypeAnnotation(rewrittenReturnType),
			RequiredArgumentCount: t.RequiredArgumentCount,
		}, true
	} else {
		return t, false
	}
}

func (t *FunctionType) ArgumentLabels() (argumentLabels []string) {

	for _, parameter := range t.Parameters {

		argumentLabel := ArgumentLabelNotRequired
		if parameter.Label != "" {
			argumentLabel = parameter.Label
		} else if parameter.Identifier != "" {
			argumentLabel = parameter.Identifier
		}

		argumentLabels = append(argumentLabels, argumentLabel)
	}

	return
}

func (t *FunctionType) Unify(
	other Type,
	typeParameters *TypeParameterTypeOrderedMap,
	report func(err error),
	outerRange ast.Range,
) (
	result bool,
) {

	otherFunction, ok := other.(*FunctionType)
	if !ok {
		return false
	}

	// TODO: type parameters ?

	if len(t.TypeParameters) > 0 ||
		len(otherFunction.TypeParameters) > 0 {

		return false
	}

	// parameters

	if len(t.Parameters) != len(otherFunction.Parameters) {
		return false
	}

	for i, parameter := range t.Parameters {
		otherParameter := otherFunction.Parameters[i]
		parameterUnified := parameter.TypeAnnotation.Type.Unify(
			otherParameter.TypeAnnotation.Type,
			typeParameters,
			report,
			outerRange,
		)
		result = result || parameterUnified
	}

	// return type

	returnTypeUnified := t.ReturnTypeAnnotation.Type.Unify(
		otherFunction.ReturnTypeAnnotation.Type,
		typeParameters,
		report,
		outerRange,
	)

	result = result || returnTypeUnified

	return
}

func (t *FunctionType) Resolve(typeArguments *TypeParameterTypeOrderedMap) Type {

	// TODO: type parameters ?

	// parameters

	var newParameters []Parameter

	for _, parameter := range t.Parameters {
		newParameterType := parameter.TypeAnnotation.Type.Resolve(typeArguments)
		if newParameterType == nil {
			return nil
		}

		newParameters = append(
			newParameters,
			Parameter{
				Label:          parameter.Label,
				Identifier:     parameter.Identifier,
				TypeAnnotation: NewTypeAnnotation(newParameterType),
			},
		)
	}

	// return type

	newReturnType := t.ReturnTypeAnnotation.Type.Resolve(typeArguments)
	if newReturnType == nil {
		return nil
	}

	return &FunctionType{
		Purity:                t.Purity,
		Parameters:            newParameters,
		ReturnTypeAnnotation:  NewTypeAnnotation(newReturnType),
		RequiredArgumentCount: t.RequiredArgumentCount,
	}

}

func (t *FunctionType) GetMembers() map[string]MemberResolver {
	t.initializeMemberResolvers()
	return t.memberResolvers
}

func (t *FunctionType) initializeMemberResolvers() {
	t.memberResolversOnce.Do(func() {
		var memberResolvers map[string]MemberResolver
		if t.Members != nil {
			memberResolvers = MembersMapAsResolvers(t.Members)
		}
		t.memberResolvers = withBuiltinMembers(t, memberResolvers)
	})
}

type ArgumentExpressionsCheck func(
	checker *Checker,
	argumentExpressions []ast.Expression,
	invocationRange ast.Range,
)

// BaseTypeActivation is the base activation that contains
// the types available in programs
var BaseTypeActivation = NewVariableActivation(nil)

func init() {

	types := AllNumberTypes[:]

	types = append(
		types,
		MetaType,
		VoidType,
		AnyStructType,
		AnyStructAttachmentType,
		AnyResourceType,
		AnyResourceAttachmentType,
		NeverType,
		BoolType,
		CharacterType,
		StringType,
		TheAddressType,
		AuthAccountType,
		PublicAccountType,
		PathType,
		StoragePathType,
		CapabilityPathType,
		PrivatePathType,
		PublicPathType,
		&CapabilityType{},
		DeployedContractType,
		BlockType,
		AccountKeyType,
		PublicKeyType,
		SignatureAlgorithmType,
		HashAlgorithmType,
	)

	for _, ty := range types {
		typeName := ty.String()

		// Check that the type is not accidentally redeclared

		if BaseTypeActivation.Find(typeName) != nil {
			panic(errors.NewUnreachableError())
		}

		BaseTypeActivation.Set(
			typeName,
			baseTypeVariable(typeName, ty),
		)
	}

	// The AST contains empty type annotations, resolve them to Void

	BaseTypeActivation.Set(
		"",
		BaseTypeActivation.Find("Void"),
	)
}

func baseTypeVariable(name string, ty Type) *Variable {
	return &Variable{
		Identifier:      name,
		Type:            ty,
		DeclarationKind: common.DeclarationKindType,
		IsConstant:      true,
		Access:          PrimitiveAccess(ast.AccessPublic),
	}
}

// BaseValueActivation is the base activation that contains
// the values available in programs
var BaseValueActivation = NewVariableActivation(nil)

var AllSignedFixedPointTypes = []Type{
	Fix64Type,
}

var AllUnsignedFixedPointTypes = []Type{
	UFix64Type,
}

var AllFixedPointTypes = append(
	append(
		AllUnsignedFixedPointTypes[:],
		AllSignedFixedPointTypes...,
	),
	FixedPointType,
	SignedFixedPointType,
)

var AllSignedIntegerTypes = []Type{
	IntType,
	Int8Type,
	Int16Type,
	Int32Type,
	Int64Type,
	Int128Type,
	Int256Type,
}

var AllUnsignedIntegerTypes = []Type{
	// UInt*
	UIntType,
	UInt8Type,
	UInt16Type,
	UInt32Type,
	UInt64Type,
	UInt128Type,
	UInt256Type,
	// Word*
	Word8Type,
	Word16Type,
	Word32Type,
	Word64Type,
}

var AllIntegerTypes = append(
	append(
		AllUnsignedIntegerTypes[:],
		AllSignedIntegerTypes...,
	),
	IntegerType,
	SignedIntegerType,
)

var AllNumberTypes = append(
	append(
		AllIntegerTypes[:],
		AllFixedPointTypes...,
	),
	NumberType,
	SignedNumberType,
)

const NumberTypeMinFieldName = "min"
const NumberTypeMaxFieldName = "max"

const numberTypeMinFieldDocString = `The minimum integer of this type`
const numberTypeMaxFieldDocString = `The maximum integer of this type`

const fixedPointNumberTypeMinFieldDocString = `The minimum fixed-point value of this type`
const fixedPointNumberTypeMaxFieldDocString = `The maximum fixed-point value of this type`

const numberConversionFunctionDocStringSuffix = `
The value must be within the bounds of this type.
If a value is passed that is outside the bounds, the program aborts.`

func init() {

	// Declare a conversion function for all (leaf) number types

	for _, numberType := range AllNumberTypes {

		switch numberType {
		case NumberType, SignedNumberType,
			IntegerType, SignedIntegerType,
			FixedPointType, SignedFixedPointType:
			continue

		default:
			typeName := numberType.String()

			// Check that the function is not accidentally redeclared

			if BaseValueActivation.Find(typeName) != nil {
				panic(errors.NewUnreachableError())
			}

			functionType := NumberConversionFunctionType(numberType)

			addMember := func(member *Member) {
				if functionType.Members == nil {
					functionType.Members = &StringMemberOrderedMap{}
				}
				name := member.Identifier.Identifier
				if functionType.Members.Contains(name) {
					panic(errors.NewUnreachableError())
				}
				functionType.Members.Set(name, member)
			}

			switch numberType := numberType.(type) {
			case *NumericType:
				if numberType.minInt != nil {
					addMember(NewUnmeteredPublicConstantFieldMember(
						functionType,
						NumberTypeMinFieldName,
						numberType,
						numberTypeMinFieldDocString,
					))
				}

				if numberType.maxInt != nil {
					addMember(NewUnmeteredPublicConstantFieldMember(
						functionType,
						NumberTypeMaxFieldName,
						numberType,
						numberTypeMaxFieldDocString,
					))
				}

			case *FixedPointNumericType:
				if numberType.minInt != nil {
					// If a minimum integer is set, a minimum fractional must be set
					if numberType.minFractional == nil {
						panic(errors.NewUnreachableError())
					}

					addMember(NewUnmeteredPublicConstantFieldMember(
						functionType,
						NumberTypeMinFieldName,
						numberType,
						fixedPointNumberTypeMinFieldDocString,
					))
				}

				if numberType.maxInt != nil {
					// If a maximum integer is set, a maximum fractional must be set
					if numberType.maxFractional == nil {
						panic(errors.NewUnreachableError())
					}

					addMember(NewUnmeteredPublicConstantFieldMember(
						functionType,
						NumberTypeMaxFieldName,
						numberType,
						fixedPointNumberTypeMaxFieldDocString,
					))
				}
			}

			// add .fromString() method
			fromStringFnType := FromStringFunctionType(numberType)
			fromStringDocstring := FromStringFunctionDocstring(numberType)
			addMember(NewUnmeteredPublicFunctionMember(
				functionType,
				FromStringFunctionName,
				fromStringFnType,
				fromStringDocstring,
			))

			BaseValueActivation.Set(
				typeName,
				baseFunctionVariable(
					typeName,
					functionType,
					numberConversionDocString(
						fmt.Sprintf("the type %s", numberType.String()),
					),
				),
			)
		}
	}
}

func NumberConversionFunctionType(numberType Type) *FunctionType {
	return &FunctionType{
		Purity: FunctionPurityView,
		Parameters: []Parameter{
			{
				Label:          ArgumentLabelNotRequired,
				Identifier:     "value",
				TypeAnnotation: NumberTypeAnnotation,
			},
		},
		ReturnTypeAnnotation:     NewTypeAnnotation(numberType),
		ArgumentExpressionsCheck: numberFunctionArgumentExpressionsChecker(numberType),
	}
}

func numberConversionDocString(targetDescription string) string {
	return fmt.Sprintf(
		"Converts the given number to %s. %s",
		targetDescription,
		numberConversionFunctionDocStringSuffix,
	)
}

func baseFunctionVariable(name string, ty *FunctionType, docString string) *Variable {
	return &Variable{
		Identifier:      name,
		DeclarationKind: common.DeclarationKindFunction,
		ArgumentLabels:  ty.ArgumentLabels(),
		IsConstant:      true,
		Type:            ty,
		Access:          PrimitiveAccess(ast.AccessPublic),
		DocString:       docString,
	}
}

var AddressConversionFunctionType = &FunctionType{
	Purity: FunctionPurityView,
	Parameters: []Parameter{
		{
			Label:          ArgumentLabelNotRequired,
			Identifier:     "value",
			TypeAnnotation: IntegerTypeAnnotation,
		},
	},
	ReturnTypeAnnotation: AddressTypeAnnotation,
	ArgumentExpressionsCheck: func(checker *Checker, argumentExpressions []ast.Expression, _ ast.Range) {
		if len(argumentExpressions) < 1 {
			return
		}

		intExpression, ok := argumentExpressions[0].(*ast.IntegerExpression)
		if !ok {
			return
		}

		// No need to meter. This is only checked once.
		CheckAddressLiteral(nil, intExpression, checker.report)
	},
}

const AddressTypeFromBytesFunctionName = "fromBytes"
const AddressTypeFromBytesFunctionDocString = `
Returns an Address from the given byte array
`

var AddressTypeFromBytesFunctionType = &FunctionType{
	Parameters: []Parameter{
		{
			Label:          ArgumentLabelNotRequired,
			Identifier:     "bytes",
			TypeAnnotation: NewTypeAnnotation(ByteArrayType),
		},
	},
	ReturnTypeAnnotation: NewTypeAnnotation(TheAddressType),
}

func init() {
	// Declare a conversion function for the address type

	// Check that the function is not accidentally redeclared

	typeName := AddressTypeName

	if BaseValueActivation.Find(typeName) != nil {
		panic(errors.NewUnreachableError())
	}

	functionType := AddressConversionFunctionType

	addMember := func(member *Member) {
		if functionType.Members == nil {
			functionType.Members = &StringMemberOrderedMap{}
		}
		name := member.Identifier.Identifier
		if functionType.Members.Contains(name) {
			panic(errors.NewUnreachableError())
		}
		functionType.Members.Set(name, member)
	}

	addMember(NewUnmeteredPublicFunctionMember(
		functionType,
		AddressTypeFromBytesFunctionName,
		AddressTypeFromBytesFunctionType,
		AddressTypeFromBytesFunctionDocString,
	))

	BaseValueActivation.Set(
		typeName,
		baseFunctionVariable(
			typeName,
			functionType,
			numberConversionDocString("an address"),
		),
	)
}

func numberFunctionArgumentExpressionsChecker(targetType Type) ArgumentExpressionsCheck {
	return func(checker *Checker, arguments []ast.Expression, invocationRange ast.Range) {
		if len(arguments) < 1 {
			return
		}

		argument := arguments[0]

		switch argument := argument.(type) {
		case *ast.IntegerExpression:
			if CheckIntegerLiteral(nil, argument, targetType, checker.report) {
				if checker.Config.ExtendedElaborationEnabled {
					checker.Elaboration.SetNumberConversionArgumentTypes(
						argument,
						NumberConversionArgumentTypes{
							Type:  targetType,
							Range: invocationRange,
						},
					)
				}
			}

		case *ast.FixedPointExpression:
			if CheckFixedPointLiteral(nil, argument, targetType, checker.report) {
				if checker.Config.ExtendedElaborationEnabled {
					checker.Elaboration.SetNumberConversionArgumentTypes(
						argument,
						NumberConversionArgumentTypes{
							Type:  targetType,
							Range: invocationRange,
						},
					)
				}
			}
		}
	}
}

func pathConversionFunctionType(pathType Type) *FunctionType {
	return NewSimpleFunctionType(
		FunctionPurityView,
		[]Parameter{
			{
				Identifier:     "identifier",
				TypeAnnotation: StringTypeAnnotation,
			},
		},
		NewTypeAnnotation(
			&OptionalType{
				Type: pathType,
			},
		),
	)
}

var PublicPathConversionFunctionType = pathConversionFunctionType(PublicPathType)
var PrivatePathConversionFunctionType = pathConversionFunctionType(PrivatePathType)
var StoragePathConversionFunctionType = pathConversionFunctionType(StoragePathType)

func init() {

	// Declare the run-time type construction function

	typeName := MetaTypeName

	// Check that the function is not accidentally redeclared

	if BaseValueActivation.Find(typeName) != nil {
		panic(errors.NewUnreachableError())
	}

	BaseValueActivation.Set(
		typeName,
		baseFunctionVariable(
			typeName,
			&FunctionType{
				Purity:               FunctionPurityView,
				TypeParameters:       []*TypeParameter{{Name: "T"}},
				ReturnTypeAnnotation: MetaTypeAnnotation,
			},
			"Creates a run-time type representing the given static type as a value",
		),
	)

	BaseValueActivation.Set(
		PublicPathType.String(),
		baseFunctionVariable(
			PublicPathType.String(),
			PublicPathConversionFunctionType,
			"Converts the given string into a public path. Returns nil if the string does not specify a public path",
		),
	)

	BaseValueActivation.Set(
		PrivatePathType.String(),
		baseFunctionVariable(
			PrivatePathType.String(),
			PrivatePathConversionFunctionType,
			"Converts the given string into a private path. Returns nil if the string does not specify a private path",
		),
	)

	BaseValueActivation.Set(
		StoragePathType.String(),
		baseFunctionVariable(
			StoragePathType.String(),
			StoragePathConversionFunctionType,
			"Converts the given string into a storage path. Returns nil if the string does not specify a storage path",
		),
	)

	for _, v := range runtimeTypeConstructors {
		BaseValueActivation.Set(
			v.Name,
			baseFunctionVariable(
				v.Name,
				v.Value,
				v.DocString,
			))
	}
}

// CompositeType

type EnumInfo struct {
	RawType Type
	Cases   []string
}

type CompositeType struct {
	Location      common.Location
	EnumRawType   Type
	containerType Type
	NestedTypes   *StringTypeOrderedMap
	// in a language with support for algebraic data types,
	// we would implement this as an argument to the CompositeKind type constructor.
	// Alas, this is Go, so for now these fields are only non-nil when Kind is CompositeKindAttachment
	baseType             Type
	baseTypeDocString    string
	requiredEntitlements *EntitlementOrderedSet

	cachedIdentifiers *struct {
		TypeID              TypeID
		QualifiedIdentifier string
	}
	Members                             *StringMemberOrderedMap
	memberResolvers                     map[string]MemberResolver
	Identifier                          string
	Fields                              []string
	ConstructorParameters               []Parameter
	ImplicitTypeRequirementConformances []*CompositeType
	// an internal set of field `ExplicitInterfaceConformances`
	explicitInterfaceConformanceSet     *InterfaceSet
	ExplicitInterfaceConformances       []*InterfaceType
	Kind                                common.CompositeKind
	cachedIdentifiersLock               sync.RWMutex
	explicitInterfaceConformanceSetOnce sync.Once
	memberResolversOnce                 sync.Once
	ConstructorPurity                   FunctionPurity
	hasComputedMembers                  bool
	// Only applicable for native composite types
	importable bool
}

var _ Type = &CompositeType{}
var _ ContainerType = &CompositeType{}
var _ ContainedType = &CompositeType{}
var _ LocatedType = &CompositeType{}
var _ CompositeKindedType = &CompositeType{}
var _ TypeIndexableType = &CompositeType{}

func (t *CompositeType) Tag() TypeTag {
	return CompositeTypeTag
}

func (t *CompositeType) ExplicitInterfaceConformanceSet() *InterfaceSet {
	t.initializeExplicitInterfaceConformanceSet()
	return t.explicitInterfaceConformanceSet
}

func (t *CompositeType) initializeExplicitInterfaceConformanceSet() {
	t.explicitInterfaceConformanceSetOnce.Do(func() {
		// TODO: also include conformances' conformances recursively
		//   once interface can have conformances

		t.explicitInterfaceConformanceSet = NewInterfaceSet()
		for _, conformance := range t.ExplicitInterfaceConformances {
			t.explicitInterfaceConformanceSet.Add(conformance)
		}
	})
}

func (t *CompositeType) addImplicitTypeRequirementConformance(typeRequirement *CompositeType) {
	t.ImplicitTypeRequirementConformances =
		append(t.ImplicitTypeRequirementConformances, typeRequirement)
}

func (*CompositeType) IsType() {}

func (t *CompositeType) String() string {
	return t.Identifier
}

func (t *CompositeType) QualifiedString() string {
	return t.QualifiedIdentifier()
}

func (t *CompositeType) GetContainerType() Type {
	return t.containerType
}

func (t *CompositeType) SetContainerType(containerType Type) {
	t.checkIdentifiersCached()
	t.containerType = containerType
}

func (t *CompositeType) checkIdentifiersCached() {
	t.cachedIdentifiersLock.Lock()
	defer t.cachedIdentifiersLock.Unlock()

	if t.cachedIdentifiers != nil {
		panic(errors.NewUnreachableError())
	}

	if t.NestedTypes != nil {
		t.NestedTypes.Foreach(checkIdentifiersCached)
	}
}

func checkIdentifiersCached(_ string, typ Type) {
	switch semaType := typ.(type) {
	case *CompositeType:
		semaType.checkIdentifiersCached()
	case *InterfaceType:
		semaType.checkIdentifiersCached()
	}
}

func (t *CompositeType) GetCompositeKind() common.CompositeKind {
	return t.Kind
}

func (t *CompositeType) getBaseCompositeKind() common.CompositeKind {
	if t.Kind != common.CompositeKindAttachment {
		return common.CompositeKindUnknown
	}
	switch base := t.baseType.(type) {
	case *CompositeType:
		return base.Kind
	case *InterfaceType:
		return base.CompositeKind
	case *SimpleType:
		return base.CompositeKind()
	}
	return common.CompositeKindUnknown
}

func isAttachmentType(t Type) bool {
	composite, ok := t.(*CompositeType)
	return (ok && composite.Kind == common.CompositeKindAttachment) ||
		t == AnyResourceAttachmentType ||
		t == AnyStructAttachmentType
}

func (t *CompositeType) GetBaseType() Type {
	return t.baseType
}

func (t *CompositeType) GetLocation() common.Location {
	return t.Location
}

func (t *CompositeType) QualifiedIdentifier() string {
	t.initializeIdentifiers()
	return t.cachedIdentifiers.QualifiedIdentifier
}

func (t *CompositeType) ID() TypeID {
	t.initializeIdentifiers()
	return t.cachedIdentifiers.TypeID
}

func (t *CompositeType) initializeIdentifiers() {
	t.cachedIdentifiersLock.Lock()
	defer t.cachedIdentifiersLock.Unlock()

	if t.cachedIdentifiers != nil {
		return
	}

	identifier := qualifiedIdentifier(t.Identifier, t.containerType)

	var typeID TypeID
	if t.Location == nil {
		typeID = TypeID(identifier)
	} else {
		typeID = t.Location.TypeID(nil, identifier)
	}

	t.cachedIdentifiers = &struct {
		TypeID              TypeID
		QualifiedIdentifier string
	}{
		TypeID:              typeID,
		QualifiedIdentifier: identifier,
	}
}

func (t *CompositeType) Equal(other Type) bool {
	otherStructure, ok := other.(*CompositeType)
	if !ok {
		return false
	}

	return otherStructure.Kind == t.Kind &&
		otherStructure.ID() == t.ID()
}

func (t *CompositeType) MemberMap() *StringMemberOrderedMap {
	return t.Members
}

func (t *CompositeType) IsResourceType() bool {
	return t.Kind == common.CompositeKindResource ||
		// attachments are always the same kind as their base type
		(t.Kind == common.CompositeKindAttachment &&
			// this check is necessary to prevent `attachment A for A {}`
			// from causing an infinite recursion case here
			t.baseType != t &&
			t.baseType.IsResourceType())
}

func (*CompositeType) IsInvalidType() bool {
	return false
}

func (t *CompositeType) IsStorable(results map[*Member]bool) bool {
	if t.hasComputedMembers {
		return false
	}

	// Only structures, resources, attachments, and enums can be stored

	switch t.Kind {
	case common.CompositeKindStructure,
		common.CompositeKindResource,
		common.CompositeKindEnum,
		common.CompositeKindAttachment:
		break
	default:
		return false
	}

	// Native/built-in types are not storable for now
	if t.Location == nil {
		return false
	}

	// If this composite type has a member which is non-storable,
	// then the composite type is not storable.

	for pair := t.Members.Oldest(); pair != nil; pair = pair.Next() {
		if !pair.Value.IsStorable(results) {
			return false
		}
	}

	return true
}

func (t *CompositeType) IsImportable(results map[*Member]bool) bool {
	// Use the pre-determined flag for native types
	if t.Location == nil {
		return t.importable
	}

	// Only structures and enums can be imported

	switch t.Kind {
	case common.CompositeKindStructure,
		common.CompositeKindEnum:
		break
	// attachments can be imported iff they are attached to a structure
	case common.CompositeKindAttachment:
		return t.baseType.IsImportable(results)
	default:
		return false
	}

	// If this composite type has a member which is not importable,
	// then the composite type is not importable.

	for pair := t.Members.Oldest(); pair != nil; pair = pair.Next() {
		if !pair.Value.IsImportable(results) {
			return false
		}
	}

	return true
}

func (t *CompositeType) IsExportable(results map[*Member]bool) bool {
	// Only structures, resources, attachment, and enums can be stored

	switch t.Kind {
	case common.CompositeKindStructure,
		common.CompositeKindResource,
		common.CompositeKindEnum,
		common.CompositeKindAttachment:
		break
	default:
		return false
	}

	// If this composite type has a member which is not exportable,
	// then the composite type is not exportable.

	for p := t.Members.Oldest(); p != nil; p = p.Next() {
		if !p.Value.IsExportable(results) {
			return false
		}
	}

	return true
}

func (t *CompositeType) IsEquatable() bool {
	// TODO: add support for more composite kinds
	return t.Kind == common.CompositeKindEnum
}

func (*CompositeType) IsComparable() bool {
	return false
}

func (c *CompositeType) TypeAnnotationState() TypeAnnotationState {
	if c.Kind == common.CompositeKindAttachment {
		return TypeAnnotationStateDirectAttachmentTypeAnnotation
	}
	return TypeAnnotationStateValid
}

func (t *CompositeType) RewriteWithRestrictedTypes() (result Type, rewritten bool) {
	return t, false
}

func (t *CompositeType) InterfaceType() *InterfaceType {
	return &InterfaceType{
		Location:              t.Location,
		Identifier:            t.Identifier,
		CompositeKind:         t.Kind,
		Members:               t.Members,
		Fields:                t.Fields,
		InitializerParameters: t.ConstructorParameters,
		InitializerPurity:     t.ConstructorPurity,
		containerType:         t.containerType,
		NestedTypes:           t.NestedTypes,
	}
}

func (t *CompositeType) TypeRequirements() []*CompositeType {

	var typeRequirements []*CompositeType

	if containerComposite, ok := t.containerType.(*CompositeType); ok {
		for _, conformance := range containerComposite.ExplicitInterfaceConformances {
			ty, ok := conformance.NestedTypes.Get(t.Identifier)
			if !ok {
				continue
			}

			typeRequirement, ok := ty.(*CompositeType)
			if !ok {
				continue
			}

			typeRequirements = append(typeRequirements, typeRequirement)
		}
	}

	return typeRequirements
}

func (*CompositeType) Unify(_ Type, _ *TypeParameterTypeOrderedMap, _ func(err error), _ ast.Range) bool {
	// TODO:
	return false
}

func (t *CompositeType) Resolve(_ *TypeParameterTypeOrderedMap) Type {
	return t
}

func (t *CompositeType) IsContainerType() bool {
	return t.NestedTypes != nil
}

func (t *CompositeType) GetNestedTypes() *StringTypeOrderedMap {
	return t.NestedTypes
}

func (t *CompositeType) isTypeIndexableType() bool {
	// resources and structs only can be indexed for attachments
	return t.Kind.SupportsAttachments()
}

func (t *CompositeType) TypeIndexingElementType(indexingType Type) Type {
	return &OptionalType{
		Type: &ReferenceType{
			Type: indexingType,
		},
	}
}

func (t *CompositeType) IsValidIndexingType(ty Type) bool {
	attachmentType, isComposite := ty.(*CompositeType)
	return isComposite &&
		IsSubType(t, attachmentType.baseType) &&
		attachmentType.IsResourceType() == t.IsResourceType()
}

func (t *CompositeType) GetMembers() map[string]MemberResolver {
	t.initializeMemberResolvers()
	return t.memberResolvers
}

func (t *CompositeType) initializeMemberResolvers() {
	t.memberResolversOnce.Do(func() {
		memberResolvers := MembersMapAsResolvers(t.Members)

		// Check conformances.
		// If this composite type results from a normal composite declaration,
		// it must have members declared for all interfaces it conforms to.
		// However, if this composite type is a type requirement,
		// it acts like an interface and does not have to declare members.

		t.ExplicitInterfaceConformanceSet().
			ForEach(func(conformance *InterfaceType) {
				for name, resolver := range conformance.GetMembers() { //nolint:maprange
					if _, ok := memberResolvers[name]; !ok {
						memberResolvers[name] = resolver
					}
				}
			})

		t.memberResolvers = withBuiltinMembers(t, memberResolvers)
	})
}

func (t *CompositeType) FieldPosition(name string, declaration ast.CompositeLikeDeclaration) ast.Position {
	var pos ast.Position
	if t.Kind == common.CompositeKindEnum &&
		name == EnumRawValueFieldName {

		if len(declaration.ConformanceList()) > 0 {
			pos = declaration.ConformanceList()[0].StartPosition()
		}
	} else {
		pos = declaration.DeclarationMembers().FieldPosition(name, declaration.Kind())
	}
	return pos
}

func (t *CompositeType) SetNestedType(name string, nestedType ContainedType) {
	if t.NestedTypes == nil {
		t.NestedTypes = &StringTypeOrderedMap{}
	}
	t.NestedTypes.Set(name, nestedType)
	nestedType.SetContainerType(t)
}

// Member

type Member struct {
	TypeAnnotation TypeAnnotation
	// Parent type where this member can be resolved
	ContainerType  Type
	DocString      string
	ArgumentLabels []string
	Identifier     ast.Identifier
	Access         Access
	// TODO: replace with dedicated MemberKind enum
	DeclarationKind common.DeclarationKind
	VariableKind    ast.VariableKind
	// Predeclared fields can be considered initialized
	Predeclared       bool
	HasImplementation bool
	// IgnoreInSerialization determines if the field is ignored in serialization
	IgnoreInSerialization bool
}

func NewUnmeteredPublicFunctionMember(
	containerType Type,
	identifier string,
	functionType *FunctionType,
	docString string,
) *Member {
	return NewPublicFunctionMember(
		nil,
		containerType,
		identifier,
		functionType,
		docString,
	)
}

func NewPublicFunctionMember(
	memoryGauge common.MemoryGauge,
	containerType Type,
	identifier string,
	functionType *FunctionType,
	docString string,
) *Member {

	return &Member{
		ContainerType: containerType,
		Access:        PrimitiveAccess(ast.AccessPublic),
		Identifier: ast.NewIdentifier(
			memoryGauge,
			identifier,
			ast.EmptyPosition,
		),
		DeclarationKind: common.DeclarationKindFunction,
		VariableKind:    ast.VariableKindConstant,
		TypeAnnotation:  NewTypeAnnotation(functionType),
		ArgumentLabels:  functionType.ArgumentLabels(),
		DocString:       docString,
	}
}

func NewUnmeteredPublicConstantFieldMember(
	containerType Type,
	identifier string,
	fieldType Type,
	docString string,
) *Member {
	return NewPublicConstantFieldMember(
		nil,
		containerType,
		identifier,
		fieldType,
		docString,
	)
}

func NewPublicConstantFieldMember(
	memoryGauge common.MemoryGauge,
	containerType Type,
	identifier string,
	fieldType Type,
	docString string,
) *Member {
	return &Member{
		ContainerType: containerType,
		Access:        PrimitiveAccess(ast.AccessPublic),
		Identifier: ast.NewIdentifier(
			memoryGauge,
			identifier,
			ast.EmptyPosition,
		),
		DeclarationKind: common.DeclarationKindField,
		VariableKind:    ast.VariableKindConstant,
		TypeAnnotation:  NewTypeAnnotation(fieldType),
		DocString:       docString,
	}
}

// IsStorable returns whether a member is a storable field
func (m *Member) IsStorable(results map[*Member]bool) (result bool) {
	test := func(t Type) bool {
		return t.IsStorable(results)
	}
	return m.testType(test, results)
}

// IsExportable returns whether a member is exportable
func (m *Member) IsExportable(results map[*Member]bool) (result bool) {
	test := func(t Type) bool {
		return t.IsExportable(results)
	}
	return m.testType(test, results)
}

// IsImportable returns whether a member can be imported to a program
func (m *Member) IsImportable(results map[*Member]bool) (result bool) {
	test := func(t Type) bool {
		return t.IsImportable(results)
	}
	return m.testType(test, results)
}

// IsValidEventParameterType returns whether has a valid event parameter type
func (m *Member) IsValidEventParameterType(results map[*Member]bool) bool {
	test := func(t Type) bool {
		return IsValidEventParameterType(t, results)
	}
	return m.testType(test, results)
}

func (m *Member) testType(test func(Type) bool, results map[*Member]bool) (result bool) {

	// Prevent a potential stack overflow due to cyclic declarations
	// by keeping track of the result for each member

	// If a result for the member is available, return it,
	// instead of checking the type

	var ok bool
	if result, ok = results[m]; ok {
		return result
	}

	// Temporarily assume the member passes the test while it's type is tested.
	// If a recursive call occurs, the check for an existing result will prevent infinite recursion

	results[m] = true

	result = func() bool {
		// Skip checking predeclared members

		if m.Predeclared {
			return true
		}

		if m.DeclarationKind == common.DeclarationKindField {

			fieldType := m.TypeAnnotation.Type

			if !fieldType.IsInvalidType() && !test(fieldType) {
				return false
			}
		}

		return true
	}()

	results[m] = result
	return result
}

// InterfaceType

type InterfaceType struct {
	Location          common.Location
	containerType     Type
	Members           *StringMemberOrderedMap
	memberResolvers   map[string]MemberResolver
	NestedTypes       *StringTypeOrderedMap
	cachedIdentifiers *struct {
		TypeID              TypeID
		QualifiedIdentifier string
	}
	Identifier            string
	Fields                []string
	InitializerParameters []Parameter
	CompositeKind         common.CompositeKind
	cachedIdentifiersLock sync.RWMutex
	memberResolversOnce   sync.Once
	InitializerPurity     FunctionPurity
}

var _ Type = &InterfaceType{}
var _ ContainerType = &InterfaceType{}
var _ ContainedType = &InterfaceType{}
var _ LocatedType = &InterfaceType{}
var _ CompositeKindedType = &InterfaceType{}

func (*InterfaceType) IsType() {}

func (t *InterfaceType) Tag() TypeTag {
	return InterfaceTypeTag
}

func (t *InterfaceType) String() string {
	return t.Identifier
}

func (t *InterfaceType) QualifiedString() string {
	return t.QualifiedIdentifier()
}

func (t *InterfaceType) GetContainerType() Type {
	return t.containerType
}

func (t *InterfaceType) SetContainerType(containerType Type) {
	t.checkIdentifiersCached()
	t.containerType = containerType
}

func (t *InterfaceType) checkIdentifiersCached() {
	t.cachedIdentifiersLock.Lock()
	defer t.cachedIdentifiersLock.Unlock()

	if t.cachedIdentifiers != nil {
		panic(errors.NewUnreachableError())
	}

	if t.NestedTypes != nil {
		t.NestedTypes.Foreach(checkIdentifiersCached)
	}
}

func (t *InterfaceType) GetCompositeKind() common.CompositeKind {
	return t.CompositeKind
}

func (t *InterfaceType) GetLocation() common.Location {
	return t.Location
}

func (t *InterfaceType) QualifiedIdentifier() string {
	t.initializeIdentifiers()
	return t.cachedIdentifiers.QualifiedIdentifier
}

func (t *InterfaceType) ID() TypeID {
	t.initializeIdentifiers()
	return t.cachedIdentifiers.TypeID
}

func (t *InterfaceType) initializeIdentifiers() {
	t.cachedIdentifiersLock.Lock()
	defer t.cachedIdentifiersLock.Unlock()

	if t.cachedIdentifiers != nil {
		return
	}

	identifier := qualifiedIdentifier(t.Identifier, t.containerType)

	var typeID TypeID
	if t.Location == nil {
		typeID = TypeID(identifier)
	} else {
		typeID = t.Location.TypeID(nil, identifier)
	}

	t.cachedIdentifiers = &struct {
		TypeID              TypeID
		QualifiedIdentifier string
	}{
		TypeID:              typeID,
		QualifiedIdentifier: identifier,
	}
}

func (t *InterfaceType) Equal(other Type) bool {
	otherInterface, ok := other.(*InterfaceType)
	if !ok {
		return false
	}

	return otherInterface.CompositeKind == t.CompositeKind &&
		otherInterface.ID() == t.ID()
}

func (t *InterfaceType) MemberMap() *StringMemberOrderedMap {
	return t.Members
}

func (t *InterfaceType) GetMembers() map[string]MemberResolver {
	t.initializeMemberResolvers()
	return t.memberResolvers
}

func (t *InterfaceType) initializeMemberResolvers() {
	t.memberResolversOnce.Do(func() {
		members := MembersMapAsResolvers(t.Members)

		t.memberResolvers = withBuiltinMembers(t, members)
	})
}

func (t *InterfaceType) IsResourceType() bool {
	return t.CompositeKind == common.CompositeKindResource
}

func (t *InterfaceType) IsInvalidType() bool {
	return false
}

func (t *InterfaceType) IsStorable(results map[*Member]bool) bool {

	// If this interface type has a member which is non-storable,
	// then the interface type is not storable.

	for pair := t.Members.Oldest(); pair != nil; pair = pair.Next() {
		if !pair.Value.IsStorable(results) {
			return false
		}
	}

	return true
}

func (t *InterfaceType) IsExportable(results map[*Member]bool) bool {

	if t.CompositeKind != common.CompositeKindStructure {
		return false
	}

	// If this interface type has a member which is not exportable,
	// then the interface type is not exportable.

	for pair := t.Members.Oldest(); pair != nil; pair = pair.Next() {
		if !pair.Value.IsExportable(results) {
			return false
		}
	}

	return true
}

func (t *InterfaceType) IsImportable(results map[*Member]bool) bool {
	if t.CompositeKind != common.CompositeKindStructure {
		return false
	}

	// If this interface type has a member which is not importable,
	// then the interface type is not importable.

	for pair := t.Members.Oldest(); pair != nil; pair = pair.Next() {
		if !pair.Value.IsImportable(results) {
			return false
		}
	}

	return true
}

func (*InterfaceType) IsEquatable() bool {
	// TODO:
	return false
}

func (*InterfaceType) IsComparable() bool {
	return false
}

func (*InterfaceType) TypeAnnotationState() TypeAnnotationState {
	return TypeAnnotationStateValid
}

func (t *InterfaceType) RewriteWithRestrictedTypes() (Type, bool) {
	switch t.CompositeKind {
	case common.CompositeKindResource:
		return &RestrictedType{
			Type:         AnyResourceType,
			Restrictions: []*InterfaceType{t},
		}, true

	case common.CompositeKindStructure:
		return &RestrictedType{
			Type:         AnyStructType,
			Restrictions: []*InterfaceType{t},
		}, true

	default:
		return t, false
	}
}

func (*InterfaceType) Unify(_ Type, _ *TypeParameterTypeOrderedMap, _ func(err error), _ ast.Range) bool {
	// TODO:
	return false
}

func (t *InterfaceType) Resolve(_ *TypeParameterTypeOrderedMap) Type {
	return t
}

func (t *InterfaceType) IsContainerType() bool {
	return t.NestedTypes != nil
}

func (t *InterfaceType) GetNestedTypes() *StringTypeOrderedMap {
	return t.NestedTypes
}

func (t *InterfaceType) FieldPosition(name string, declaration *ast.InterfaceDeclaration) ast.Position {
	return declaration.Members.FieldPosition(name, declaration.CompositeKind)
}

// DictionaryType consists of the key and value type
// for all key-value pairs in the dictionary:
// All keys have to be a subtype of the key type,
// and all values have to be a subtype of the value type.

type DictionaryType struct {
	KeyType             Type
	ValueType           Type
	memberResolvers     map[string]MemberResolver
	memberResolversOnce sync.Once
}

var _ Type = &DictionaryType{}
var _ ValueIndexableType = &DictionaryType{}

func NewDictionaryType(memoryGauge common.MemoryGauge, keyType, valueType Type) *DictionaryType {
	common.UseMemory(memoryGauge, common.DictionarySemaTypeMemoryUsage)
	return &DictionaryType{
		KeyType:   keyType,
		ValueType: valueType,
	}
}

func (*DictionaryType) IsType() {}

func (t *DictionaryType) Tag() TypeTag {
	return DictionaryTypeTag
}

func (t *DictionaryType) String() string {
	return fmt.Sprintf(
		"{%s: %s}",
		t.KeyType,
		t.ValueType,
	)
}

func (t *DictionaryType) QualifiedString() string {
	return fmt.Sprintf(
		"{%s: %s}",
		t.KeyType.QualifiedString(),
		t.ValueType.QualifiedString(),
	)
}

func (t *DictionaryType) ID() TypeID {
	return TypeID(fmt.Sprintf(
		"{%s:%s}",
		t.KeyType.ID(),
		t.ValueType.ID(),
	))
}

func (t *DictionaryType) Equal(other Type) bool {
	otherDictionary, ok := other.(*DictionaryType)
	if !ok {
		return false
	}

	return otherDictionary.KeyType.Equal(t.KeyType) &&
		otherDictionary.ValueType.Equal(t.ValueType)
}

func (t *DictionaryType) IsResourceType() bool {
	return t.KeyType.IsResourceType() ||
		t.ValueType.IsResourceType()
}

func (t *DictionaryType) IsInvalidType() bool {
	return t.KeyType.IsInvalidType() ||
		t.ValueType.IsInvalidType()
}

func (t *DictionaryType) IsStorable(results map[*Member]bool) bool {
	return t.KeyType.IsStorable(results) &&
		t.ValueType.IsStorable(results)
}

func (t *DictionaryType) IsExportable(results map[*Member]bool) bool {
	return t.KeyType.IsExportable(results) &&
		t.ValueType.IsExportable(results)
}

func (t *DictionaryType) IsImportable(results map[*Member]bool) bool {
	return t.KeyType.IsImportable(results) &&
		t.ValueType.IsImportable(results)
}

func (t *DictionaryType) IsEquatable() bool {
	return t.KeyType.IsEquatable() &&
		t.ValueType.IsEquatable()
}

func (*DictionaryType) IsComparable() bool {
	return false
}

func (t *DictionaryType) TypeAnnotationState() TypeAnnotationState {
	keyTypeAnnotationState := t.KeyType.TypeAnnotationState()
	if keyTypeAnnotationState != TypeAnnotationStateValid {
		return keyTypeAnnotationState
	}

	valueTypeAnnotationState := t.ValueType.TypeAnnotationState()
	if valueTypeAnnotationState != TypeAnnotationStateValid {
		return valueTypeAnnotationState
	}

	return TypeAnnotationStateValid
}

func (t *DictionaryType) RewriteWithRestrictedTypes() (Type, bool) {
	rewrittenKeyType, keyTypeRewritten := t.KeyType.RewriteWithRestrictedTypes()
	rewrittenValueType, valueTypeRewritten := t.ValueType.RewriteWithRestrictedTypes()
	rewritten := keyTypeRewritten || valueTypeRewritten
	if rewritten {
		return &DictionaryType{
			KeyType:   rewrittenKeyType,
			ValueType: rewrittenValueType,
		}, true
	} else {
		return t, false
	}
}

const dictionaryTypeContainsKeyFunctionDocString = `
Returns true if the given key is in the dictionary
`

const dictionaryTypeLengthFieldDocString = `
The number of entries in the dictionary
`

const dictionaryTypeKeysFieldDocString = `
An array containing all keys of the dictionary
`

const dictionaryTypeForEachKeyFunctionDocString = `
Iterate over each key in this dictionary, exiting early if the passed function returns false.
This method is more performant than calling .keys and then iterating over the resulting array,
since no intermediate storage is allocated.

The order of iteration is undefined
`

const dictionaryTypeValuesFieldDocString = `
An array containing all values of the dictionary
`

const dictionaryTypeInsertFunctionDocString = `
Inserts the given value into the dictionary under the given key.

Returns the previous value as an optional if the dictionary contained the key, or nil if the dictionary did not contain the key
`

const dictionaryTypeRemoveFunctionDocString = `
Removes the value for the given key from the dictionary.

Returns the value as an optional if the dictionary contained the key, or nil if the dictionary did not contain the key
`

func (t *DictionaryType) GetMembers() map[string]MemberResolver {
	t.initializeMemberResolvers()
	return t.memberResolvers
}

func (t *DictionaryType) initializeMemberResolvers() {
	t.memberResolversOnce.Do(func() {

		t.memberResolvers = withBuiltinMembers(t, map[string]MemberResolver{
			"containsKey": {
				Kind: common.DeclarationKindFunction,
				Resolve: func(memoryGauge common.MemoryGauge, identifier string, targetRange ast.Range, report func(error)) *Member {

					return NewPublicFunctionMember(
						memoryGauge,
						t,
						identifier,
						DictionaryContainsKeyFunctionType(t),
						dictionaryTypeContainsKeyFunctionDocString,
					)
				},
			},
			"length": {
				Kind: common.DeclarationKindField,
				Resolve: func(memoryGauge common.MemoryGauge, identifier string, _ ast.Range, _ func(error)) *Member {
					return NewPublicConstantFieldMember(
						memoryGauge,
						t,
						identifier,
						IntType,
						dictionaryTypeLengthFieldDocString,
					)
				},
			},
			"keys": {
				Kind: common.DeclarationKindField,
				Resolve: func(memoryGauge common.MemoryGauge, identifier string, targetRange ast.Range, report func(error)) *Member {
					// TODO: maybe allow for resource key type

					if t.KeyType.IsResourceType() {
						report(
							&InvalidResourceDictionaryMemberError{
								Name:            identifier,
								DeclarationKind: common.DeclarationKindField,
								Range:           targetRange,
							},
						)
					}

					return NewPublicConstantFieldMember(
						memoryGauge,
						t,
						identifier,
						&VariableSizedType{Type: t.KeyType},
						dictionaryTypeKeysFieldDocString,
					)
				},
			},
			"values": {
				Kind: common.DeclarationKindField,
				Resolve: func(memoryGauge common.MemoryGauge, identifier string, targetRange ast.Range, report func(error)) *Member {
					// TODO: maybe allow for resource value type

					if t.ValueType.IsResourceType() {
						report(
							&InvalidResourceDictionaryMemberError{
								Name:            identifier,
								DeclarationKind: common.DeclarationKindField,
								Range:           targetRange,
							},
						)
					}

					return NewPublicConstantFieldMember(
						memoryGauge,
						t,
						identifier,
						&VariableSizedType{Type: t.ValueType},
						dictionaryTypeValuesFieldDocString,
					)
				},
			},
			"insert": {
				Kind:     common.DeclarationKindFunction,
				Mutating: true,
				Resolve: func(memoryGauge common.MemoryGauge, identifier string, _ ast.Range, _ func(error)) *Member {
					return NewPublicFunctionMember(
						memoryGauge,
						t,
						identifier,
						DictionaryInsertFunctionType(t),
						dictionaryTypeInsertFunctionDocString,
					)
				},
			},
			"remove": {
				Kind:     common.DeclarationKindFunction,
				Mutating: true,
				Resolve: func(memoryGauge common.MemoryGauge, identifier string, _ ast.Range, _ func(error)) *Member {
					return NewPublicFunctionMember(
						memoryGauge,
						t,
						identifier,
						DictionaryRemoveFunctionType(t),
						dictionaryTypeRemoveFunctionDocString,
					)
				},
			},
			"forEachKey": {
				Kind: common.DeclarationKindFunction,
				Resolve: func(memoryGauge common.MemoryGauge, identifier string, targetRange ast.Range, report func(error)) *Member {
					if t.KeyType.IsResourceType() {
						report(
							&InvalidResourceDictionaryMemberError{
								Name:            identifier,
								DeclarationKind: common.DeclarationKindField,
								Range:           targetRange,
							},
						)
					}

					return NewPublicFunctionMember(
						memoryGauge,
						t,
						identifier,
						DictionaryForEachKeyFunctionType(t),
						dictionaryTypeForEachKeyFunctionDocString,
					)
				},
			},
		})
	})
}

func DictionaryContainsKeyFunctionType(t *DictionaryType) *FunctionType {
	return NewSimpleFunctionType(
		FunctionPurityView,
		[]Parameter{
			{
				Label:          ArgumentLabelNotRequired,
				Identifier:     "key",
				TypeAnnotation: NewTypeAnnotation(t.KeyType),
			},
		},
		BoolTypeAnnotation,
	)
}

func DictionaryInsertFunctionType(t *DictionaryType) *FunctionType {
	return NewSimpleFunctionType(
		FunctionPurityImpure,
		[]Parameter{
			{
				Identifier:     "key",
				TypeAnnotation: NewTypeAnnotation(t.KeyType),
			},
			{
				Label:          ArgumentLabelNotRequired,
				Identifier:     "value",
				TypeAnnotation: NewTypeAnnotation(t.ValueType),
			},
		},
		NewTypeAnnotation(
			&OptionalType{
				Type: t.ValueType,
			},
		),
	)
}

func DictionaryRemoveFunctionType(t *DictionaryType) *FunctionType {
	return NewSimpleFunctionType(
		FunctionPurityImpure,
		[]Parameter{
			{
				Identifier:     "key",
				TypeAnnotation: NewTypeAnnotation(t.KeyType),
			},
		},
		NewTypeAnnotation(
			&OptionalType{
				Type: t.ValueType,
			},
		),
	)
}

func DictionaryForEachKeyFunctionType(t *DictionaryType) *FunctionType {
	const functionPurity = FunctionPurityImpure

	// fun(K): Bool
	funcType := NewSimpleFunctionType(
		functionPurity,
		[]Parameter{
			{
				Identifier:     "key",
				TypeAnnotation: NewTypeAnnotation(t.KeyType),
			},
		},
		BoolTypeAnnotation,
	)

	// fun forEachKey(_ function: fun(K): Bool): Void
	return NewSimpleFunctionType(
		functionPurity,
		[]Parameter{
			{
				Label:          ArgumentLabelNotRequired,
				Identifier:     "function",
				TypeAnnotation: NewTypeAnnotation(funcType),
			},
		},
		VoidTypeAnnotation,
	)
}

func (*DictionaryType) isValueIndexableType() bool {
	return true
}

func (t *DictionaryType) ElementType(_ bool) Type {
	return &OptionalType{Type: t.ValueType}
}

func (*DictionaryType) AllowsValueIndexingAssignment() bool {
	return true
}

func (t *DictionaryType) IndexingType() Type {
	return t.KeyType
}

type DictionaryEntryType struct {
	KeyType   Type
	ValueType Type
}

func (t *DictionaryType) Unify(
	other Type,
	typeParameters *TypeParameterTypeOrderedMap,
	report func(err error),
	outerRange ast.Range,
) bool {

	otherDictionary, ok := other.(*DictionaryType)
	if !ok {
		return false
	}

	keyUnified := t.KeyType.Unify(otherDictionary.KeyType, typeParameters, report, outerRange)
	valueUnified := t.ValueType.Unify(otherDictionary.ValueType, typeParameters, report, outerRange)
	return keyUnified || valueUnified
}

func (t *DictionaryType) Resolve(typeArguments *TypeParameterTypeOrderedMap) Type {
	newKeyType := t.KeyType.Resolve(typeArguments)
	if newKeyType == nil {
		return nil
	}

	newValueType := t.ValueType.Resolve(typeArguments)
	if newValueType == nil {
		return nil
	}

	return &DictionaryType{
		KeyType:   newKeyType,
		ValueType: newValueType,
	}
}

// ReferenceType represents the reference to a value
type ReferenceType struct {
	Type       Type
	Authorized bool
}

var _ Type = &ReferenceType{}

// Not all references are indexable, but some are, depending on the reference's type
var _ ValueIndexableType = &ReferenceType{}
var _ TypeIndexableType = &ReferenceType{}

func NewReferenceType(memoryGauge common.MemoryGauge, typ Type, authorized bool) *ReferenceType {
	common.UseMemory(memoryGauge, common.ReferenceSemaTypeMemoryUsage)
	return &ReferenceType{
		Type:       typ,
		Authorized: authorized,
	}
}

func (*ReferenceType) IsType() {}

func (t *ReferenceType) Tag() TypeTag {
	return ReferenceTypeTag
}

func formatReferenceType(
	separator string,
	authorized bool,
	typeString string,
) string {
	var builder strings.Builder
	if authorized {
		builder.WriteString("auth")
		builder.WriteString(separator)
	}
	builder.WriteByte('&')
	builder.WriteString(typeString)
	return builder.String()
}

func FormatReferenceTypeID(authorized bool, typeString string) string {
	return formatReferenceType("", authorized, typeString)
}

func (t *ReferenceType) string(typeFormatter func(Type) string) string {
	if t.Type == nil {
		return "reference"
	}
	return formatReferenceType(" ", t.Authorized, typeFormatter(t.Type))
}

func (t *ReferenceType) String() string {
	return t.string(func(t Type) string {
		return t.String()
	})
}

func (t *ReferenceType) QualifiedString() string {
	return t.string(func(t Type) string {
		return t.QualifiedString()
	})
}

func (t *ReferenceType) ID() TypeID {
	if t.Type == nil {
		return "reference"
	}
	return TypeID(FormatReferenceTypeID(t.Authorized, string(t.Type.ID())))
}

func (t *ReferenceType) Equal(other Type) bool {
	otherReference, ok := other.(*ReferenceType)
	if !ok {
		return false
	}

	if t.Authorized != otherReference.Authorized {
		return false
	}

	return t.Type.Equal(otherReference.Type)
}

func (t *ReferenceType) IsResourceType() bool {
	return false
}

func (t *ReferenceType) IsInvalidType() bool {
	return t.Type.IsInvalidType()
}

func (t *ReferenceType) IsStorable(_ map[*Member]bool) bool {
	return false
}

func (t *ReferenceType) IsExportable(_ map[*Member]bool) bool {
	return true
}

func (t *ReferenceType) IsImportable(_ map[*Member]bool) bool {
	return false
}

func (*ReferenceType) IsEquatable() bool {
	return true
}

<<<<<<< HEAD
func (r *ReferenceType) TypeAnnotationState() TypeAnnotationState {
	if r.Type.TypeAnnotationState() == TypeAnnotationStateDirectEntitlementTypeAnnotation {
		return TypeAnnotationStateDirectEntitlementTypeAnnotation
	}
=======
func (*ReferenceType) IsComparable() bool {
	return false
}

func (*ReferenceType) TypeAnnotationState() TypeAnnotationState {
>>>>>>> e88c14ce
	return TypeAnnotationStateValid
}

func (t *ReferenceType) RewriteWithRestrictedTypes() (Type, bool) {
	rewrittenType, rewritten := t.Type.RewriteWithRestrictedTypes()
	if rewritten {
		return &ReferenceType{
			Authorized: t.Authorized,
			Type:       rewrittenType,
		}, true
	} else {
		return t, false
	}
}

func (t *ReferenceType) GetMembers() map[string]MemberResolver {
	return t.Type.GetMembers()
}

func (t *ReferenceType) isValueIndexableType() bool {
	referencedType, ok := t.Type.(ValueIndexableType)
	if !ok {
		return false
	}
	return referencedType.isValueIndexableType()
}

func (t *ReferenceType) isTypeIndexableType() bool {
	referencedType, ok := t.Type.(TypeIndexableType)
	return ok && referencedType.isTypeIndexableType()
}

func (t *ReferenceType) TypeIndexingElementType(indexingType Type) Type {
	referencedType, ok := t.Type.(TypeIndexableType)
	if !ok {
		return nil
	}
	return referencedType.TypeIndexingElementType(indexingType)
}

func (t *ReferenceType) IsValidIndexingType(ty Type) bool {
	attachmentType, isComposite := ty.(*CompositeType)
	return isComposite &&
		// we can index into reference types only if their referenced type
		// is a valid base for the attachement;
		// i.e. (&v)[A] is valid only if `v` is a valid base for `A`
		IsSubType(t, &ReferenceType{
			Type: attachmentType.baseType,
		}) &&
		attachmentType.IsResourceType() == t.Type.IsResourceType()
}

func (t *ReferenceType) AllowsValueIndexingAssignment() bool {
	referencedType, ok := t.Type.(ValueIndexableType)
	if !ok {
		return false
	}
	return referencedType.AllowsValueIndexingAssignment()
}

func (t *ReferenceType) ElementType(isAssignment bool) Type {
	referencedType, ok := t.Type.(ValueIndexableType)
	if !ok {
		return nil
	}
	return referencedType.ElementType(isAssignment)
}

func (t *ReferenceType) IndexingType() Type {
	referencedType, ok := t.Type.(ValueIndexableType)
	if !ok {
		return nil
	}
	return referencedType.IndexingType()
}

func (t *ReferenceType) Unify(
	other Type,
	typeParameters *TypeParameterTypeOrderedMap,
	report func(err error),
	outerRange ast.Range,
) bool {
	otherReference, ok := other.(*ReferenceType)
	if !ok {
		return false
	}

	return t.Type.Unify(otherReference.Type, typeParameters, report, outerRange)
}

func (t *ReferenceType) Resolve(typeArguments *TypeParameterTypeOrderedMap) Type {
	newInnerType := t.Type.Resolve(typeArguments)
	if newInnerType == nil {
		return nil
	}

	return &ReferenceType{
		Authorized: t.Authorized,
		Type:       newInnerType,
	}
}

const AddressTypeName = "Address"

// AddressType represents the address type
type AddressType struct {
	memberResolvers     map[string]MemberResolver
	memberResolversOnce sync.Once
}

var TheAddressType = &AddressType{}
var AddressTypeAnnotation = NewTypeAnnotation(TheAddressType)

var _ Type = &AddressType{}
var _ IntegerRangedType = &AddressType{}

func (*AddressType) IsType() {}

func (t *AddressType) Tag() TypeTag {
	return AddressTypeTag
}

func (*AddressType) String() string {
	return AddressTypeName
}

func (*AddressType) QualifiedString() string {
	return AddressTypeName
}

func (*AddressType) ID() TypeID {
	return AddressTypeName
}

func (*AddressType) Equal(other Type) bool {
	_, ok := other.(*AddressType)
	return ok
}

func (*AddressType) IsResourceType() bool {
	return false
}

func (*AddressType) IsInvalidType() bool {
	return false
}

func (*AddressType) IsStorable(_ map[*Member]bool) bool {
	return true
}

func (*AddressType) IsExportable(_ map[*Member]bool) bool {
	return true
}

func (t *AddressType) IsImportable(_ map[*Member]bool) bool {
	return true
}

func (*AddressType) IsEquatable() bool {
	return true
}

func (*AddressType) IsComparable() bool {
	return false
}

func (*AddressType) TypeAnnotationState() TypeAnnotationState {
	return TypeAnnotationStateValid
}

func (t *AddressType) RewriteWithRestrictedTypes() (Type, bool) {
	return t, false
}

var AddressTypeMinIntBig = new(big.Int)
var AddressTypeMaxIntBig = new(big.Int).SetUint64(math.MaxUint64)

func (*AddressType) MinInt() *big.Int {
	return AddressTypeMinIntBig
}

func (*AddressType) MaxInt() *big.Int {
	return AddressTypeMaxIntBig
}

func (*AddressType) IsSuperType() bool {
	return false
}

func (*AddressType) Unify(_ Type, _ *TypeParameterTypeOrderedMap, _ func(err error), _ ast.Range) bool {
	return false
}

func (t *AddressType) Resolve(_ *TypeParameterTypeOrderedMap) Type {
	return t
}

const AddressTypeToBytesFunctionName = `toBytes`

var AddressTypeToBytesFunctionType = NewSimpleFunctionType(
	FunctionPurityView,
	nil,
	ByteArrayTypeAnnotation,
)

const addressTypeToBytesFunctionDocString = `
Returns an array containing the byte representation of the address
`

func (t *AddressType) GetMembers() map[string]MemberResolver {
	t.initializeMemberResolvers()
	return t.memberResolvers
}

func (t *AddressType) initializeMemberResolvers() {
	t.memberResolversOnce.Do(func() {
		memberResolvers := MembersAsResolvers([]*Member{
			NewUnmeteredPublicFunctionMember(
				t,
				AddressTypeToBytesFunctionName,
				AddressTypeToBytesFunctionType,
				addressTypeToBytesFunctionDocString,
			),
		})
		t.memberResolvers = withBuiltinMembers(t, memberResolvers)
	})
}

// IsSubType determines if the given subtype is a subtype
// of the given supertype.
//
// Types are subtypes of themselves.
//
// NOTE: This method can be used to check the assignability of `subType` to `superType`.
// However, to check if a type *strictly* belongs to a certain category, then consider
// using `IsSameTypeKind` method. e.g: "Is type `T` an Integer type?". Using this method
// for the later use-case may produce incorrect results.
//
// The differences between these methods is as follows:
//
//   - IsSubType():
//
//     To check the assignability, e.g: is argument type T is a sub-type
//     of parameter type R? This is the more frequent use-case.
//
//   - IsSameTypeKind():
//
//     To check if a type strictly belongs to a certain category. e.g: Is the
//     expression type T is any of the integer types, but nothing else.
//     Another way to check is, asking the question of "if the subType is Never,
//     should the check still pass?". A common code-smell for potential incorrect
//     usage is, using IsSubType() method with a constant/pre-defined superType.
//     e.g: IsSubType(<<someType>>, FixedPointType)
func IsSubType(subType Type, superType Type) bool {

	if subType == nil {
		return false
	}

	if subType.Equal(superType) {
		return true
	}

	return checkSubTypeWithoutEquality(subType, superType)
}

// IsSameTypeKind determines if the given subtype belongs to the
// same kind as the supertype.
//
// e.g: 'Never' type is a subtype of 'Integer', but not of the
// same kind as 'Integer'. Whereas, 'Int8' is both a subtype
// and also of same kind as 'Integer'.
func IsSameTypeKind(subType Type, superType Type) bool {

	if subType == NeverType {
		return false
	}

	return IsSubType(subType, superType)
}

// IsProperSubType is similar to IsSubType,
// i.e. it determines if the given subtype is a subtype
// of the given supertype, but returns false
// if the subtype and supertype refer to the same type.
func IsProperSubType(subType Type, superType Type) bool {

	if subType.Equal(superType) {
		return false
	}

	return checkSubTypeWithoutEquality(subType, superType)
}

// checkSubTypeWithoutEquality determines if the given subtype
// is a subtype of the given supertype, BUT it does NOT check
// the equality of the two types, so does NOT return a specific
// value when the two types are equal or are not.
//
// Consider using IsSubType or IsProperSubType
func checkSubTypeWithoutEquality(subType Type, superType Type) bool {

	if subType == NeverType {
		return true
	}

	switch superType {
	case AnyType:
		return true

	case AnyStructType:
		if subType.IsResourceType() {
			return false
		}
		return subType != AnyType

	case AnyResourceType:
		return subType.IsResourceType()

	case AnyResourceAttachmentType:
		return subType.IsResourceType() && isAttachmentType(subType)

	case AnyStructAttachmentType:
		return !subType.IsResourceType() && isAttachmentType(subType)

	case NumberType:
		switch subType {
		case NumberType, SignedNumberType:
			return true
		}

		return IsSubType(subType, IntegerType) ||
			IsSubType(subType, FixedPointType)

	case SignedNumberType:
		if subType == SignedNumberType {
			return true
		}

		return IsSubType(subType, SignedIntegerType) ||
			IsSubType(subType, SignedFixedPointType)

	case IntegerType:
		switch subType {
		case IntegerType, SignedIntegerType,
			UIntType,
			UInt8Type, UInt16Type, UInt32Type, UInt64Type, UInt128Type, UInt256Type,
			Word8Type, Word16Type, Word32Type, Word64Type:

			return true

		default:
			return IsSubType(subType, SignedIntegerType)
		}

	case SignedIntegerType:
		switch subType {
		case SignedIntegerType,
			IntType,
			Int8Type, Int16Type, Int32Type, Int64Type, Int128Type, Int256Type:

			return true

		default:
			return false
		}

	case FixedPointType:
		switch subType {
		case FixedPointType, SignedFixedPointType,
			UFix64Type:

			return true

		default:
			return IsSubType(subType, SignedFixedPointType)
		}

	case SignedFixedPointType:
		switch subType {
		case SignedFixedPointType, Fix64Type:
			return true

		default:
			return false
		}
	}

	switch typedSuperType := superType.(type) {
	case *OptionalType:
		optionalSubType, ok := subType.(*OptionalType)
		if !ok {
			// T <: U? if T <: U
			return IsSubType(subType, typedSuperType.Type)
		}
		// Optionals are covariant: T? <: U? if T <: U
		return IsSubType(optionalSubType.Type, typedSuperType.Type)

	case *DictionaryType:
		typedSubType, ok := subType.(*DictionaryType)
		if !ok {
			return false
		}

		return IsSubType(typedSubType.KeyType, typedSuperType.KeyType) &&
			IsSubType(typedSubType.ValueType, typedSuperType.ValueType)

	case *VariableSizedType:
		typedSubType, ok := subType.(*VariableSizedType)
		if !ok {
			return false
		}

		return IsSubType(
			typedSubType.ElementType(false),
			typedSuperType.ElementType(false),
		)

	case *ConstantSizedType:
		typedSubType, ok := subType.(*ConstantSizedType)
		if !ok {
			return false
		}

		if typedSubType.Size != typedSuperType.Size {
			return false
		}

		return IsSubType(
			typedSubType.ElementType(false),
			typedSuperType.ElementType(false),
		)

	case *ReferenceType:
		// References types are only subtypes of reference types

		typedSubType, ok := subType.(*ReferenceType)
		if !ok {
			return false
		}

		// An authorized reference type `auth &T`
		// is a subtype of a reference type `&U` (authorized or non-authorized),
		// if `T` is a subtype of `U`

		if typedSubType.Authorized {
			return IsSubType(typedSubType.Type, typedSuperType.Type)
		}

		// An unauthorized reference type is not a subtype of an authorized reference type.
		// Not even dynamically.
		//
		// The holder of the reference may not gain more permissions.

		if typedSuperType.Authorized {
			return false
		}

		switch typedInnerSuperType := typedSuperType.Type.(type) {
		case *RestrictedType:

			restrictedSuperType := typedInnerSuperType.Type
			switch restrictedSuperType {
			case AnyResourceType, AnyStructType, AnyType:

				switch typedInnerSubType := typedSubType.Type.(type) {
				case *RestrictedType:
					// An unauthorized reference to a restricted type `&T{Us}`
					// is a subtype of a reference to a restricted type
					// `&AnyResource{Vs}` / `&AnyStruct{Vs}` / `&Any{Vs}`:
					// if the `T` is a subset of the supertype's restricted type,
					// and `Vs` is a subset of `Us`.
					//
					// The holder of the reference may only further restrict the reference.
					//
					// The requirement for `T` to conform to `Vs` is implied by the subset requirement.

					return IsSubType(typedInnerSubType.Type, restrictedSuperType) &&
						typedInnerSuperType.RestrictionSet().
							IsSubsetOf(typedInnerSubType.RestrictionSet())

				case *CompositeType:
					// An unauthorized reference to an unrestricted type `&T`
					// is a subtype of a reference to a restricted type
					// `&AnyResource{Us}` / `&AnyStruct{Us}` / `&Any{Us}`:
					// When `T != AnyResource && T != AnyStruct && T != Any`:
					// if `T` conforms to `Us`.
					//
					// The holder of the reference may only restrict the reference.

					// TODO: once interfaces can conform to interfaces, include
					return IsSubType(typedInnerSubType, restrictedSuperType) &&
						typedInnerSuperType.RestrictionSet().
							IsSubsetOf(typedInnerSubType.ExplicitInterfaceConformanceSet())
				}

				switch typedSubType.Type {
				case AnyResourceType, AnyStructType, AnyType:
					// An unauthorized reference to an unrestricted type `&T`
					// is a subtype of a reference to a restricted type
					// `&AnyResource{Us}` / `&AnyStruct{Us}` / `&Any{Us}`:
					// When `T == AnyResource || T == AnyStruct || T == Any`: never.
					//
					// The holder of the reference may not gain more permissions or knowledge.

					return false
				}

			default:

				switch typedInnerSubType := typedSubType.Type.(type) {
				case *RestrictedType:

					// An unauthorized reference to a restricted type `&T{Us}`
					// is a subtype of a reference to a restricted type `&V{Ws}:`

					if _, ok := typedInnerSubType.Type.(*CompositeType); ok {
						// When `T != AnyResource && T != AnyStruct && T != Any`:
						// if `T == V` and `Ws` is a subset of `Us`.
						//
						// The holder of the reference may not gain more permissions or knowledge
						// and may only further restrict the reference to the composite.

						return typedInnerSubType.Type == typedInnerSuperType.Type &&
							typedInnerSuperType.RestrictionSet().
								IsSubsetOf(typedInnerSubType.RestrictionSet())
					}

					switch typedInnerSubType.Type {
					case AnyResourceType, AnyStructType, AnyType:
						// When `T == AnyResource || T == AnyStruct || T == Any`: never.

						return false
					}

				case *CompositeType:
					// An unauthorized reference to an unrestricted type `&T`
					// is a subtype of a reference to a restricted type `&U{Vs}`:
					// When `T != AnyResource && T != AnyStruct && T != Any`: if `T == U`.
					//
					// The holder of the reference may only further restrict the reference.

					return typedInnerSubType == typedInnerSuperType.Type

				}

				switch typedSubType.Type {
				case AnyResourceType, AnyStructType, AnyType:
					// An unauthorized reference to an unrestricted type `&T`
					// is a subtype of a reference to a restricted type `&U{Vs}`:
					// When `T == AnyResource || T == AnyStruct || T == Any`: never.
					//
					// The holder of the reference may not gain more permissions or knowledge.

					return false
				}
			}

		case *CompositeType:

			// The supertype composite type might be a type requirement.
			// Check if the subtype composite type implicitly conforms to it.

			if typedInnerSubType, ok := typedSubType.Type.(*CompositeType); ok {

				for _, conformance := range typedInnerSubType.ImplicitTypeRequirementConformances {
					if conformance == typedInnerSuperType {
						return true
					}
				}
			}

			// An unauthorized reference is not a subtype of a reference to a composite type `&V`
			// (e.g. reference to a restricted type `&T{Us}`, or reference to an interface type `&T`)
			//
			// The holder of the reference may not gain more permissions or knowledge.

			return false

		case *InterfaceType:
			switch typedInnerSubType := typedSubType.Type.(type) {

			// An unauthorized reference to an interface type `&U`
			// is a supertype of a reference to a composite type `&T`:
			// if that composite type's conformance set includes that interface.
			//
			// This is equivalent in principle to the check we would perform to check
			// if `&T <: &{U}`, the singleton restricted set containing only `U`.
			case *CompositeType:
				return typedInnerSubType.ExplicitInterfaceConformanceSet().Contains(typedInnerSuperType)

			// An unauthorized reference to an interface type `&T`
			// is a supertype of a reference to a restricted type `&{U}`:
			// if the restriction set contains that explicit interface type.

			// This particular case comes up when checking attachment access; enabling the following expression to typechecking:
			// resource interface I { /* ... */ }
			// attachment A for I { /* ... */ }

			// let i : &{I} = ... // some operation constructing `i`
			// let a = i[A] // must here check that `i`'s type is a subtype of `A`'s base type, or that &{I} <: &I

			// Note that this does not check whether the restricted type's restricted type conforms to the interface;
			// i.e. whether in `&R{X} <: &I`, `R <: I`. This is intentional;
			// when checking whether an attachment declared for `I` is accessible on a value of type `&R{X}`,
			// even if `R <: I`, we only want to allow access if `X <: I`

			// Once interfaces can conform to interfaces,
			// this should instead check that at least one value in the restriction set
			// is a subtype of the interface supertype
			case *RestrictedType:
				return typedInnerSubType.RestrictionSet().Contains(typedInnerSuperType)
			}

			return false
		}

		switch typedSuperType.Type {

		case AnyType:

			// An unauthorized reference to a restricted type `&T{Us}`
			// or to a unrestricted type `&T`
			// is a subtype of the type `&Any`: always.

			return true

		case AnyResourceType:

			// An unauthorized reference to a restricted type `&T{Us}`
			// or to a unrestricted type `&T`
			// is a subtype of the type `&AnyResource`:
			// if `T == AnyResource` or `T` is a resource-kinded composite.

			switch typedInnerSubType := typedSubType.Type.(type) {
			case *RestrictedType:
				if typedInnerInnerSubType, ok := typedInnerSubType.Type.(*CompositeType); ok {
					return typedInnerInnerSubType.IsResourceType()
				}

				return typedInnerSubType.Type == AnyResourceType

			case *CompositeType:
				return typedInnerSubType.IsResourceType()
			}

		case AnyStructType:
			// `&T <: &AnyStruct` iff `T <: AnyStruct`
			return IsSubType(typedSubType.Type, typedSuperType.Type)
		case AnyResourceAttachmentType, AnyStructAttachmentType:
			// `&T <: &AnyResourceAttachmentType` iff `T <: AnyResourceAttachmentType` and
			// `&T <: &AnyStructAttachmentType` iff `T <: AnyStructAttachmentType`
			return IsSubType(typedSubType.Type, typedSuperType.Type)
		}

	case *FunctionType:
		typedSubType, ok := subType.(*FunctionType)
		if !ok {
			return false
		}

		// view functions are subtypes of impure functions
		if typedSubType.Purity != typedSuperType.Purity && typedSubType.Purity != FunctionPurityView {
			return false
		}

		if len(typedSubType.Parameters) != len(typedSuperType.Parameters) {
			return false
		}

		// Functions are contravariant in their parameter types

		for i, subParameter := range typedSubType.Parameters {
			superParameter := typedSuperType.Parameters[i]
			if !IsSubType(
				superParameter.TypeAnnotation.Type,
				subParameter.TypeAnnotation.Type,
			) {
				return false
			}
		}

		// Functions are covariant in their return type

		if typedSubType.ReturnTypeAnnotation.Type != nil {
			if typedSuperType.ReturnTypeAnnotation.Type == nil {
				return false
			}

			if !IsSubType(
				typedSubType.ReturnTypeAnnotation.Type,
				typedSuperType.ReturnTypeAnnotation.Type,
			) {
				return false
			}
		} else if typedSuperType.ReturnTypeAnnotation.Type != nil {
			return false
		}

		// Receiver type wouldn't matter for sub-typing.
		// i.e: In a bound function pointer `x.foo`, `x` is a closure,
		// and is not part of the function pointer's inputs/outputs.

		// Constructors?

		if typedSubType.IsConstructor != typedSuperType.IsConstructor {
			return false
		}

		return true

	case *RestrictedType:

		restrictedSuperType := typedSuperType.Type
		switch restrictedSuperType {
		case AnyResourceType, AnyStructType, AnyType:

			switch subType {
			case AnyResourceType:
				// `AnyResource` is a subtype of a restricted type
				// - `AnyResource{Us}`: not statically;
				// - `AnyStruct{Us}`: never.
				// - `Any{Us}`: not statically;

				return false

			case AnyStructType:
				// `AnyStruct` is a subtype of a restricted type
				// - `AnyStruct{Us}`: not statically.
				// - `AnyResource{Us}`: never;
				// - `Any{Us}`: not statically.

				return false

			case AnyType:
				// `Any` is a subtype of a restricted type
				// - `Any{Us}: not statically.`
				// - `AnyStruct{Us}`: never;
				// - `AnyResource{Us}`: never;

				return false
			}

			switch typedSubType := subType.(type) {
			case *RestrictedType:

				// A restricted type `T{Us}`
				// is a subtype of a restricted type `AnyResource{Vs}` / `AnyStruct{Vs}` / `Any{Vs}`:

				restrictedSubtype := typedSubType.Type
				switch restrictedSubtype {
				case AnyResourceType, AnyStructType, AnyType:
					// When `T == AnyResource || T == AnyStruct || T == Any`:
					// if the restricted type of the subtype
					// is a subtype of the restricted supertype,
					// and `Vs` is a subset of `Us`.

					return IsSubType(restrictedSubtype, restrictedSuperType) &&
						typedSuperType.RestrictionSet().
							IsSubsetOf(typedSubType.RestrictionSet())
				}

				if restrictedSubtype, ok := restrictedSubtype.(*CompositeType); ok {
					// When `T != AnyResource && T != AnyStruct && T != Any`:
					// if the restricted type of the subtype
					// is a subtype of the restricted supertype,
					// and `T` conforms to `Vs`.
					// `Us` and `Vs` do *not* have to be subsets.

					// TODO: once interfaces can conform to interfaces, include
					return IsSubType(restrictedSubtype, restrictedSuperType) &&
						typedSuperType.RestrictionSet().
							IsSubsetOf(restrictedSubtype.ExplicitInterfaceConformanceSet())
				}

			case *CompositeType:
				// An unrestricted type `T`
				// is a subtype of a restricted type `AnyResource{Us}` / `AnyStruct{Us}` / `Any{Us}`:
				// if `T` is a subtype of the restricted supertype,
				// and `T` conforms to `Us`.

				return IsSubType(typedSubType, typedSuperType.Type) &&
					typedSuperType.RestrictionSet().
						IsSubsetOf(typedSubType.ExplicitInterfaceConformanceSet())
			}

		default:

			switch typedSubType := subType.(type) {
			case *RestrictedType:

				// A restricted type `T{Us}`
				// is a subtype of a restricted type `V{Ws}`:

				switch typedSubType.Type {
				case AnyResourceType, AnyStructType, AnyType:
					// When `T == AnyResource || T == AnyStruct || T == Any`:
					// not statically.
					return false
				}

				if restrictedSubType, ok := typedSubType.Type.(*CompositeType); ok {
					// When `T != AnyResource && T != AnyStructType && T != Any`: if `T == V`.
					//
					// `Us` and `Ws` do *not* have to be subsets:
					// The owner may freely restrict and unrestrict.

					return restrictedSubType == typedSuperType.Type
				}

			case *CompositeType:
				// An unrestricted type `T`
				// is a subtype of a restricted type `U{Vs}`: if `T <: U`.
				//
				// The owner may freely restrict.

				return IsSubType(typedSubType, typedSuperType.Type)
			}

			switch subType {
			case AnyResourceType, AnyStructType, AnyType:
				// An unrestricted type `T`
				// is a subtype of a restricted type `AnyResource{Vs}` / `AnyStruct{Vs}` / `Any{Vs}`:
				// not statically.

				return false
			}
		}

	case *CompositeType:

		// NOTE: type equality case (composite type `T` is subtype of composite type `U`)
		// is already handled at beginning of function

		switch typedSubType := subType.(type) {
		case *RestrictedType:

			// A restricted type `T{Us}`
			// is a subtype of an unrestricted type `V`:

			switch typedSubType.Type {
			case AnyResourceType, AnyStructType, AnyType:
				// When `T == AnyResource || T == AnyStruct || T == Any`: not statically.
				return false
			}

			if restrictedSubType, ok := typedSubType.Type.(*CompositeType); ok {
				// When `T != AnyResource && T != AnyStruct`: if `T == V`.
				//
				// The owner may freely unrestrict.

				return restrictedSubType == typedSuperType
			}

		case *CompositeType:
			// The supertype composite type might be a type requirement.
			// Check if the subtype composite type implicitly conforms to it.

			for _, conformance := range typedSubType.ImplicitTypeRequirementConformances {
				if conformance == typedSuperType {
					return true
				}
			}
		}

	case *InterfaceType:

		switch typedSubType := subType.(type) {
		case *CompositeType:

			// A composite type `T` is a subtype of a interface type `V`:
			// if `T` conforms to `V`, and `V` and `T` are of the same kind

			if typedSubType.Kind != typedSuperType.CompositeKind {
				return false
			}

			// TODO: once interfaces can conform to interfaces, include
			return typedSubType.ExplicitInterfaceConformanceSet().
				Contains(typedSuperType)

		// An interface type is a supertype of a restricted type if the restricted set contains
		// that explicit interface type. Once interfaces can conform to interfaces, this should instead
		// check that at least one value in the restriction set is a subtype of the interface supertype

		// This particular case comes up when checking attachment access; enabling the following expression to typechecking:
		// resource interface I { /* ... */ }
		// attachment A for I { /* ... */ }

		// let i : {I} = ... // some operation constructing `i`
		// let a = i[A] // must here check that `i`'s type is a subtype of `A`'s base type, or that {I} <: I
		case *RestrictedType:
			return typedSubType.RestrictionSet().Contains(typedSuperType)

		case *InterfaceType:
			// TODO: Once interfaces can conform to interfaces, check conformances here
			return false
		}

	case ParameterizedType:
		if superTypeBaseType := typedSuperType.BaseType(); superTypeBaseType != nil {

			// T<Us> <: V<Ws>
			// if T <: V  && |Us| == |Ws| && U_i <: W_i

			if typedSubType, ok := subType.(ParameterizedType); ok {
				if subTypeBaseType := typedSubType.BaseType(); subTypeBaseType != nil {

					if !IsSubType(subTypeBaseType, superTypeBaseType) {
						return false
					}

					subTypeTypeArguments := typedSubType.TypeArguments()
					superTypeTypeArguments := typedSuperType.TypeArguments()

					if len(subTypeTypeArguments) != len(superTypeTypeArguments) {
						return false
					}

					for i, superTypeTypeArgument := range superTypeTypeArguments {
						subTypeTypeArgument := subTypeTypeArguments[i]
						if !IsSubType(subTypeTypeArgument, superTypeTypeArgument) {
							return false
						}
					}

					return true
				}
			}
		}

	case *SimpleType:
		if typedSuperType.IsSuperTypeOf == nil {
			return false
		}
		return typedSuperType.IsSuperTypeOf(subType)
	}

	// TODO: enforce type arguments, remove this rule

	// T<Us> <: V
	// if T <: V

	if typedSubType, ok := subType.(ParameterizedType); ok {
		if baseType := typedSubType.BaseType(); baseType != nil {
			return IsSubType(baseType, superType)
		}
	}

	return false
}

// UnwrapOptionalType returns the type if it is not an optional type,
// or the inner-most type if it is (optional types are repeatedly unwrapped)
func UnwrapOptionalType(ty Type) Type {
	for {
		optionalType, ok := ty.(*OptionalType)
		if !ok {
			return ty
		}
		ty = optionalType.Type
	}
}

func AreCompatibleEquatableTypes(leftType, rightType Type) bool {
	unwrappedLeftType := UnwrapOptionalType(leftType)
	unwrappedRightType := UnwrapOptionalType(rightType)

	leftIsEquatable := unwrappedLeftType.IsEquatable()
	rightIsEquatable := unwrappedRightType.IsEquatable()

	if unwrappedLeftType.Equal(unwrappedRightType) &&
		leftIsEquatable && rightIsEquatable {

		return true
	}

	// The types are equatable if this is a comparison with `nil`,
	// which has type `Never?`

	if IsNilType(leftType) || IsNilType(rightType) {
		return true
	}

	return false
}

// IsNilType returns true if the given type is the type of `nil`, i.e. `Never?`.
func IsNilType(ty Type) bool {
	optionalType, ok := ty.(*OptionalType)
	if !ok {
		return false
	}

	if optionalType.Type != NeverType {
		return false
	}

	return true
}

type TransactionType struct {
	Fields              []string
	PrepareParameters   []Parameter
	Parameters          []Parameter
	Members             *StringMemberOrderedMap
	memberResolvers     map[string]MemberResolver
	memberResolversOnce sync.Once
}

var _ Type = &TransactionType{}

func (t *TransactionType) EntryPointFunctionType() *FunctionType {
	return NewSimpleFunctionType(
		FunctionPurityImpure,
		append(t.Parameters, t.PrepareParameters...),
		VoidTypeAnnotation,
	)
}

func (t *TransactionType) PrepareFunctionType() *FunctionType {
	return &FunctionType{
		Purity:               FunctionPurityImpure,
		IsConstructor:        true,
		Parameters:           t.PrepareParameters,
		ReturnTypeAnnotation: VoidTypeAnnotation,
	}
}

var transactionTypeExecuteFunctionType = &FunctionType{
	Purity:               FunctionPurityImpure,
	IsConstructor:        true,
	ReturnTypeAnnotation: VoidTypeAnnotation,
}

func (*TransactionType) ExecuteFunctionType() *FunctionType {
	return transactionTypeExecuteFunctionType
}

func (*TransactionType) IsType() {}

func (t *TransactionType) Tag() TypeTag {
	return TransactionTypeTag
}

func (*TransactionType) String() string {
	return "Transaction"
}

func (*TransactionType) QualifiedString() string {
	return "Transaction"
}

func (*TransactionType) ID() TypeID {
	return "Transaction"
}

func (*TransactionType) Equal(other Type) bool {
	_, ok := other.(*TransactionType)
	return ok
}

func (*TransactionType) IsResourceType() bool {
	return false
}

func (*TransactionType) IsInvalidType() bool {
	return false
}

func (*TransactionType) IsStorable(_ map[*Member]bool) bool {
	return false
}

func (*TransactionType) IsExportable(_ map[*Member]bool) bool {
	return false
}

func (t *TransactionType) IsImportable(_ map[*Member]bool) bool {
	return false
}

func (*TransactionType) IsEquatable() bool {
	return false
}

func (*TransactionType) IsComparable() bool {
	return false
}

func (*TransactionType) TypeAnnotationState() TypeAnnotationState {
	return TypeAnnotationStateValid
}

func (t *TransactionType) RewriteWithRestrictedTypes() (Type, bool) {
	return t, false
}

func (t *TransactionType) GetMembers() map[string]MemberResolver {
	t.initializeMemberResolvers()
	return t.memberResolvers
}

func (t *TransactionType) initializeMemberResolvers() {
	t.memberResolversOnce.Do(func() {
		var memberResolvers map[string]MemberResolver
		if t.Members != nil {
			memberResolvers = MembersMapAsResolvers(t.Members)
		}
		t.memberResolvers = withBuiltinMembers(t, memberResolvers)
	})
}

func (*TransactionType) Unify(_ Type, _ *TypeParameterTypeOrderedMap, _ func(err error), _ ast.Range) bool {
	return false
}

func (t *TransactionType) Resolve(_ *TypeParameterTypeOrderedMap) Type {
	return t
}

// RestrictedType
//
// No restrictions implies the type is fully restricted,
// i.e. no members of the underlying resource type are available.
type RestrictedType struct {
	Type Type
	// an internal set of field `Restrictions`
	restrictionSet      *InterfaceSet
	Restrictions        []*InterfaceType
	restrictionSetOnce  sync.Once
	memberResolvers     map[string]MemberResolver
	memberResolversOnce sync.Once
}

var _ Type = &RestrictedType{}

func NewRestrictedType(memoryGauge common.MemoryGauge, typ Type, restrictions []*InterfaceType) *RestrictedType {
	common.UseMemory(memoryGauge, common.RestrictedSemaTypeMemoryUsage)

	// Also meter the cost for the `restrictionSet` here, since ordered maps are not separately metered.
	wrapperUsage, entryListUsage, entriesUsage := common.NewOrderedMapMemoryUsages(uint64(len(restrictions)))
	common.UseMemory(memoryGauge, wrapperUsage)
	common.UseMemory(memoryGauge, entryListUsage)
	common.UseMemory(memoryGauge, entriesUsage)

	return &RestrictedType{
		Type:         typ,
		Restrictions: restrictions,
	}
}

func (t *RestrictedType) RestrictionSet() *InterfaceSet {
	t.initializeRestrictionSet()
	return t.restrictionSet
}

func (t *RestrictedType) initializeRestrictionSet() {
	t.restrictionSetOnce.Do(func() {
		t.restrictionSet = NewInterfaceSet()
		for _, restriction := range t.Restrictions {
			t.restrictionSet.Add(restriction)
		}
	})
}

func (*RestrictedType) IsType() {}

func (t *RestrictedType) Tag() TypeTag {
	return RestrictedTypeTag
}

func formatRestrictedType(separator string, typeString string, restrictionStrings []string) string {
	var result strings.Builder
	result.WriteString(typeString)
	result.WriteByte('{')
	for i, restrictionString := range restrictionStrings {
		if i > 0 {
			result.WriteByte(',')
			result.WriteString(separator)
		}
		result.WriteString(restrictionString)
	}
	result.WriteByte('}')
	return result.String()
}

func FormatRestrictedTypeID(typeString string, restrictionStrings []string) string {
	return formatRestrictedType("", typeString, restrictionStrings)
}

func (t *RestrictedType) string(separator string, typeFormatter func(Type) string) string {
	var restrictionStrings []string
	restrictionCount := len(t.Restrictions)
	if restrictionCount > 0 {
		restrictionStrings = make([]string, 0, restrictionCount)
		for _, restriction := range t.Restrictions {
			restrictionStrings = append(restrictionStrings, typeFormatter(restriction))
		}
	}
	return formatRestrictedType(separator, typeFormatter(t.Type), restrictionStrings)
}

func (t *RestrictedType) String() string {
	return t.string(" ", func(ty Type) string {
		return ty.String()
	})
}

func (t *RestrictedType) QualifiedString() string {
	return t.string(" ", func(ty Type) string {
		return ty.QualifiedString()
	})
}

func (t *RestrictedType) ID() TypeID {
	return TypeID(
		t.string("", func(ty Type) string {
			return string(ty.ID())
		}),
	)
}

func (t *RestrictedType) Equal(other Type) bool {
	otherRestrictedType, ok := other.(*RestrictedType)
	if !ok {
		return false
	}

	if !otherRestrictedType.Type.Equal(t.Type) {
		return false
	}

	// Check that the set of restrictions are equal; order does not matter

	restrictionSet := t.RestrictionSet()
	otherRestrictionSet := otherRestrictedType.RestrictionSet()

	if restrictionSet.Len() != otherRestrictionSet.Len() {
		return false
	}

	return restrictionSet.IsSubsetOf(otherRestrictionSet)
}

func (t *RestrictedType) IsResourceType() bool {
	if t.Type == nil {
		return false
	}
	return t.Type.IsResourceType()
}

func (t *RestrictedType) IsInvalidType() bool {
	if t.Type != nil && t.Type.IsInvalidType() {
		return true
	}

	for _, restriction := range t.Restrictions {
		if restriction.IsInvalidType() {
			return true
		}
	}

	return false
}

func (t *RestrictedType) IsStorable(results map[*Member]bool) bool {
	if t.Type != nil && !t.Type.IsStorable(results) {
		return false
	}

	for _, restriction := range t.Restrictions {
		if !restriction.IsStorable(results) {
			return false
		}
	}

	return true
}

func (t *RestrictedType) IsExportable(results map[*Member]bool) bool {
	if t.Type != nil && !t.Type.IsExportable(results) {
		return false
	}

	for _, restriction := range t.Restrictions {
		if !restriction.IsExportable(results) {
			return false
		}
	}

	return true
}

func (t *RestrictedType) IsImportable(results map[*Member]bool) bool {
	if t.Type != nil && !t.Type.IsImportable(results) {
		return false
	}

	for _, restriction := range t.Restrictions {
		if !restriction.IsImportable(results) {
			return false
		}
	}

	return true
}

func (*RestrictedType) IsEquatable() bool {
	// TODO:
	return false
}

func (t *RestrictedType) IsComparable() bool {
	return false
}

func (*RestrictedType) TypeAnnotationState() TypeAnnotationState {
	return TypeAnnotationStateValid
}

func (t *RestrictedType) RewriteWithRestrictedTypes() (Type, bool) {
	// Even though the restrictions should be resource interfaces,
	// they are not on the "first level", i.e. not the restricted type
	return t, false
}

func (t *RestrictedType) GetMembers() map[string]MemberResolver {
	t.initializeMemberResolvers()
	return t.memberResolvers
}

func (t *RestrictedType) initializeMemberResolvers() {
	t.memberResolversOnce.Do(func() {

		memberResolvers := map[string]MemberResolver{}

		// Return the members of all restrictions.
		// The invariant that restrictions may not have overlapping members is not checked here,
		// but implicitly when the resource declaration's conformances are checked.

		for _, restriction := range t.Restrictions {
			for name, resolver := range restriction.GetMembers() { //nolint:maprange
				if _, ok := memberResolvers[name]; !ok {
					memberResolvers[name] = resolver
				}
			}
		}

		// Also include members of the restricted type for convenience,
		// to help check the rest of the program and improve the developer experience,
		// *but* also report an error that this access is invalid when the entry is resolved.
		//
		// The restricted type may be `AnyResource`, in which case there are no members.

		for name, loopResolver := range t.Type.GetMembers() { //nolint:maprange

			if _, ok := memberResolvers[name]; ok {
				continue
			}

			// NOTE: don't capture loop variable
			resolver := loopResolver

			memberResolvers[name] = MemberResolver{
				Kind: resolver.Kind,
				Resolve: func(
					memoryGauge common.MemoryGauge,
					identifier string,
					targetRange ast.Range,
					report func(error),
				) *Member {
					member := resolver.Resolve(memoryGauge, identifier, targetRange, report)

					report(
						&InvalidRestrictedTypeMemberAccessError{
							Name:  identifier,
							Range: targetRange,
						},
					)

					return member
				},
			}
		}

		t.memberResolvers = memberResolvers
	})
}

func (*RestrictedType) Unify(_ Type, _ *TypeParameterTypeOrderedMap, _ func(err error), _ ast.Range) bool {
	// TODO: how do we unify the restriction sets?
	return false
}

func (t *RestrictedType) Resolve(_ *TypeParameterTypeOrderedMap) Type {
	// TODO:
	return t
}

// restricted types must be type indexable, because this is how we handle access control for attachments.
// Specifically, because in `v[A]`, `v` must be a subtype of `A`'s declared base,
// if `v` is a restricted type `{I}`, only attachments declared for `I` or a supertype can be accessed on `v`.
// Attachments declared for concrete types implementing `I` cannot be accessed.
// A good elucidating example here is that an attachment declared for `Vault` cannot be accessed on a value of type `&{Provider}`
func (t *RestrictedType) isTypeIndexableType() bool {
	// resources and structs only can be indexed for attachments, but all restricted types
	// are necessarily structs and resources, we return true
	return true
}

func (t *RestrictedType) TypeIndexingElementType(indexingType Type) Type {
	return &OptionalType{
		Type: &ReferenceType{
			Type: indexingType,
		},
	}
}

func (t *RestrictedType) IsValidIndexingType(ty Type) bool {
	attachmentType, isComposite := ty.(*CompositeType)
	return isComposite &&
		IsSubType(t, attachmentType.baseType) &&
		attachmentType.IsResourceType() == t.IsResourceType()
}

// CapabilityType

type CapabilityType struct {
	BorrowType          Type
	memberResolvers     map[string]MemberResolver
	memberResolversOnce sync.Once
}

var _ Type = &CapabilityType{}
var _ ParameterizedType = &CapabilityType{}

func NewCapabilityType(memoryGauge common.MemoryGauge, borrowType Type) *CapabilityType {
	common.UseMemory(memoryGauge, common.CapabilitySemaTypeMemoryUsage)
	return &CapabilityType{
		BorrowType: borrowType,
	}
}

func (*CapabilityType) IsType() {}

func (t *CapabilityType) Tag() TypeTag {
	return CapabilityTypeTag
}

func formatCapabilityType(borrowTypeString string) string {
	var builder strings.Builder
	builder.WriteString("Capability")
	if borrowTypeString != "" {
		builder.WriteByte('<')
		builder.WriteString(borrowTypeString)
		builder.WriteByte('>')
	}
	return builder.String()
}

func FormatCapabilityTypeID(borrowTypeString string) string {
	return formatCapabilityType(borrowTypeString)
}

func (t *CapabilityType) String() string {
	var borrowTypeString string
	borrowType := t.BorrowType
	if borrowType != nil {
		borrowTypeString = borrowType.String()
	}
	return formatCapabilityType(borrowTypeString)
}

func (t *CapabilityType) QualifiedString() string {
	var borrowTypeString string
	borrowType := t.BorrowType
	if borrowType != nil {
		borrowTypeString = borrowType.QualifiedString()
	}
	return formatCapabilityType(borrowTypeString)
}

func (t *CapabilityType) ID() TypeID {
	var borrowTypeString string
	borrowType := t.BorrowType
	if borrowType != nil {
		borrowTypeString = string(borrowType.ID())
	}
	return TypeID(FormatCapabilityTypeID(borrowTypeString))
}

func (t *CapabilityType) Equal(other Type) bool {
	otherCapability, ok := other.(*CapabilityType)
	if !ok {
		return false
	}
	if otherCapability.BorrowType == nil {
		return t.BorrowType == nil
	}
	return otherCapability.BorrowType.Equal(t.BorrowType)
}

func (*CapabilityType) IsResourceType() bool {
	return false
}

func (t *CapabilityType) IsInvalidType() bool {
	if t.BorrowType == nil {
		return false
	}
	return t.BorrowType.IsInvalidType()
}

func (t *CapabilityType) TypeAnnotationState() TypeAnnotationState {
	if t.BorrowType == nil {
		return TypeAnnotationStateValid
	}
	return t.BorrowType.TypeAnnotationState()
}

func (*CapabilityType) IsStorable(_ map[*Member]bool) bool {
	return true
}

func (*CapabilityType) IsExportable(_ map[*Member]bool) bool {
	return true
}

func (t *CapabilityType) IsImportable(_ map[*Member]bool) bool {
	return true
}

func (*CapabilityType) IsEquatable() bool {
	// TODO:
	return false
}

func (*CapabilityType) IsComparable() bool {
	return false
}

func (t *CapabilityType) RewriteWithRestrictedTypes() (Type, bool) {
	if t.BorrowType == nil {
		return t, false
	}
	rewrittenType, rewritten := t.BorrowType.RewriteWithRestrictedTypes()
	if rewritten {
		return &CapabilityType{
			BorrowType: rewrittenType,
		}, true
	} else {
		return t, false
	}
}

func (t *CapabilityType) Unify(
	other Type,
	typeParameters *TypeParameterTypeOrderedMap,
	report func(err error),
	outerRange ast.Range,
) bool {
	otherCap, ok := other.(*CapabilityType)
	if !ok {
		return false
	}

	if t.BorrowType == nil {
		return false
	}

	return t.BorrowType.Unify(otherCap.BorrowType, typeParameters, report, outerRange)
}

func (t *CapabilityType) Resolve(typeArguments *TypeParameterTypeOrderedMap) Type {
	var resolvedBorrowType Type
	if t.BorrowType != nil {
		resolvedBorrowType = t.BorrowType.Resolve(typeArguments)
	}

	return &CapabilityType{
		BorrowType: resolvedBorrowType,
	}
}

var capabilityTypeParameter = &TypeParameter{
	Name: "T",
	TypeBound: &ReferenceType{
		Type: AnyType,
	},
}

func (t *CapabilityType) TypeParameters() []*TypeParameter {
	return []*TypeParameter{
		capabilityTypeParameter,
	}
}

func (t *CapabilityType) Instantiate(typeArguments []Type, _ func(err error)) Type {
	borrowType := typeArguments[0]
	return &CapabilityType{
		BorrowType: borrowType,
	}
}

func (t *CapabilityType) BaseType() Type {
	if t.BorrowType == nil {
		return nil
	}
	return &CapabilityType{}
}

func (t *CapabilityType) TypeArguments() []Type {
	borrowType := t.BorrowType
	if borrowType == nil {
		borrowType = &ReferenceType{
			Type: AnyType,
		}
	}
	return []Type{
		borrowType,
	}
}

func CapabilityTypeBorrowFunctionType(borrowType Type) *FunctionType {

	var typeParameters []*TypeParameter

	if borrowType == nil {
		typeParameter := capabilityTypeParameter

		typeParameters = []*TypeParameter{
			typeParameter,
		}

		borrowType = &GenericType{
			TypeParameter: typeParameter,
		}
	}

	return &FunctionType{
		Purity:         FunctionPurityView,
		TypeParameters: typeParameters,
		ReturnTypeAnnotation: NewTypeAnnotation(
			&OptionalType{
				Type: borrowType,
			},
		),
	}
}

func CapabilityTypeCheckFunctionType(borrowType Type) *FunctionType {

	var typeParameters []*TypeParameter

	if borrowType == nil {
		typeParameters = []*TypeParameter{
			capabilityTypeParameter,
		}
	}

	return &FunctionType{
		Purity:               FunctionPurityView,
		TypeParameters:       typeParameters,
		ReturnTypeAnnotation: BoolTypeAnnotation,
	}
}

const capabilityTypeBorrowFunctionDocString = `
Returns a reference to the object targeted by the capability.

If no object is stored at the target path, the function returns nil.

If there is an object stored, a reference is returned as an optional, provided it can be borrowed using the given type.
If the stored object cannot be borrowed using the given type, the function panics.
`

const capabilityTypeCheckFunctionDocString = `
Returns true if the capability currently targets an object that satisfies the given type, i.e. could be borrowed using the given type
`

const capabilityTypeAddressFieldDocString = `
The address of the capability
`

func (t *CapabilityType) GetMembers() map[string]MemberResolver {
	t.initializeMemberResolvers()
	return t.memberResolvers
}

const CapabilityTypeBorrowFunctionName = "borrow"
const CapabilityTypeCheckFunctionName = "check"
const CapabilityTypeAddressFieldName = "address"

func (t *CapabilityType) initializeMemberResolvers() {
	t.memberResolversOnce.Do(func() {
		members := MembersAsResolvers([]*Member{
			NewUnmeteredPublicFunctionMember(
				t,
				CapabilityTypeBorrowFunctionName,
				CapabilityTypeBorrowFunctionType(t.BorrowType),
				capabilityTypeBorrowFunctionDocString,
			),
			NewUnmeteredPublicFunctionMember(
				t,
				CapabilityTypeCheckFunctionName,
				CapabilityTypeCheckFunctionType(t.BorrowType),
				capabilityTypeCheckFunctionDocString,
			),
			NewUnmeteredPublicConstantFieldMember(
				t,
				CapabilityTypeAddressFieldName,
				TheAddressType,
				capabilityTypeAddressFieldDocString,
			),
		})
		t.memberResolvers = withBuiltinMembers(t, members)
	})
}

var NativeCompositeTypes = map[string]*CompositeType{}

func init() {
	types := []*CompositeType{
		AccountKeyType,
		PublicKeyType,
		HashAlgorithmType,
		SignatureAlgorithmType,
		AuthAccountType,
		AuthAccountKeysType,
		AuthAccountContractsType,
		PublicAccountType,
		PublicAccountKeysType,
		PublicAccountContractsType,
	}

	for _, semaType := range types {
		NativeCompositeTypes[semaType.QualifiedIdentifier()] = semaType
	}
}

const AccountKeyTypeName = "AccountKey"
const AccountKeyKeyIndexFieldName = "keyIndex"
const AccountKeyPublicKeyFieldName = "publicKey"
const AccountKeyHashAlgoFieldName = "hashAlgorithm"
const AccountKeyWeightFieldName = "weight"
const AccountKeyIsRevokedFieldName = "isRevoked"

// AccountKeyType represents the key associated with an account.
var AccountKeyType = func() *CompositeType {

	accountKeyType := &CompositeType{
		Identifier: AccountKeyTypeName,
		Kind:       common.CompositeKindStructure,
		importable: false,
	}

	const accountKeyKeyIndexFieldDocString = `The index of the account key`
	const accountKeyPublicKeyFieldDocString = `The public key of the account`
	const accountKeyHashAlgorithmFieldDocString = `The hash algorithm used by the public key`
	const accountKeyWeightFieldDocString = `The weight assigned to the public key`
	const accountKeyIsRevokedFieldDocString = `Flag indicating whether the key is revoked`

	var members = []*Member{
		NewUnmeteredPublicConstantFieldMember(
			accountKeyType,
			AccountKeyKeyIndexFieldName,
			IntType,
			accountKeyKeyIndexFieldDocString,
		),
		NewUnmeteredPublicConstantFieldMember(
			accountKeyType,
			AccountKeyPublicKeyFieldName,
			PublicKeyType,
			accountKeyPublicKeyFieldDocString,
		),
		NewUnmeteredPublicConstantFieldMember(
			accountKeyType,
			AccountKeyHashAlgoFieldName,
			HashAlgorithmType,
			accountKeyHashAlgorithmFieldDocString,
		),
		NewUnmeteredPublicConstantFieldMember(
			accountKeyType,
			AccountKeyWeightFieldName,
			UFix64Type,
			accountKeyWeightFieldDocString,
		),
		NewUnmeteredPublicConstantFieldMember(
			accountKeyType,
			AccountKeyIsRevokedFieldName,
			BoolType,
			accountKeyIsRevokedFieldDocString,
		),
	}

	accountKeyType.Members = MembersAsMap(members)
	accountKeyType.Fields = MembersFieldNames(members)
	return accountKeyType
}()

var AccountKeyTypeAnnotation = NewTypeAnnotation(AccountKeyType)

const PublicKeyTypeName = "PublicKey"
const PublicKeyTypePublicKeyFieldName = "publicKey"
const PublicKeyTypeSignAlgoFieldName = "signatureAlgorithm"
const PublicKeyTypeVerifyFunctionName = "verify"
const PublicKeyTypeVerifyPoPFunctionName = "verifyPoP"

const publicKeyKeyFieldDocString = `
The public key
`

const publicKeySignAlgoFieldDocString = `
The signature algorithm to be used with the key
`

const publicKeyVerifyFunctionDocString = `
Verifies a signature. Checks whether the signature was produced by signing
the given tag and data, using this public key and the given hash algorithm
`

const publicKeyVerifyPoPFunctionDocString = `
Verifies the proof of possession of the private key.
This function is only implemented if the signature algorithm
of the public key is BLS (BLS_BLS12_381).
If called with any other signature algorithm, the program aborts
`

// PublicKeyType represents the public key associated with an account key.
var PublicKeyType = func() *CompositeType {

	publicKeyType := &CompositeType{
		Identifier:         PublicKeyTypeName,
		Kind:               common.CompositeKindStructure,
		hasComputedMembers: true,
		importable:         true,
	}

	var members = []*Member{
		NewUnmeteredPublicConstantFieldMember(
			publicKeyType,
			PublicKeyTypePublicKeyFieldName,
			ByteArrayType,
			publicKeyKeyFieldDocString,
		),
		NewUnmeteredPublicConstantFieldMember(
			publicKeyType,
			PublicKeyTypeSignAlgoFieldName,
			SignatureAlgorithmType,
			publicKeySignAlgoFieldDocString,
		),
		NewUnmeteredPublicFunctionMember(
			publicKeyType,
			PublicKeyTypeVerifyFunctionName,
			PublicKeyVerifyFunctionType,
			publicKeyVerifyFunctionDocString,
		),
		NewUnmeteredPublicFunctionMember(
			publicKeyType,
			PublicKeyTypeVerifyPoPFunctionName,
			PublicKeyVerifyPoPFunctionType,
			publicKeyVerifyPoPFunctionDocString,
		),
	}

	publicKeyType.Members = MembersAsMap(members)
	publicKeyType.Fields = MembersFieldNames(members)

	return publicKeyType
}()

var PublicKeyTypeAnnotation = NewTypeAnnotation(PublicKeyType)

var PublicKeyArrayType = &VariableSizedType{
	Type: PublicKeyType,
}

var PublicKeyArrayTypeAnnotation = NewTypeAnnotation(PublicKeyArrayType)

var PublicKeyVerifyFunctionType = NewSimpleFunctionType(
	FunctionPurityView,
	[]Parameter{
		{
			Identifier:     "signature",
			TypeAnnotation: ByteArrayTypeAnnotation,
		},
		{
			Identifier:     "signedData",
			TypeAnnotation: ByteArrayTypeAnnotation,
		},
		{
			Identifier:     "domainSeparationTag",
			TypeAnnotation: StringTypeAnnotation,
		},
		{
			Identifier:     "hashAlgorithm",
			TypeAnnotation: HashAlgorithmTypeAnnotation,
		},
	},
	BoolTypeAnnotation,
)

var PublicKeyVerifyPoPFunctionType = NewSimpleFunctionType(
	FunctionPurityView,
	[]Parameter{
		{
			Label:          ArgumentLabelNotRequired,
			Identifier:     "proof",
			TypeAnnotation: ByteArrayTypeAnnotation,
		},
	},
	BoolTypeAnnotation,
)

type CryptoAlgorithm interface {
	RawValue() uint8
	Name() string
	DocString() string
}

func MembersAsMap(members []*Member) *StringMemberOrderedMap {
	membersMap := &StringMemberOrderedMap{}
	for _, member := range members {
		name := member.Identifier.Identifier
		if membersMap.Contains(name) {
			panic(errors.NewUnexpectedError("invalid duplicate member: %s", name))
		}
		membersMap.Set(name, member)
	}

	return membersMap
}

func MembersFieldNames(members []*Member) []string {
	var fields []string
	for _, member := range members {
		if member.DeclarationKind == common.DeclarationKindField {
			fields = append(fields, member.Identifier.Identifier)
		}
	}

	return fields
}

func MembersMapAsResolvers(members *StringMemberOrderedMap) map[string]MemberResolver {
	resolvers := make(map[string]MemberResolver, members.Len())

	members.Foreach(func(name string, member *Member) {
		resolvers[name] = MemberResolver{
			Kind: member.DeclarationKind,
			Resolve: func(_ common.MemoryGauge, _ string, _ ast.Range, _ func(error)) *Member {
				return member
			},
		}
	})
	return resolvers
}

func MembersAsResolvers(members []*Member) map[string]MemberResolver {
	resolvers := make(map[string]MemberResolver, len(members))

	for _, loopMember := range members {
		// NOTE: don't capture loop variable
		member := loopMember
		resolvers[member.Identifier.Identifier] = MemberResolver{
			Kind: member.DeclarationKind,
			Resolve: func(_ common.MemoryGauge, _ string, _ ast.Range, _ func(error)) *Member {
				return member
			},
		}
	}
	return resolvers
}

func isNumericSuperType(typ Type) bool {
	if numberType, ok := typ.(IntegerRangedType); ok {
		return numberType.IsSuperType()
	}

	return false
}

// EntitlementType

type EntitlementType struct {
	Location      common.Location
	containerType Type
	Identifier    string
}

var _ Type = &EntitlementType{}
var _ ContainedType = &EntitlementType{}
var _ LocatedType = &EntitlementType{}

func (*EntitlementType) IsType() {}

func (t *EntitlementType) Tag() TypeTag {
	return InvalidTypeTag // entitlement types may never appear as types, and thus cannot have a computed supertype
}

func (t *EntitlementType) String() string {
	return t.Identifier
}

func (t *EntitlementType) QualifiedString() string {
	return t.QualifiedIdentifier()
}

func (t *EntitlementType) GetContainerType() Type {
	return t.containerType
}

func (t *EntitlementType) SetContainerType(containerType Type) {
	t.containerType = containerType
}

func (t *EntitlementType) GetLocation() common.Location {
	return t.Location
}

func (t *EntitlementType) QualifiedIdentifier() string {
	return qualifiedIdentifier(t.Identifier, t.containerType)
}

func (t *EntitlementType) ID() TypeID {
	identifier := t.QualifiedIdentifier()
	if t.Location == nil {
		return TypeID(identifier)
	} else {
		return t.Location.TypeID(nil, identifier)
	}
}

func (t *EntitlementType) Equal(other Type) bool {
	otherEntitlement, ok := other.(*EntitlementType)
	if !ok {
		return false
	}

	return otherEntitlement.ID() == t.ID()
}

func (t *EntitlementType) GetMembers() map[string]MemberResolver {
	return withBuiltinMembers(t, nil)
}

func (t *EntitlementType) IsInvalidType() bool {
	return false
}

func (t *EntitlementType) IsStorable(_ map[*Member]bool) bool {
	return false
}

func (t *EntitlementType) IsExportable(_ map[*Member]bool) bool {
	return false
}

func (t *EntitlementType) IsImportable(_ map[*Member]bool) bool {
	return false
}

func (*EntitlementType) IsEquatable() bool {
	return false
}

func (*EntitlementType) IsResourceType() bool {
	return false
}

func (*EntitlementType) TypeAnnotationState() TypeAnnotationState {
	return TypeAnnotationStateDirectEntitlementTypeAnnotation
}

func (t *EntitlementType) RewriteWithRestrictedTypes() (Type, bool) {
	return t, false
}

func (*EntitlementType) Unify(_ Type, _ *TypeParameterTypeOrderedMap, _ func(err error), _ ast.Range) bool {
	return false
}

func (t *EntitlementType) Resolve(_ *TypeParameterTypeOrderedMap) Type {
	return t
}

// EntitlementMapType

type EntitlementRelation struct {
	Input  *EntitlementType
	Output *EntitlementType
}

type EntitlementMapType struct {
	Location      common.Location
	containerType Type
	Identifier    string
	Relations     []EntitlementRelation
}

var _ Type = &EntitlementMapType{}
var _ ContainedType = &EntitlementMapType{}
var _ LocatedType = &EntitlementMapType{}

func (*EntitlementMapType) IsType() {}

func (t *EntitlementMapType) Tag() TypeTag {
	return InvalidTypeTag // entitlement map types may never appear as types, and thus cannot have a computed supertype
}

func (t *EntitlementMapType) String() string {
	return t.Identifier
}

func (t *EntitlementMapType) QualifiedString() string {
	return t.QualifiedIdentifier()
}

func (t *EntitlementMapType) GetContainerType() Type {
	return t.containerType
}

func (t *EntitlementMapType) SetContainerType(containerType Type) {
	t.containerType = containerType
}

func (t *EntitlementMapType) GetLocation() common.Location {
	return t.Location
}

func (t *EntitlementMapType) QualifiedIdentifier() string {
	return qualifiedIdentifier(t.Identifier, t.containerType)
}

func (t *EntitlementMapType) ID() TypeID {
	identifier := t.QualifiedIdentifier()
	if t.Location == nil {
		return TypeID(identifier)
	} else {
		return t.Location.TypeID(nil, identifier)
	}
}

func (t *EntitlementMapType) Equal(other Type) bool {
	otherEntitlement, ok := other.(*EntitlementMapType)
	if !ok {
		return false
	}

	return otherEntitlement.ID() == t.ID()
}

func (t *EntitlementMapType) GetMembers() map[string]MemberResolver {
	return withBuiltinMembers(t, nil)
}

func (t *EntitlementMapType) IsInvalidType() bool {
	return false
}

func (t *EntitlementMapType) IsStorable(_ map[*Member]bool) bool {
	return false
}

func (t *EntitlementMapType) IsExportable(_ map[*Member]bool) bool {
	return false
}

func (t *EntitlementMapType) IsImportable(_ map[*Member]bool) bool {
	return false
}

func (*EntitlementMapType) IsEquatable() bool {
	return false
}

func (*EntitlementMapType) IsResourceType() bool {
	return false
}

func (*EntitlementMapType) TypeAnnotationState() TypeAnnotationState {
	return TypeAnnotationStateDirectEntitlementTypeAnnotation
}

func (t *EntitlementMapType) RewriteWithRestrictedTypes() (Type, bool) {
	return t, false
}

func (*EntitlementMapType) Unify(_ Type, _ *TypeParameterTypeOrderedMap, _ func(err error), _ ast.Range) bool {
	return false
}

func (t *EntitlementMapType) Resolve(_ *TypeParameterTypeOrderedMap) Type {
	return t
}<|MERGE_RESOLUTION|>--- conflicted
+++ resolved
@@ -5083,18 +5083,14 @@
 	return true
 }
 
-<<<<<<< HEAD
+func (*ReferenceType) IsComparable() bool {
+	return false
+}
+
 func (r *ReferenceType) TypeAnnotationState() TypeAnnotationState {
 	if r.Type.TypeAnnotationState() == TypeAnnotationStateDirectEntitlementTypeAnnotation {
 		return TypeAnnotationStateDirectEntitlementTypeAnnotation
 	}
-=======
-func (*ReferenceType) IsComparable() bool {
-	return false
-}
-
-func (*ReferenceType) TypeAnnotationState() TypeAnnotationState {
->>>>>>> e88c14ce
 	return TypeAnnotationStateValid
 }
 
@@ -7163,6 +7159,10 @@
 	return false
 }
 
+func (*EntitlementType) IsComparable() bool {
+	return false
+}
+
 func (*EntitlementType) IsResourceType() bool {
 	return false
 }
@@ -7273,6 +7273,10 @@
 	return false
 }
 
+func (*EntitlementMapType) IsComparable() bool {
+	return false
+}
+
 func (*EntitlementMapType) IsResourceType() bool {
 	return false
 }
