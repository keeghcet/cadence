/*
 * Cadence - The resource-oriented smart contract programming language
 *
 * Copyright Dapper Labs, Inc.
 *
 * Licensed under the Apache License, Version 2.0 (the "License");
 * you may not use this file except in compliance with the License.
 * You may obtain a copy of the License at
 *
 *   http://www.apache.org/licenses/LICENSE-2.0
 *
 * Unless required by applicable law or agreed to in writing, software
 * distributed under the License is distributed on an "AS IS" BASIS,
 * WITHOUT WARRANTIES OR CONDITIONS OF ANY KIND, either express or implied.
 * See the License for the specific language governing permissions and
 * limitations under the License.
 */

package stdlib_test

import (
	"testing"

	"github.com/stretchr/testify/assert"
	"github.com/stretchr/testify/require"

	"github.com/onflow/cadence/runtime"
	"github.com/onflow/cadence/runtime/ast"
	"github.com/onflow/cadence/runtime/common"
	"github.com/onflow/cadence/runtime/interpreter"
	"github.com/onflow/cadence/runtime/old_parser"
	"github.com/onflow/cadence/runtime/parser"
	"github.com/onflow/cadence/runtime/sema"
	"github.com/onflow/cadence/runtime/stdlib"
	"github.com/onflow/cadence/runtime/tests/runtime_utils"
	"github.com/onflow/cadence/runtime/tests/utils"
)

func testContractUpdate(t *testing.T, oldCode string, newCode string) error {
	oldProgram, err := old_parser.ParseProgram(nil, []byte(oldCode), old_parser.Config{})
	require.NoError(t, err)

	newProgram, err := parser.ParseProgram(nil, []byte(newCode), parser.Config{})
	require.NoError(t, err)

	checker, err := sema.NewChecker(
		newProgram,
		utils.TestLocation,
		nil,
		&sema.Config{
			AccessCheckMode:    sema.AccessCheckModeStrict,
			AttachmentsEnabled: true,
		})
	require.NoError(t, err)

	err = checker.Check()
	require.NoError(t, err)

	program := interpreter.ProgramFromChecker(checker)

	upgradeValidator := stdlib.NewCadenceV042ToV1ContractUpdateValidator(
		utils.TestLocation,
		"Test",
		&runtime_utils.TestRuntimeInterface{},
		oldProgram,
		program,
		map[common.Location]*sema.Elaboration{
			utils.TestLocation: checker.Elaboration,
		})
	return upgradeValidator.Validate()
}

func testContractUpdateWithImports(
	t *testing.T,
	contractName string,
	oldCode string,
	newCode string,
	newImports map[common.Location]string,
) error {
	location := common.AddressLocation{
		Name:    contractName,
		Address: common.MustBytesToAddress([]byte{0x1}),
	}

	oldProgram, newProgram, elaborations := parseAndCheckPrograms(t, location, oldCode, newCode, newImports)

	upgradeValidator := stdlib.NewCadenceV042ToV1ContractUpdateValidator(
		location,
		contractName,
		&runtime_utils.TestRuntimeInterface{
			OnGetAccountContractNames: func(address runtime.Address) ([]string, error) {
				return []string{"TestImport"}, nil
			},
		},
		oldProgram,
		newProgram,
		elaborations,
	)
	return upgradeValidator.Validate()
}

func parseAndCheckPrograms(
	t *testing.T,
	location common.Location,
	oldCode string,
	newCode string,
	newImports map[common.Location]string,
) (
	oldProgram *ast.Program,
	newProgram *interpreter.Program,
	elaborations map[common.Location]*sema.Elaboration,
) {

	var err error
	oldProgram, err = old_parser.ParseProgram(nil, []byte(oldCode), old_parser.Config{})
	require.NoError(t, err)

	program, err := parser.ParseProgram(nil, []byte(newCode), parser.Config{})
	require.NoError(t, err)

	elaborations = map[common.Location]*sema.Elaboration{}

	for location, code := range newImports {
		newImportedProgram, err := parser.ParseProgram(nil, []byte(code), parser.Config{})
		require.NoError(t, err)

		importedChecker, err := sema.NewChecker(
			newImportedProgram,
			location,
			nil,
			&sema.Config{
				AccessCheckMode:    sema.AccessCheckModeStrict,
				AttachmentsEnabled: true,
			},
		)

		require.NoError(t, err)
		err = importedChecker.Check()
		require.NoError(t, err)

		elaborations[location] = importedChecker.Elaboration
	}

	checker, err := sema.NewChecker(
		program,
		location,
		nil,
		&sema.Config{
			AccessCheckMode: sema.AccessCheckModeStrict,
			ImportHandler: func(_ *sema.Checker, location common.Location, _ ast.Range) (sema.Import, error) {
				importedElaboration := elaborations[location]
				return sema.ElaborationImport{
					Elaboration: importedElaboration,
				}, nil
			},
			LocationHandler: func(identifiers []ast.Identifier, location common.Location) (
				locations []sema.ResolvedLocation, err error,
			) {
				if addressLocation, ok := location.(common.AddressLocation); ok && len(identifiers) == 1 {
					location = common.AddressLocation{
						Name:    identifiers[0].Identifier,
						Address: addressLocation.Address,
					}
				}

				locations = append(locations, sema.ResolvedLocation{
					Location:    location,
					Identifiers: identifiers,
				})

				return
			},
			AttachmentsEnabled: true,
		})
	require.NoError(t, err)

	err = checker.Check()
	require.NoError(t, err)

	newProgram = interpreter.ProgramFromChecker(checker)

	return
}

func getSingleContractUpdateErrorCause(t *testing.T, err error, contractName string) error {
	updateErr := getContractUpdateError(t, err, contractName)

	require.Len(t, updateErr.Errors, 1)
	return updateErr.Errors[0]
}

func assertMissingDeclarationError(t *testing.T, err error, declName string) bool {
	var missingDeclError *stdlib.MissingDeclarationError
	require.ErrorAs(t, err, &missingDeclError)

	return assert.Equal(t, declName, missingDeclError.Name)
}

func getContractUpdateError(t *testing.T, err error, contractName string) *stdlib.ContractUpdateError {
	require.Error(t, err)

	var contractUpdateErr *stdlib.ContractUpdateError
	require.ErrorAs(t, err, &contractUpdateErr)

	assert.Equal(t, contractName, contractUpdateErr.ContractName)

	return contractUpdateErr
}

func assertFieldTypeMismatchError(
	t *testing.T,
	err error,
	erroneousDeclName string,
	fieldName string,
	expectedType string,
	foundType string,
) {
	var fieldMismatchError *stdlib.FieldMismatchError
	require.ErrorAs(t, err, &fieldMismatchError)

	assert.Equal(t, fieldName, fieldMismatchError.FieldName)
	assert.Equal(t, erroneousDeclName, fieldMismatchError.DeclName)

	var typeMismatchError *stdlib.TypeMismatchError
	assert.ErrorAs(t, fieldMismatchError.Err, &typeMismatchError)

	assert.Equal(t, expectedType, typeMismatchError.ExpectedType.String())
	assert.Equal(t, foundType, typeMismatchError.FoundType.String())
}

func assertFieldAuthorizationMismatchError(
	t *testing.T,
	err error,
	erroneousDeclName string,
	fieldName string,
	expectedType string,
	foundType string,
) {
	var fieldMismatchError *stdlib.FieldMismatchError
	require.ErrorAs(t, err, &fieldMismatchError)

	assert.Equal(t, fieldName, fieldMismatchError.FieldName)
	assert.Equal(t, erroneousDeclName, fieldMismatchError.DeclName)

	var authorizationMismatchError *stdlib.AuthorizationMismatchError
	assert.ErrorAs(t, fieldMismatchError.Err, &authorizationMismatchError)

	assert.Equal(t, expectedType, authorizationMismatchError.ExpectedAuthorization.String())
	assert.Equal(t, foundType, authorizationMismatchError.FoundAuthorization.String())
}

func TestContractUpgradeFieldAccess(t *testing.T) {

	t.Parallel()

	t.Run("change field access to entitlement", func(t *testing.T) {

		t.Parallel()

		const oldCode = `
            access(all) contract Test {
                access(all) resource R {
                    access(all) var a: Int
                    init() {
                        self.a = 0
                    }
                }
            }
        `

		const newCode = `
            access(all) contract Test {
                access(all) entitlement E
                access(all) resource R {
                    access(E) var a: Int
                    init() {
                        self.a = 0
                    }
                }
            }
        `

		err := testContractUpdate(t, oldCode, newCode)
		require.NoError(t, err)
	})

	t.Run("change field access to all", func(t *testing.T) {

		t.Parallel()

		const oldCode = `
            pub contract Test {
                pub var a: Int
                init() {
                    self.a = 0
                }
            }
        `

		const newCode = `
            access(all) contract Test {
                access(all) var a: Int
                init() {
                    self.a = 0
                }
            }
        `

		err := testContractUpdate(t, oldCode, newCode)
		require.NoError(t, err)
	})

	t.Run("change field access to self", func(t *testing.T) {

		t.Parallel()

		const oldCode = `
            pub contract Test {
                pub var a: Int
                init() {
                    self.a = 0
                }
            }
        `

		const newCode = `
            access(all) contract Test {
                access(self) var a: Int
                init() {
                    self.a = 0
                }
            }
        `

		err := testContractUpdate(t, oldCode, newCode)
		require.NoError(t, err)
	})
}

func TestContractUpgradeFieldType(t *testing.T) {

	t.Parallel()

	t.Run("simple invalid", func(t *testing.T) {

		t.Parallel()

		const oldCode = `
            access(all) contract Test {
                access(all) var a: Int
                init() {
                    self.a = 0
                }
            }
        `

		const newCode = `
            access(all) contract Test {
                access(all) var a: String
                init() {
                    self.a = "hello"
                }
            }
        `

		err := testContractUpdate(t, oldCode, newCode)

		cause := getSingleContractUpdateErrorCause(t, err, "Test")
		assertFieldTypeMismatchError(t, cause, "Test", "a", "Int", "String")

	})

	t.Run("intersection types invalid", func(t *testing.T) {

		t.Parallel()

		const oldCode = `
            access(all) contract Test {
                access(all) struct interface I {}
                access(all) struct interface J {}
                access(all) struct S: I, J {}

                access(all) var a: {I}
                init() {
                    self.a = S()
                }
            }
        `

		const newCode = `
            access(all) contract Test {
                access(all) struct interface I {}
                access(all) struct interface J {}
                access(all) struct S: I, J {}

                access(all) var a: {I, J}
                init() {
                    self.a = S()
                }
            }
        `

		err := testContractUpdate(t, oldCode, newCode)

		cause := getSingleContractUpdateErrorCause(t, err, "Test")
		assertFieldTypeMismatchError(t, cause, "Test", "a", "{I}", "{I, J}")

	})

	t.Run("capability reference auth", func(t *testing.T) {

		t.Parallel()

		const oldCode = `
            pub contract Test {
                pub var a: Capability<&Int>?
                init() {
                    self.a = nil
                }
            }
        `

		const newCode = `
            access(all) contract Test {
                access(all) entitlement E
                access(all) var a: Capability<auth(E) &Int>?
                init() {
                    self.a = nil
                }
            }
        `

		err := testContractUpdate(t, oldCode, newCode)

		cause := getSingleContractUpdateErrorCause(t, err, "Test")
		assertFieldAuthorizationMismatchError(t, cause, "Test", "a", "all", "E")
	})

	t.Run("capability reference auth allowed composite", func(t *testing.T) {

		t.Parallel()

		const oldCode = `
            pub contract Test {
                pub struct S {
                    pub fun foo() {}
                }

                pub var a: Capability<&S>?
                init() {
                    self.a = nil
                }
            }
        `

		const newCode = `
            access(all) contract Test {
                access(all) entitlement E

                access(all) struct S {
                    access(E) fun foo() {}
                }

                access(all) var a: Capability<auth(E) &S>?
                init() {
                    self.a = nil
                }
            }
        `

		err := testContractUpdate(t, oldCode, newCode)

		require.NoError(t, err)
	})

	t.Run("capability reference auth allowed too many entitlements", func(t *testing.T) {

		t.Parallel()

		const oldCode = `
            pub contract Test {
                pub struct S {
                    pub fun foo() {}
                }

                pub var a: Capability<&S>?
                init() {
                    self.a = nil
                }
            }
        `

		const newCode = `
            access(all) contract Test {
                access(all) entitlement E
                access(all) entitlement F

                access(all) struct S {
                    access(E) fun foo() {}
                }

                access(all) var a: Capability<auth(E, F) &S>?
                init() {
                    self.a = nil
                }
            }
        `

		err := testContractUpdate(t, oldCode, newCode)

		cause := getSingleContractUpdateErrorCause(t, err, "Test")
		assertFieldAuthorizationMismatchError(t, cause, "Test", "a", "E", "E, F")
	})

	t.Run("capability reference auth fewer entitlements", func(t *testing.T) {

		t.Parallel()

		const oldCode = `
            pub contract Test {
                pub struct S {
                    pub fun foo() {}
                    pub fun bar() {}
                }

                pub var a: Capability<&S>?
                init() {
                    self.a = nil
                }
            }
        `

		const newCode = `
            access(all) contract Test {
                access(all) entitlement E
                access(all) entitlement F

                access(all) struct S {
                    access(E) fun foo() {}
                    access(F) fun bar() {}
                }

                access(all) var a: Capability<auth(E) &S>?
                init() {
                    self.a = nil
                }
            }
        `

		err := testContractUpdate(t, oldCode, newCode)

		cause := getSingleContractUpdateErrorCause(t, err, "Test")
		assertFieldAuthorizationMismatchError(t, cause, "Test", "a", "E, F", "E")
	})

	t.Run("capability reference auth disjunctive entitlements", func(t *testing.T) {

		t.Parallel()

		const oldCode = `
            pub contract Test {
                pub struct S {
                    pub fun foo() {}
                    pub fun bar() {}
                }

                pub var a: Capability<&S>?
                init() {
                    self.a = nil
                }
            }
        `

		const newCode = `
            access(all) contract Test {
                access(all) entitlement E
                access(all) entitlement F

                access(all) struct S {
                    access(E) fun foo() {}
                    access(F) fun bar() {}
                }

                access(all) var a: Capability<auth(E | F) &S>?
                init() {
                    self.a = nil
                }
            }
        `

		err := testContractUpdate(t, oldCode, newCode)

		cause := getSingleContractUpdateErrorCause(t, err, "Test")
		assertFieldAuthorizationMismatchError(t, cause, "Test", "a", "E, F", "E | F")
	})

	t.Run("changing to a non-storable types", func(t *testing.T) {

		t.Parallel()

		const oldCode = `
            access(all) contract Test {
                access(all) struct Foo {
                    access(all) var a: Int
                    init() {
                        self.a = 0
                    }
                }
            }
        `

		const newCode = `
            access(all) contract Test {
                access(all) struct Foo {
                    access(all) var a: &Int?
                    init() {
                        self.a = nil
                    }
                }
            }
        `

		err := testContractUpdate(t, oldCode, newCode)
		require.NoError(t, err)
	})

	t.Run("changing from a non-storable types", func(t *testing.T) {

		t.Parallel()

		const oldCode = `
            access(all) contract Test {
                access(all) struct Foo {
                    access(all) var a: &Int?
                    init() {
                        self.a = nil
                    }
                }
            }
        `

		const newCode = `
            access(all) contract Test {
                access(all) struct Foo {
                    access(all) var a: Int
                    init() {
                        self.a = 0
                    }
                }
            }
        `

		err := testContractUpdate(t, oldCode, newCode)
		require.NoError(t, err)
	})

	t.Run("composite to interface valid", func(t *testing.T) {

		t.Parallel()

		const oldCode = `
            import FungibleToken from 0x02

            access(all) contract Test {
                access(all) var a: @FungibleToken.Vault?
                init() {
                    self.a <- nil
                }
            }
        `

		const newImport = `
            access(all) contract FungibleToken {
                access(all) resource interface Vault {}
            }
        `
		const newCode = `
            import FungibleToken from 0x02

            access(all) contract Test {
                access(all) var a: @{FungibleToken.Vault}?
                init() {
                    self.a <- nil
                }
            }
        `

		const contractName = "Test"
		location := common.AddressLocation{
			Name:    contractName,
			Address: common.MustBytesToAddress([]byte{0x1}),
		}

		nftLocation := common.AddressLocation{
			Name:    "FungibleToken",
			Address: common.MustBytesToAddress([]byte{0x2}),
		}

		imports := map[common.Location]string{
			nftLocation: newImport,
		}

		vaultResourceTypeID := common.NewTypeIDFromQualifiedName(nil, nftLocation, "FungibleToken.Vault")

		vaultInterfaceTypeID := sema.FormatIntersectionTypeID([]common.TypeID{vaultResourceTypeID})

		oldProgram, newProgram, elaborations := parseAndCheckPrograms(t, location, oldCode, newCode, imports)

		upgradeValidator := stdlib.NewCadenceV042ToV1ContractUpdateValidator(
			location,
			contractName,
			&runtime_utils.TestRuntimeInterface{
				OnGetAccountContractNames: func(address runtime.Address) ([]string, error) {
					return []string{"TestImport"}, nil
				},
			},
			oldProgram,
			newProgram,
			elaborations,
		).WithUserDefinedTypeChangeChecker(
			func(oldTypeID common.TypeID, newTypeID common.TypeID) (checked, valid bool) {
				switch oldTypeID {
				case vaultResourceTypeID:
					return true, newTypeID == vaultInterfaceTypeID
				}

				return false, false
			},
		)

		err := upgradeValidator.Validate()
		require.NoError(t, err)
	})

	t.Run("composite to interface invalid", func(t *testing.T) {

		t.Parallel()

		const oldCode = `
            import FungibleToken from 0x02

            access(all) contract Test {
                access(all) var a: @FungibleToken.Vault?
                init() {
                    self.a <- nil
                }
            }
        `

		const newImport = `
            access(all) contract FungibleToken {
                access(all) resource interface Vault {}
            }
        `
		const newCode = `
            import FungibleToken from 0x02

            access(all) contract Test {
                access(all) var a: @{FungibleToken.Vault}?
                init() {
                    self.a <- nil
                }
            }
        `

		const contractName = "Test"
		location := common.AddressLocation{
			Name:    contractName,
			Address: common.MustBytesToAddress([]byte{0x1}),
		}

		ftLocation := common.AddressLocation{
			Name:    "FungibleToken",
			Address: common.MustBytesToAddress([]byte{0x2}),
		}

		imports := map[common.Location]string{
			ftLocation: newImport,
		}

		oldProgram, newProgram, elaborations := parseAndCheckPrograms(t, location, oldCode, newCode, imports)

		upgradeValidator := stdlib.NewCadenceV042ToV1ContractUpdateValidator(
			location,
			contractName,
			&runtime_utils.TestRuntimeInterface{
				OnGetAccountContractNames: func(address runtime.Address) ([]string, error) {
					return []string{"TestImport"}, nil
				},
			},
			oldProgram,
			newProgram,
			elaborations,
		).WithUserDefinedTypeChangeChecker(
			func(oldTypeID common.TypeID, newTypeID common.TypeID) (checked, valid bool) {
				return true, false
			},
		)

		err := upgradeValidator.Validate()
		cause := getSingleContractUpdateErrorCause(t, err, "Test")
		assertFieldTypeMismatchError(t, cause, "Test", "a", "FungibleToken.Vault", "{FungibleToken.Vault}")

	})

	t.Run("custom rule not followed", func(t *testing.T) {

		t.Parallel()

		const oldCode = `
            import Import from 0x02

            access(all) contract Test {
                access(all) var a: @Import.Foo?
                init() {
                    self.a <- nil
                }
            }
        `

		const newImport = `
            access(all) contract Import {
                access(all) resource Foo {}
                access(all) resource Bar {}
            }
        `
		const newCode = `
            import Import from 0x02

            access(all) contract Test {
                access(all) var a: @Import.Foo?
                init() {
                    self.a <- nil
                }
            }
        `

		const contractName = "Test"
		location := common.AddressLocation{
			Name:    contractName,
			Address: common.MustBytesToAddress([]byte{0x1}),
		}

		importLocation := common.AddressLocation{
			Name:    "Import",
			Address: common.MustBytesToAddress([]byte{0x2}),
		}

		imports := map[common.Location]string{
			importLocation: newImport,
		}

		barTypeID := sema.FormatIntersectionTypeID(
			[]common.TypeID{
				common.NewTypeIDFromQualifiedName(nil, importLocation, "Import.Bar"),
			},
		)

		oldProgram, newProgram, elaborations := parseAndCheckPrograms(t, location, oldCode, newCode, imports)

		upgradeValidator := stdlib.NewCadenceV042ToV1ContractUpdateValidator(
			location,
			contractName,
			&runtime_utils.TestRuntimeInterface{
				OnGetAccountContractNames: func(address runtime.Address) ([]string, error) {
					return []string{"TestImport"}, nil
				},
			},
			oldProgram,
			newProgram,
			elaborations,
		).WithUserDefinedTypeChangeChecker(
			func(oldTypeID common.TypeID, newTypeID common.TypeID) (checked, valid bool) {
				switch oldTypeID {
				case oldTypeID:
					return true, newTypeID == barTypeID
				}

				return false, false
			},
		)

		err := upgradeValidator.Validate()

		// This should be an error.
		// If there are custom rules, they MUST be followed.
		utils.RequireError(t, err)

		cause := getSingleContractUpdateErrorCause(t, err, "Test")
		var fieldMismatchError *stdlib.FieldMismatchError
		require.ErrorAs(t, cause, &fieldMismatchError)
	})
}

func TestContractUpgradeIntersectionAuthorization(t *testing.T) {

	t.Parallel()

	t.Run("change field type capability reference auth allowed intersection", func(t *testing.T) {

		t.Parallel()

		const oldCode = `
            pub contract Test {
                pub struct interface I {
                    pub fun foo()
                }
                pub struct S:I {
                    pub fun foo() {}
                }

                pub var a: Capability<&{I}>?
                init() {
                    self.a = nil
                }
            }
    `

		const newCode = `
        access(all) contract Test {
            access(all) entitlement E

            access(all) struct interface I {
                access(E) fun foo()
            }

            access(all) struct S:I {
                access(E) fun foo() {}
            }

            access(all) var a: Capability<auth(E) &{I}>?
            init() {
                self.a = nil
            }
        }
    `

		err := testContractUpdate(t, oldCode, newCode)

		require.NoError(t, err)
	})

	t.Run("change field type capability reference auth allowed too many entitlements", func(t *testing.T) {

		t.Parallel()

		const oldCode = `
            pub contract Test {
                pub struct interface I {}
                pub struct S:I {
                    pub fun foo() {}
                }

                pub var a: Capability<&{I}>?
                init() {
                    self.a = nil
                }
            }
    `

		const newCode = `
        access(all) contract Test {
            access(all) entitlement E

            access(all) struct interface I {}

            access(all) struct S:I {
                access(E) fun foo() {}
            }

            access(all) var a: Capability<auth(E) &{I}>?
            init() {
                self.a = nil
            }
        }
    `

		err := testContractUpdate(t, oldCode, newCode)

		cause := getSingleContractUpdateErrorCause(t, err, "Test")
		assertFieldAuthorizationMismatchError(t, cause, "Test", "a", "all", "E")
	})

	t.Run("change field type capability reference auth allowed multiple intersected", func(t *testing.T) {

		t.Parallel()

		const oldCode = `
            pub contract Test {
                pub struct interface I {
                    pub fun bar()
                }
                pub struct interface J {
                    pub fun foo()
                }
                pub struct S:I, J {
                    pub fun foo() {}
                    pub fun bar() {}
                }

                pub var a: Capability<&{I, J}>?
                init() {
                    self.a = nil
                }
            }
    `

		const newCode = `
        access(all) contract Test {
            access(all) entitlement E
            access(all) entitlement F

            access(all) struct interface I {
                access(E) fun foo()
            }
            access(all) struct interface J {
                access(F) fun bar()
            }

            access(all) struct S:I, J {
                access(E) fun foo() {}
                access(F) fun bar() {}
            }

            access(all) var a: Capability<auth(E, F) &{I, J}>?
            init() {
                self.a = nil
            }
        }
    `

		err := testContractUpdate(t, oldCode, newCode)

		require.NoError(t, err)
	})

	t.Run("change field type capability reference auth disallowed multiple intersected fewer entitlements", func(t *testing.T) {

		t.Parallel()

		const oldCode = `
            pub contract Test {
                pub struct interface I {
                    pub fun bar()
                }
                pub struct interface J {
                    pub fun foo()
                }
                pub struct S:I, J {
                    pub fun foo() {}
                    pub fun bar() {}
                }

                pub var a: Capability<&{I, J}>?
                init() {
                    self.a = nil
                }
            }
    `

		const newCode = `
        access(all) contract Test {
            access(all) entitlement E
            access(all) entitlement F

            access(all) struct interface I {
                access(E) fun foo()
            }
            access(all) struct interface J {
                access(F) fun bar()
            }

            access(all) struct S:I, J {
                access(E) fun foo() {}
                access(F) fun bar() {}
            }

            access(all) var a: Capability<auth(E) &{I, J}>?
            init() {
                self.a = nil
            }
        }
    `

		err := testContractUpdate(t, oldCode, newCode)

		cause := getSingleContractUpdateErrorCause(t, err, "Test")
		assertFieldAuthorizationMismatchError(t, cause, "Test", "a", "E, F", "E")
	})

	t.Run("change field type capability reference auth multiple intersected with too many entitlements", func(t *testing.T) {

		t.Parallel()

		const oldCode = `
            pub contract Test {
                pub struct interface I {
                    pub fun bar()
                }
                pub struct interface J {
                    pub fun foo()
                }
                pub struct S:I, J {
                    pub fun foo() {}
                    pub fun bar() {}
                }

                pub var a: Capability<&{I, J}>?
                init() {
                    self.a = nil
                }
            }
    `

		const newCode = `
        access(all) contract Test {
            access(all) entitlement E
            access(all) entitlement F

            access(all) struct interface I {
                access(E) fun foo()
            }
            access(all) struct interface J {}

            access(all) struct S:I, J {
                access(E) fun foo() {}
            }

            access(all) var a: Capability<auth(E, F) &{I, J}>?
            init() {
                self.a = nil
            }
        }
    `

		err := testContractUpdate(t, oldCode, newCode)

		cause := getSingleContractUpdateErrorCause(t, err, "Test")
		assertFieldAuthorizationMismatchError(t, cause, "Test", "a", "E", "E, F")
	})

}

func TestContractUpgradeIntersectionFieldType(t *testing.T) {

	t.Parallel()

	t.Run("restricted type", func(t *testing.T) {

		t.Parallel()

		const oldCode = `
            pub contract Test {
                pub resource interface I {}
                pub resource R:I {}

                pub var a: @R{I}
                init() {
                    self.a <- create R()
                }
            }
        `

		const newCode = `
            access(all) contract Test {
                access(all) resource interface I {}
                access(all) resource R:I {}

                access(all) var a: @{I} 
                init() {
                    self.a <- create R()
                }
            }
        `

		err := testContractUpdate(t, oldCode, newCode)

		// This is not allowed because `@R{I}` is converted to `@R`, not `@{I}`
		cause := getSingleContractUpdateErrorCause(t, err, "Test")
		assertFieldTypeMismatchError(t, cause, "Test", "a", "R", "{I}")
	})

	t.Run("AnyResource restricted type, with restrictions", func(t *testing.T) {

		t.Parallel()

		const oldCode = `
            pub contract Test {
                pub resource interface I {}
                pub resource R:I {}

                pub var a: @AnyResource{I}
                init() {
                    self.a <- create R()
                }
            }
        `

		const newCode = `
            access(all) contract Test {
                access(all) resource interface I {}
                access(all) resource R:I {}

                access(all) var a: @{I} 
                init() {
                    self.a <- create R()
                }
            }
        `

		err := testContractUpdate(t, oldCode, newCode)
		require.NoError(t, err)
	})

	t.Run("AnyResource restricted type, without restrictions", func(t *testing.T) {

		t.Parallel()

		const oldCode = `
            pub contract Test {
                pub resource R {}

                pub var a: @AnyResource{}
                init() {
                    self.a <- create R()
                }
            }
        `

		const newCode = `
            access(all) contract Test {
                access(all) resource R {}

                access(all) var a: @AnyResource
                init() {
                    self.a <- create R()
                }
            }
        `

		err := testContractUpdate(t, oldCode, newCode)
		require.NoError(t, err)
	})

	t.Run("restricted type variable sized", func(t *testing.T) {

		t.Parallel()

		const oldCode = `
            pub contract Test {
                pub resource interface I {}
                pub resource R:I {}

                pub var a: @[R{I}]
                init() {
                    self.a <- [<- create R()]
                }
            }
        `

		const newCode = `
            access(all) contract Test {
                access(all) resource interface I {}
                access(all) resource R:I {}

                access(all) var a: @[R] 
                init() {
                    self.a <- [<- create R()]
                }
            }
        `

		err := testContractUpdate(t, oldCode, newCode)

		require.NoError(t, err)
	})

	t.Run("restricted type constant sized", func(t *testing.T) {

		t.Parallel()

		const oldCode = `
            pub contract Test {
                pub resource interface I {}
                pub resource R:I {}

                pub var a: @[R{I}; 1]
                init() {
                    self.a <- [<- create R()]
                }
            }
        `

		const newCode = `
            access(all) contract Test {
                access(all) resource interface I {}
                access(all) resource R:I {}

                access(all) var a: @[R; 1] 
                init() {
                    self.a <- [<- create R()]
                }
            }
        `

		err := testContractUpdate(t, oldCode, newCode)

		require.NoError(t, err)
	})

	t.Run("restricted type constant sized with size change", func(t *testing.T) {

		t.Parallel()

		const oldCode = `
            pub contract Test {
                pub resource interface I {}
                pub resource R:I {}

                pub var a: @[R{I}; 1]
                init() {
                    self.a <- [<- create R()]
                }
            }
        `

		const newCode = `
            access(all) contract Test {
                access(all) resource interface I {}
                access(all) resource R:I {}

                access(all) var a: @[R; 2] 
                init() {
                    self.a <- [<- create R(), <- create R()]
                }
            }
        `

		err := testContractUpdate(t, oldCode, newCode)

		cause := getSingleContractUpdateErrorCause(t, err, "Test")
		assertFieldTypeMismatchError(t, cause, "Test", "a", "[{I}; 1]", "[R; 2]")
	})

	t.Run("restricted type dict", func(t *testing.T) {

		t.Parallel()

		const oldCode = `
            pub contract Test {
                pub resource interface I {}
                pub resource R:I {}

                pub var a: @{Int: R{I}}
                init() {
                    self.a <- {0: <- create R()}
                }
            }
        `

		const newCode = `
            access(all) contract Test {
                access(all) resource interface I {}
                access(all) resource R:I {}

                access(all) var a: @{Int: R}
                init() {
                    self.a <- {0: <- create R()}
                }
            }
        `

		err := testContractUpdate(t, oldCode, newCode)

		require.NoError(t, err)
	})

	t.Run("restricted type dict with qualified names", func(t *testing.T) {

		t.Parallel()

		const oldCode = `
            pub contract Test {
                pub resource interface I {}
                pub resource R:I {}

                pub var a: @{Int: R{I}}
                init() {
                    self.a <- {0: <- create R()}
                }
            }
        `

		const newCode = `
            access(all) contract Test {
                access(all) resource interface I {}
                access(all) resource R:I {}

                access(all) var a: @{Int: Test.R}
                init() {
                    self.a <- {0: <- create Test.R()}
                }
            }
        `

		err := testContractUpdate(t, oldCode, newCode)

		require.NoError(t, err)
	})

	t.Run("restricted reference type", func(t *testing.T) {

		t.Parallel()

		const oldCode = `
            pub contract Test {
                pub resource interface I {}
                pub resource R:I {}

                pub var a: Capability<&R{I}>?
                init() {
                    self.a = nil
                }
            }
        `

		const newCode = `
            access(all) contract Test {
                access(all) resource interface I {}
                access(all) resource R:I {}

                access(all) var a: Capability<&R>?
                init() {
                    self.a = nil
                }
            }
        `

		err := testContractUpdate(t, oldCode, newCode)

		require.NoError(t, err)
	})

	t.Run("restricted entitled reference type", func(t *testing.T) {

		t.Parallel()

		const oldCode = `
            pub contract Test {
                pub resource interface I {
                    pub fun foo()
                }
                pub resource R:I {
                    pub fun foo()
                }

                pub var a: Capability<&R{I}>?
                init() {
                    self.a = nil
                }
            }
        `

		const newCode = `
            access(all) contract Test {
                access(all) entitlement E
                access(all) resource interface I {
                    access(E) fun foo()
                }
                access(all) resource R:I {
                    access(E) fun foo() {}
                }

                access(all) var a: Capability<auth(E) &R>?
                init() {
                    self.a = nil
                }
            }
        `

		err := testContractUpdate(t, oldCode, newCode)

		require.NoError(t, err)
	})

	t.Run("restricted entitled reference type with qualified types", func(t *testing.T) {

		t.Parallel()

		const oldCode = `
            pub contract Test {
                pub resource interface I {
                    pub fun foo()
                }
                pub resource R:I {
                    pub fun foo()
                }

                pub var a: Capability<&R{I}>?
                init() {
                    self.a = nil
                }
            }
        `

		const newCode = `
            access(all) contract Test {
                access(all) entitlement E
                access(all) resource interface I {
                    access(Test.E) fun foo()
                }
                access(all) resource R:I {
                    access(Test.E) fun foo() {}
                }

                access(all) var a: Capability<auth(Test.E) &Test.R>?
                init() {
                    self.a = nil
                }
            }
        `

		err := testContractUpdate(t, oldCode, newCode)

		require.NoError(t, err)
	})

	t.Run("restricted entitled reference type with qualified types with imports", func(t *testing.T) {

		t.Parallel()

		const oldCode = `
            import TestImport from 0x02

            pub contract Test {
                pub resource R:TestImport.I {
                    pub fun foo()
                }

                pub var a: Capability<&R{TestImport.I}>?
                init() {
                    self.a = nil
                }
            }
        `

		const newImport = `
            access(all) contract TestImport {
                access(all) entitlement E
                access(all) resource interface I {
                    access(E) fun foo()
                }
            }
        `

		const newCode = `
            import TestImport from 0x02

            access(all) contract Test {
                access(all) entitlement F
                access(all) resource R: TestImport.I {
                    access(TestImport.E) fun foo() {}
                    access(Test.F) fun bar() {}
                }

                access(all) var a: Capability<auth(TestImport.E) &Test.R>?
                init() {
                    self.a = nil
                }
            }
        `

		err := testContractUpdateWithImports(
			t,
			"Test",
			oldCode,
			newCode,
			map[common.Location]string{
				common.AddressLocation{
					Name:    "TestImport",
					Address: common.MustBytesToAddress([]byte{0x2}),
				}: newImport,
			},
		)

		require.NoError(t, err)
	})

	t.Run("restricted entitled reference type with too many granted entitlements", func(t *testing.T) {

		t.Parallel()

		const oldCode = `
            pub contract Test {
                pub resource interface I {
                    pub fun foo()
                }
                pub resource R:I {
                    pub fun foo()
                    pub fun bar()
                }

                pub var a: Capability<&R{I}>?
                init() {
                    self.a = nil
                }
            }
        `

		const newCode = `
            access(all) contract Test {
                access(all) entitlement E
                access(all) entitlement F
                access(all) resource interface I {
                    access(E) fun foo()
                }
                access(all) resource R:I {
                    access(E) fun foo() {}
                    access(F) fun bar() {}
                }

                access(all) var a: Capability<auth(E, F) &R>?
                init() {
                    self.a = nil
                }
            }
        `

		err := testContractUpdate(t, oldCode, newCode)

		cause := getSingleContractUpdateErrorCause(t, err, "Test")
		assertFieldAuthorizationMismatchError(t, cause, "Test", "a", "E", "E, F")
	})

	t.Run("restricted entitled reference type with too many granted entitlements with imports", func(t *testing.T) {

		t.Parallel()

		const oldCode = `
            import TestImport from 0x02

            pub contract Test {
                pub resource R:TestImport.I {
                    pub fun foo()
                }

                pub var a: Capability<&R{TestImport.I}>?
                init() {
                    self.a = nil
                }
            }
        `

		const newImport = `
            access(all) contract TestImport {
                access(all) entitlement E
                access(all) resource interface I {
                    access(TestImport.E) fun foo()
                }
            }
        `

		const newCode = `
            import TestImport from 0x02

            access(all) contract Test {
                access(all) entitlement F
                access(all) resource R: TestImport.I {
                    access(TestImport.E) fun foo() {}
                    access(Test.F) fun bar() {}
                }

                access(all) var a: Capability<auth(TestImport.E, Test.F) &Test.R>?
                init() {
                    self.a = nil
                }
            }
        `

		err := testContractUpdateWithImports(
			t,
			"Test",
			oldCode,
			newCode,
			map[common.Location]string{
				common.AddressLocation{
					Name:    "TestImport",
					Address: common.MustBytesToAddress([]byte{0x2}),
				}: newImport,
			},
		)

		cause := getSingleContractUpdateErrorCause(t, err, "Test")
		assertFieldAuthorizationMismatchError(t, cause, "Test", "a", "E", "E, F")
	})

	t.Run("restricted reference type", func(t *testing.T) {

		t.Parallel()

		const oldCode = `
            pub contract Test {

                pub resource interface I {}

                pub resource R:I {
                    access(all) var ref: &R{I}?

                    init() {
                        self.ref = nil
                    }
                }
            }
        `

		const newCode = `
            access(all) contract Test {

                access(all) resource interface I {
                    access(E) fun foo()
                }

                access(all) entitlement E

                access(all) resource R:I {
                    access(all) var ref: auth(E) &R?

                    init() {
                        self.ref = nil
                    }

                    access(E) fun foo() {}
                }
            }
        `

		err := testContractUpdate(t, oldCode, newCode)
		require.NoError(t, err)
	})

	t.Run("restricted anystruct reference type invalid", func(t *testing.T) {

		t.Parallel()

		const oldCode = `
            pub contract Test {

                pub resource interface I {}

                pub resource R:I {
                    access(all) var ref: &AnyStruct{I}?

                    init() {
                        self.ref = nil
                    }
                }
            }
        `

		const newCode = `
            access(all) contract Test {

                access(all) resource interface I {
                    access(E) fun foo()
                }

                access(all) entitlement E

                access(all) resource R:I {
                    access(all) var ref: auth(E) &AnyStruct?

                    init() {
                        self.ref = nil
                    }

                    access(E) fun foo() {}
                }
            }
        `

		err := testContractUpdate(t, oldCode, newCode)

		cause := getSingleContractUpdateErrorCause(t, err, "Test")
		assertFieldTypeMismatchError(t, cause, "R", "ref", "{I}", "AnyStruct")

	})

	t.Run("restricted anystruct reference type valid", func(t *testing.T) {

		t.Parallel()

		const oldCode = `
            pub contract Test {

                pub resource interface I {}

                pub resource R:I {
                    access(all) var ref: &AnyStruct{I}?

                    init() {
                        self.ref = nil
                    }
                }
            }
        `

		const newCode = `
            access(all) contract Test {

                access(all) resource interface I {
                    access(E) fun foo()
                }

                access(all) entitlement E

                access(all) resource R:I {
                    access(all) var ref: auth(E) &{I}?

                    init() {
                        self.ref = nil
                    }

                    access(E) fun foo() {}
                }
            }
        `

		err := testContractUpdate(t, oldCode, newCode)
		require.NoError(t, err)
	})

}

func TestTypeRequirementRemoval(t *testing.T) {

	t.Parallel()

	t.Run("resource valid", func(t *testing.T) {

		t.Parallel()

		const oldCode = `
            access(all) contract interface Test {
                access(all) resource R {}
                access(all) fun foo(r: @R)
            }
        `

		const newCode = `
            access(all) contract interface Test {
                access(all) resource interface R {}
                access(all) fun foo(r: @{R})
            }
        `

		err := testContractUpdate(t, oldCode, newCode)
		require.NoError(t, err)
	})

	t.Run("resource invalid", func(t *testing.T) {

		t.Parallel()

		const oldCode = `
            access(all) contract interface Test {
                access(all) resource R {}
                access(all) fun foo(r: @R)
            }
        `

		const newCode = `
            access(all) contract interface Test {
                access(all) struct interface R {}
                access(all) fun foo(r: {R})
            }
        `

		err := testContractUpdate(t, oldCode, newCode)
		cause := getSingleContractUpdateErrorCause(t, err, "Test")
		declKindChangeError := &stdlib.InvalidDeclarationKindChangeError{}
		require.ErrorAs(t, cause, &declKindChangeError)
	})

	t.Run("struct valid", func(t *testing.T) {

		t.Parallel()

		const oldCode = `
            access(all) contract interface Test {
                access(all) struct S {}
                access(all) fun foo(r: S)
            }
        `

		const newCode = `
            access(all) contract interface Test {
                access(all) struct interface S {}
                access(all) fun foo(r: {S})
            }
        `

		err := testContractUpdate(t, oldCode, newCode)
		require.NoError(t, err)
	})

	t.Run("struct invalid", func(t *testing.T) {

		t.Parallel()

		const oldCode = `
            access(all) contract interface Test {
                access(all) struct S {}
                access(all) fun foo(r: S)
            }
        `

		const newCode = `
            access(all) contract interface Test {
                access(all) resource interface S {}
                access(all) fun foo(r: @{S})
            }
        `

		err := testContractUpdate(t, oldCode, newCode)
		cause := getSingleContractUpdateErrorCause(t, err, "Test")
		declKindChangeError := &stdlib.InvalidDeclarationKindChangeError{}
		require.ErrorAs(t, cause, &declKindChangeError)
	})
}

func TestInterfaceConformanceChange(t *testing.T) {

	t.Parallel()

	t.Run("local inherited interface", func(t *testing.T) {

		t.Parallel()

		const oldCode = `
            pub contract Test {
                pub resource interface A {}

                pub resource R: A {}
            }
        `

		const newCode = `
            access(all) contract Test {
                access(all) resource interface A {}
                access(all) resource interface B: A {}

                // Also conforms to 'A' via inheritance.
                // Therefore, existing conformance is not removed.
                access(all) resource R: B {}
            }
        `

		err := testContractUpdate(t, oldCode, newCode)
		require.NoError(t, err)
	})

	t.Run("imported inherited interface", func(t *testing.T) {

		t.Parallel()

		const oldCode = `
            import TestImport from 0x02

            pub contract Test {
                pub resource R: TestImport.A {}
            }
        `

		const newImport = `
            access(all) contract TestImport {
                access(all) resource interface A {}

                access(all) resource interface B: A {}
            }
        `

		const newCode = `
            import TestImport from 0x02

            access(all) contract Test {
                // Also conforms to 'TestImport.A' via inheritance.
                // Therefore, existing conformance is not removed.
                access(all) resource R: TestImport.B {}
            }
        `

		err := testContractUpdateWithImports(
			t,
			"Test",
			oldCode,
			newCode,
			map[common.Location]string{
				common.AddressLocation{
					Name:    "TestImport",
					Address: common.MustBytesToAddress([]byte{0x2}),
				}: newImport,
			},
		)

		require.NoError(t, err)
	})

	t.Run("with custom rules", func(t *testing.T) {
		t.Parallel()

		const oldCode = `
            import NonFungibleToken from 0x02

            pub contract Test {
                pub resource R: NonFungibleToken.INFT {}
            }
        `

		const newImport = `
            access(all) contract NonFungibleToken {
                access(all) resource interface INFT {}
                access(all) resource interface NFT {}
            }
        `

		const newCode = `
            import NonFungibleToken from 0x02

            access(all) contract Test {
                access(all) resource R: NonFungibleToken.NFT {}
            }
        `

		nftLocation := common.AddressLocation{
			Name:    "NonFungibleToken",
			Address: common.MustBytesToAddress([]byte{0x2}),
		}

		imports := map[common.Location]string{
			nftLocation: newImport,
		}

		const contractName = "Test"
		location := common.AddressLocation{
			Name:    contractName,
			Address: common.MustBytesToAddress([]byte{0x1}),
		}

		oldProgram, newProgram, elaborations := parseAndCheckPrograms(t, location, oldCode, newCode, imports)

		inftTypeID := common.NewTypeIDFromQualifiedName(nil, nftLocation, "NonFungibleToken.INFT")
		nftTypeID := common.NewTypeIDFromQualifiedName(nil, nftLocation, "NonFungibleToken.NFT")

		upgradeValidator := stdlib.NewCadenceV042ToV1ContractUpdateValidator(
			location,
			contractName,
			&runtime_utils.TestRuntimeInterface{
				OnGetAccountContractNames: func(address runtime.Address) ([]string, error) {
					return []string{"TestImport"}, nil
				},
			},
			oldProgram,
			newProgram,
			elaborations,
		).WithUserDefinedTypeChangeChecker(
			func(oldTypeID common.TypeID, newTypeID common.TypeID) (checked, valid bool) {
				switch oldTypeID {
				case inftTypeID:
					return true, newTypeID == nftTypeID
				}

				return false, false
			},
		)

		err := upgradeValidator.Validate()
		require.NoError(t, err)
	})

	t.Run("with custom rules and changed import", func(t *testing.T) {
		t.Parallel()

		const oldCode = `
            import MetadataViews from 0x02

            pub contract Test {
                pub resource R: MetadataViews.Resolver {}
            }
        `

		const newImport = `
            access(all) contract ViewResolver {
                access(all) resource interface Resolver {}
            }
        `

		const newCode = `
            import ViewResolver from 0x02

            access(all) contract Test {
                access(all) resource R: ViewResolver.Resolver {}
            }
        `

		viewResolverLocation := common.AddressLocation{
			Name:    "ViewResolver",
			Address: common.MustBytesToAddress([]byte{0x2}),
		}

		metadatViewsLocation := common.AddressLocation{
			Name:    "MetadataViews",
			Address: common.MustBytesToAddress([]byte{0x2}),
		}

		imports := map[common.Location]string{
			viewResolverLocation: newImport,
		}

		const contractName = "Test"
		location := common.AddressLocation{
			Name:    contractName,
			Address: common.MustBytesToAddress([]byte{0x1}),
		}

		oldProgram, newProgram, elaborations := parseAndCheckPrograms(t, location, oldCode, newCode, imports)

		metadataViewsResolverTypeID := common.NewTypeIDFromQualifiedName(
			nil,
			metadatViewsLocation,
			"MetadataViews.Resolver",
		)

		viewResolverResolverTypeID := common.NewTypeIDFromQualifiedName(
			nil,
			viewResolverLocation,
			"ViewResolver.Resolver",
		)

		upgradeValidator := stdlib.NewCadenceV042ToV1ContractUpdateValidator(
			location,
			contractName,
			&runtime_utils.TestRuntimeInterface{
				OnGetAccountContractNames: func(address runtime.Address) ([]string, error) {
					return []string{"TestImport"}, nil
				},
			},
			oldProgram,
			newProgram,
			elaborations,
		).WithUserDefinedTypeChangeChecker(
			func(oldTypeID common.TypeID, newTypeID common.TypeID) (checked, valid bool) {
				switch oldTypeID {
				case metadataViewsResolverTypeID:
					return true, newTypeID == viewResolverResolverTypeID
				}

				return false, false
			},
		)

		err := upgradeValidator.Validate()
		require.NoError(t, err)
	})
<<<<<<< HEAD

	t.Run("with custom rule, not applied", func(t *testing.T) {
		t.Parallel()

		const oldCode = `
            import NonFungibleToken from 0x02

            pub contract Test {
                pub resource R: NonFungibleToken.INFT {}
            }
        `

		const newImport = `
            access(all) contract NonFungibleToken {
                access(all) resource interface INFT {}
                access(all) resource interface NFT {}
=======
}

func TestContractUpgradeRemoveEnum(t *testing.T) {

	t.Parallel()

	t.Run("remove from contract", func(t *testing.T) {

		t.Parallel()

		const oldCode = `
            pub contract Test {
                pub enum E: UInt {}
>>>>>>> 74f91309
            }
        `

		const newCode = `
<<<<<<< HEAD
            import NonFungibleToken from 0x02

            access(all) contract Test {
                // Chose not to change the type.
                // However, the custom rule mandates changing
                access(all) resource R: NonFungibleToken.INFT {}
            }
        `

		nftLocation := common.AddressLocation{
			Name:    "NonFungibleToken",
			Address: common.MustBytesToAddress([]byte{0x2}),
		}

		imports := map[common.Location]string{
			nftLocation: newImport,
		}

		const contractName = "Test"
		location := common.AddressLocation{
			Name:    contractName,
			Address: common.MustBytesToAddress([]byte{0x1}),
		}

		oldProgram, newProgram, elaborations := parseAndCheckPrograms(t, location, oldCode, newCode, imports)

		inftTypeID := common.NewTypeIDFromQualifiedName(nil, nftLocation, "NonFungibleToken.INFT")
		nftTypeID := common.NewTypeIDFromQualifiedName(nil, nftLocation, "NonFungibleToken.NFT")

		upgradeValidator := stdlib.NewCadenceV042ToV1ContractUpdateValidator(
			location,
			contractName,
			&runtime_utils.TestRuntimeInterface{
				OnGetAccountContractNames: func(address runtime.Address) ([]string, error) {
					return []string{"TestImport"}, nil
				},
			},
			oldProgram,
			newProgram,
			elaborations,
		).WithUserDefinedTypeChangeChecker(
			func(oldTypeID common.TypeID, newTypeID common.TypeID) (checked, valid bool) {
				switch oldTypeID {
				case inftTypeID:
					// The rules here says, the new conformance should be `NonFungibleToken.NFT`.
					return true, newTypeID == nftTypeID
				}

				return false, false
			},
		)

		err := upgradeValidator.Validate()

		// This should be an error.
		// If there are custom rules, they MUST be followed.
		utils.RequireError(t, err)

		cause := getSingleContractUpdateErrorCause(t, err, "Test")
		var conformanceMismatchError *stdlib.ConformanceMismatchError
		require.ErrorAs(t, cause, &conformanceMismatchError)
	})
=======
            access(all) contract Test {}
        `

		err := testContractUpdate(t, oldCode, newCode)

		cause := getSingleContractUpdateErrorCause(t, err, "Test")
		assertMissingDeclarationError(t, cause, "E")
	})

	t.Run("remove from contract interface", func(t *testing.T) {

		t.Parallel()

		const oldCode = `
            pub contract interface Test {
                pub enum E: UInt {}
            }
        `

		const newCode = `
            access(all) contract interface Test {
              
            }
        `

		err := testContractUpdate(t, oldCode, newCode)

		require.NoError(t, err)
	})

>>>>>>> 74f91309
}<|MERGE_RESOLUTION|>--- conflicted
+++ resolved
@@ -2161,7 +2161,6 @@
 		err := upgradeValidator.Validate()
 		require.NoError(t, err)
 	})
-<<<<<<< HEAD
 
 	t.Run("with custom rule, not applied", func(t *testing.T) {
 		t.Parallel()
@@ -2178,26 +2177,10 @@
             access(all) contract NonFungibleToken {
                 access(all) resource interface INFT {}
                 access(all) resource interface NFT {}
-=======
-}
-
-func TestContractUpgradeRemoveEnum(t *testing.T) {
-
-	t.Parallel()
-
-	t.Run("remove from contract", func(t *testing.T) {
-
-		t.Parallel()
-
-		const oldCode = `
-            pub contract Test {
-                pub enum E: UInt {}
->>>>>>> 74f91309
-            }
-        `
-
-		const newCode = `
-<<<<<<< HEAD
+            }
+        `
+
+		const newCode = `
             import NonFungibleToken from 0x02
 
             access(all) contract Test {
@@ -2260,7 +2243,23 @@
 		var conformanceMismatchError *stdlib.ConformanceMismatchError
 		require.ErrorAs(t, cause, &conformanceMismatchError)
 	})
-=======
+}
+
+func TestContractUpgradeRemoveEnum(t *testing.T) {
+
+	t.Parallel()
+
+	t.Run("remove from contract", func(t *testing.T) {
+
+		t.Parallel()
+
+		const oldCode = `
+            pub contract Test {
+                pub enum E: UInt {}
+            }
+        `
+
+		const newCode = `
             access(all) contract Test {}
         `
 
@@ -2291,5 +2290,4 @@
 		require.NoError(t, err)
 	})
 
->>>>>>> 74f91309
 }