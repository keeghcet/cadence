--- conflicted
+++ resolved
@@ -34,19 +34,11 @@
 Follow best practices to prevent security issues when using this function
 `
 
-<<<<<<< HEAD
-var unsafeRandomFunctionType = sema.NewSimpleFunctionType(
+var revertibleRandomFunctionType = sema.NewSimpleFunctionType(
 	sema.FunctionPurityImpure,
 	nil,
 	sema.UInt64TypeAnnotation,
 )
-=======
-var revertibleRandomFunctionType = &sema.FunctionType{
-	ReturnTypeAnnotation: sema.NewTypeAnnotation(
-		sema.UInt64Type,
-	),
-}
->>>>>>> b48fd6b8
 
 type RandomGenerator interface {
 	// ReadRandom reads pseudo-random bytes into the input slice, using distributed randomness.
