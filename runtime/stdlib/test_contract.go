/*
 * Cadence - The resource-oriented smart contract programming language
 *
 * Copyright Dapper Labs, Inc.
 *
 * Licensed under the Apache License, Version 2.0 (the "License");
 * you may not use this file except in compliance with the License.
 * You may obtain a copy of the License at
 *
 *   http://www.apache.org/licenses/LICENSE-2.0
 *
 * Unless required by applicable law or agreed to in writing, software
 * distributed under the License is distributed on an "AS IS" BASIS,
 * WITHOUT WARRANTIES OR CONDITIONS OF ANY KIND, either express or implied.
 * See the License for the specific language governing permissions and
 * limitations under the License.
 */

package stdlib

import (
	"fmt"
	"strings"

	"github.com/onflow/cadence/runtime/ast"
	"github.com/onflow/cadence/runtime/common"
	"github.com/onflow/cadence/runtime/errors"
	"github.com/onflow/cadence/runtime/interpreter"
	"github.com/onflow/cadence/runtime/parser"
	"github.com/onflow/cadence/runtime/sema"
	"github.com/onflow/cadence/runtime/stdlib/contracts"
)

type TestContractType struct {
	Checker                           *sema.Checker
	CompositeType                     *sema.CompositeType
	InitializerTypes                  []sema.Type
	emulatorBackendType               *testEmulatorBackendType
	newEmulatorBlockchainFunctionType *sema.FunctionType
	expectFunction                    interpreter.FunctionValue
	newMatcherFunction                interpreter.FunctionValue
	haveElementCountFunction          interpreter.FunctionValue
	beEmptyFunction                   interpreter.FunctionValue
	equalFunction                     interpreter.FunctionValue
	beGreaterThanFunction             interpreter.FunctionValue
	containFunction                   interpreter.FunctionValue
	beLessThanFunction                interpreter.FunctionValue
	expectFailureFunction             interpreter.FunctionValue
}

// 'Test.assert' function

const testTypeAssertFunctionDocString = `
Fails the test-case if the given condition is false, and reports a message which explains how the condition is false.
`

const testTypeAssertFunctionName = "assert"

var testTypeAssertFunctionType = &sema.FunctionType{
	Purity: sema.FunctionPurityView,
	Parameters: []sema.Parameter{
		{
			Label:          sema.ArgumentLabelNotRequired,
			Identifier:     "condition",
			TypeAnnotation: sema.BoolTypeAnnotation,
		},
		{
			Identifier:     "message",
			TypeAnnotation: sema.StringTypeAnnotation,
		},
	},
	ReturnTypeAnnotation:  sema.VoidTypeAnnotation,
	RequiredArgumentCount: sema.RequiredArgumentCount(1),
}

var testTypeAssertFunction = interpreter.NewUnmeteredHostFunctionValue(
	testTypeAssertFunctionType,
	func(invocation interpreter.Invocation) interpreter.Value {
		condition, ok := invocation.Arguments[0].(interpreter.BoolValue)
		if !ok {
			panic(errors.NewUnreachableError())
		}

		var message string
		if len(invocation.Arguments) > 1 {
			messageValue, ok := invocation.Arguments[1].(*interpreter.StringValue)
			if !ok {
				panic(errors.NewUnreachableError())
			}
			message = messageValue.Str
		}

		if !condition {
			panic(AssertionError{
				Message:       message,
				LocationRange: invocation.LocationRange,
			})
		}

		return interpreter.Void
	},
)

// 'Test.assertEqual' function

const testTypeAssertEqualFunctionDocString = `
Fails the test-case if the given values are not equal, and
reports a message which explains how the two values differ.
`

const testTypeAssertEqualFunctionName = "assertEqual"

var testTypeAssertEqualFunctionType = &sema.FunctionType{
	Parameters: []sema.Parameter{
		{
			Label:      sema.ArgumentLabelNotRequired,
			Identifier: "expected",
			TypeAnnotation: sema.NewTypeAnnotation(
				sema.AnyStructType,
			),
		},
		{
			Label:      sema.ArgumentLabelNotRequired,
			Identifier: "actual",
			TypeAnnotation: sema.NewTypeAnnotation(
				sema.AnyStructType,
			),
		},
	},
	RequiredArgumentCount: sema.RequiredArgumentCount(2),
	ReturnTypeAnnotation: sema.NewTypeAnnotation(
		sema.VoidType,
	),
}

var testTypeAssertEqualFunction = interpreter.NewUnmeteredHostFunctionValue(
	testTypeAssertEqualFunctionType,
	func(invocation interpreter.Invocation) interpreter.Value {
		expected, ok := invocation.Arguments[0].(interpreter.EquatableValue)
		if !ok {
			panic(errors.NewUnreachableError())
		}

		inter := invocation.Interpreter

		actual, ok := invocation.Arguments[1].(interpreter.EquatableValue)
		if !ok {
			panic(errors.NewUnreachableError())
		}

		equal := expected.Equal(
			inter,
			invocation.LocationRange,
			actual,
		)

		if !equal {
			message := fmt.Sprintf(
				"not equal: expected: %s, actual: %s",
				expected,
				actual,
			)
			panic(AssertionError{
				Message:       message,
				LocationRange: invocation.LocationRange,
			})
		}

		return interpreter.Void
	},
)

// 'Test.fail' function

const testTypeFailFunctionDocString = `
Fails the test-case with a message.
`

const testTypeFailFunctionName = "fail"

var testTypeFailFunctionType = &sema.FunctionType{
	Purity: sema.FunctionPurityView,
	Parameters: []sema.Parameter{
		{
			Identifier:     "message",
			TypeAnnotation: sema.StringTypeAnnotation,
		},
	},
	ReturnTypeAnnotation:  sema.VoidTypeAnnotation,
	RequiredArgumentCount: sema.RequiredArgumentCount(0),
}

var testTypeFailFunction = interpreter.NewUnmeteredHostFunctionValue(
	testTypeFailFunctionType,
	func(invocation interpreter.Invocation) interpreter.Value {
		var message string
		if len(invocation.Arguments) > 0 {
			messageValue, ok := invocation.Arguments[0].(*interpreter.StringValue)
			if !ok {
				panic(errors.NewUnreachableError())
			}
			message = messageValue.Str
		}

		panic(AssertionError{
			Message:       message,
			LocationRange: invocation.LocationRange,
		})
	},
)

// 'Test.expect' function

const testTypeExpectFunctionDocString = `
Expect function tests a value against a matcher, and fails the test if it's not a match.
`

const testTypeExpectFunctionName = "expect"

func newTestTypeExpectFunctionType(matcherType *sema.CompositeType) *sema.FunctionType {
	typeParameter := &sema.TypeParameter{
		TypeBound: sema.AnyStructType,
		Name:      "T",
		Optional:  true,
	}

	return &sema.FunctionType{
		TypeParameters: []*sema.TypeParameter{
			typeParameter,
		},
		Parameters: []sema.Parameter{
			{
				Label:      sema.ArgumentLabelNotRequired,
				Identifier: "value",
				TypeAnnotation: sema.NewTypeAnnotation(
					&sema.GenericType{
						TypeParameter: typeParameter,
					},
				),
			},
			{
				Label:          sema.ArgumentLabelNotRequired,
				Identifier:     "matcher",
				TypeAnnotation: sema.NewTypeAnnotation(matcherType),
			},
		},
		ReturnTypeAnnotation: sema.VoidTypeAnnotation,
	}
}

func newTestTypeExpectFunction(functionType *sema.FunctionType) interpreter.FunctionValue {
	return interpreter.NewUnmeteredHostFunctionValue(
		functionType,
		func(invocation interpreter.Invocation) interpreter.Value {
			value := invocation.Arguments[0]

			matcher, ok := invocation.Arguments[1].(*interpreter.CompositeValue)
			if !ok {
				panic(errors.NewUnreachableError())
			}

			inter := invocation.Interpreter
			locationRange := invocation.LocationRange

			result := invokeMatcherTest(
				inter,
				matcher,
				value,
				locationRange,
			)

			if !result {
<<<<<<< HEAD
				panic(AssertionError{
					LocationRange: locationRange,
=======
				message := fmt.Sprintf(
					"given value is: %s",
					value,
				)
				panic(AssertionError{
					Message:       message,
					LocationRange: invocation.LocationRange,
>>>>>>> 1173380a
				})
			}

			return interpreter.Void
		},
	)
}

func invokeMatcherTest(
	inter *interpreter.Interpreter,
	matcher interpreter.MemberAccessibleValue,
	value interpreter.Value,
	locationRange interpreter.LocationRange,
) bool {
	testFunc := matcher.GetMember(
		inter,
		locationRange,
		matcherTestFieldName,
	)

	funcValue, ok := testFunc.(interpreter.FunctionValue)
	if !ok {
		panic(errors.NewUnexpectedError(
			"invalid type for '%s'. expected function",
			matcherTestFieldName,
		))
	}

	functionType := funcValue.FunctionType()

	testResult, err := inter.InvokeExternally(
		funcValue,
		functionType,
		[]interpreter.Value{
			value,
		},
	)

	if err != nil {
		panic(err)
	}

	result, ok := testResult.(interpreter.BoolValue)
	if !ok {
		panic(errors.NewUnreachableError())
	}

	return bool(result)
}

// 'Test.readFile' function

const testTypeReadFileFunctionDocString = `
Read a local file, and return the content as a string.
`

const testTypeReadFileFunctionName = "readFile"

var testTypeReadFileFunctionType = &sema.FunctionType{
	Parameters: []sema.Parameter{
		{
			Label:          sema.ArgumentLabelNotRequired,
			Identifier:     "path",
			TypeAnnotation: sema.StringTypeAnnotation,
		},
	},
	ReturnTypeAnnotation: sema.StringTypeAnnotation,
}

func newTestTypeReadFileFunction(testFramework TestFramework) *interpreter.HostFunctionValue {
	return interpreter.NewUnmeteredHostFunctionValue(
		testTypeReadFileFunctionType,
		func(invocation interpreter.Invocation) interpreter.Value {
			pathString, ok := invocation.Arguments[0].(*interpreter.StringValue)
			if !ok {
				panic(errors.NewUnreachableError())
			}

			content, err := testFramework.ReadFile(pathString.Str)
			if err != nil {
				panic(err)
			}

			return interpreter.NewUnmeteredStringValue(content)
		},
	)
}

// 'Test.newEmulatorBlockchain' function

const testTypeNewEmulatorBlockchainFunctionDocString = `
Creates a blockchain which is backed by a new emulator instance.
`

const testTypeNewEmulatorBlockchainFunctionName = "newEmulatorBlockchain"

const testBlockchainTypeName = "Blockchain"

func newTestTypeNewEmulatorBlockchainFunctionType(blockchainType *sema.CompositeType) *sema.FunctionType {
	return &sema.FunctionType{
		ReturnTypeAnnotation: sema.NewTypeAnnotation(
			blockchainType,
		),
	}
}

func (t *TestContractType) newNewEmulatorBlockchainFunction(
	testFramework TestFramework,
) *interpreter.HostFunctionValue {
	return interpreter.NewUnmeteredHostFunctionValue(
		t.newEmulatorBlockchainFunctionType,
		func(invocation interpreter.Invocation) interpreter.Value {
			inter := invocation.Interpreter
			locationRange := invocation.LocationRange

			// Create an `EmulatorBackend`
			emulatorBackend := t.emulatorBackendType.newEmulatorBackend(
				inter,
				testFramework,
				locationRange,
			)

			// Create a 'Blockchain' struct value, that wraps the emulator backend,
			// by calling the constructor of 'Blockchain'.

			blockchainConstructor := getNestedTypeConstructorValue(
				*invocation.Self,
				testBlockchainTypeName,
			)

			blockchain, err := inter.InvokeExternally(
				blockchainConstructor,
				blockchainConstructor.Type,
				[]interpreter.Value{
					emulatorBackend,
				},
			)

			if err != nil {
				panic(err)
			}

			return blockchain
		},
	)
}

// 'Test.NewMatcher' function.
// Constructs a matcher that test only 'AnyStruct'.
// Accepts test function that accepts subtype of 'AnyStruct'.
//
// Signature:
//    fun newMatcher<T: AnyStruct>(test: fun(T): Bool): Test.Matcher
//
// where `T` is optional, and bound to `AnyStruct`.
//
// Sample usage: `Test.newMatcher(fun (_ value: Int: Bool) { return true })`

const testTypeNewMatcherFunctionDocString = `
Creates a matcher with a test function.
The test function is of type 'fun(T): Bool', where 'T' is bound to 'AnyStruct'.
`

const testTypeNewMatcherFunctionName = "newMatcher"

func newTestTypeNewMatcherFunctionType(matcherType *sema.CompositeType) *sema.FunctionType {
	typeParameter := &sema.TypeParameter{
		TypeBound: sema.AnyStructType,
		Name:      "T",
		Optional:  true,
	}

	return &sema.FunctionType{
		Purity: sema.FunctionPurityView,
		TypeParameters: []*sema.TypeParameter{
			typeParameter,
		},
		Parameters: []sema.Parameter{
			{
				Label:      sema.ArgumentLabelNotRequired,
				Identifier: "test",
				TypeAnnotation: sema.NewTypeAnnotation(
					// Type of the 'test' function: fun(T): Bool
					&sema.FunctionType{
						Parameters: []sema.Parameter{
							{
								Label:      sema.ArgumentLabelNotRequired,
								Identifier: "value",
								TypeAnnotation: sema.NewTypeAnnotation(
									&sema.GenericType{
										TypeParameter: typeParameter,
									},
								),
							},
						},
						ReturnTypeAnnotation: sema.BoolTypeAnnotation,
					},
				),
			},
		},
		ReturnTypeAnnotation: sema.NewTypeAnnotation(matcherType),
	}
}

func newTestTypeNewMatcherFunction(
	newMatcherFunctionType *sema.FunctionType,
	matcherTestFunctionType *sema.FunctionType,
) interpreter.FunctionValue {
	return interpreter.NewUnmeteredHostFunctionValue(
		newMatcherFunctionType,
		func(invocation interpreter.Invocation) interpreter.Value {
			test, ok := invocation.Arguments[0].(interpreter.FunctionValue)
			if !ok {
				panic(errors.NewUnreachableError())
			}

			return newMatcherWithGenericTestFunction(
				invocation,
				test,
				matcherTestFunctionType,
			)
		},
	)
}

// `Test.equal`

const testTypeEqualFunctionName = "equal"

const testTypeEqualFunctionDocString = `
Returns a matcher that succeeds if the tested value is equal to the given value.
`

func newTestTypeEqualFunctionType(matcherType *sema.CompositeType) *sema.FunctionType {
	typeParameter := &sema.TypeParameter{
		TypeBound: sema.AnyStructType,
		Name:      "T",
		Optional:  true,
	}

	return &sema.FunctionType{
		Purity: sema.FunctionPurityView,
		TypeParameters: []*sema.TypeParameter{
			typeParameter,
		},
		Parameters: []sema.Parameter{
			{
				Label:      sema.ArgumentLabelNotRequired,
				Identifier: "value",
				TypeAnnotation: sema.NewTypeAnnotation(
					&sema.GenericType{
						TypeParameter: typeParameter,
					},
				),
			},
		},
		ReturnTypeAnnotation: sema.NewTypeAnnotation(matcherType),
	}
}

func newTestTypeEqualFunction(
	equalFunctionType *sema.FunctionType,
	matcherTestFunctionType *sema.FunctionType,
) interpreter.FunctionValue {
	return interpreter.NewUnmeteredHostFunctionValue(
		equalFunctionType,
		func(invocation interpreter.Invocation) interpreter.Value {
			otherValue, ok := invocation.Arguments[0].(interpreter.EquatableValue)
			if !ok {
				panic(errors.NewUnreachableError())
			}

			inter := invocation.Interpreter

			equalTestFunc := interpreter.NewHostFunctionValue(
				nil,
				matcherTestFunctionType,
				func(invocation interpreter.Invocation) interpreter.Value {

					thisValue, ok := invocation.Arguments[0].(interpreter.EquatableValue)
					if !ok {
						panic(errors.NewUnreachableError())
					}

					equal := thisValue.Equal(
						inter,
						invocation.LocationRange,
						otherValue,
					)

					return interpreter.AsBoolValue(equal)
				},
			)

			return newMatcherWithGenericTestFunction(
				invocation,
				equalTestFunc,
				matcherTestFunctionType,
			)
		},
	)
}

// `Test.beEmpty`

const testTypeBeEmptyFunctionName = "beEmpty"

const testTypeBeEmptyFunctionDocString = `
Returns a matcher that succeeds if the tested value is an array or dictionary,
and the tested value contains no elements.
`

func newTestTypeBeEmptyFunctionType(matcherType *sema.CompositeType) *sema.FunctionType {
	return &sema.FunctionType{
		Purity:               sema.FunctionPurityView,
		ReturnTypeAnnotation: sema.NewTypeAnnotation(matcherType),
	}
}

func newTestTypeBeEmptyFunction(
	beEmptyFunctionType *sema.FunctionType,
	matcherTestFunctionType *sema.FunctionType,
) interpreter.FunctionValue {
	return interpreter.NewUnmeteredHostFunctionValue(
		beEmptyFunctionType,
		func(invocation interpreter.Invocation) interpreter.Value {
			beEmptyTestFunc := interpreter.NewHostFunctionValue(
				nil,
				matcherTestFunctionType,
				func(invocation interpreter.Invocation) interpreter.Value {
					var isEmpty bool
					switch value := invocation.Arguments[0].(type) {
					case *interpreter.ArrayValue:
						isEmpty = value.Count() == 0
					case *interpreter.DictionaryValue:
						isEmpty = value.Count() == 0
					default:
						panic(errors.NewDefaultUserError("expected Array or Dictionary argument"))
					}

					return interpreter.AsBoolValue(isEmpty)
				},
			)

			return newMatcherWithAnyStructTestFunction(
				invocation,
				beEmptyTestFunc,
			)
		},
	)
}

// `Test.haveElementCount`

const testTypeHaveElementCountFunctionName = "haveElementCount"

const testTypeHaveElementCountFunctionDocString = `
Returns a matcher that succeeds if the tested value is an array or dictionary,
and has the given number of elements.
`

func newTestTypeHaveElementCountFunctionType(matcherType *sema.CompositeType) *sema.FunctionType {
	return &sema.FunctionType{
		Purity: sema.FunctionPurityView,
		Parameters: []sema.Parameter{
			{
				Label:          sema.ArgumentLabelNotRequired,
				Identifier:     "count",
				TypeAnnotation: sema.IntTypeAnnotation,
			},
		},
		ReturnTypeAnnotation: sema.NewTypeAnnotation(matcherType),
	}
}

func newTestTypeHaveElementCountFunction(
	haveElementCountFunctionType *sema.FunctionType,
	matcherTestFunctionType *sema.FunctionType,
) interpreter.FunctionValue {
	return interpreter.NewUnmeteredHostFunctionValue(
		haveElementCountFunctionType,
		func(invocation interpreter.Invocation) interpreter.Value {
			count, ok := invocation.Arguments[0].(interpreter.IntValue)
			if !ok {
				panic(errors.NewUnreachableError())
			}

			haveElementCountTestFunc := interpreter.NewHostFunctionValue(
				nil,
				matcherTestFunctionType,
				func(invocation interpreter.Invocation) interpreter.Value {
					var matchingCount bool
					switch value := invocation.Arguments[0].(type) {
					case *interpreter.ArrayValue:
						matchingCount = value.Count() == count.ToInt(invocation.LocationRange)
					case *interpreter.DictionaryValue:
						matchingCount = value.Count() == count.ToInt(invocation.LocationRange)
					default:
						panic(errors.NewDefaultUserError("expected Array or Dictionary argument"))
					}

					return interpreter.AsBoolValue(matchingCount)
				},
			)

			return newMatcherWithAnyStructTestFunction(
				invocation,
				haveElementCountTestFunc,
			)
		},
	)
}

// `Test.contain`

const testTypeContainFunctionName = "contain"

const testTypeContainFunctionDocString = `
Returns a matcher that succeeds if the tested value is an array that contains
a value that is equal to the given value, or the tested value is a dictionary
that contains an entry where the key is equal to the given value.
`

func newTestTypeContainFunctionType(matcherType *sema.CompositeType) *sema.FunctionType {
	return &sema.FunctionType{
		Purity: sema.FunctionPurityView,
		Parameters: []sema.Parameter{
			{
				Label:          sema.ArgumentLabelNotRequired,
				Identifier:     "element",
				TypeAnnotation: sema.AnyStructTypeAnnotation,
			},
		},
		ReturnTypeAnnotation: sema.NewTypeAnnotation(matcherType),
	}
}

func newTestTypeContainFunction(
	containFunctionType *sema.FunctionType,
	matcherTestFunctionType *sema.FunctionType,
) interpreter.FunctionValue {
	return interpreter.NewUnmeteredHostFunctionValue(
		containFunctionType,
		func(invocation interpreter.Invocation) interpreter.Value {
			element, ok := invocation.Arguments[0].(interpreter.EquatableValue)
			if !ok {
				panic(errors.NewUnreachableError())
			}

			inter := invocation.Interpreter

			containTestFunc := interpreter.NewHostFunctionValue(
				nil,
				matcherTestFunctionType,
				func(invocation interpreter.Invocation) interpreter.Value {
					var elementFound interpreter.BoolValue
					switch value := invocation.Arguments[0].(type) {
					case *interpreter.ArrayValue:
						elementFound = value.Contains(
							inter,
							invocation.LocationRange,
							element,
						)
					case *interpreter.DictionaryValue:
						elementFound = value.ContainsKey(
							inter,
							invocation.LocationRange,
							element,
						)
					default:
						panic(errors.NewDefaultUserError("expected Array or Dictionary argument"))
					}

					return elementFound
				},
			)

			return newMatcherWithAnyStructTestFunction(
				invocation,
				containTestFunc,
			)
		},
	)
}

// `Test.beGreaterThan`

const testTypeBeGreaterThanFunctionName = "beGreaterThan"

const testTypeBeGreaterThanFunctionDocString = `
Returns a matcher that succeeds if the tested value is a number and
greater than the given number.
`

func newTestTypeBeGreaterThanFunctionType(matcherType *sema.CompositeType) *sema.FunctionType {
	return &sema.FunctionType{
		Purity: sema.FunctionPurityView,
		Parameters: []sema.Parameter{
			{
				Label:          sema.ArgumentLabelNotRequired,
				Identifier:     "value",
				TypeAnnotation: sema.NumberTypeAnnotation,
			},
		},
		ReturnTypeAnnotation: sema.NewTypeAnnotation(matcherType),
	}
}

func newTestTypeBeGreaterThanFunction(
	beGreaterThanFunctionType *sema.FunctionType,
	matcherTestFunctionType *sema.FunctionType,
) interpreter.FunctionValue {
	return interpreter.NewUnmeteredHostFunctionValue(
		beGreaterThanFunctionType,
		func(invocation interpreter.Invocation) interpreter.Value {
			otherValue, ok := invocation.Arguments[0].(interpreter.NumberValue)
			if !ok {
				panic(errors.NewUnreachableError())
			}

			inter := invocation.Interpreter

			beGreaterThanTestFunc := interpreter.NewHostFunctionValue(
				nil,
				matcherTestFunctionType,
				func(invocation interpreter.Invocation) interpreter.Value {
					thisValue, ok := invocation.Arguments[0].(interpreter.NumberValue)
					if !ok {
						panic(errors.NewUnreachableError())
					}

					isGreaterThan := thisValue.Greater(
						inter,
						otherValue,
						invocation.LocationRange,
					)

					return isGreaterThan
				},
			)

			return newMatcherWithAnyStructTestFunction(
				invocation,
				beGreaterThanTestFunc,
			)
		},
	)
}

// `Test.beLessThan`

const testTypeBeLessThanFunctionName = "beLessThan"

const testTypeBeLessThanFunctionDocString = `
Returns a matcher that succeeds if the tested value is a number and
less than the given number.
`

func newTestTypeBeLessThanFunctionType(matcherType *sema.CompositeType) *sema.FunctionType {
	return &sema.FunctionType{
		Purity: sema.FunctionPurityView,
		Parameters: []sema.Parameter{
			{
				Label:          sema.ArgumentLabelNotRequired,
				Identifier:     "value",
				TypeAnnotation: sema.NumberTypeAnnotation,
			},
		},
		ReturnTypeAnnotation: sema.NewTypeAnnotation(matcherType),
	}
}

// Test.expectFailure function

const testExpectFailureFunctionName = "expectFailure"

const testExpectFailureFunctionDocString = `
Wraps a function call in a closure, and expects it to fail with
an error message that contains the given error message portion.
`

func newTestTypeExpectFailureFunctionType() *sema.FunctionType {
	return &sema.FunctionType{
		Parameters: []sema.Parameter{
			{
				Label:      sema.ArgumentLabelNotRequired,
				Identifier: "functionWrapper",
				TypeAnnotation: sema.NewTypeAnnotation(
					&sema.FunctionType{
						ReturnTypeAnnotation: sema.VoidTypeAnnotation,
					},
				),
			},
			{
				Identifier:     "errorMessageSubstring",
				TypeAnnotation: sema.StringTypeAnnotation,
			},
		},
		ReturnTypeAnnotation: sema.VoidTypeAnnotation,
	}
}

func newTestTypeExpectFailureFunction(
	testExpectFailureFunctionType *sema.FunctionType,
) interpreter.FunctionValue {
	return interpreter.NewUnmeteredHostFunctionValue(
		testExpectFailureFunctionType,
		func(invocation interpreter.Invocation) interpreter.Value {
			inter := invocation.Interpreter
			functionValue, ok := invocation.Arguments[0].(interpreter.FunctionValue)
			if !ok {
				panic(errors.NewUnreachableError())
			}
			functionType := functionValue.FunctionType()

			errorMessage, ok := invocation.Arguments[1].(*interpreter.StringValue)
			if !ok {
				panic(errors.NewUnreachableError())
			}

			failedAsExpected := true

			defer inter.RecoverErrors(func(internalErr error) {
				if !failedAsExpected {
					panic(internalErr)
				} else if !strings.Contains(internalErr.Error(), errorMessage.Str) {
					msg := fmt.Sprintf(
						"Expected error message to include: %s.",
						errorMessage,
					)
					panic(
						errors.NewDefaultUserError(msg),
					)
				}
			})

			_, err := inter.InvokeExternally(
				functionValue,
				functionType,
				nil,
			)
			if err == nil {
				failedAsExpected = false
				panic(errors.NewDefaultUserError("Expected a failure, but found none."))
			}

			return interpreter.Void
		},
	)
}

func newTestTypeBeLessThanFunction(
	beLessThanFunctionType *sema.FunctionType,
	matcherTestFunctionType *sema.FunctionType,
) interpreter.FunctionValue {
	return interpreter.NewUnmeteredHostFunctionValue(
		beLessThanFunctionType,
		func(invocation interpreter.Invocation) interpreter.Value {
			otherValue, ok := invocation.Arguments[0].(interpreter.NumberValue)
			if !ok {
				panic(errors.NewUnreachableError())
			}

			inter := invocation.Interpreter

			beLessThanTestFunc := interpreter.NewHostFunctionValue(
				nil,
				matcherTestFunctionType,
				func(invocation interpreter.Invocation) interpreter.Value {
					thisValue, ok := invocation.Arguments[0].(interpreter.NumberValue)
					if !ok {
						panic(errors.NewUnreachableError())
					}

					isLessThan := thisValue.Less(
						inter,
						otherValue,
						invocation.LocationRange,
					)

					return isLessThan
				},
			)

			return newMatcherWithAnyStructTestFunction(
				invocation,
				beLessThanTestFunc,
			)
		},
	)
}

func newTestContractType() *TestContractType {

	program, err := parser.ParseProgram(
		nil,
		contracts.TestContract,
		parser.Config{},
	)
	if err != nil {
		panic(err)
	}

	activation := sema.NewVariableActivation(sema.BaseValueActivation)
	activation.DeclareValue(AssertFunction)
	activation.DeclareValue(PanicFunction)

	checker, err := sema.NewChecker(
		program,
		TestContractLocation,
		nil,
		&sema.Config{
			BaseValueActivation: activation,
			AccessCheckMode:     sema.AccessCheckModeStrict,
		},
	)
	if err != nil {
		panic(err)
	}

	err = checker.Check()
	if err != nil {
		panic(err)
	}

	variable, ok := checker.Elaboration.GetGlobalType(testContractTypeName)
	if !ok {
		panic(errors.NewUnreachableError())
	}
	compositeType := variable.Type.(*sema.CompositeType)

	initializerTypes := make([]sema.Type, len(compositeType.ConstructorParameters))
	for i, parameter := range compositeType.ConstructorParameters {
		initializerTypes[i] = parameter.TypeAnnotation.Type
	}

	ty := &TestContractType{
		Checker:          checker,
		CompositeType:    compositeType,
		InitializerTypes: initializerTypes,
	}

	blockchainBackendInterfaceType := ty.blockchainBackendInterfaceType()

	emulatorBackendType := newTestEmulatorBackendType(blockchainBackendInterfaceType)
	ty.emulatorBackendType = emulatorBackendType

	// Enrich 'Test' contract elaboration with natively implemented composite types.
	// e.g: 'EmulatorBackend' type.
	checker.Elaboration.SetCompositeType(
		emulatorBackendType.compositeType.ID(),
		emulatorBackendType.compositeType,
	)

	matcherType := ty.matcherType()
	matcherTestFunctionType := compositeFunctionType(matcherType, matcherTestFieldName)

	blockchainType := ty.blockchainType()

	// Test.assert()
	compositeType.Members.Set(
		testTypeAssertFunctionName,
		sema.NewUnmeteredPublicFunctionMember(
			compositeType,
			testTypeAssertFunctionName,
			testTypeAssertFunctionType,
			testTypeAssertFunctionDocString,
		),
	)

	// Test.assertEqual()
	compositeType.Members.Set(
		testTypeAssertEqualFunctionName,
		sema.NewUnmeteredPublicFunctionMember(
			compositeType,
			testTypeAssertEqualFunctionName,
			testTypeAssertEqualFunctionType,
			testTypeAssertEqualFunctionDocString,
		),
	)

	// Test.fail()
	compositeType.Members.Set(
		testTypeFailFunctionName,
		sema.NewUnmeteredPublicFunctionMember(
			compositeType,
			testTypeFailFunctionName,
			testTypeFailFunctionType,
			testTypeFailFunctionDocString,
		),
	)

	// Test.newEmulatorBlockchain()
	newEmulatorBlockchainFunctionType := newTestTypeNewEmulatorBlockchainFunctionType(blockchainType)
	compositeType.Members.Set(
		testTypeNewEmulatorBlockchainFunctionName,
		sema.NewUnmeteredPublicFunctionMember(
			compositeType,
			testTypeNewEmulatorBlockchainFunctionName,
			newEmulatorBlockchainFunctionType,
			testTypeNewEmulatorBlockchainFunctionDocString,
		),
	)
	ty.newEmulatorBlockchainFunctionType = newEmulatorBlockchainFunctionType

	// Test.readFile()
	compositeType.Members.Set(
		testTypeReadFileFunctionName,
		sema.NewUnmeteredPublicFunctionMember(
			compositeType,
			testTypeReadFileFunctionName,
			testTypeReadFileFunctionType,
			testTypeReadFileFunctionDocString,
		),
	)

	// Test.expect()
	testExpectFunctionType := newTestTypeExpectFunctionType(matcherType)
	compositeType.Members.Set(
		testTypeExpectFunctionName,
		sema.NewUnmeteredPublicFunctionMember(
			compositeType,
			testTypeExpectFunctionName,
			testExpectFunctionType,
			testTypeExpectFunctionDocString,
		),
	)
	ty.expectFunction = newTestTypeExpectFunction(testExpectFunctionType)

	// Test.newMatcher()
	newMatcherFunctionType := newTestTypeNewMatcherFunctionType(matcherType)
	compositeType.Members.Set(
		testTypeNewMatcherFunctionName,
		sema.NewUnmeteredPublicFunctionMember(
			compositeType,
			testTypeNewMatcherFunctionName,
			newMatcherFunctionType,
			testTypeNewMatcherFunctionDocString,
		),
	)
	ty.newMatcherFunction = newTestTypeNewMatcherFunction(
		newMatcherFunctionType,
		matcherTestFunctionType,
	)

	// Test.equal()
	equalMatcherFunctionType := newTestTypeEqualFunctionType(matcherType)
	compositeType.Members.Set(
		testTypeEqualFunctionName,
		sema.NewUnmeteredPublicFunctionMember(
			compositeType,
			testTypeEqualFunctionName,
			equalMatcherFunctionType,
			testTypeEqualFunctionDocString,
		),
	)
	ty.equalFunction = newTestTypeEqualFunction(
		equalMatcherFunctionType,
		matcherTestFunctionType,
	)

	// Test.beEmpty()
	beEmptyMatcherFunctionType := newTestTypeBeEmptyFunctionType(matcherType)
	compositeType.Members.Set(
		testTypeBeEmptyFunctionName,
		sema.NewUnmeteredPublicFunctionMember(
			compositeType,
			testTypeBeEmptyFunctionName,
			beEmptyMatcherFunctionType,
			testTypeBeEmptyFunctionDocString,
		),
	)
	ty.beEmptyFunction = newTestTypeBeEmptyFunction(
		beEmptyMatcherFunctionType,
		matcherTestFunctionType,
	)

	// Test.haveElementCount()
	haveElementCountMatcherFunctionType := newTestTypeHaveElementCountFunctionType(matcherType)
	compositeType.Members.Set(
		testTypeHaveElementCountFunctionName,
		sema.NewUnmeteredPublicFunctionMember(
			compositeType,
			testTypeHaveElementCountFunctionName,
			haveElementCountMatcherFunctionType,
			testTypeHaveElementCountFunctionDocString,
		),
	)
	ty.haveElementCountFunction = newTestTypeHaveElementCountFunction(
		haveElementCountMatcherFunctionType,
		matcherTestFunctionType,
	)

	// Test.contain()
	containMatcherFunctionType := newTestTypeContainFunctionType(matcherType)
	compositeType.Members.Set(
		testTypeContainFunctionName,
		sema.NewUnmeteredPublicFunctionMember(
			compositeType,
			testTypeContainFunctionName,
			containMatcherFunctionType,
			testTypeContainFunctionDocString,
		),
	)
	ty.containFunction = newTestTypeContainFunction(
		containMatcherFunctionType,
		matcherTestFunctionType,
	)

	// Test.beGreaterThan()
	beGreaterThanMatcherFunctionType := newTestTypeBeGreaterThanFunctionType(matcherType)
	compositeType.Members.Set(
		testTypeBeGreaterThanFunctionName,
		sema.NewUnmeteredPublicFunctionMember(
			compositeType,
			testTypeBeGreaterThanFunctionName,
			beGreaterThanMatcherFunctionType,
			testTypeBeGreaterThanFunctionDocString,
		),
	)
	ty.beGreaterThanFunction = newTestTypeBeGreaterThanFunction(
		beGreaterThanMatcherFunctionType,
		matcherTestFunctionType,
	)

	// Test.beLessThan()
	beLessThanMatcherFunctionType := newTestTypeBeLessThanFunctionType(matcherType)
	compositeType.Members.Set(
		testTypeBeLessThanFunctionName,
		sema.NewUnmeteredPublicFunctionMember(
			compositeType,
			testTypeBeLessThanFunctionName,
			beLessThanMatcherFunctionType,
			testTypeBeLessThanFunctionDocString,
		),
	)
	ty.beLessThanFunction = newTestTypeBeLessThanFunction(
		beLessThanMatcherFunctionType,
		matcherTestFunctionType,
	)

	// Test.expectFailure()
	expectFailureFunctionType := newTestTypeExpectFailureFunctionType()
	compositeType.Members.Set(
		testExpectFailureFunctionName,
		sema.NewUnmeteredPublicFunctionMember(
			compositeType,
			testExpectFailureFunctionName,
			expectFailureFunctionType,
			testExpectFailureFunctionDocString,
		),
	)
	ty.expectFailureFunction = newTestTypeExpectFailureFunction(
		expectFailureFunctionType,
	)

	return ty
}

const testBlockchainBackendTypeName = "BlockchainBackend"

func (t *TestContractType) blockchainBackendInterfaceType() *sema.InterfaceType {
	typ, ok := t.CompositeType.NestedTypes.Get(testBlockchainBackendTypeName)
	if !ok {
		panic(typeNotFoundError(testContractTypeName, testBlockchainBackendTypeName))
	}

	blockchainBackendInterfaceType, ok := typ.(*sema.InterfaceType)
	if !ok {
		panic(errors.NewUnexpectedError(
			"invalid type for '%s'. expected interface",
			testBlockchainBackendTypeName,
		))
	}

	return blockchainBackendInterfaceType
}

func (t *TestContractType) matcherType() *sema.CompositeType {
	typ, ok := t.CompositeType.NestedTypes.Get(testMatcherTypeName)
	if !ok {
		panic(typeNotFoundError(testContractTypeName, testMatcherTypeName))
	}

	matcherType, ok := typ.(*sema.CompositeType)
	if !ok || matcherType.Kind != common.CompositeKindStructure {
		panic(errors.NewUnexpectedError(
			"invalid type for '%s'. expected struct type",
			testMatcherTypeName,
		))
	}

	return matcherType
}

func (t *TestContractType) blockchainType() *sema.CompositeType {
	typ, ok := t.CompositeType.NestedTypes.Get(testBlockchainTypeName)
	if !ok {
		panic(typeNotFoundError(testContractTypeName, testBlockchainTypeName))
	}

	matcherType, ok := typ.(*sema.CompositeType)
	if !ok || matcherType.Kind != common.CompositeKindStructure {
		panic(errors.NewUnexpectedError(
			"invalid type for '%s'. expected struct type",
			testMatcherTypeName,
		))
	}

	return matcherType
}

func (t *TestContractType) NewTestContract(
	inter *interpreter.Interpreter,
	testFramework TestFramework,
	constructor interpreter.FunctionValue,
	invocationRange ast.Range,
) (
	*interpreter.CompositeValue,
	error,
) {
	initializerTypes := t.InitializerTypes
	value, err := inter.InvokeFunctionValue(
		constructor,
		nil,
		initializerTypes,
		initializerTypes,
		invocationRange,
	)
	if err != nil {
		return nil, err
	}

	compositeValue := value.(*interpreter.CompositeValue)

	// Inject natively implemented function values
	compositeValue.Functions[testTypeAssertFunctionName] = testTypeAssertFunction
	compositeValue.Functions[testTypeAssertEqualFunctionName] = testTypeAssertEqualFunction
	compositeValue.Functions[testTypeFailFunctionName] = testTypeFailFunction
	compositeValue.Functions[testTypeExpectFunctionName] = t.expectFunction
	compositeValue.Functions[testTypeNewEmulatorBlockchainFunctionName] =
		t.newNewEmulatorBlockchainFunction(testFramework)
	compositeValue.Functions[testTypeReadFileFunctionName] =
		newTestTypeReadFileFunction(testFramework)

	// Inject natively implemented matchers
	compositeValue.Functions[testTypeNewMatcherFunctionName] = t.newMatcherFunction
	compositeValue.Functions[testTypeEqualFunctionName] = t.equalFunction
	compositeValue.Functions[testTypeBeEmptyFunctionName] = t.beEmptyFunction
	compositeValue.Functions[testTypeHaveElementCountFunctionName] = t.haveElementCountFunction
	compositeValue.Functions[testTypeContainFunctionName] = t.containFunction
	compositeValue.Functions[testTypeBeGreaterThanFunctionName] = t.beGreaterThanFunction
	compositeValue.Functions[testTypeBeLessThanFunctionName] = t.beLessThanFunction
	compositeValue.Functions[testExpectFailureFunctionName] = t.expectFailureFunction

	return compositeValue, nil
}<|MERGE_RESOLUTION|>--- conflicted
+++ resolved
@@ -270,18 +270,13 @@
 			)
 
 			if !result {
-<<<<<<< HEAD
-				panic(AssertionError{
-					LocationRange: locationRange,
-=======
 				message := fmt.Sprintf(
 					"given value is: %s",
 					value,
 				)
 				panic(AssertionError{
 					Message:       message,
-					LocationRange: invocation.LocationRange,
->>>>>>> 1173380a
+					LocationRange: locationRange,
 				})
 			}
 
