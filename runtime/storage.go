--- conflicted
+++ resolved
@@ -381,24 +381,6 @@
 		errors.InternalErrorMessagePrefix,
 		e.UnreferencedRootSlabIDs,
 	)
-<<<<<<< HEAD
-=======
-}
-
-type AccountStorageFormatV1Error struct {
-	Address common.Address
-}
-
-var _ errors.InternalError = UnreferencedRootSlabsError{}
-
-func (AccountStorageFormatV1Error) IsUserError() {}
-
-func (e AccountStorageFormatV1Error) Error() string {
-	return fmt.Sprintf(
-		"%s account %s is still in account storage format V1",
-		errors.InternalErrorMessagePrefix,
-		e.Address.HexWithPrefix(),
-	)
 }
 
 func CommitStorage(context interpreter.ValueTransferContext, storage *Storage, checkStorageHealth bool) error {
@@ -416,5 +398,4 @@
 	}
 
 	return nil
->>>>>>> 5be5ca4e
 }