/*
 * Cadence - The resource-oriented smart contract programming language
 *
 * Copyright Flow Foundation
 *
 * Licensed under the Apache License, Version 2.0 (the "License");
 * you may not use this file except in compliance with the License.
 * You may obtain a copy of the License at
 *
 *   http://www.apache.org/licenses/LICENSE-2.0
 *
 * Unless required by applicable law or agreed to in writing, software
 * distributed under the License is distributed on an "AS IS" BASIS,
 * WITHOUT WARRANTIES OR CONDITIONS OF ANY KIND, either express or implied.
 * See the License for the specific language governing permissions and
 * limitations under the License.
 */

package runtime_test

import (
	"encoding/binary"
	"encoding/hex"
	"fmt"
	"math/rand"
	"runtime"
	"slices"
	"sort"
	"strconv"
	"strings"
	"testing"

	"github.com/fxamacker/cbor/v2"
	"github.com/onflow/atree"
	"github.com/stretchr/testify/assert"
	"github.com/stretchr/testify/require"

	"github.com/onflow/cadence"
	"github.com/onflow/cadence/common"
	"github.com/onflow/cadence/encoding/json"
	"github.com/onflow/cadence/interpreter"
	. "github.com/onflow/cadence/runtime"
	. "github.com/onflow/cadence/test_utils/common_utils"
	. "github.com/onflow/cadence/test_utils/interpreter_utils"
	. "github.com/onflow/cadence/test_utils/runtime_utils"
)

func withWritesToStorage(
	tb testing.TB,
	count int,
	random *rand.Rand,
	onWrite func(owner, key, value []byte),
	handler func(*Storage, *interpreter.Interpreter),
) {
	ledger := NewTestLedger(nil, onWrite)
	storage := NewStorage(
		ledger,
		nil,
		StorageConfig{
			StorageFormatV2Enabled: true,
		},
	)

	inter := NewTestInterpreter(tb)

	for i := 0; i < count; i++ {

		randomIndex := random.Uint32()

		var address common.Address
		random.Read(address[:])

		var slabIndex atree.SlabIndex
		binary.BigEndian.PutUint32(slabIndex[:], randomIndex)

		storage.AccountStorageV2.SetNewAccountStorageMapSlabIndex(address, slabIndex)
	}

	handler(storage, inter)
}

func TestRuntimeStorageWriteCached(t *testing.T) {

	t.Parallel()

	random := rand.New(rand.NewSource(42))

	var writes int

	onWrite := func(owner, key, value []byte) {
		writes++
	}

	const count = 100

	withWritesToStorage(
		t,
		count,
		random,
		onWrite,
		func(storage *Storage, inter *interpreter.Interpreter) {
			const commitContractUpdates = true
			err := storage.Commit(inter, commitContractUpdates)
			require.NoError(t, err)

			require.Equal(t, count, writes)
		},
	)
}

func TestRuntimeStorageWriteCachedIsDeterministic(t *testing.T) {

	t.Parallel()

	var previousWrites []ownerKeyPair

	// verify for 10 times and check the writes are always deterministic
	for i := 0; i < 10; i++ {

		var writes []ownerKeyPair

		onWrite := func(owner, key, _ []byte) {
			writes = append(writes, ownerKeyPair{
				owner: owner,
				key:   key,
			})
		}

		const count = 100
		withWritesToStorage(
			t,
			count,
			rand.New(rand.NewSource(42)),
			onWrite,
			func(storage *Storage, inter *interpreter.Interpreter) {
				const commitContractUpdates = true
				err := storage.Commit(inter, commitContractUpdates)
				require.NoError(t, err)
			},
		)

		if previousWrites != nil {
			// no additional items
			require.Len(t, writes, len(previousWrites))

			for i, previousWrite := range previousWrites {
				// compare the new write with the old write
				require.Equal(t, previousWrite, writes[i])
			}
		}

		previousWrites = writes
	}
}

func TestRuntimeStorageWrite(t *testing.T) {

	t.Parallel()

	config := DefaultTestInterpreterConfig
	config.StorageFormatV2Enabled = true
	runtime := NewTestInterpreterRuntimeWithConfig(config)

	address := common.MustBytesToAddress([]byte{0x1})

	tx := []byte(`
      transaction {
          prepare(signer: auth(Storage) &Account) {
              signer.storage.save(1, to: /storage/one)
          }
       }
    `)

	var writes []ownerKeyPair

	onWrite := func(owner, key, _ []byte) {
		writes = append(writes, ownerKeyPair{
			owner,
			key,
		})
	}

	runtimeInterface := &TestRuntimeInterface{
		Storage: NewTestLedger(nil, onWrite),
		OnGetSigningAccounts: func() ([]Address, error) {
			return []Address{address}, nil
		},
	}

	nextTransactionLocation := NewTransactionLocationGenerator()

	err := runtime.ExecuteTransaction(
		Script{
			Source: tx,
		},
		Context{
			Interface: runtimeInterface,
			Location:  nextTransactionLocation(),
		},
	)
	require.NoError(t, err)

	assert.Equal(t,
		[]ownerKeyPair{
			// storage index to account storage map
			{
				[]byte{0x0, 0x0, 0x0, 0x0, 0x0, 0x0, 0x0, 0x1},
				[]byte(AccountStorageKey),
			},
			// storage domain storage map
			// NOTE: storage domain storage map is empty because it is inlined in account storage map
			{
				[]byte{0x0, 0x0, 0x0, 0x0, 0x0, 0x0, 0x0, 0x1},
				[]byte{'$', 0x0, 0x0, 0x0, 0x0, 0x0, 0x0, 0x0, 0x1},
			},
			// account storage map
			{
				[]byte{0x0, 0x0, 0x0, 0x0, 0x0, 0x0, 0x0, 0x1},
				[]byte{'$', 0x0, 0x0, 0x0, 0x0, 0x0, 0x0, 0x0, 0x2},
			},
		},
		writes,
	)
}

func TestRuntimeAccountStorage(t *testing.T) {

	t.Parallel()

	runtime := NewTestInterpreterRuntime()

	script := []byte(`
      transaction {
        prepare(signer: auth(Storage) &Account) {
           let before = signer.storage.used
           signer.storage.save(42, to: /storage/answer)
           let after = signer.storage.used
           log(after != before)
        }
      }
    `)

	var loggedMessages []string

	storage := NewTestLedger(nil, nil)

	runtimeInterface := &TestRuntimeInterface{
		Storage: storage,
		OnGetSigningAccounts: func() ([]Address, error) {
			return []Address{{42}}, nil
		},
		OnGetStorageUsed: func(_ Address) (uint64, error) {
			var amount uint64 = 0

			for _, data := range storage.StoredValues {
				amount += uint64(len(data))
			}

			return amount, nil
		},
		OnProgramLog: func(message string) {
			loggedMessages = append(loggedMessages, message)
		},
	}

	nextTransactionLocation := NewTransactionLocationGenerator()

	err := runtime.ExecuteTransaction(
		Script{
			Source: script,
		},
		Context{
			Interface: runtimeInterface,
			Location:  nextTransactionLocation(),
		},
	)
	require.NoError(t, err)

	require.Equal(t,
		[]string{"true"},
		loggedMessages,
	)
}

func TestRuntimePublicCapabilityBorrowTypeConfusion(t *testing.T) {

	t.Parallel()

	runtime := NewTestInterpreterRuntime()

	addressString, err := hex.DecodeString("aad3e26e406987c2")
	require.NoError(t, err)

	signingAddress := common.MustBytesToAddress(addressString)

	const testContract = `
      access(all) contract TestContract{
        access(all) struct fake{
          access(all) var balance: UFix64

          init(){
            self.balance = 0.0
          }

          access(all) fun setBalance(_ balance: UFix64) {
            self.balance = balance
          }
        }
        access(all) resource resourceConverter{
          access(all) fun convert(b: fake): AnyStruct {
            b.setBalance(100.0)
            return b
          }
        }
        access(all) resource resourceConverter2{
          access(all) fun convert(b: @AnyResource): AnyStruct {
            destroy b
            return ""
          }
        }
        access(all) fun createConverter():  @resourceConverter{
            return <- create resourceConverter();
        }
      }
    `

	deployTestContractTx := DeploymentTransaction("TestContract", []byte(testContract))

	accountCodes := map[Location][]byte{}
	var events []cadence.Event
	var loggedMessages []string

	runtimeInterface := &TestRuntimeInterface{
		Storage: NewTestLedger(nil, nil),
		OnGetSigningAccounts: func() ([]Address, error) {
			return []Address{signingAddress}, nil
		},
		OnResolveLocation: NewSingleIdentifierLocationResolver(t),
		OnUpdateAccountContractCode: func(location common.AddressLocation, code []byte) error {
			accountCodes[location] = code
			return nil
		},
		OnGetAccountContractCode: func(location common.AddressLocation) (code []byte, err error) {
			code = accountCodes[location]
			return code, nil
		},
		OnEmitEvent: func(event cadence.Event) error {
			events = append(events, event)
			return nil
		},
		OnProgramLog: func(message string) {
			loggedMessages = append(loggedMessages, message)
		},
	}

	nextTransactionLocation := NewTransactionLocationGenerator()

	// Deploy contract

	err = runtime.ExecuteTransaction(
		Script{
			Source: deployTestContractTx,
		},
		Context{
			Interface: runtimeInterface,
			Location:  nextTransactionLocation(),
		},
	)
	require.NoError(t, err)

	// Run test transaction

	const testTx = `
      import TestContract from 0xaad3e26e406987c2

      transaction {
        prepare(signer: auth(Storage, Capabilities) &Account) {

          let rc <- TestContract.createConverter()
          signer.storage.save(<-rc, to: /storage/rc)

          let cap = signer.capabilities.storage.issue<&TestContract.resourceConverter2>(/storage/rc)
          signer.capabilities.publish(cap, at: /public/rc)

          let ref = getAccount(0xaad3e26e406987c2)
              .capabilities
              .borrow<&TestContract.resourceConverter2>(/public/rc)
          assert(ref == nil)
        }
      }
    `

	err = runtime.ExecuteTransaction(
		Script{
			Source: []byte(testTx),
		},
		Context{
			Interface: runtimeInterface,
			Location:  nextTransactionLocation(),
		},
	)

	require.NoError(t, err)
}

func TestRuntimeStorageReadAndBorrow(t *testing.T) {

	t.Parallel()

	runtime := NewTestInterpreterRuntime()

	storage := NewTestLedger(nil, nil)

	signer := common.MustBytesToAddress([]byte{0x42})

	var events []cadence.Event

	runtimeInterface := &TestRuntimeInterface{
		Storage: storage,
		OnGetSigningAccounts: func() ([]Address, error) {
			return []Address{signer}, nil
		},
		OnEmitEvent: func(event cadence.Event) error {
			events = append(events, event)
			return nil
		},
	}

	nextTransactionLocation := NewTransactionLocationGenerator()

	// Store a value and link a capability

	err := runtime.ExecuteTransaction(
		Script{
			Source: []byte(`
              transaction {
                 prepare(signer: auth(Storage, Capabilities) &Account) {
                     signer.storage.save(42, to: /storage/test)
                     let cap = signer.capabilities.storage.issue<&Int>(/storage/test)
                     signer.capabilities.publish(cap, at: /public/test)
                 }
              }
            `),
		},
		Context{
			Interface: runtimeInterface,
			Location:  nextTransactionLocation(),
		},
	)
	require.NoError(t, err)

	t.Run("read stored, storage, existing", func(t *testing.T) {

		value, err := runtime.ReadStored(
			signer,
			cadence.Path{
				Domain:     common.PathDomainStorage,
				Identifier: "test",
			},
			Context{
				// NOTE: no location
				Interface: runtimeInterface,
			},
		)
		require.NoError(t, err)
		require.Equal(t, cadence.NewInt(42), value)
	})

	t.Run("read stored, storage, non-existing", func(t *testing.T) {

		value, err := runtime.ReadStored(
			signer,
			cadence.Path{
				Domain:     common.PathDomainStorage,
				Identifier: "other",
			},
			Context{
				// NOTE: no location
				Interface: runtimeInterface,
			},
		)
		require.NoError(t, err)
		require.Equal(t, nil, value)
	})

	t.Run("read stored, public, existing", func(t *testing.T) {

		value, err := runtime.ReadStored(
			signer,
			cadence.Path{
				Domain:     common.PathDomainPublic,
				Identifier: "test",
			},
			Context{
				Location:  TestLocation,
				Interface: runtimeInterface,
			},
		)
		require.NoError(t, err)
		require.Equal(t,
			cadence.NewCapability(
				1,
				cadence.Address(signer),
				cadence.NewReferenceType(
					cadence.Unauthorized{},
					cadence.IntType,
				),
			),
			value,
		)
	})

	t.Run("read stored, public, non-existing", func(t *testing.T) {

		value, err := runtime.ReadStored(
			signer,
			cadence.Path{
				Domain:     common.PathDomainPublic,
				Identifier: "other",
			},
			Context{
				Location:  TestLocation,
				Interface: runtimeInterface,
			},
		)
		require.NoError(t, err)
		require.Equal(t, nil, value)
	})
}

func TestRuntimeTopShotContractDeployment(t *testing.T) {

	t.Parallel()

	runtime := NewTestInterpreterRuntime()

	testAddress, err := common.HexToAddress("0x0b2a3299cc857e29")
	require.NoError(t, err)

	nextTransactionLocation := NewTransactionLocationGenerator()

	nftAddress, err := common.HexToAddress("0x1d7e57aa55817448")
	require.NoError(t, err)

	accountCodes := map[common.Location]string{
		common.AddressLocation{
			Address: nftAddress,
			Name:    "NonFungibleToken",
		}: modifiedNonFungibleTokenInterface,
	}

	events := make([]cadence.Event, 0)

	runtimeInterface := &TestRuntimeInterface{
		Storage: NewTestLedger(nil, nil),
		OnGetSigningAccounts: func() ([]Address, error) {
			return []Address{testAddress}, nil
		},
		OnResolveLocation: NewSingleIdentifierLocationResolver(t),
		OnUpdateAccountContractCode: func(location common.AddressLocation, code []byte) error {
			accountCodes[location] = string(code)
			return nil
		},
		OnGetAccountContractCode: func(location common.AddressLocation) (code []byte, err error) {
			code = []byte(accountCodes[location])
			return code, nil
		},
		OnEmitEvent: func(event cadence.Event) error {
			events = append(events, event)
			return nil
		},
		OnDecodeArgument: func(b []byte, t cadence.Type) (value cadence.Value, err error) {
			return json.Decode(nil, b)
		},
	}

	err = runtime.ExecuteTransaction(
		Script{
			Source: DeploymentTransaction(
				"TopShot",
				[]byte(realTopShotContract),
			),
		},
		Context{
			Interface: runtimeInterface,
			Location:  nextTransactionLocation(),
		},
	)
	require.NoError(t, err)

	err = runtime.ExecuteTransaction(
		Script{
			Source: DeploymentTransaction(
				"TopShotShardedCollection",
				[]byte(realTopShotShardedCollectionContract),
			),
		},
		Context{
			Interface: runtimeInterface,
			Location:  nextTransactionLocation(),
		},
	)
	require.NoError(t, err)

	err = runtime.ExecuteTransaction(
		Script{
			Source: DeploymentTransaction(
				"TopshotAdminReceiver",
				[]byte(realTopshotAdminReceiverContract),
			),
		},
		Context{
			Interface: runtimeInterface,
			Location:  nextTransactionLocation(),
		},
	)
	require.NoError(t, err)
}

func TestRuntimeTopShotBatchTransfer(t *testing.T) {

	t.Parallel()

	runtime := NewTestInterpreterRuntime()

	nftAddress, err := common.HexToAddress("0x1d7e57aa55817448")
	require.NoError(t, err)

	accountCodes := map[common.Location]string{
		common.AddressLocation{
			Address: nftAddress,
			Name:    "NonFungibleToken",
		}: modifiedNonFungibleTokenInterface,
	}

	deployTx := DeploymentTransaction("TopShot", []byte(realTopShotContract))

	topShotAddress, err := common.HexToAddress("0x0b2a3299cc857e29")
	require.NoError(t, err)

	var events []cadence.Event
	var loggedMessages []string

	var signerAddress common.Address

	runtimeInterface := &TestRuntimeInterface{
		Storage: NewTestLedger(nil, nil),
		OnGetSigningAccounts: func() ([]Address, error) {
			return []Address{signerAddress}, nil
		},
		OnResolveLocation: NewSingleIdentifierLocationResolver(t),
		OnUpdateAccountContractCode: func(location common.AddressLocation, code []byte) error {
			accountCodes[location] = string(code)
			return nil
		},
		OnGetAccountContractCode: func(location common.AddressLocation) (code []byte, err error) {
			code = []byte(accountCodes[location])
			return code, nil
		},
		OnEmitEvent: func(event cadence.Event) error {
			events = append(events, event)
			return nil
		},
		OnProgramLog: func(message string) {
			loggedMessages = append(loggedMessages, message)
		},
		OnDecodeArgument: func(b []byte, t cadence.Type) (value cadence.Value, err error) {
			return json.Decode(nil, b)
		},
	}

	nextTransactionLocation := NewTransactionLocationGenerator()

	// Deploy TopShot contract

	signerAddress = topShotAddress

	err = runtime.ExecuteTransaction(
		Script{
			Source: deployTx,
		},
		Context{
			Interface: runtimeInterface,
			Location:  nextTransactionLocation(),
		},
	)
	require.NoError(t, err)

	// Mint moments

	err = runtime.ExecuteTransaction(
		Script{
			Source: []byte(`
              import TopShot from 0x0b2a3299cc857e29

              transaction {

                  prepare(signer: auth(Storage) &Account) {
                      let adminRef = signer.storage.borrow<&TopShot.Admin>(from: /storage/TopShotAdmin)!

                      let playID = adminRef.createPlay(metadata: {"name": "Test"})
                      let setID = TopShot.nextSetID
                      adminRef.createSet(name: "Test")
                      let setRef = adminRef.borrowSet(setID: setID)
                      setRef.addPlay(playID: playID)

                      let moments <- setRef.batchMintMoment(playID: playID, quantity: 2)

                      signer.storage.borrow<&TopShot.Collection>(from: /storage/MomentCollection)!
                          .batchDeposit(tokens: <-moments)
                  }
              }
            `),
		},
		Context{
			Interface: runtimeInterface,
			Location:  nextTransactionLocation(),
		},
	)
	require.NoError(t, err)

	// Set up receiver

	const setupTx = `
      import NonFungibleToken from 0x1d7e57aa55817448
      import TopShot from 0x0b2a3299cc857e29

      transaction {

          prepare(signer: auth(Storage, Capabilities) &Account) {
              signer.storage.save(
                 <-TopShot.createEmptyCollection(),
                 to: /storage/MomentCollection
              )
              let cap = signer.capabilities.storage.issue<&TopShot.Collection>(/storage/MomentCollection)
              signer.capabilities.publish(cap, at: /public/MomentCollection)
          }
      }
    `

	signerAddress = common.MustBytesToAddress([]byte{0x42})

	err = runtime.ExecuteTransaction(
		Script{
			Source: []byte(setupTx),
		},
		Context{
			Interface: runtimeInterface,
			Location:  nextTransactionLocation(),
		},
	)

	require.NoError(t, err)

	// Transfer

	signerAddress = topShotAddress

	const transferTx = `
      import NonFungibleToken from 0x1d7e57aa55817448
      import TopShot from 0x0b2a3299cc857e29

      transaction(momentIDs: [UInt64]) {
          let transferTokens: @{NonFungibleToken.Collection}

          prepare(signer: auth(Storage) &Account) {
              let ref = signer.storage.borrow<&TopShot.Collection>(from: /storage/MomentCollection)!
              self.transferTokens <- ref.batchWithdraw(ids: momentIDs)
          }

          execute {
              // get the recipient's public account object
              let recipient = getAccount(0x42)

              // get the Collection reference for the receiver
              let receiverRef = recipient.capabilities
                  .borrow<&{TopShot.MomentCollectionPublic}>(/public/MomentCollection)!

              // deposit the NFT in the receivers collection
              receiverRef.batchDeposit(tokens: <-self.transferTokens)
          }
      }
    `

	encodedArg, err := json.Encode(
		cadence.NewArray([]cadence.Value{
			cadence.NewUInt64(1),
		}),
	)
	require.NoError(t, err)

	err = runtime.ExecuteTransaction(
		Script{
			Source:    []byte(transferTx),
			Arguments: [][]byte{encodedArg},
		},
		Context{
			Interface: runtimeInterface,
			Location:  nextTransactionLocation(),
		},
	)

	require.NoError(t, err)
}

func TestRuntimeBatchMintAndTransfer(t *testing.T) {

	if testing.Short() {
		t.Skip()
	}

	t.Parallel()

	runtime := NewTestInterpreterRuntime()

	const contract = `
      access(all) contract Test {

          access(all) resource interface INFT {}

          access(all) resource NFT: INFT {}

          access(all) resource Collection {

              access(all) var ownedNFTs: @{UInt64: NFT}

              init() {
                  self.ownedNFTs <- {}
              }

              access(all) fun withdraw(id: UInt64): @NFT {
                  let token <- self.ownedNFTs.remove(key: id)
                      ?? panic("Cannot withdraw: NFT does not exist in the collection")

                  return <-token
              }

              access(all) fun deposit(token: @NFT) {
                  let oldToken <- self.ownedNFTs[token.uuid] <- token
                  destroy oldToken
              }

              access(all) fun batchDeposit(collection: @Collection) {
                  let ids = collection.getIDs()

                  for id in ids {
                      self.deposit(token: <-collection.withdraw(id: id))
                  }

                  destroy collection
              }

              access(all) fun batchWithdraw(ids: [UInt64]): @Collection {
                  let collection <- create Collection()

                  for id in ids {
                      collection.deposit(token: <-self.withdraw(id: id))
                  }

                  return <-collection
              }

              access(all) fun getIDs(): [UInt64] {
                  return self.ownedNFTs.keys
              }
          }

          init() {
              self.account.storage.save(
                 <-Test.createEmptyCollection(),
                 to: /storage/MainCollection
              )
          }

          access(all) fun mint(): @NFT {
              return <- create NFT()
          }

          access(all) fun createEmptyCollection(): @Collection {
              return <- create Collection()
          }

          access(all) fun batchMint(count: UInt64): @Collection {
              let collection <- create Collection()

              var i: UInt64 = 0
              while i < count {
                  collection.deposit(token: <-self.mint())
                  i = i + 1
              }
              return <-collection
          }
      }
    `

	deployTx := DeploymentTransaction("Test", []byte(contract))

	contractAddress := common.MustBytesToAddress([]byte{0x1})

	var events []cadence.Event
	var loggedMessages []string

	var signerAddress common.Address

	accountCodes := map[Location]string{}

	runtimeInterface := &TestRuntimeInterface{
		Storage: NewTestLedger(nil, nil),
		OnGetSigningAccounts: func() ([]Address, error) {
			return []Address{signerAddress}, nil
		},
		OnResolveLocation: NewSingleIdentifierLocationResolver(t),
		OnUpdateAccountContractCode: func(location common.AddressLocation, code []byte) error {
			accountCodes[location] = string(code)
			return nil
		},
		OnGetAccountContractCode: func(location common.AddressLocation) (code []byte, err error) {
			code = []byte(accountCodes[location])
			return code, nil
		},
		OnEmitEvent: func(event cadence.Event) error {
			events = append(events, event)
			return nil
		},
		OnProgramLog: func(message string) {
			loggedMessages = append(loggedMessages, message)
		},
		OnDecodeArgument: func(b []byte, t cadence.Type) (value cadence.Value, err error) {
			return json.Decode(nil, b)
		},
	}

	nextTransactionLocation := NewTransactionLocationGenerator()

	// Deploy contract

	signerAddress = contractAddress

	err := runtime.ExecuteTransaction(
		Script{
			Source: deployTx,
		},
		Context{
			Interface: runtimeInterface,
			Location:  nextTransactionLocation(),
		},
	)
	require.NoError(t, err)

	// Mint moments

	err = runtime.ExecuteTransaction(
		Script{
			Source: []byte(`
              import Test from 0x1

              transaction {

                  prepare(signer: auth(Storage) &Account) {
                      let collection <- Test.batchMint(count: 1000)

                      log(collection.getIDs())

                      signer.storage.borrow<&Test.Collection>(from: /storage/MainCollection)!
                          .batchDeposit(collection: <-collection)
                  }
              }
            `),
		},
		Context{
			Interface: runtimeInterface,
			Location:  nextTransactionLocation(),
		},
	)
	require.NoError(t, err)

	// Set up receiver

	const setupTx = `
      import Test from 0x1

      transaction {

          prepare(signer: auth(Storage, Capabilities) &Account) {
              signer.storage.save(
                 <-Test.createEmptyCollection(),
                 to: /storage/TestCollection
              )
              let cap = signer.capabilities.storage.issue<&Test.Collection>(/storage/TestCollection)
              signer.capabilities.publish(cap, at: /public/TestCollection)
          }
      }
    `

	signerAddress = common.MustBytesToAddress([]byte{0x2})

	err = runtime.ExecuteTransaction(
		Script{
			Source: []byte(setupTx),
		},
		Context{
			Interface: runtimeInterface,
			Location:  nextTransactionLocation(),
		},
	)

	require.NoError(t, err)

	// Transfer

	signerAddress = contractAddress

	const transferTx = `
      import Test from 0x1

      transaction(ids: [UInt64]) {
          let collection: @Test.Collection

          prepare(signer: auth(Storage) &Account) {
              self.collection <- signer.storage
                  .borrow<&Test.Collection>(from: /storage/MainCollection)!
                  .batchWithdraw(ids: ids)
          }

          execute {
              getAccount(0x2)
                  .capabilities
                  .borrow<&Test.Collection>(/public/TestCollection)!
                  .batchDeposit(collection: <-self.collection)
          }
      }
    `

	var values []cadence.Value

	const startID uint64 = 10
	const count = 20

	for id := startID; id <= startID+count; id++ {
		values = append(values, cadence.NewUInt64(id))
	}

	encodedArg, err := json.Encode(cadence.NewArray(values))
	require.NoError(t, err)

	err = runtime.ExecuteTransaction(
		Script{
			Source:    []byte(transferTx),
			Arguments: [][]byte{encodedArg},
		},
		Context{
			Interface: runtimeInterface,
			Location:  nextTransactionLocation(),
		},
	)
	require.NoError(t, err)
}

func TestRuntimeStoragePublishAndUnpublish(t *testing.T) {

	t.Parallel()

	runtime := NewTestInterpreterRuntime()

	storage := NewTestLedger(nil, nil)

	signer := common.MustBytesToAddress([]byte{0x42})

	var events []cadence.Event

	runtimeInterface := &TestRuntimeInterface{
		Storage: storage,
		OnGetSigningAccounts: func() ([]Address, error) {
			return []Address{signer}, nil
		},
		OnEmitEvent: func(event cadence.Event) error {
			events = append(events, event)
			return nil
		},
	}

	nextTransactionLocation := NewTransactionLocationGenerator()

	// Store a value and publish a capability

	err := runtime.ExecuteTransaction(
		Script{
			Source: []byte(`
              transaction {
                  prepare(signer: auth(Storage, Capabilities) &Account) {
                      signer.storage.save(42, to: /storage/test)

                      let cap = signer.capabilities.storage.issue<&Int>(/storage/test)
                      signer.capabilities.publish(cap, at: /public/test)

                      assert(signer.capabilities.borrow<&Int>(/public/test) != nil)
                  }
              }
            `),
		},
		Context{
			Interface: runtimeInterface,
			Location:  nextTransactionLocation(),
		},
	)
	require.NoError(t, err)

	// Unpublish the capability

	err = runtime.ExecuteTransaction(
		Script{
			Source: []byte(`
            transaction {
                prepare(signer: auth(Capabilities) &Account) {
                    signer.capabilities.unpublish(/public/test)

                    assert(signer.capabilities.borrow<&Int>(/public/test) == nil)
                }
            }
            `),
		},
		Context{
			Interface: runtimeInterface,
			Location:  nextTransactionLocation(),
		},
	)
	require.NoError(t, err)

	// Get the capability after unpublish

	err = runtime.ExecuteTransaction(
		Script{
			Source: []byte(`
              transaction {
                  prepare(signer: auth(Capabilities) &Account) {
                      assert(signer.capabilities.borrow<&Int>(/public/test) == nil)
                  }
              }
            `),
		},
		Context{
			Interface: runtimeInterface,
			Location:  nextTransactionLocation(),
		},
	)
	require.NoError(t, err)
}

func TestRuntimeStorageSaveCapability(t *testing.T) {

	t.Parallel()

	runtime := NewTestInterpreterRuntime()

	storage := NewTestLedger(nil, nil)

	signer := common.MustBytesToAddress([]byte{0x42})

	var events []cadence.Event

	runtimeInterface := &TestRuntimeInterface{
		Storage: storage,
		OnGetSigningAccounts: func() ([]Address, error) {
			return []Address{signer}, nil
		},
		OnEmitEvent: func(event cadence.Event) error {
			events = append(events, event)
			return nil
		},
	}

	nextTransactionLocation := NewTransactionLocationGenerator()

	ty := &cadence.ReferenceType{
		Authorization: cadence.UnauthorizedAccess,
		Type:          cadence.IntType,
	}

	var storagePathCounter int
	newStoragePath := func() cadence.Path {
		storagePathCounter++
		return cadence.Path{
			Domain: common.PathDomainStorage,
			Identifier: fmt.Sprintf(
				"test%d",
				storagePathCounter,
			),
		}
	}

	storagePath1 := newStoragePath()
	storagePath2 := newStoragePath()

	context := Context{
		Interface: runtimeInterface,
		Location:  nextTransactionLocation(),
	}

	err := runtime.ExecuteTransaction(
		Script{
			Source: []byte(fmt.Sprintf(
				`
                  transaction {
                      prepare(signer: auth(Storage, Capabilities) &Account) {
                          let cap = signer.capabilities.storage.issue<%[1]s>(/storage/test)!
                          signer.capabilities.publish(cap, at: /public/test)
                          signer.storage.save(cap, to: %[2]s)

                          let cap2 = signer.capabilities.get<%[1]s>(/public/test)
                          signer.storage.save(cap2, to: %[3]s)
                      }
                  }
                `,
				ty.ID(),
				storagePath1,
				storagePath2,
			)),
		},
		context,
	)
	require.NoError(t, err)

	value, err := runtime.ReadStored(signer, storagePath1, context)
	require.NoError(t, err)

	expected := cadence.NewCapability(
		cadence.UInt64(1),
		cadence.Address(signer),
		ty,
	)

	require.Equal(t, expected, value)
}

func TestRuntimeStorageReferenceCast(t *testing.T) {

	t.Parallel()

	runtime := NewTestInterpreterRuntime()

	signerAddress := common.MustBytesToAddress([]byte{0x42})

	deployTx := DeploymentTransaction("Test", []byte(`
      access(all) contract Test {

          access(all) resource interface RI {}

          access(all) resource R: RI {}

          access(all) fun createR(): @R {
              return <-create R()
          }
      }
    `))

	accountCodes := map[Location][]byte{}
	var events []cadence.Event
	var loggedMessages []string

	runtimeInterface := &TestRuntimeInterface{
		Storage: NewTestLedger(nil, nil),
		OnGetSigningAccounts: func() ([]Address, error) {
			return []Address{signerAddress}, nil
		},
		OnResolveLocation: NewSingleIdentifierLocationResolver(t),
		OnUpdateAccountContractCode: func(location common.AddressLocation, code []byte) error {
			accountCodes[location] = code
			return nil
		},
		OnGetAccountContractCode: func(location common.AddressLocation) (code []byte, err error) {
			code = accountCodes[location]
			return code, nil
		},
		OnEmitEvent: func(event cadence.Event) error {
			events = append(events, event)
			return nil
		},
		OnProgramLog: func(message string) {
			loggedMessages = append(loggedMessages, message)
		},
	}

	nextTransactionLocation := NewTransactionLocationGenerator()

	// Deploy contract

	err := runtime.ExecuteTransaction(
		Script{
			Source: deployTx,
		},
		Context{
			Interface: runtimeInterface,
			Location:  nextTransactionLocation(),
		},
	)
	require.NoError(t, err)

	// Run test transaction

	const testTx = `
      import Test from 0x42

      transaction {
          prepare(signer: auth(Storage, Capabilities) &Account) {
              signer.storage.save(<-Test.createR(), to: /storage/r)

              let cap = signer.capabilities.storage
                  .issue<&Test.R>(/storage/r)
              signer.capabilities.publish(cap, at: /public/r)

              let ref = signer.capabilities.borrow<&Test.R>(/public/r)!

              let casted = (ref as AnyStruct) as! &Test.R
          }
      }
    `

	err = runtime.ExecuteTransaction(
		Script{
			Source: []byte(testTx),
		},
		Context{
			Interface: runtimeInterface,
			Location:  nextTransactionLocation(),
		},
	)

	require.NoError(t, err)
}

func TestRuntimeStorageReferenceDowncast(t *testing.T) {

	t.Parallel()

	runtime := NewTestInterpreterRuntime()

	signerAddress := common.MustBytesToAddress([]byte{0x42})

	deployTx := DeploymentTransaction("Test", []byte(`
      access(all) contract Test {

          access(all) resource interface RI {}

          access(all) resource R: RI {}

          access(all) entitlement E

          access(all) fun createR(): @R {
              return <-create R()
          }
      }
    `))

	accountCodes := map[Location][]byte{}
	var events []cadence.Event
	var loggedMessages []string

	runtimeInterface := &TestRuntimeInterface{
		Storage: NewTestLedger(nil, nil),
		OnGetSigningAccounts: func() ([]Address, error) {
			return []Address{signerAddress}, nil
		},
		OnResolveLocation: NewSingleIdentifierLocationResolver(t),
		OnUpdateAccountContractCode: func(location common.AddressLocation, code []byte) error {
			accountCodes[location] = code
			return nil
		},
		OnGetAccountContractCode: func(location common.AddressLocation) (code []byte, err error) {
			code = accountCodes[location]
			return code, nil
		},
		OnEmitEvent: func(event cadence.Event) error {
			events = append(events, event)
			return nil
		},
		OnProgramLog: func(message string) {
			loggedMessages = append(loggedMessages, message)
		},
	}

	nextTransactionLocation := NewTransactionLocationGenerator()

	// Deploy contract

	err := runtime.ExecuteTransaction(
		Script{
			Source: deployTx,
		},
		Context{
			Interface: runtimeInterface,
			Location:  nextTransactionLocation(),
		},
	)
	require.NoError(t, err)

	// Run test transaction

	const testTx = `
      import Test from 0x42

      transaction {
          prepare(signer: auth(Storage, Capabilities) &Account) {
              signer.storage.save(<-Test.createR(), to: /storage/r)

              let cap = signer.capabilities.storage.issue<&Test.R>(/storage/r)
              signer.capabilities.publish(cap, at: /public/r)

              let ref = signer.capabilities.borrow<&Test.R>(/public/r)!

              let casted = (ref as AnyStruct) as! auth(Test.E) &Test.R
          }
      }
    `

	err = runtime.ExecuteTransaction(
		Script{
			Source: []byte(testTx),
		},
		Context{
			Interface: runtimeInterface,
			Location:  nextTransactionLocation(),
		},
	)

	require.ErrorAs(t, err, &interpreter.ForceCastTypeMismatchError{})
}

func TestRuntimeStorageNonStorable(t *testing.T) {

	t.Parallel()

	runtime := NewTestInterpreterRuntime()

	address := common.MustBytesToAddress([]byte{0x1})

	for name, code := range map[string]string{
		"ephemeral reference": `
            let value = &1 as &Int
        `,
		"storage reference": `
            signer.storage.save("test", to: /storage/string)
            let value = signer.storage.borrow<&String>(from: /storage/string)!
        `,
		"function": `
            let value = fun () {}
        `,
	} {

		t.Run(name, func(t *testing.T) {

			tx := []byte(
				fmt.Sprintf(
					`
                      transaction {
                          prepare(signer: auth(Storage) &Account) {
                              %s
                              signer.storage.save((value as AnyStruct), to: /storage/value)
                          }
                       }
                    `,
					code,
				),
			)

			runtimeInterface := &TestRuntimeInterface{
				Storage: NewTestLedger(nil, nil),
				OnGetSigningAccounts: func() ([]Address, error) {
					return []Address{address}, nil
				},
			}

			nextTransactionLocation := NewTransactionLocationGenerator()

			err := runtime.ExecuteTransaction(
				Script{
					Source: tx,
				},
				Context{
					Interface: runtimeInterface,
					Location:  nextTransactionLocation(),
				},
			)
			RequireError(t, err)

			require.Contains(t, err.Error(), "cannot store non-storable value")
		})
	}
}

func TestRuntimeStorageRecursiveReference(t *testing.T) {

	t.Parallel()

	runtime := NewTestInterpreterRuntime()

	address := common.MustBytesToAddress([]byte{0x1})

	const code = `
      transaction {
          prepare(signer: auth(Storage) &Account) {
              let refs: [AnyStruct] = []
              refs.insert(at: 0, &refs as &AnyStruct)
              signer.storage.save(refs, to: /storage/refs)
          }
      }
    `

	runtimeInterface := &TestRuntimeInterface{
		Storage: NewTestLedger(nil, nil),
		OnGetSigningAccounts: func() ([]Address, error) {
			return []Address{address}, nil
		},
	}

	nextTransactionLocation := NewTransactionLocationGenerator()

	err := runtime.ExecuteTransaction(
		Script{
			Source: []byte(code),
		},
		Context{
			Interface: runtimeInterface,
			Location:  nextTransactionLocation(),
		},
	)
	RequireError(t, err)

	require.Contains(t, err.Error(), "cannot store non-storable value")
}

func TestRuntimeStorageTransfer(t *testing.T) {

	t.Parallel()

	runtime := NewTestInterpreterRuntime()

	address1 := common.MustBytesToAddress([]byte{0x1})
	address2 := common.MustBytesToAddress([]byte{0x2})

	ledger := NewTestLedger(nil, nil)

	var signers []Address

	runtimeInterface := &TestRuntimeInterface{
		Storage: ledger,
		OnGetSigningAccounts: func() ([]Address, error) {
			return signers, nil
		},
	}

	nextTransactionLocation := NewTransactionLocationGenerator()

	// Store

	signers = []Address{address1}

	storeTx := []byte(`
      transaction {
          prepare(signer: auth(Storage) &Account) {
              signer.storage.save([1], to: /storage/test)
          }
       }
    `)

	err := runtime.ExecuteTransaction(
		Script{
			Source: storeTx,
		},
		Context{
			Interface: runtimeInterface,
			Location:  nextTransactionLocation(),
		},
	)
	require.NoError(t, err)

	// Transfer

	signers = []Address{address1, address2}

	transferTx := []byte(`
      transaction {
          prepare(
              signer1: auth(Storage) &Account,
              signer2: auth(Storage) &Account
          ) {
              let value = signer1.storage.load<[Int]>(from: /storage/test)!
              signer2.storage.save(value, to: /storage/test)
          }
       }
    `)

	err = runtime.ExecuteTransaction(
		Script{
			Source: transferTx,
		},
		Context{
			Interface: runtimeInterface,
			Location:  nextTransactionLocation(),
		},
	)
	require.NoError(t, err)

	var nonEmptyKeys int
	for _, data := range ledger.StoredValues {
		if len(data) > 0 {
			nonEmptyKeys++
		}
	}

	// TODO: maybe retrieve and compare stored values from 2 accounts

	// 4:
	// NOTE: with atree inlining, array is inlined inside storage map
	// - 2x storage index for storage domain storage map
	// - 2x storage domain storage map
	assert.Equal(t, 4, nonEmptyKeys)
}

func TestRuntimeResourceOwnerChange(t *testing.T) {

	t.Parallel()

	test := func(
		storageFormatV2Enabled bool,
		expectedNonEmptyKeys []string,
	) {

		name := fmt.Sprintf(
			"storage format V2 enabled: %v",
			storageFormatV2Enabled,
		)
		t.Run(name, func(t *testing.T) {
			t.Parallel()

			config := DefaultTestInterpreterConfig
			config.ResourceOwnerChangeHandlerEnabled = true
			config.StorageFormatV2Enabled = storageFormatV2Enabled
			runtime := NewTestInterpreterRuntimeWithConfig(config)

			address1 := common.MustBytesToAddress([]byte{0x1})
			address2 := common.MustBytesToAddress([]byte{0x2})

			ledger := NewTestLedger(nil, nil)

			var signers []Address

			deployTx := DeploymentTransaction("Test", []byte(`
              access(all) contract Test {

                  access(all) resource R {}

                  access(all) fun createR(): @R {
                      return <-create R()
                  }
              }
            `))

			type resourceOwnerChange struct {
				uuid       *interpreter.UInt64Value
				typeID     common.TypeID
				oldAddress common.Address
				newAddress common.Address
			}

			accountCodes := map[Location][]byte{}
			var events []cadence.Event
			var loggedMessages []string
			var resourceOwnerChanges []resourceOwnerChange

			runtimeInterface := &TestRuntimeInterface{
				Storage: ledger,
				OnGetSigningAccounts: func() ([]Address, error) {
					return signers, nil
				},
				OnResolveLocation: NewSingleIdentifierLocationResolver(t),
				OnUpdateAccountContractCode: func(location common.AddressLocation, code []byte) error {
					accountCodes[location] = code
					return nil
				},
				OnGetAccountContractCode: func(location common.AddressLocation) (code []byte, err error) {
					code = accountCodes[location]
					return code, nil
				},
				OnEmitEvent: func(event cadence.Event) error {
					events = append(events, event)
					return nil
				},
				OnProgramLog: func(message string) {
					loggedMessages = append(loggedMessages, message)
				},
				OnResourceOwnerChanged: func(
					inter *interpreter.Interpreter,
					resource *interpreter.CompositeValue,
					oldAddress common.Address,
					newAddress common.Address,
				) {
					resourceOwnerChanges = append(
						resourceOwnerChanges,
						resourceOwnerChange{
							typeID: resource.TypeID(),
							// TODO: provide proper location range
							uuid:       resource.ResourceUUID(inter, interpreter.EmptyLocationRange),
							oldAddress: oldAddress,
							newAddress: newAddress,
						},
					)
				},
			}

			nextTransactionLocation := NewTransactionLocationGenerator()

			// Deploy contract

			signers = []Address{address1}

			err := runtime.ExecuteTransaction(
				Script{
					Source: deployTx,
				},
				Context{
					Interface: runtimeInterface,
					Location:  nextTransactionLocation(),
				},
			)
			require.NoError(t, err)

			// Store

			signers = []Address{address1}

			storeTx := []byte(`
              import Test from 0x1

              transaction {
                  prepare(signer: auth(Storage) &Account) {
                      signer.storage.save(<-Test.createR(), to: /storage/test)
                  }
              }
            `)

			err = runtime.ExecuteTransaction(
				Script{
					Source: storeTx,
				},
				Context{
					Interface: runtimeInterface,
					Location:  nextTransactionLocation(),
				},
			)
			require.NoError(t, err)

			// Transfer

			signers = []Address{address1, address2}

			transferTx := []byte(`
              import Test from 0x1

              transaction {
                  prepare(
                      signer1: auth(Storage) &Account,
                      signer2: auth(Storage) &Account
                  ) {
                      let value <- signer1.storage.load<@Test.R>(from: /storage/test)!
                      signer2.storage.save(<-value, to: /storage/test)
                  }
              }
            `)

			err = runtime.ExecuteTransaction(
				Script{
					Source: transferTx,
				},
				Context{
					Interface: runtimeInterface,
					Location:  nextTransactionLocation(),
				},
			)
			require.NoError(t, err)

			var actualNonEmptyKeys []string
			for key, data := range ledger.StoredValues {
				if len(data) > 0 {
					actualNonEmptyKeys = append(actualNonEmptyKeys, key)
				}
			}

			sort.Strings(actualNonEmptyKeys)

			assert.Equal(t,
				expectedNonEmptyKeys,
				actualNonEmptyKeys,
			)

			expectedUUID := interpreter.NewUnmeteredUInt64Value(1)
			assert.Equal(t,
				[]resourceOwnerChange{
					{
						typeID: "A.0000000000000001.Test.R",
						uuid:   &expectedUUID,
						oldAddress: common.Address{
							0x0, 0x0, 0x0, 0x0, 0x0, 0x0, 0x0, 0x0,
						},
						newAddress: common.Address{
							0x0, 0x0, 0x0, 0x0, 0x0, 0x0, 0x0, 0x1,
						},
					},
					{
						typeID: "A.0000000000000001.Test.R",
						uuid:   &expectedUUID,
						oldAddress: common.Address{
							0x0, 0x0, 0x0, 0x0, 0x0, 0x0, 0x0, 0x1,
						},
						newAddress: common.Address{
							0x0, 0x0, 0x0, 0x0, 0x0, 0x0, 0x0, 0x0,
						},
					},
					{
						typeID: "A.0000000000000001.Test.R",
						uuid:   &expectedUUID,
						oldAddress: common.Address{
							0x0, 0x0, 0x0, 0x0, 0x0, 0x0, 0x0, 0x0,
						},
						newAddress: common.Address{
							0x0, 0x0, 0x0, 0x0, 0x0, 0x0, 0x0, 0x2,
						},
					},
				},
				resourceOwnerChanges,
			)
		})
	}

	test(
		false,
		[]string{
			// account 0x1:
			// NOTE: with atree inlining, contract is inlined in contract map
			//     storage map (domain key + map slab)
			//   + contract map (domain key + map slab)
			"\x00\x00\x00\x00\x00\x00\x00\x01|$\x00\x00\x00\x00\x00\x00\x00\x02",
			"\x00\x00\x00\x00\x00\x00\x00\x01|$\x00\x00\x00\x00\x00\x00\x00\x04",
			"\x00\x00\x00\x00\x00\x00\x00\x01|contract",
			"\x00\x00\x00\x00\x00\x00\x00\x01|storage",
			// account 0x2
			// NOTE: with atree inlining, resource is inlined in storage map
			//     storage map (domain key + map slab)
			"\x00\x00\x00\x00\x00\x00\x00\x02|$\x00\x00\x00\x00\x00\x00\x00\x02",
			"\x00\x00\x00\x00\x00\x00\x00\x02|storage",
		},
	)

	test(
		true,
		[]string{
			// account 0x1:
			// NOTE: with account storage map and atree inlining,
			//   both storage domain storage map (with inlined storage data)
			//   and contract domain storage map (with inlined contract data)
			//   are inlined in account storage map.
			"\x00\x00\x00\x00\x00\x00\x00\x01|$\x00\x00\x00\x00\x00\x00\x00\x02",
			"\x00\x00\x00\x00\x00\x00\x00\x01|stored",
			// account 0x2
			// NOTE: with account storage map and atree inlining,
			//   storage domain storage map (with inlined resource)
			//   is inlined in account storage map.
			"\x00\x00\x00\x00\x00\x00\x00\x02|$\x00\x00\x00\x00\x00\x00\x00\x02",
			"\x00\x00\x00\x00\x00\x00\x00\x02|stored",
		},
	)
}

func TestRuntimeStorageUsed(t *testing.T) {

	t.Parallel()

	runtime := NewTestInterpreterRuntime()

	ledger := NewTestLedger(nil, nil)

	runtimeInterface := &TestRuntimeInterface{
		Storage: ledger,
		OnGetStorageUsed: func(_ Address) (uint64, error) {
			return 1, nil
		},
	}

	// NOTE: do NOT change the contents of this script,
	// it matters how the array is constructed,
	// ESPECIALLY the value of the addresses and the number of elements!
	//
	// Querying storageUsed commits storage, and this test asserts
	// that this should not clear temporary slabs

	script := []byte(`
       access(all) fun main() {
            var addresses: [Address]= [
                0x2a3c4c2581cef731, 0x2a3c4c2581cef731, 0x2a3c4c2581cef731, 0x2a3c4c2581cef731, 0x2a3c4c2581cef731,
                0x2a3c4c2581cef731, 0x2a3c4c2581cef731, 0x2a3c4c2581cef731, 0x2a3c4c2581cef731, 0x2a3c4c2581cef731,
                0x2a3c4c2581cef731, 0x2a3c4c2581cef731, 0x2a3c4c2581cef731, 0x2a3c4c2581cef731, 0x2a3c4c2581cef731,
                0x2a3c4c2581cef731, 0x2a3c4c2581cef731, 0x2a3c4c2581cef731, 0x2a3c4c2581cef731, 0x2a3c4c2581cef731,
                0x2a3c4c2581cef731, 0x2a3c4c2581cef731, 0x2a3c4c2581cef731, 0x2a3c4c2581cef731, 0x2a3c4c2581cef731,
                0x2a3c4c2581cef731, 0x2a3c4c2581cef731, 0x2a3c4c2581cef731, 0x2a3c4c2581cef731, 0x2a3c4c2581cef731,
                0x2a3c4c2581cef731, 0x2a3c4c2581cef731, 0x2a3c4c2581cef731, 0x2a3c4c2581cef731, 0x2a3c4c2581cef731,
                0x2a3c4c2581cef731, 0x2a3c4c2581cef731, 0x2a3c4c2581cef731, 0x2a3c4c2581cef731, 0x2a3c4c2581cef731,
                0x2a3c4c2581cef731, 0x2a3c4c2581cef731, 0x2a3c4c2581cef731, 0x2a3c4c2581cef731, 0x2a3c4c2581cef731,
                0x2a3c4c2581cef731, 0x2a3c4c2581cef731, 0x2a3c4c2581cef731, 0x2a3c4c2581cef731, 0x2a3c4c2581cef731,
                0x2a3c4c2581cef731, 0x2a3c4c2581cef731, 0x2a3c4c2581cef731, 0x2a3c4c2581cef731, 0x2a3c4c2581cef731,
                0x2a3c4c2581cef731, 0x2a3c4c2581cef731, 0x2a3c4c2581cef731, 0x2a3c4c2581cef731, 0x2a3c4c2581cef731,
                0x2a3c4c2581cef731, 0x2a3c4c2581cef731, 0x2a3c4c2581cef731, 0x2a3c4c2581cef731, 0x2a3c4c2581cef731,
                0x2a3c4c2581cef731, 0x2a3c4c2581cef731, 0x2a3c4c2581cef731, 0x2a3c4c2581cef731, 0x2a3c4c2581cef731,
                0x2a3c4c2581cef731, 0x2a3c4c2581cef731, 0x2a3c4c2581cef731, 0x2a3c4c2581cef731, 0x2a3c4c2581cef731,
                0x2a3c4c2581cef731, 0x2a3c4c2581cef731, 0x2a3c4c2581cef731, 0x2a3c4c2581cef731, 0x2a3c4c2581cef731,
                0x2a3c4c2581cef731, 0x2a3c4c2581cef731, 0x2a3c4c2581cef731, 0x2a3c4c2581cef731, 0x2a3c4c2581cef731,
                0x2a3c4c2581cef731, 0x2a3c4c2581cef731, 0x2a3c4c2581cef731, 0x2a3c4c2581cef731, 0x2a3c4c2581cef731,
                0x2a3c4c2581cef731, 0x2a3c4c2581cef731, 0x2a3c4c2581cef731, 0x2a3c4c2581cef731, 0x2a3c4c2581cef731,
                0x2a3c4c2581cef731, 0x2a3c4c2581cef731, 0x2a3c4c2581cef731, 0x2a3c4c2581cef731
            ]
            var count = 0
            for address in addresses {
                let account = getAccount(address)
                var x = account.storage.used
            }
        }
    `)

	_, err := runtime.ExecuteScript(
		Script{
			Source: script,
		},
		Context{
			Interface: runtimeInterface,
			Location:  common.ScriptLocation{},
		},
	)
	require.NoError(t, err)

}

func TestRuntimeSortContractUpdates(t *testing.T) {

	t.Parallel()

	updates := []ContractUpdate{
		{
			Key: interpreter.StorageKey{
				Address: common.Address{2},
				Key:     "a",
			},
		},
		{
			Key: interpreter.StorageKey{
				Address: common.Address{1},
				Key:     "b",
			},
		},
		{
			Key: interpreter.StorageKey{
				Address: common.Address{1},
				Key:     "a",
			},
		},
		{
			Key: interpreter.StorageKey{
				Address: common.Address{0},
				Key:     "x",
			},
		},
	}

	SortContractUpdates(updates)

	require.Equal(t,
		[]ContractUpdate{
			{
				Key: interpreter.StorageKey{
					Address: common.Address{0},
					Key:     "x",
				},
			},
			{
				Key: interpreter.StorageKey{
					Address: common.Address{1},
					Key:     "a",
				},
			},
			{
				Key: interpreter.StorageKey{
					Address: common.Address{1},
					Key:     "b",
				},
			},
			{
				Key: interpreter.StorageKey{
					Address: common.Address{2},
					Key:     "a",
				},
			},
		},
		updates,
	)
}

func TestRuntimeMissingSlab1173(t *testing.T) {

	t.Parallel()

	const contract = `
access(all) contract Test {
    access(all) enum Role: UInt8 {
        access(all) case aaa
        access(all) case bbb
    }

    access(all) resource AAA {
        access(all) fun callA(): String {
            return "AAA"
        }
    }

    access(all) resource BBB {
        access(all) fun callB(): String {
            return "BBB"
        }
    }

    access(all) resource interface Receiver {
        access(all) fun receive(asRole: Role, capability: Capability)
    }

    access(all) resource Holder: Receiver {
        access(self) let roles: { Role: Capability }
        access(all) fun receive(asRole: Role, capability: Capability) {
            self.roles[asRole] = capability
        }

        access(all) fun borrowA(): &AAA {
            let role = self.roles[Role.aaa]!
            return role.borrow<&AAA>()!
        }

        access(all) fun borrowB(): &BBB {
            let role = self.roles[Role.bbb]!
            return role.borrow<&BBB>()!
        }

        access(contract) init() {
            self.roles = {}
        }
    }

    access(self) let capabilities: { Role: Capability }

    access(all) fun createHolder(): @Holder {
        return <- create Holder()
    }

    access(all) fun attach(asRole: Role, receiver: &{Receiver}) {
        // TODO: Now verify that the owner is valid.

        let capability = self.capabilities[asRole]!
        receiver.receive(asRole: asRole, capability: capability)
    }

    init() {
        self.account.storage.save<@AAA>(<- create AAA(), to: /storage/TestAAA)
        self.account.storage.save<@BBB>(<- create BBB(), to: /storage/TestBBB)

        self.capabilities = {}
        self.capabilities[Role.aaa] = self.account.capabilities.storage.issue<&AAA>(/storage/TestAAA)!
        self.capabilities[Role.bbb] = self.account.capabilities.storage.issue<&BBB>(/storage/TestBBB)!
    }
}

`

	const tx = `
import Test from 0x1

transaction {
    prepare(signer: &Account) {}

    execute {
        let holder <- Test.createHolder()
        Test.attach(asRole: Test.Role.aaa, receiver: &holder as &{Test.Receiver})
        destroy holder
    }
}
`

	runtime := NewTestInterpreterRuntime()

	testAddress := common.MustBytesToAddress([]byte{0x1})

	accountCodes := map[Location][]byte{}

	var events []cadence.Event

	signerAccount := testAddress

	runtimeInterface := &TestRuntimeInterface{
		OnGetCode: func(location Location) (bytes []byte, err error) {
			return accountCodes[location], nil
		},
		Storage: NewTestLedger(nil, nil),
		OnGetSigningAccounts: func() ([]Address, error) {
			return []Address{signerAccount}, nil
		},
		OnResolveLocation: NewSingleIdentifierLocationResolver(t),
		OnGetAccountContractCode: func(location common.AddressLocation) (code []byte, err error) {
			return accountCodes[location], nil
		},
		OnUpdateAccountContractCode: func(location common.AddressLocation, code []byte) error {
			accountCodes[location] = code
			return nil
		},
		OnEmitEvent: func(event cadence.Event) error {
			events = append(events, event)
			return nil
		},
		OnDecodeArgument: func(b []byte, t cadence.Type) (value cadence.Value, err error) {
			return json.Decode(nil, b)
		},
	}

	nextTransactionLocation := NewTransactionLocationGenerator()

	// Deploy contract

	err := runtime.ExecuteTransaction(
		Script{
			Source: DeploymentTransaction(
				"Test",
				[]byte(contract),
			),
		},
		Context{
			Interface: runtimeInterface,
			Location:  nextTransactionLocation(),
		},
	)
	require.NoError(t, err)

	// Run transaction

	err = runtime.ExecuteTransaction(
		Script{
			Source: []byte(tx),
		},
		Context{
			Interface: runtimeInterface,
			Location:  nextTransactionLocation(),
		},
	)
	require.NoError(t, err)
}

func TestRuntimeReferenceOwnerAccess(t *testing.T) {

	t.Parallel()

	t.Run("resource", func(t *testing.T) {

		t.Parallel()

		const contract = `
          access(all) contract TestContract {
              access(all) resource TestResource {}

              access(all) fun makeTestResource(): @TestResource {
                  return <- create TestResource()
              }
          }
        `

		const tx = `
          import TestContract from 0x1

          transaction {

              prepare(
                  accountA: auth(Storage, Capabilities) &Account,
                  accountB: auth(Storage, Capabilities) &Account
              ) {
                  let testResource <- TestContract.makeTestResource()
                  let ref1 = &testResource as &TestContract.TestResource

                  // At this point the resource is not in storage
                  log(ref1.owner?.address)

                  accountA.storage.save(<-testResource, to: /storage/test)

                  // At this point the resource is in storage A
                  let cap = accountA.capabilities.storage.issue<&TestContract.TestResource>(/storage/test)
                  accountA.capabilities.publish(cap, at: /public/test)

                  let ref2 = accountA.capabilities.borrow<&TestContract.TestResource>(/public/test)!
                  log(ref2.owner?.address)

                  let testResource2 <- accountA.storage.load<@TestContract.TestResource>(from: /storage/test)!

                  let ref3 = &testResource2 as &TestContract.TestResource

                   // At this point the resource is not in storage
                  log(ref3.owner?.address)

                  accountB.storage.save(<-testResource2, to: /storage/test)

                  let cap2 = accountB.capabilities.storage.issue<&TestContract.TestResource>(/storage/test)
                  accountB.capabilities.publish(cap2, at: /public/test)

                  let ref4 = accountB.capabilities.borrow<&TestContract.TestResource>(/public/test)!

                  // At this point the resource is in storage B
                  log(ref4.owner?.address)
              }
          }
        `

		runtime := NewTestInterpreterRuntime()

		accountCodes := map[Location][]byte{}

		var events []cadence.Event

		var loggedMessages []string

		signers := []Address{
			common.MustBytesToAddress([]byte{0x1}),
		}

		runtimeInterface := &TestRuntimeInterface{
			OnGetCode: func(location Location) (bytes []byte, err error) {
				return accountCodes[location], nil
			},
			Storage: NewTestLedger(nil, nil),
			OnGetSigningAccounts: func() ([]Address, error) {
				return signers, nil
			},
			OnResolveLocation: NewSingleIdentifierLocationResolver(t),
			OnGetAccountContractCode: func(location common.AddressLocation) (code []byte, err error) {
				return accountCodes[location], nil
			},
			OnUpdateAccountContractCode: func(location common.AddressLocation, code []byte) error {
				accountCodes[location] = code
				return nil
			},
			OnEmitEvent: func(event cadence.Event) error {
				events = append(events, event)
				return nil
			},
			OnProgramLog: func(message string) {
				loggedMessages = append(loggedMessages, message)
			},
			OnDecodeArgument: func(b []byte, t cadence.Type) (value cadence.Value, err error) {
				return json.Decode(nil, b)
			},
		}

		nextTransactionLocation := NewTransactionLocationGenerator()

		// Deploy contract

		err := runtime.ExecuteTransaction(
			Script{
				Source: DeploymentTransaction(
					"TestContract",
					[]byte(contract),
				),
			},
			Context{
				Interface: runtimeInterface,
				Location:  nextTransactionLocation(),
			},
		)
		require.NoError(t, err)

		// Run transaction

		signers = []Address{
			common.MustBytesToAddress([]byte{0x1}),
			common.MustBytesToAddress([]byte{0x2}),
		}

		err = runtime.ExecuteTransaction(
			Script{
				Source: []byte(tx),
			},
			Context{
				Interface: runtimeInterface,
				Location:  nextTransactionLocation(),
			},
		)

		require.NoError(t, err)

		require.Equal(t,
			[]string{
				"nil",
				"0x0000000000000001",
				"nil",
				"0x0000000000000002",
			},
			loggedMessages,
		)
	})

	t.Run("resource (array element)", func(t *testing.T) {

		t.Parallel()

		const contract = `
          access(all) contract TestContract {
              access(all) resource TestResource {}

              access(all) fun makeTestResource(): @TestResource {
                  return <- create TestResource()
              }
          }
        `

		const tx = `
          import TestContract from 0x1

          transaction {

              prepare(account: auth(Storage, Capabilities) &Account) {

                  let testResources <- [<-TestContract.makeTestResource()]
                  let ref1 = &testResources[0] as &TestContract.TestResource

                  // At this point the resource is not in storage
                  log(ref1.owner?.address)

                  account.storage.save(<-testResources, to: /storage/test)

                  // At this point the resource is in storage
                  let cap = account.capabilities.storage.issue<&[TestContract.TestResource]>(/storage/test)
                  account.capabilities.publish(cap, at: /public/test)

                  let ref2 = account.capabilities.borrow<&[TestContract.TestResource]>(/public/test)!
                  let ref3 = ref2[0]
                  log(ref3.owner?.address)
              }
          }
        `

		runtime := NewTestInterpreterRuntime()

		testAddress := common.MustBytesToAddress([]byte{0x1})

		accountCodes := map[Location][]byte{}

		var events []cadence.Event

		signerAccount := testAddress

		var loggedMessages []string

		runtimeInterface := &TestRuntimeInterface{
			OnGetCode: func(location Location) (bytes []byte, err error) {
				return accountCodes[location], nil
			},
			Storage: NewTestLedger(nil, nil),
			OnGetSigningAccounts: func() ([]Address, error) {
				return []Address{signerAccount}, nil
			},
			OnResolveLocation: NewSingleIdentifierLocationResolver(t),
			OnGetAccountContractCode: func(location common.AddressLocation) (code []byte, err error) {
				return accountCodes[location], nil
			},
			OnUpdateAccountContractCode: func(location common.AddressLocation, code []byte) error {
				accountCodes[location] = code
				return nil
			},
			OnEmitEvent: func(event cadence.Event) error {
				events = append(events, event)
				return nil
			},
			OnProgramLog: func(message string) {
				loggedMessages = append(loggedMessages, message)
			},
		}

		nextTransactionLocation := NewTransactionLocationGenerator()

		// Deploy contract

		err := runtime.ExecuteTransaction(
			Script{
				Source: DeploymentTransaction(
					"TestContract",
					[]byte(contract),
				),
			},
			Context{
				Interface: runtimeInterface,
				Location:  nextTransactionLocation(),
			},
		)
		require.NoError(t, err)

		// Run transaction

		err = runtime.ExecuteTransaction(
			Script{
				Source: []byte(tx),
			},
			Context{
				Interface: runtimeInterface,
				Location:  nextTransactionLocation(),
			},
		)

		require.NoError(t, err)

		require.Equal(t,
			[]string{
				"nil",
				"0x0000000000000001",
			},
			loggedMessages,
		)
	})

	t.Run("resource (nested field, array element)", func(t *testing.T) {

		t.Parallel()

		const contract = `
          access(all) contract TestContract {
              access(all) resource TestNestedResource {}

              access(all) resource TestNestingResource {
                  access(all) let nestedResources: @[TestNestedResource]

                  init () {
                      self.nestedResources <- [<- create TestNestedResource()]
                  }
              }

              access(all) fun makeTestNestingResource(): @TestNestingResource {
                  return <- create TestNestingResource()
              }
          }
        `

		const tx = `
          import TestContract from 0x1

          transaction {

              prepare(account: auth(Storage, Capabilities) &Account) {

                  let nestingResource <- TestContract.makeTestNestingResource()
                  var nestingResourceRef = &nestingResource as &TestContract.TestNestingResource
                  var nestedElementResourceRef = &nestingResource.nestedResources[0] as &TestContract.TestNestedResource

                  // At this point the nesting and nested resources are not in storage
                  log(nestingResourceRef.owner?.address)
                  log(nestedElementResourceRef.owner?.address)

                  account.storage.save(<-nestingResource, to: /storage/test)

                  // At this point the nesting and nested resources are both in storage
                  let cap = account.capabilities.storage.issue<&TestContract.TestNestingResource>(/storage/test)
                  account.capabilities.publish(cap, at: /public/test)

                  nestingResourceRef = account.capabilities.borrow<&TestContract.TestNestingResource>(/public/test)!
                  nestedElementResourceRef = nestingResourceRef.nestedResources[0]

                  log(nestingResourceRef.owner?.address)
                  log(nestedElementResourceRef.owner?.address)
              }
          }
        `

		runtime := NewTestInterpreterRuntime()

		testAddress := common.MustBytesToAddress([]byte{0x1})

		accountCodes := map[Location][]byte{}

		var events []cadence.Event

		signerAccount := testAddress

		var loggedMessages []string

		runtimeInterface := &TestRuntimeInterface{
			OnGetCode: func(location Location) (bytes []byte, err error) {
				return accountCodes[location], nil
			},
			Storage: NewTestLedger(nil, nil),
			OnGetSigningAccounts: func() ([]Address, error) {
				return []Address{signerAccount}, nil
			},
			OnResolveLocation: NewSingleIdentifierLocationResolver(t),
			OnGetAccountContractCode: func(location common.AddressLocation) (code []byte, err error) {
				return accountCodes[location], nil
			},
			OnUpdateAccountContractCode: func(location common.AddressLocation, code []byte) error {
				accountCodes[location] = code
				return nil
			},
			OnEmitEvent: func(event cadence.Event) error {
				events = append(events, event)
				return nil
			},
			OnProgramLog: func(message string) {
				loggedMessages = append(loggedMessages, message)
			},
			OnDecodeArgument: func(b []byte, t cadence.Type) (cadence.Value, error) {
				return json.Decode(nil, b)
			},
		}

		nextTransactionLocation := NewTransactionLocationGenerator()

		// Deploy contract

		err := runtime.ExecuteTransaction(
			Script{
				Source: DeploymentTransaction(
					"TestContract",
					[]byte(contract),
				),
			},
			Context{
				Interface: runtimeInterface,
				Location:  nextTransactionLocation(),
			},
		)
		require.NoError(t, err)

		// Run transaction

		err = runtime.ExecuteTransaction(
			Script{
				Source: []byte(tx),
			},
			Context{
				Interface: runtimeInterface,
				Location:  nextTransactionLocation(),
			},
		)

		require.NoError(t, err)

		require.Equal(t,
			[]string{
				"nil",
				"nil",
				"0x0000000000000001",
				"0x0000000000000001",
			},
			loggedMessages,
		)
	})

	t.Run("array", func(t *testing.T) {

		t.Parallel()

		const contract = `
          access(all) contract TestContract {
              access(all) resource TestResource {}

              access(all) fun makeTestResource(): @TestResource {
                  return <- create TestResource()
              }
          }
        `

		const tx = `
          import TestContract from 0x1

          transaction {

              prepare(account: auth(Storage, Capabilities) &Account) {

                  let testResources <- [<-[<-TestContract.makeTestResource()]]
                  var ref = &testResources[0] as &[TestContract.TestResource]

                  // At this point the resource is not in storage
                  log(ref[0].owner?.address)

                  account.storage.save(<-testResources, to: /storage/test)

                  // At this point the resource is in storage
                  let cap = account.capabilities.storage.issue<&[[TestContract.TestResource]]>(/storage/test)
                  account.capabilities.publish(cap, at: /public/test)

                  let testResourcesRef = account.capabilities.borrow<&[[TestContract.TestResource]]>(/public/test)!
                  ref = testResourcesRef[0]
                  log(ref[0].owner?.address)
              }
          }
        `

		runtime := NewTestInterpreterRuntime()

		testAddress := common.MustBytesToAddress([]byte{0x1})

		accountCodes := map[Location][]byte{}

		var events []cadence.Event

		signerAccount := testAddress

		var loggedMessages []string

		runtimeInterface := &TestRuntimeInterface{
			OnGetCode: func(location Location) (bytes []byte, err error) {
				return accountCodes[location], nil
			},
			Storage: NewTestLedger(nil, nil),
			OnGetSigningAccounts: func() ([]Address, error) {
				return []Address{signerAccount}, nil
			},
			OnResolveLocation: NewSingleIdentifierLocationResolver(t),
			OnGetAccountContractCode: func(location common.AddressLocation) (code []byte, err error) {
				return accountCodes[location], nil
			},
			OnUpdateAccountContractCode: func(location common.AddressLocation, code []byte) error {
				accountCodes[location] = code
				return nil
			},
			OnEmitEvent: func(event cadence.Event) error {
				events = append(events, event)
				return nil
			},
			OnProgramLog: func(message string) {
				loggedMessages = append(loggedMessages, message)
			},
			OnDecodeArgument: func(b []byte, t cadence.Type) (cadence.Value, error) {
				return json.Decode(nil, b)
			},
		}

		nextTransactionLocation := NewTransactionLocationGenerator()

		// Deploy contract

		err := runtime.ExecuteTransaction(
			Script{
				Source: DeploymentTransaction(
					"TestContract",
					[]byte(contract),
				),
			},
			Context{
				Interface: runtimeInterface,
				Location:  nextTransactionLocation(),
			},
		)
		require.NoError(t, err)

		// Run transaction

		err = runtime.ExecuteTransaction(
			Script{
				Source: []byte(tx),
			},
			Context{
				Interface: runtimeInterface,
				Location:  nextTransactionLocation(),
			},
		)

		require.NoError(t, err)

		require.Equal(t,
			[]string{
				"nil",
				"0x0000000000000001",
			},
			loggedMessages,
		)
	})

	t.Run("dictionary", func(t *testing.T) {

		t.Parallel()

		const contract = `
          access(all) contract TestContract {
              access(all) resource TestResource {}

              access(all) fun makeTestResource(): @TestResource {
                  return <- create TestResource()
              }
          }
        `

		const tx = `
          import TestContract from 0x1

          transaction {

              prepare(account: auth(Storage, Capabilities) &Account) {

                  let testResources <- [<-{0: <-TestContract.makeTestResource()}]
                  var ref = &testResources[0] as &{Int: TestContract.TestResource}

                  // At this point the resource is not in storage
                  log(ref[0]?.owner?.address)

                  account.storage.save(<-testResources, to: /storage/test)

                  // At this point the resource is in storage
                  let cap = account.capabilities.storage.issue<&[{Int: TestContract.TestResource}]>(/storage/test)
                  account.capabilities.publish(cap, at: /public/test)

                  let testResourcesRef = account.capabilities.borrow<&[{Int: TestContract.TestResource}]>(/public/test)!

                  ref = testResourcesRef[0]
                  log(ref[0]?.owner?.address)
              }
          }
        `

		runtime := NewTestInterpreterRuntime()

		testAddress := common.MustBytesToAddress([]byte{0x1})

		accountCodes := map[Location][]byte{}

		var events []cadence.Event

		signerAccount := testAddress

		var loggedMessages []string

		runtimeInterface := &TestRuntimeInterface{
			OnGetCode: func(location Location) (bytes []byte, err error) {
				return accountCodes[location], nil
			},
			Storage: NewTestLedger(nil, nil),
			OnGetSigningAccounts: func() ([]Address, error) {
				return []Address{signerAccount}, nil
			},
			OnResolveLocation: NewSingleIdentifierLocationResolver(t),
			OnGetAccountContractCode: func(location common.AddressLocation) (code []byte, err error) {
				return accountCodes[location], nil
			},
			OnUpdateAccountContractCode: func(location common.AddressLocation, code []byte) error {
				accountCodes[location] = code
				return nil
			},
			OnEmitEvent: func(event cadence.Event) error {
				events = append(events, event)
				return nil
			},
			OnProgramLog: func(message string) {
				loggedMessages = append(loggedMessages, message)
			},
			OnDecodeArgument: func(b []byte, t cadence.Type) (value cadence.Value, err error) {
				return json.Decode(nil, b)
			},
		}

		nextTransactionLocation := NewTransactionLocationGenerator()

		// Deploy contract

		err := runtime.ExecuteTransaction(
			Script{
				Source: DeploymentTransaction(
					"TestContract",
					[]byte(contract),
				),
			},
			Context{
				Interface: runtimeInterface,
				Location:  nextTransactionLocation(),
			},
		)
		require.NoError(t, err)

		// Run transaction

		err = runtime.ExecuteTransaction(
			Script{
				Source: []byte(tx),
			},
			Context{
				Interface: runtimeInterface,
				Location:  nextTransactionLocation(),
			},
		)

		require.NoError(t, err)

		require.Equal(t,
			[]string{
				"nil",
				"0x0000000000000001",
			},
			loggedMessages,
		)
	})
}

func TestRuntimeNoAtreeSendOnClosedChannelDuringCommit(t *testing.T) {

	t.Parallel()

	assert.NotPanics(t, func() {

		for i := 0; i < 1000; i++ {

			runtime := NewTestInterpreterRuntime()

			address := common.MustBytesToAddress([]byte{0x1})

			const code = `
              transaction {
                  prepare(signer: auth(Storage) &Account) {
                      let refs: [AnyStruct] = []
                      refs.append(&refs as &AnyStruct)
                      signer.storage.save(refs, to: /storage/refs)
                  }
              }
            `

			runtimeInterface := &TestRuntimeInterface{
				Storage: NewTestLedger(nil, nil),
				OnGetSigningAccounts: func() ([]Address, error) {
					return []Address{address}, nil
				},
			}

			nextTransactionLocation := NewTransactionLocationGenerator()

			err := runtime.ExecuteTransaction(
				Script{
					Source: []byte(code),
				},
				Context{
					Interface: runtimeInterface,
					Location:  nextTransactionLocation(),
				},
			)
			RequireError(t, err)

			require.Contains(t, err.Error(), "cannot store non-storable value")
		}
	})
}

// TestRuntimeStorageEnumCase tests the writing an enum case to storage,
// reading it back from storage, as well as using it to index into a dictionary.
func TestRuntimeStorageEnumCase(t *testing.T) {

	t.Parallel()

	runtime := NewTestInterpreterRuntime()

	address := common.MustBytesToAddress([]byte{0x1})

	accountCodes := map[Location][]byte{}
	var events []cadence.Event
	var loggedMessages []string

	runtimeInterface := &TestRuntimeInterface{
		Storage: NewTestLedger(nil, nil),
		OnGetSigningAccounts: func() ([]Address, error) {
			return []Address{address}, nil
		},
		OnResolveLocation: NewSingleIdentifierLocationResolver(t),
		OnUpdateAccountContractCode: func(location common.AddressLocation, code []byte) error {
			accountCodes[location] = code
			return nil
		},
		OnGetAccountContractCode: func(location common.AddressLocation) (code []byte, err error) {
			code = accountCodes[location]
			return code, nil
		},
		OnEmitEvent: func(event cadence.Event) error {
			events = append(events, event)
			return nil
		},
		OnProgramLog: func(message string) {
			loggedMessages = append(loggedMessages, message)
		},
	}

	nextTransactionLocation := NewTransactionLocationGenerator()

	// Deploy contract

	err := runtime.ExecuteTransaction(
		Script{
			Source: DeploymentTransaction(
				"C",
				[]byte(`
                  access(all) contract C {

                    access(all) enum E: UInt8 {
                        access(all) case A
                        access(all) case B
                    }

                    access(all) resource R {
                        access(all) let id: UInt64
                        access(all) let e: E

                        init(id: UInt64, e: E) {
                            self.id = id
                            self.e = e
                        }
                    }

                    access(all) fun createR(id: UInt64, e: E): @R {
                        return <- create R(id: id, e: e)
                    }

                    access(all) resource Collection {
                        access(all) var rs: @{UInt64: R}

                        init () {
                            self.rs <- {}
                        }

                        access(all) fun withdraw(id: UInt64): @R {
                            return <- self.rs.remove(key: id)!
                        }

                        access(all) fun deposit(_ r: @R) {

                            let counts: {E: UInt64} = {}
                            log(r.e)
                            counts[r.e] = 42 // test indexing expression is transferred properly
                            log(r.e)

                            let oldR <- self.rs[r.id] <-! r
                            destroy oldR
                        }
                    }

                    access(all) fun createEmptyCollection(): @Collection {
                      return <- create Collection()
                    }
                  }
                `),
			),
		},
		Context{
			Interface: runtimeInterface,
			Location:  nextTransactionLocation(),
		},
	)
	require.NoError(t, err)

	// Store enum case

	err = runtime.ExecuteTransaction(
		Script{
			Source: []byte(`
              import C from 0x1

              transaction {
                  prepare(signer: auth(Storage) &Account) {
                      signer.storage.save(<-C.createEmptyCollection(), to: /storage/collection)
                      let collection = signer.storage.borrow<&C.Collection>(from: /storage/collection)!
                      collection.deposit(<-C.createR(id: 0, e: C.E.B))
                  }
               }
            `),
		},
		Context{
			Interface: runtimeInterface,
			Location:  nextTransactionLocation(),
		},
	)
	require.NoError(t, err)

	// Load enum case

	err = runtime.ExecuteTransaction(
		Script{
			Source: []byte(`
              import C from 0x1

              transaction {
                  prepare(signer: auth(Storage) &Account) {
                      let collection = signer.storage.borrow<&C.Collection>(from: /storage/collection)!
                      let r <- collection.withdraw(id: 0)
                      log(r.e)
                      destroy r
                  }
               }
            `),
		},
		Context{
			Interface: runtimeInterface,
			Location:  nextTransactionLocation(),
		},
	)
	require.NoError(t, err)

	require.Equal(t,
		[]string{
			"A.0000000000000001.C.E(rawValue: 1)",
			"A.0000000000000001.C.E(rawValue: 1)",
			"A.0000000000000001.C.E(rawValue: 1)",
		},
		loggedMessages,
	)
}

func TestRuntimeStorageReadNoImplicitWrite(t *testing.T) {

	t.Parallel()

	rt := NewTestInterpreterRuntime()

	address, err := common.HexToAddress("0x1")
	require.NoError(t, err)

	runtimeInterface := &TestRuntimeInterface{
		Storage: NewTestLedger(nil, func(_, _, _ []byte) {
			assert.FailNow(t, "unexpected write")
		}),
		OnGetSigningAccounts: func() ([]Address, error) {
			return []Address{address}, nil
		},
	}

	err = rt.ExecuteTransaction(
		Script{
			Source: []byte((`
              transaction {
                prepare(signer: &Account) {
                    let ref = getAccount(0x2).capabilities.borrow<&AnyStruct>(/public/test)
                    assert(ref == nil)
                }
              }
            `)),
		},
		Context{
			Interface: runtimeInterface,
			Location:  common.TransactionLocation{},
		},
	)
	require.NoError(t, err)
}

func TestRuntimeStorageInternalAccess(t *testing.T) {

	t.Parallel()

	runtime := NewTestInterpreterRuntime()

	address := common.MustBytesToAddress([]byte{0x1})

	deployTx := DeploymentTransaction("Test", []byte(`
     access(all) contract Test {

         access(all) resource interface RI {}

         access(all) resource R: RI {}

         access(all) fun createR(): @R {
             return <-create R()
         }
     }
   `))

	accountCodes := map[common.Location][]byte{}
	var events []cadence.Event
	var loggedMessages []string

	ledger := NewTestLedger(nil, nil)

	newRuntimeInterface := func() Interface {
		return &TestRuntimeInterface{
			Storage: ledger,
			OnGetSigningAccounts: func() ([]Address, error) {
				return []Address{address}, nil
			},
			OnResolveLocation: NewSingleIdentifierLocationResolver(t),
			OnUpdateAccountContractCode: func(location common.AddressLocation, code []byte) error {
				accountCodes[location] = code
				return nil
			},
			OnGetAccountContractCode: func(location common.AddressLocation) (code []byte, err error) {
				code = accountCodes[location]
				return code, nil
			},
			OnEmitEvent: func(event cadence.Event) error {
				events = append(events, event)
				return nil
			},
			OnProgramLog: func(message string) {
				loggedMessages = append(loggedMessages, message)
			},
		}
	}

	nextTransactionLocation := NewTransactionLocationGenerator()

	// Deploy contract

	runtimeInterface := newRuntimeInterface()

	err := runtime.ExecuteTransaction(
		Script{
			Source: deployTx,
		},
		Context{
			Interface: runtimeInterface,
			Location:  nextTransactionLocation(),
		},
	)
	require.NoError(t, err)

	// Store value

	runtimeInterface = newRuntimeInterface()

	err = runtime.ExecuteTransaction(
		Script{
			Source: []byte(`
             import Test from 0x1

             transaction {
                 prepare(signer: auth(Storage) &Account) {
                     signer.storage.save("Hello, World!", to: /storage/first)
                     signer.storage.save(["one", "two", "three"], to: /storage/second)
                     signer.storage.save(<-Test.createR(), to: /storage/r)
                 }
              }
           `),
		},
		Context{
			Interface: runtimeInterface,
			Location:  nextTransactionLocation(),
		},
	)
	require.NoError(t, err)

	// Get storage map

	runtimeInterface = newRuntimeInterface()

	storage, inter, err := runtime.Storage(Context{
		Interface: runtimeInterface,
	})
	require.NoError(t, err)

	storageMap := storage.GetDomainStorageMap(inter, address, common.PathDomainStorage.StorageDomain(), false)
	require.NotNil(t, storageMap)

	// Read first

	firstValue := storageMap.ReadValue(nil, interpreter.StringStorageMapKey("first"))
	RequireValuesEqual(
		t,
		inter,
		interpreter.NewUnmeteredStringValue("Hello, World!"),
		firstValue,
	)

	// Read second

	secondValue := storageMap.ReadValue(nil, interpreter.StringStorageMapKey("second"))
	require.IsType(t, &interpreter.ArrayValue{}, secondValue)

	arrayValue := secondValue.(*interpreter.ArrayValue)

	element := arrayValue.Get(inter, interpreter.EmptyLocationRange, 2)
	RequireValuesEqual(
		t,
		inter,
		interpreter.NewUnmeteredStringValue("three"),
		element,
	)

	// Read r

	rValue := storageMap.ReadValue(nil, interpreter.StringStorageMapKey("r"))
	require.IsType(t, &interpreter.CompositeValue{}, rValue)

	_, err = ExportValue(rValue, inter, interpreter.EmptyLocationRange)
	require.NoError(t, err)
}

func TestRuntimeStorageIteration(t *testing.T) {

	t.Parallel()

	t.Run("non existing type", func(t *testing.T) {

		t.Parallel()

		runtime := NewTestInterpreterRuntime()
		address := common.MustBytesToAddress([]byte{0x1})
		accountCodes := map[common.Location][]byte{}
		ledger := NewTestLedger(nil, nil)
		nextTransactionLocation := NewTransactionLocationGenerator()
		contractIsBroken := false

		deployTx := DeploymentTransaction("Test", []byte(`
            access(all) contract Test {
                access(all) struct Foo {}
            }
        `))

		newRuntimeInterface := func() (Interface, *[]Location) {

			var programStack []Location

			runtimeInterface := &TestRuntimeInterface{
				Storage: ledger,
				OnGetSigningAccounts: func() ([]Address, error) {
					return []Address{address}, nil
				},
				OnResolveLocation: NewSingleIdentifierLocationResolver(t),
				OnUpdateAccountContractCode: func(location common.AddressLocation, code []byte) error {
					accountCodes[location] = code
					return nil
				},
				OnGetAccountContractCode: func(location common.AddressLocation) (code []byte, err error) {
					if contractIsBroken {
						// Contract no longer has the type
						return []byte(`access(all) contract Test {}`), nil
					}

					code = accountCodes[location]
					return code, nil
				},
				OnEmitEvent: func(event cadence.Event) error {
					return nil
				},
			}

			return runtimeInterface, &programStack
		}

		// Deploy contract

		runtimeInterface, _ := newRuntimeInterface()

		err := runtime.ExecuteTransaction(
			Script{
				Source: deployTx,
			},
			Context{
				Interface: runtimeInterface,
				Location:  nextTransactionLocation(),
			},
		)
		require.NoError(t, err)

		// Store value

		runtimeInterface, _ = newRuntimeInterface()

		err = runtime.ExecuteTransaction(
			Script{
				Source: []byte(`
                    import Test from 0x1

                    transaction {
                        prepare(signer: auth(Storage) &Account) {
                            signer.storage.save("Hello, World!", to: /storage/first)
                            signer.storage.save(["one", "two", "three"], to: /storage/second)
                            signer.storage.save(Test.Foo(), to: /storage/third)
                            signer.storage.save(1, to: /storage/fourth)
                            signer.storage.save(Test.Foo(), to: /storage/fifth)
                            signer.storage.save("two", to: /storage/sixth)
                        }
                    }
                `),
			},
			Context{
				Interface: runtimeInterface,
				Location:  nextTransactionLocation(),
			},
		)
		require.NoError(t, err)

		// Make the `Test` contract broken. i.e: `Test.Foo` type is broken
		contractIsBroken = true

		var programStack *[]Location

		runtimeInterface, programStack = newRuntimeInterface()

		// Read value
		err = runtime.ExecuteTransaction(
			Script{
				Source: []byte(`
                    transaction {
                        prepare(account: auth(Storage) &Account) {
                            var total = 0
                            account.storage.forEachStored(fun (path: StoragePath, type: Type): Bool {
                                account.storage.borrow<&AnyStruct>(from: path)!
                                total = total + 1
                                return true
                            })

                            // Total values iterated should be 4.
                            // The two broken values must be skipped.
                            assert(total == 4)
                        }
                    }
                `),
			},
			Context{
				Interface: runtimeInterface,
				Location:  nextTransactionLocation(),
			},
		)
		require.NoError(t, err)

		require.Empty(t, *programStack)
	})

	t.Run("broken contract, parsing problem", func(t *testing.T) {

		t.Parallel()

		runtime := NewTestInterpreterRuntime()
		address := common.MustBytesToAddress([]byte{0x1})
		accountCodes := map[common.Location][]byte{}
		ledger := NewTestLedger(nil, nil)
		nextTransactionLocation := NewTransactionLocationGenerator()
		contractIsBroken := false

		deployTx := DeploymentTransaction("Test", []byte(`
            access(all) contract Test {
                access(all) struct Foo {}
            }
        `))

		newRuntimeInterface := func() Interface {
			return &TestRuntimeInterface{
				Storage: ledger,
				OnGetSigningAccounts: func() ([]Address, error) {
					return []Address{address}, nil
				},
				OnResolveLocation: NewSingleIdentifierLocationResolver(t),
				OnUpdateAccountContractCode: func(location common.AddressLocation, code []byte) error {
					accountCodes[location] = code
					return nil
				},
				OnGetAccountContractCode: func(location common.AddressLocation) (code []byte, err error) {
					if contractIsBroken {
						// Contract has a syntax problem
						return []byte(`BROKEN`), nil
					}

					code = accountCodes[location]
					return code, nil
				},
				OnEmitEvent: func(event cadence.Event) error {
					return nil
				},
			}

		}

		// Deploy contract

		runtimeInterface := newRuntimeInterface()

		err := runtime.ExecuteTransaction(
			Script{
				Source: deployTx,
			},
			Context{
				Interface: runtimeInterface,
				Location:  nextTransactionLocation(),
			},
		)
		require.NoError(t, err)

		// Store values

		runtimeInterface = newRuntimeInterface()

		err = runtime.ExecuteTransaction(
			Script{
				Source: []byte(`
                    import Test from 0x1

                    transaction {
                        prepare(signer: auth(Storage, Capabilities) &Account) {
                            signer.storage.save("Hello, World!", to: /storage/first)
                            signer.storage.save(["one", "two", "three"], to: /storage/second)
                            signer.storage.save(Test.Foo(), to: /storage/third)
                            signer.storage.save(1, to: /storage/fourth)
                            signer.storage.save(Test.Foo(), to: /storage/fifth)
                            signer.storage.save("two", to: /storage/sixth)

                            let capA = signer.capabilities.storage.issue<&String>(/storage/first)
                            signer.capabilities.publish(capA, at: /public/a)
                            let capB = signer.capabilities.storage.issue<&[String]>(/storage/second)
                            signer.capabilities.publish(capB, at: /public/b)
                            let capC = signer.capabilities.storage.issue<&Test.Foo>(/storage/third)
                            signer.capabilities.publish(capC, at: /public/c)
                            let capD = signer.capabilities.storage.issue<&Int>(/storage/fourth)
                            signer.capabilities.publish(capD, at: /public/d)
                            let capE = signer.capabilities.storage.issue<&Test.Foo>(/storage/fifth)
                            signer.capabilities.publish(capE, at: /public/e)
                            let capF = signer.capabilities.storage.issue<&String>(/storage/sixth)
                            signer.capabilities.publish(capF, at: /public/f)
                        }
                    }
                `),
			},
			Context{
				Interface: runtimeInterface,
				Location:  nextTransactionLocation(),
			},
		)
		require.NoError(t, err)

		// Make the `Test` contract broken. i.e: `Test.Foo` type is broken
		contractIsBroken = true

		runtimeInterface = newRuntimeInterface()

		// Read value
		err = runtime.ExecuteTransaction(
			Script{
				Source: []byte(`
                    transaction {
                        prepare(account: auth(Storage) &Account) {
                            var total = 0
                            account.storage.forEachPublic(fun (path: PublicPath, type: Type): Bool {
                                account.capabilities.borrow<&AnyStruct>(path)!
                                total = total + 1
                                return true
                            })

                            // Total values iterated should be 4.
                            // The two broken values must be skipped.
                            assert(total == 4)
                        }
                    }
                `),
			},
			Context{
				Interface: runtimeInterface,
				Location:  nextTransactionLocation(),
			},
		)
		require.NoError(t, err)
	})

	t.Run("broken contract, type checking problem", func(t *testing.T) {

		t.Parallel()

		runtime := NewTestInterpreterRuntime()
		address := common.MustBytesToAddress([]byte{0x1})
		accountCodes := map[common.Location][]byte{}
		ledger := NewTestLedger(nil, nil)
		nextTransactionLocation := NewTransactionLocationGenerator()
		contractIsBroken := false

		deployTx := DeploymentTransaction("Test", []byte(`
            access(all) contract Test {
                access(all) struct Foo {}
            }
        `))

		newRuntimeInterface := func() Interface {
			return &TestRuntimeInterface{
				Storage: ledger,
				OnGetSigningAccounts: func() ([]Address, error) {
					return []Address{address}, nil
				},
				OnResolveLocation: NewSingleIdentifierLocationResolver(t),
				OnUpdateAccountContractCode: func(location common.AddressLocation, code []byte) error {
					accountCodes[location] = code
					return nil
				},
				OnGetAccountContractCode: func(location common.AddressLocation) (code []byte, err error) {
					if contractIsBroken {
						// Contract has a semantic error. i.e: cannot find `Bar`
						return []byte(`access(all) contract Test {
                            access(all) struct Foo: Bar {}
                        }`), nil
					}

					code = accountCodes[location]
					return code, nil
				},
				OnEmitEvent: func(event cadence.Event) error {
					return nil
				},
			}
		}

		// Deploy contract

		runtimeInterface := newRuntimeInterface()

		err := runtime.ExecuteTransaction(
			Script{
				Source: deployTx,
			},
			Context{
				Interface: runtimeInterface,
				Location:  nextTransactionLocation(),
			},
		)
		require.NoError(t, err)

		// Store values

		runtimeInterface = newRuntimeInterface()

		err = runtime.ExecuteTransaction(
			Script{
				Source: []byte(`
                    import Test from 0x1
                    transaction {
                        prepare(signer: auth(Storage, Capabilities) &Account) {
                            signer.storage.save("Hello, World!", to: /storage/first)
                            signer.storage.save(["one", "two", "three"], to: /storage/second)
                            signer.storage.save(Test.Foo(), to: /storage/third)
                            signer.storage.save(1, to: /storage/fourth)
                            signer.storage.save(Test.Foo(), to: /storage/fifth)
                            signer.storage.save("two", to: /storage/sixth)

                            let capA = signer.capabilities.storage.issue<&String>(/storage/first)
                            signer.capabilities.publish(capA, at: /public/a)
                            let capB = signer.capabilities.storage.issue<&[String]>(/storage/second)
                            signer.capabilities.publish(capB, at: /public/b)
                            let capC = signer.capabilities.storage.issue<&Test.Foo>(/storage/third)
                            signer.capabilities.publish(capC, at: /public/c)
                            let capD = signer.capabilities.storage.issue<&Int>(/storage/fourth)
                            signer.capabilities.publish(capD, at: /public/d)
                            let capE = signer.capabilities.storage.issue<&Test.Foo>(/storage/fifth)
                            signer.capabilities.publish(capE, at: /public/e)
                            let capF = signer.capabilities.storage.issue<&String>(/storage/sixth)
                            signer.capabilities.publish(capF, at: /public/f)
                        }
                    }
                `),
			},
			Context{
				Interface: runtimeInterface,
				Location:  nextTransactionLocation(),
			},
		)
		require.NoError(t, err)

		// Make the `Test` contract broken. i.e: `Test.Foo` type is broken
		contractIsBroken = true

		runtimeInterface = newRuntimeInterface()

		// Read value
		err = runtime.ExecuteTransaction(
			Script{
				Source: []byte(`
                    transaction {
                        prepare(account: &Account) {
                            var total = 0
                            account.storage.forEachPublic(fun (path: PublicPath, type: Type): Bool {
                                account.capabilities.borrow<&AnyStruct>(path)!
                                total = total + 1
                                return true
                            })
                            // Total values iterated should be 4.
                            // The two broken values must be skipped.
                            assert(total == 4)
                        }
                    }
                `),
			},
			Context{
				Interface: runtimeInterface,
				Location:  nextTransactionLocation(),
			},
		)
		require.NoError(t, err)
	})

	t.Run("type checking problem, wrapped error", func(t *testing.T) {

		t.Parallel()

		runtime := NewTestInterpreterRuntime()
		address := common.MustBytesToAddress([]byte{0x1})
		accountCodes := map[common.Location][]byte{}
		ledger := NewTestLedger(nil, nil)
		nextTransactionLocation := NewTransactionLocationGenerator()
		contractIsBroken := false

		deployTx := DeploymentTransaction("Test", []byte(`
            access(all) contract Test {
                access(all) struct Foo {}
            }
        `))

		newRuntimeInterface := func() *TestRuntimeInterface {
			return &TestRuntimeInterface{
				Storage: ledger,
				OnGetSigningAccounts: func() ([]Address, error) {
					return []Address{address}, nil
				},
				OnResolveLocation: NewSingleIdentifierLocationResolver(t),
				OnUpdateAccountContractCode: func(location common.AddressLocation, code []byte) error {
					accountCodes[location] = code
					return nil
				},
				OnGetAccountContractCode: func(location common.AddressLocation) (code []byte, err error) {
					if contractIsBroken {
						// Contract has a semantic error. i.e: cannot find `Bar`
						return []byte(`access(all) contract Test {
                            access(all) struct Foo: Bar {}
                        }`), nil
					}

					code = accountCodes[location]
					return code, nil
				},
				OnEmitEvent: func(event cadence.Event) error {
					return nil
				},
			}
		}

		// Deploy contract

		runtimeInterface := newRuntimeInterface()

		err := runtime.ExecuteTransaction(
			Script{
				Source: deployTx,
			},
			Context{
				Interface: runtimeInterface,
				Location:  nextTransactionLocation(),
			},
		)
		require.NoError(t, err)

		// Store values

		runtimeInterface = newRuntimeInterface()

		err = runtime.ExecuteTransaction(
			Script{
				Source: []byte(`
                    import Test from 0x1
                    transaction {
                        prepare(signer: auth(Storage, Capabilities) &Account) {
                            signer.storage.save("Hello, World!", to: /storage/first)
                            signer.storage.save(["one", "two", "three"], to: /storage/second)
                            signer.storage.save(Test.Foo(), to: /storage/third)
                            signer.storage.save(1, to: /storage/fourth)
                            signer.storage.save(Test.Foo(), to: /storage/fifth)
                            signer.storage.save("two", to: /storage/sixth)

                            let capA = signer.capabilities.storage.issue<&String>(/storage/first)
                            signer.capabilities.publish(capA, at: /public/a)
                            let capB = signer.capabilities.storage.issue<&[String]>(/storage/second)
                            signer.capabilities.publish(capB, at: /public/b)
                            let capC = signer.capabilities.storage.issue<&Test.Foo>(/storage/third)
                            signer.capabilities.publish(capC, at: /public/c)
                            let capD = signer.capabilities.storage.issue<&Int>(/storage/fourth)
                            signer.capabilities.publish(capD, at: /public/d)
                            let capE = signer.capabilities.storage.issue<&Test.Foo>(/storage/fifth)
                            signer.capabilities.publish(capE, at: /public/e)
                            let capF = signer.capabilities.storage.issue<&String>(/storage/sixth)
                            signer.capabilities.publish(capF, at: /public/f)
                        }
                    }
                `),
			},
			Context{
				Interface: runtimeInterface,
				Location:  nextTransactionLocation(),
			},
		)
		require.NoError(t, err)

		// Make the `Test` contract broken. i.e: `Test.Foo` type is broken
		contractIsBroken = true

		runtimeInterface = newRuntimeInterface()

		runtimeInterface.OnGetAndSetProgram = func(
			location Location,
			load func() (*interpreter.Program, error),
		) (*interpreter.Program, error) {
			program, err := load()
			if err != nil {
				// Return a wrapped error
				return nil, fmt.Errorf("failed to load program: %w", err)
			}
			return program, nil
		}

		// Read value
		err = runtime.ExecuteTransaction(
			Script{
				Source: []byte(`
                    transaction {
                        prepare(account: &Account) {
                            var total = 0
                            account.storage.forEachPublic(fun (path: PublicPath, type: Type): Bool {
                                account.capabilities.borrow<&AnyStruct>(path)!
                                total = total + 1
                                return true
                            })

                            // Total values iterated should be 4.
                            // The two broken values must be skipped.
                            assert(total == 4)
                        }
                    }
                `),
			},
			Context{
				Interface: runtimeInterface,
				Location:  nextTransactionLocation(),
			},
		)
		require.NoError(t, err)
	})

	t.Run("broken impl, stored with interface", func(t *testing.T) {

		t.Parallel()

		runtime := NewTestInterpreterRuntime()
		address := common.MustBytesToAddress([]byte{0x1})
		accountCodes := map[common.Location][]byte{}
		ledger := NewTestLedger(nil, nil)
		nextTransactionLocation := NewTransactionLocationGenerator()
		contractIsBroken := false

		deployFoo := DeploymentTransaction("Foo", []byte(`
            access(all) contract Foo {
                access(all) struct interface Collection {}
            }
        `))

		deployBar := DeploymentTransaction("Bar", []byte(`
            import Foo from 0x1

            access(all) contract Bar {
                access(all) struct CollectionImpl: Foo.Collection {}
            }
        `))

		newRuntimeInterface := func() Interface {
			return &TestRuntimeInterface{
				Storage: ledger,
				OnGetSigningAccounts: func() ([]Address, error) {
					return []Address{address}, nil
				},
				OnResolveLocation: NewSingleIdentifierLocationResolver(t),
				OnUpdateAccountContractCode: func(location common.AddressLocation, code []byte) error {
					accountCodes[location] = code
					return nil
				},
				OnGetAccountContractCode: func(location common.AddressLocation) (code []byte, err error) {
					if contractIsBroken && location.Name == "Bar" {
						// Contract has a semantic error. i.e: Mismatched types at `bar` function
						return []byte(`
                        import Foo from 0x1

                        access(all) contract Bar {
                            access(all) struct CollectionImpl: Foo.Collection {
                                access(all) var mismatch: Int

                                init() {
                                    self.mismatch = "hello"
                                }
                            }
                        }`), nil
					}

					code = accountCodes[location]
					return code, nil
				},
				OnEmitEvent: func(event cadence.Event) error {
					return nil
				},
			}
		}

		// Deploy `Foo` contract

		runtimeInterface := newRuntimeInterface()

		err := runtime.ExecuteTransaction(
			Script{
				Source: deployFoo,
			},
			Context{
				Interface: runtimeInterface,
				Location:  nextTransactionLocation(),
			},
		)
		require.NoError(t, err)

		// Deploy `Bar` contract

		err = runtime.ExecuteTransaction(
			Script{
				Source: deployBar,
			},
			Context{
				Interface: runtimeInterface,
				Location:  nextTransactionLocation(),
			},
		)
		require.NoError(t, err)

		// Store values

		runtimeInterface = newRuntimeInterface()

		err = runtime.ExecuteTransaction(
			Script{
				Source: []byte(`
                    import Bar from 0x1
                    import Foo from 0x1

                    transaction {
                        prepare(signer: auth(Storage, Capabilities) &Account) {
                            signer.storage.save("Hello, World!", to: /storage/first)

                            var structArray: [{Foo.Collection}] = [Bar.CollectionImpl()]
                            signer.storage.save(structArray, to: /storage/second)

                            let capA = signer.capabilities.storage.issue<&String>(/storage/first)
                            signer.capabilities.publish(capA, at: /public/a)

                            let capB = signer.capabilities.storage.issue<&[{Foo.Collection}]>(/storage/second)
                            signer.capabilities.publish(capB, at: /public/b)
                        }
                    }
                `),
			},
			Context{
				Interface: runtimeInterface,
				Location:  nextTransactionLocation(),
			},
		)
		require.NoError(t, err)

		// Make the `Bar` contract broken. i.e: `Bar.CollectionImpl` type is broken.
		contractIsBroken = true

		runtimeInterface = newRuntimeInterface()

		// 1) Iterate through public paths

		err = runtime.ExecuteTransaction(
			Script{
				Source: []byte(`
                    import Foo from 0x1

                    transaction {
                        prepare(account: &Account) {
                            var total = 0
                            var capTaken = false

                            account.storage.forEachPublic(fun (path: PublicPath, type: Type): Bool {
                                total = total + 1

                                var cap = account.capabilities.get<&[{Foo.Collection}]>(path)
								if cap.id != 0 {
									cap.check()
									var refArray = cap.borrow()!
									capTaken = true
								}
                                
                                return true
                            })

                            assert(total == 2)
                            assert(capTaken)
                        }
                    }
                `),
			},
			Context{
				Interface: runtimeInterface,
				Location:  nextTransactionLocation(),
			},
		)
		require.NoError(t, err)

		// 2) Iterate through storage paths

		err = runtime.ExecuteTransaction(
			Script{
				Source: []byte(`
                    import Foo from 0x1

                    transaction {
                        prepare(account: &Account) {
                            var total = 0

                            account.storage.forEachStored(fun (path: StoragePath, type: Type): Bool {
                                account.storage.check<[{Foo.Collection}]>(from: path)
                                total = total + 1
                                return true
                            })

                            assert(total == 2)
                        }
                    }
                `),
			},
			Context{
				Interface: runtimeInterface,
				Location:  nextTransactionLocation(),
			},
		)
		require.NoError(t, err)
	})

	t.Run("broken impl, published with interface", func(t *testing.T) {

		t.Parallel()

		runtime := NewTestInterpreterRuntime()
		address := common.MustBytesToAddress([]byte{0x1})
		accountCodes := map[common.Location][]byte{}
		ledger := NewTestLedger(nil, nil)
		nextTransactionLocation := NewTransactionLocationGenerator()
		contractIsBroken := false

		deployFoo := DeploymentTransaction("Foo", []byte(`
            access(all) contract Foo {
                access(all) resource interface Collection {}
            }
        `))

		deployBar := DeploymentTransaction("Bar", []byte(`
            import Foo from 0x1

            access(all) contract Bar {
                access(all) resource CollectionImpl: Foo.Collection {}

                access(all) fun getCollection(): @Bar.CollectionImpl {
                    return <- create Bar.CollectionImpl()
                }
            }
        `))

		newRuntimeInterface := func() Interface {
			return &TestRuntimeInterface{
				Storage: ledger,
				OnGetSigningAccounts: func() ([]Address, error) {
					return []Address{address}, nil
				},
				OnResolveLocation: NewSingleIdentifierLocationResolver(t),
				OnUpdateAccountContractCode: func(location common.AddressLocation, code []byte) error {
					accountCodes[location] = code
					return nil
				},
				OnGetAccountContractCode: func(location common.AddressLocation) (code []byte, err error) {
					if contractIsBroken && location.Name == "Bar" {
						// Contract has a semantic error. i.e: Mismatched types at `bar` function
						return []byte(`
                        import Foo from 0x1

                        access(all) contract Bar {
                            access(all) resource CollectionImpl: Foo.Collection {
                                access(all) var mismatch: Int

                                init() {
                                    self.mismatch = "hello"
                                }
                            }
                        }`), nil
					}

					code = accountCodes[location]
					return code, nil
				},
				OnEmitEvent: func(event cadence.Event) error {
					return nil
				},
			}
		}

		// Deploy ``Foo` contract

		runtimeInterface := newRuntimeInterface()

		err := runtime.ExecuteTransaction(
			Script{
				Source: deployFoo,
			},
			Context{
				Interface: runtimeInterface,
				Location:  nextTransactionLocation(),
			},
		)
		require.NoError(t, err)

		// Deploy `Bar` contract

		err = runtime.ExecuteTransaction(
			Script{
				Source: deployBar,
			},
			Context{
				Interface: runtimeInterface,
				Location:  nextTransactionLocation(),
			},
		)
		require.NoError(t, err)

		// Store values

		runtimeInterface = newRuntimeInterface()

		err = runtime.ExecuteTransaction(
			Script{
				Source: []byte(`
                    import Bar from 0x1
                    import Foo from 0x1

                    transaction {
                        prepare(signer: auth(Storage, Capabilities) &Account) {
                            signer.storage.save("Hello, World!", to: /storage/first)
                            signer.storage.save(<- Bar.getCollection(), to: /storage/second)

                            let capA = signer.capabilities.storage.issue<&String>(/storage/first)
                            signer.capabilities.publish(capA, at: /public/a)

                            let capB = signer.capabilities.storage.issue<&{Foo.Collection}>(/storage/second)
                            signer.capabilities.publish(capB, at: /public/b)
                        }
                    }
                `),
			},
			Context{
				Interface: runtimeInterface,
				Location:  nextTransactionLocation(),
			},
		)
		require.NoError(t, err)

		// Make the `Bar` contract broken. i.e: `Bar.CollectionImpl` type is broken.
		contractIsBroken = true

		runtimeInterface = newRuntimeInterface()

		// 1) Iterate through public paths

		err = runtime.ExecuteTransaction(
			Script{
				Source: []byte(`
                    import Foo from 0x1

                    transaction {
                        prepare(account: &Account) {
                            var total = 0
                            var capTaken = false

                            account.storage.forEachPublic(fun (path: PublicPath, type: Type): Bool {
                                total = total + 1

                                var cap = account.capabilities.get<&{Foo.Collection}>(path)
								if cap.id != 0 {
									cap.check()
									capTaken = true
								}

                                return true
                            })

                            // Total values iterated should be 1.
                            // The broken value must be skipped.
                            assert(total == 1)

                            // Should not reach this path, because the iteration skip the value altogether.
                            assert(!capTaken)
                        }
                    }
                `),
			},
			Context{
				Interface: runtimeInterface,
				Location:  nextTransactionLocation(),
			},
		)
		require.NoError(t, err)

		// 2) Iterate through storage paths

		err = runtime.ExecuteTransaction(
			Script{
				Source: []byte(`
                    import Foo from 0x1

                    transaction {
                        prepare(account: &Account) {
                            var total = 0
                            var capTaken = false

                            account.storage.forEachStored(fun (path: StoragePath, type: Type): Bool {
                                account.storage.check<@{Foo.Collection}>(from: path)
                                total = total + 1
                                return true
                            })

                            // Total values iterated should be 1.
                            // The broken value must be skipped.
                            assert(total == 1)
                        }
                    }
                `),
			},
			Context{
				Interface: runtimeInterface,
				Location:  nextTransactionLocation(),
			},
		)
		require.NoError(t, err)
	})

	t.Run("published with wrong type", func(t *testing.T) {

		t.Parallel()

		test := func(brokenType bool, t *testing.T) {

			runtime := NewTestInterpreterRuntime()
			address := common.MustBytesToAddress([]byte{0x1})
			accountCodes := map[common.Location][]byte{}
			ledger := NewTestLedger(nil, nil)
			nextTransactionLocation := NewTransactionLocationGenerator()
			contractIsBroken := false

			deployFoo := DeploymentTransaction("Foo", []byte(`
              access(all) contract Foo {
                  access(all) resource interface Collection {}
              }
            `))

			deployBar := DeploymentTransaction("Bar", []byte(`
              import Foo from 0x1

              access(all) contract Bar {
                  access(all) resource CollectionImpl: Foo.Collection {}

                  access(all) fun getCollection(): @Bar.CollectionImpl {
                      return <- create Bar.CollectionImpl()
                  }
              }
            `))

			newRuntimeInterface := func() Interface {
				return &TestRuntimeInterface{
					Storage: ledger,
					OnGetSigningAccounts: func() ([]Address, error) {
						return []Address{address}, nil
					},
					OnResolveLocation: NewSingleIdentifierLocationResolver(t),
					OnUpdateAccountContractCode: func(location common.AddressLocation, code []byte) error {
						accountCodes[location] = code
						return nil
					},
					OnGetAccountContractCode: func(location common.AddressLocation) (code []byte, err error) {
						if contractIsBroken && location.Name == "Bar" {
							// Contract has a semantic error. i.e: Mismatched types at `bar` function
							return []byte(`
                              import Foo from 0x1

                              access(all) contract Bar {
                                  access(all) resource CollectionImpl: Foo.Collection {
                                      access(all) var mismatch: Int

                                      init() {
                                          self.mismatch = "hello"
                                      }
                                  }
                              }
                            `), nil
						}

						code = accountCodes[location]
						return code, nil
					},
					OnEmitEvent: func(event cadence.Event) error {
						return nil
					},
				}
			}

			// Deploy ``Foo` contract

			runtimeInterface := newRuntimeInterface()

			err := runtime.ExecuteTransaction(
				Script{
					Source: deployFoo,
				},
				Context{
					Interface: runtimeInterface,
					Location:  nextTransactionLocation(),
				},
			)
			require.NoError(t, err)

			// Deploy `Bar` contract

			err = runtime.ExecuteTransaction(
				Script{
					Source: deployBar,
				},
				Context{
					Interface: runtimeInterface,
					Location:  nextTransactionLocation(),
				},
			)
			require.NoError(t, err)

			// Store values

			runtimeInterface = newRuntimeInterface()

			err = runtime.ExecuteTransaction(
				Script{
					Source: []byte(`
                      import Bar from 0x1
                      import Foo from 0x1

                      transaction {
                          prepare(signer: auth(Storage, Capabilities) &Account) {
                              signer.storage.save("Hello, World!", to: /storage/first)
                              signer.storage.save(<- Bar.getCollection(), to: /storage/second)

                              let capA = signer.capabilities.storage.issue<&String>(/storage/first)
                              signer.capabilities.publish(capA, at: /public/a)

                              let capB = signer.capabilities.storage.issue<&String>(/storage/second)
                              signer.capabilities.publish(capB, at: /public/b)
                          }
                      }
                    `),
				},
				Context{
					Interface: runtimeInterface,
					Location:  nextTransactionLocation(),
				},
			)
			require.NoError(t, err)

			// Make the `Bar` contract broken. i.e: `Bar.CollectionImpl` type is broken.
			contractIsBroken = brokenType

			runtimeInterface = newRuntimeInterface()

			// Iterate through public paths

			// If the type is broken, iterator should only find 1 value.
			// Otherwise, it should find all values (2).
			count := 2
			if brokenType {
				count = 1
			}

			err = runtime.ExecuteTransaction(
				Script{
					Source: []byte(fmt.Sprintf(`
                          import Foo from 0x1

                          transaction {
                              prepare(account: &Account) {
                                  var total = 0
                                  account.storage.forEachPublic(fun (path: PublicPath, type: Type): Bool {
                                      var cap = account.capabilities.get<&String>(path)
                                      cap.check()
                                      total = total + 1
                                      return true
                                  })

                                  // The broken value must be skipped.
                                  assert(total == %d)
                              }
                          }
                        `,
						count,
					)),
				},
				Context{
					Interface: runtimeInterface,
					Location:  nextTransactionLocation(),
				},
			)
			require.NoError(t, err)
		}

		t.Run("broken type in storage", func(t *testing.T) {
			test(true, t)
		})

		t.Run("valid type in storage", func(t *testing.T) {
			test(false, t)
		})
	})

	t.Run("box and convert arguments, forEachStored", func(t *testing.T) {
		t.Parallel()

		runtime := NewTestInterpreterRuntime()

		runtimeInterface := &TestRuntimeInterface{
			Storage: NewTestLedger(nil, nil),
		}

		const script = `
          access(all)
		  fun main(): String? {
			  let account = getAuthAccount<auth(Storage) &Account>(0x1)

			  account.storage.save(1, to: /storage/foo1)

              var res: String? = nil
              // NOTE: The function has a parameter of type StoragePath? instead of just StoragePath
			  account.storage.forEachStored(fun (path: StoragePath?, type: Type): Bool {
                  // The map should call Optional.map, not fail,
                  // because path is StoragePath?, not StoragePath
                  res = path.map(fun(string: AnyStruct): String {
                      return "Optional.map"
                  })
                  return true
              })
              return res
		  }
        `
		result, err := runtime.ExecuteScript(
			Script{
				Source: []byte(script),
			},
			Context{
				Interface: runtimeInterface,
				Location:  common.ScriptLocation{},
			},
		)
		require.NoError(t, err)

		require.Equal(t,
			cadence.NewOptional(cadence.String("Optional.map")),
			result,
		)
	})

	t.Run("box and convert arguments, forEachPublic", func(t *testing.T) {
		t.Parallel()

		runtime := NewTestInterpreterRuntime()

		runtimeInterface := &TestRuntimeInterface{
			Storage: NewTestLedger(nil, nil),
			OnEmitEvent: func(event cadence.Event) error {
				return nil
			},
		}

		const script = `
          access(all)
		  fun main(): String? {
			  let account = getAuthAccount<auth(Storage, Capabilities) &Account>(0x1)

              let cap = account.capabilities.storage.issue<&AnyStruct>(/storage/foo)
			  account.capabilities.publish(cap, at: /public/bar)

              var res: String? = nil
              // NOTE: The function has a parameter of type PublicPath? instead of just PublicPath
			  account.storage.forEachPublic(fun (path: PublicPath?, type: Type): Bool {
                  // The map should call Optional.map, not fail,
                  // because path is PublicPath?, not PublicPath
                  res = path.map(fun(string: AnyStruct): String {
                      return "Optional.map"
                  })
                  return true
              })
              return res
		  }
        `
		result, err := runtime.ExecuteScript(
			Script{
				Source: []byte(script),
			},
			Context{
				Interface: runtimeInterface,
				Location:  common.ScriptLocation{},
			},
		)
		require.NoError(t, err)

		require.Equal(t,
			cadence.NewOptional(cadence.String("Optional.map")),
			result,
		)
	})
}

func TestRuntimeStorageIteration2(t *testing.T) {

	t.Parallel()

	address := common.MustBytesToAddress([]byte{0x1})

	newRuntime := func() (TestInterpreterRuntime, *TestRuntimeInterface) {
		runtime := NewTestInterpreterRuntime()
		accountCodes := map[common.Location][]byte{}

		runtimeInterface := &TestRuntimeInterface{
			Storage: NewTestLedger(nil, nil),
			OnGetSigningAccounts: func() ([]Address, error) {
				return []Address{address}, nil
			},
			OnResolveLocation: NewSingleIdentifierLocationResolver(t),
			OnUpdateAccountContractCode: func(location common.AddressLocation, code []byte) error {
				accountCodes[location] = code
				return nil
			},
			OnGetAccountContractCode: func(location common.AddressLocation) (code []byte, err error) {
				code = accountCodes[location]
				return code, nil
			},
			OnEmitEvent: func(event cadence.Event) error {
				return nil
			},
		}
		return runtime, runtimeInterface
	}

	t.Run("paths field", func(t *testing.T) {

		t.Parallel()

		const testContract = `
          access(all)
          contract Test {
              access(all)
              fun saveStorage() {
                  self.account.storage.save(0, to:/storage/foo)
              }

              access(all)
              fun saveOtherStorage() {
                  self.account.storage.save(0, to:/storage/bar)
              }

              access(all)
              fun loadStorage() {
                  self.account.storage.load<Int>(from:/storage/foo)
              }

              access(all)
              fun publish() {
                  let cap = self.account.capabilities.storage.issue<&Int>(/storage/foo)
                  self.account.capabilities.publish(cap, at: /public/foo)
              }

              access(all)
              fun unpublish() {
                  self.account.capabilities.unpublish(/public/foo)
              }

              access(all)
              fun getStoragePaths(): &[StoragePath] {
                  return self.account.storage.storagePaths
              }

              access(all)
              fun getPublicPaths(): &[PublicPath] {
                  return getAccount(self.account.address).storage.publicPaths
              }
          }
        `

		contractLocation := common.NewAddressLocation(nil, address, "Test")

		deployTestContractTx := DeploymentTransaction("Test", []byte(testContract))

		runtime, runtimeInterface := newRuntime()

		nextTransactionLocation := NewTransactionLocationGenerator()

		// Deploy contract

		err := runtime.ExecuteTransaction(
			Script{
				Source: deployTestContractTx,
			},
			Context{
				Interface: runtimeInterface,
				Location:  nextTransactionLocation(),
			},
		)
		require.NoError(t, err)

		invoke := func(name string) (cadence.Value, error) {
			return runtime.InvokeContractFunction(
				contractLocation,
				name,
				nil,
				nil,
				Context{Interface: runtimeInterface},
			)
		}

		t.Run("before any save", func(t *testing.T) {

			value, err := invoke("getStoragePaths")
			require.NoError(t, err)
			require.IsType(t, cadence.Array{}, value)
			paths := value.(cadence.Array).Values
			require.Equal(t, 0, len(paths))

			value, err = invoke("getPublicPaths")
			require.NoError(t, err)
			require.IsType(t, cadence.Array{}, value)
			paths = value.(cadence.Array).Values
			require.Equal(t, 0, len(paths))
		})

		t.Run("storage save", func(t *testing.T) {
			_, err := invoke("saveStorage")
			require.NoError(t, err)

			value, err := invoke("getStoragePaths")
			require.NoError(t, err)
			require.IsType(t, cadence.Array{}, value)
			paths := value.(cadence.Array).Values
			require.Equal(t, 1, len(paths))
			expectedPath, err := cadence.NewPath(common.PathDomainStorage, "foo")
			require.NoError(t, err)
			require.Equal(t, expectedPath, paths[0])

			value, err = invoke("getPublicPaths")
			require.NoError(t, err)
			require.IsType(t, cadence.Array{}, value)
			paths = value.(cadence.Array).Values
			require.Equal(t, 0, len(paths))
		})

		t.Run("publish", func(t *testing.T) {
			_, err := invoke("publish")
			require.NoError(t, err)

			value, err := invoke("getStoragePaths")
			require.NoError(t, err)
			require.IsType(t, cadence.Array{}, value)
			paths := value.(cadence.Array).Values
			require.Equal(t, 1, len(paths))
			require.Equal(t, cadence.MustNewPath(common.PathDomainStorage, "foo"), paths[0])

			value, err = invoke("getPublicPaths")
			require.NoError(t, err)
			require.IsType(t, cadence.Array{}, value)
			paths = value.(cadence.Array).Values
			require.Equal(t, 1, len(paths))
			require.Equal(t, cadence.MustNewPath(common.PathDomainPublic, "foo"), paths[0])
		})

		t.Run("save storage bar", func(t *testing.T) {
			_, err := invoke("saveOtherStorage")
			require.NoError(t, err)

			value, err := invoke("getStoragePaths")
			require.NoError(t, err)
			require.IsType(t, cadence.Array{}, value)
			paths := value.(cadence.Array).Values
			require.Equal(t, 2, len(paths))
			require.Equal(t, cadence.MustNewPath(common.PathDomainStorage, "bar"), paths[0])
			require.Equal(t, cadence.MustNewPath(common.PathDomainStorage, "foo"), paths[1])

			value, err = invoke("getPublicPaths")
			require.NoError(t, err)
			require.IsType(t, cadence.Array{}, value)
			paths = value.(cadence.Array).Values
			require.Equal(t, 1, len(paths))
			require.Equal(t, cadence.MustNewPath(common.PathDomainPublic, "foo"), paths[0])
		})

		t.Run("load storage", func(t *testing.T) {
			_, err := invoke("loadStorage")
			require.NoError(t, err)

			value, err := invoke("getStoragePaths")
			require.NoError(t, err)
			require.IsType(t, cadence.Array{}, value)
			paths := value.(cadence.Array).Values
			require.Equal(t, 1, len(paths))
			require.Equal(t, cadence.MustNewPath(common.PathDomainStorage, "bar"), paths[0])

			value, err = invoke("getPublicPaths")
			require.NoError(t, err)
			require.IsType(t, cadence.Array{}, value)
			paths = value.(cadence.Array).Values
			require.Equal(t, 1, len(paths))
			require.Equal(t, cadence.MustNewPath(common.PathDomainPublic, "foo"), paths[0])
		})

		t.Run("unpublish", func(t *testing.T) {
			_, err := invoke("unpublish")
			require.NoError(t, err)

			value, err := invoke("getStoragePaths")
			require.NoError(t, err)
			require.IsType(t, cadence.Array{}, value)
			paths := value.(cadence.Array).Values
			require.Equal(t, 1, len(paths))
			require.Equal(t, cadence.MustNewPath(common.PathDomainStorage, "bar"), paths[0])

			value, err = invoke("getPublicPaths")
			require.NoError(t, err)
			require.IsType(t, cadence.Array{}, value)
			paths = value.(cadence.Array).Values
			require.Equal(t, 0, len(paths))
		})
	})

	t.Run("forEachPublic PublicAccount", func(t *testing.T) {

		runtime, runtimeInterface := newRuntime()

		const script = `
          access(all)
          struct S {
              access(all)
              let value: Int

              init(value: Int) {
                  self.value = value
              }
          }

          access(all)
          fun main(): Int {
              let account = getAuthAccount<auth(Storage, Capabilities) &Account>(0x1)
              let pubAccount = getAccount(0x1)

              account.storage.save(S(value: 2), to: /storage/foo)
              account.storage.save("", to: /storage/bar)
              let capA = account.capabilities.storage.issue<&S>(/storage/foo)
              account.capabilities.publish(capA, at: /public/a)
              let capB = account.capabilities.storage.issue<&String>(/storage/bar)
              account.capabilities.publish(capB, at: /public/b)
              let capC = account.capabilities.storage.issue<&S>(/storage/foo)
              account.capabilities.publish(capC, at: /public/c)
              let capD = account.capabilities.storage.issue<&S>(/storage/foo)
              account.capabilities.publish(capD, at: /public/d)
              let capE = account.capabilities.storage.issue<&String>(/storage/bar)
              account.capabilities.publish(capE, at: /public/e)

              var total = 0
              pubAccount.storage.forEachPublic(fun (path: PublicPath, type: Type): Bool {
                  if type == Type<Capability<&S>>() {
                      total = total + pubAccount.capabilities.borrow<&S>(path)!.value
                  }
                  return true
              })

              return total
          }
        `

		result, err := runtime.ExecuteScript(
			Script{
				Source: []byte(script),
			},
			Context{
				Interface: runtimeInterface,
				Location:  common.ScriptLocation{},
			},
		)
		require.NoError(t, err)

		assert.Equal(
			t,
			cadence.NewInt(6),
			result,
		)
	})

	t.Run("forEachPublic PublicAccount number", func(t *testing.T) {

		runtime, runtimeInterface := newRuntime()

		const script = `
          access(all)
          struct S {
              access(all)
              let value: Int

              init(value: Int) {
                  self.value = value
              }
          }

          access(all)
          fun main(): Int {
              let account = getAuthAccount<auth(Storage, Capabilities) &Account>(0x1)
              let pubAccount = getAccount(0x1)

              account.storage.save(S(value: 2), to: /storage/foo)
              account.storage.save("", to: /storage/bar)
              let capA = account.capabilities.storage.issue<&S>(/storage/foo)
              account.capabilities.publish(capA, at: /public/a)
              let capB = account.capabilities.storage.issue<&String>(/storage/bar)
              account.capabilities.publish(capB, at: /public/b)
              let capC = account.capabilities.storage.issue<&S>(/storage/foo)
              account.capabilities.publish(capC, at: /public/c)
              let capD = account.capabilities.storage.issue<&S>(/storage/foo)
              account.capabilities.publish(capD, at: /public/d)
              let capE = account.capabilities.storage.issue<&String>(/storage/bar)
              account.capabilities.publish(capE, at: /public/e)

              var total = 0
              pubAccount.storage.forEachPublic(fun (path: PublicPath, type: Type): Bool {
                  total = total + 1
                  return true
              })

              return total
          }
        `

		result, err := runtime.ExecuteScript(
			Script{
				Source: []byte(script),
			},
			Context{
				Interface: runtimeInterface,
				Location:  common.ScriptLocation{},
			},
		)
		require.NoError(t, err)

		assert.Equal(
			t,
			cadence.NewInt(5),
			result,
		)
	})

	t.Run("forEachPublic AuthAccount", func(t *testing.T) {
		runtime, runtimeInterface := newRuntime()

		const script = `
          access(all)
          struct S {
              access(all)
              let value: Int

              init(value: Int) {
                  self.value = value
              }
          }

          access(all)
          fun main(): Int {
              let account = getAuthAccount<auth(Storage, Capabilities) &Account>(0x1)
              let pubAccount = getAccount(0x1)

              account.storage.save(S(value: 2), to: /storage/foo)
              account.storage.save("", to: /storage/bar)
              let capA = account.capabilities.storage.issue<&S>(/storage/foo)
              account.capabilities.publish(capA, at: /public/a)
              let capB = account.capabilities.storage.issue<&String>(/storage/bar)
              account.capabilities.publish(capB, at: /public/b)
              let capC = account.capabilities.storage.issue<&S>(/storage/foo)
              account.capabilities.publish(capC, at: /public/c)
              let capD = account.capabilities.storage.issue<&S>(/storage/foo)
              account.capabilities.publish(capD, at: /public/d)
              let capE = account.capabilities.storage.issue<&String>(/storage/bar)
              account.capabilities.publish(capE, at: /public/e)

              var total = 0
              account.storage.forEachPublic(fun (path: PublicPath, type: Type): Bool {
                  if type == Type<Capability<&S>>() {
                      total = total + account.capabilities.borrow<&S>(path)!.value
                  }
                  return true
              })

              return total
           }
        `

		result, err := runtime.ExecuteScript(
			Script{
				Source: []byte(script),
			},
			Context{
				Interface: runtimeInterface,
				Location:  common.ScriptLocation{},
			},
		)
		require.NoError(t, err)

		assert.Equal(
			t,
			cadence.NewInt(6),
			result,
		)
	})

	t.Run("forEachStored", func(t *testing.T) {
		runtime, runtimeInterface := newRuntime()

		const script = `
          access(all)
          struct S {
              access(all)
              let value: Int

              init(value: Int) {
                  self.value = value
              }
          }

          access(all)
          fun main(): Int {
              let account = getAuthAccount<auth(Storage, Capabilities) &Account>(0x1)

              account.storage.save(S(value: 1), to: /storage/foo1)
              account.storage.save(S(value: 2), to: /storage/foo2)
              account.storage.save(S(value: 5), to: /storage/foo3)
              account.storage.save("", to: /storage/bar1)
              account.storage.save(4, to: /storage/bar2)

              var total = 0
              account.storage.forEachStored(fun (path: StoragePath, type: Type): Bool {
                  if type == Type<S>() {
                      total = total + account.storage.borrow<&S>(from: path)!.value
                  }
                  return true
              })

              return total
          }
        `

		result, err := runtime.ExecuteScript(
			Script{
				Source: []byte(script),
			},
			Context{
				Interface: runtimeInterface,
				Location:  common.ScriptLocation{},
			},
		)
		require.NoError(t, err)

		assert.Equal(
			t,
			cadence.NewInt(8),
			result,
		)
	})

	t.Run("forEachStored after empty", func(t *testing.T) {
		runtime, runtimeInterface := newRuntime()

		const script = `
          access(all)
          struct S {
              access(all)
              let value: Int

              init(value: Int) {
                  self.value = value
              }
          }

          access(all)
          fun main(): Int {
              let account = getAuthAccount<auth(Storage) &Account>(0x1)

              var total = 0
              account.storage.forEachStored(fun (path: StoragePath, type: Type): Bool {
                  total = total + 1
                  return true
              })

              account.storage.save(S(value: 1), to: /storage/foo1)
              account.storage.save(S(value: 2), to: /storage/foo2)
              account.storage.save(S(value: 5), to: /storage/foo3)

              return total
          }
        `

		nextScriptLocation := NewScriptLocationGenerator()

		result, err := runtime.ExecuteScript(
			Script{
				Source: []byte(script),
			},
			Context{
				Interface: runtimeInterface,
				Location:  nextScriptLocation(),
			},
		)
		require.NoError(t, err)

		assert.Equal(
			t,
			cadence.NewInt(0),
			result,
		)

		const script2 = `
           access(all)
           fun main(): Int {
              let account = getAuthAccount<auth(Storage) &Account>(0x1)

              var total = 0
              account.storage.forEachStored(fun (path: StoragePath, type: Type): Bool {
                  total = total + 1
                  return true
              })
              return total
          }
        `

		result, err = runtime.ExecuteScript(
			Script{
				Source: []byte(script2),
			},
			Context{
				Interface: runtimeInterface,
				Location:  nextScriptLocation(),
			},
		)
		require.NoError(t, err)

		assert.Equal(
			t,
			cadence.NewInt(3),
			result,
		)
	})

	t.Run("forEachStored with update", func(t *testing.T) {
		runtime, runtimeInterface := newRuntime()

		const script = `
          access(all)
          struct S {
              access(all)
              var value: Int

              init(value: Int) {
                  self.value = value
              }

              access(all)
              fun increment() {
                  self.value = self.value + 1
              }
          }

          access(all)
          fun main(): Int {
              let account = getAuthAccount<auth(Storage) &Account>(0x1)

              account.storage.save(S(value: 1), to: /storage/foo1)
              account.storage.save(S(value: 2), to: /storage/foo2)
              account.storage.save(S(value: 5), to: /storage/foo3)
              account.storage.save("", to: /storage/bar1)
              account.storage.save(4, to: /storage/bar2)

              var total = 0
              account.storage.forEachStored(fun (path: StoragePath, type: Type): Bool {
                  if type == Type<S>() {
                      account.storage.borrow<&S>(from: path)!.increment()
                  }
                  return true
              })
              account.storage.forEachStored(fun (path: StoragePath, type: Type): Bool {
                  if type == Type<S>() {
                      total = total + account.storage.borrow<&S>(from: path)!.value
                  }
                  return true
              })

              return total
          }
        `

		result, err := runtime.ExecuteScript(
			Script{
				Source: []byte(script),
			},
			Context{
				Interface: runtimeInterface,
				Location:  common.ScriptLocation{},
			},
		)
		require.NoError(t, err)

		assert.Equal(
			t,
			cadence.NewInt(11),
			result,
		)
	})

	t.Run("forEachStored with mutation", func(t *testing.T) {
		runtime, runtimeInterface := newRuntime()

		const script = `
          access(all)
          struct S {
              access(all)
              var value: Int

              init(value: Int) {
                  self.value = value
              }

              access(all)
              fun increment() {
                  self.value = self.value + 1
              }
          }

          access(all)
          fun main(): Int {
              let account = getAuthAccount<auth(Storage) &Account>(0x1)

              account.storage.save(S(value: 1), to: /storage/foo1)
              account.storage.save(S(value: 2), to: /storage/foo2)
              account.storage.save(S(value: 5), to: /storage/foo3)
              account.storage.save("qux", to: /storage/bar1)
              account.storage.save(4, to: /storage/bar2)

              var total = 0
              account.storage.forEachStored(fun (path: StoragePath, type: Type): Bool {
                  if type == Type<S>() {
                      total = total + account.storage.borrow<&S>(from: path)!.value
                  }
                  if type == Type<String>() {
                      let id = account.storage.load<String>(from: path)!
                      account.storage.save(S(value:3), to: StoragePath(identifier: id)!)
                  }
                  return true
              })

              return total
          }
        `

		_, err := runtime.ExecuteScript(
			Script{
				Source: []byte(script),
			},
			Context{
				Interface: runtimeInterface,
				Location:  common.ScriptLocation{},
			},
		)
		RequireError(t, err)

		require.ErrorAs(t, err, &interpreter.StorageMutatedDuringIterationError{})
	})

	t.Run("forEachStored with early termination", func(t *testing.T) {
		runtime, runtimeInterface := newRuntime()

		const script = `
          access(all)
          struct S {
              access(all)
              var value: Int

              init(value: Int) {
                  self.value = value
              }

              access(all)
              fun increment() {
                  self.value = self.value + 1
              }
          }

          access(all)
          fun main(): Int {
              let account = getAuthAccount<auth(Storage) &Account>(0x1)

              account.storage.save(1, to: /storage/foo1)
              account.storage.save(2, to: /storage/foo2)
              account.storage.save(3, to: /storage/foo3)
              account.storage.save(4, to: /storage/bar1)
              account.storage.save(5, to: /storage/bar2)

              var seen = 0
              var stuff: [&AnyStruct] = []
              account.storage.forEachStored(fun (path: StoragePath, type: Type): Bool {
                  if seen >= 3 {
                      return false
                  }
                  stuff.append(account.storage.borrow<&AnyStruct>(from: path)!)
                  seen = seen + 1
                  return true
              })

              return stuff.length
          }
        `

		result, err := runtime.ExecuteScript(
			Script{
				Source: []byte(script),
			},
			Context{
				Interface: runtimeInterface,
				Location:  common.ScriptLocation{},
			},
		)
		require.NoError(t, err)

		assert.Equal(
			t,
			cadence.NewInt(3),
			result,
		)
	})
}

func TestRuntimeAccountIterationMutation(t *testing.T) {

	t.Parallel()

	address := common.MustBytesToAddress([]byte{0x1})

	newRuntime := func() (TestInterpreterRuntime, *TestRuntimeInterface) {
		runtime := NewTestInterpreterRuntime()
		accountCodes := map[common.Location][]byte{}

		runtimeInterface := &TestRuntimeInterface{
			Storage: NewTestLedger(nil, nil),
			OnGetSigningAccounts: func() ([]Address, error) {
				return []Address{address}, nil
			},
			OnResolveLocation: NewSingleIdentifierLocationResolver(t),
			OnUpdateAccountContractCode: func(location common.AddressLocation, code []byte) error {
				accountCodes[location] = code
				return nil
			},
			OnGetAccountContractCode: func(location common.AddressLocation) (code []byte, err error) {
				code = accountCodes[location]
				return code, nil
			},
			OnEmitEvent: func(event cadence.Event) error {
				return nil
			},
		}
		return runtime, runtimeInterface
	}

	test := func(continueAfterMutation bool) {

		t.Run(fmt.Sprintf("forEachStored, continue: %t", continueAfterMutation), func(t *testing.T) {
			t.Parallel()

			runtime, runtimeInterface := newRuntime()

			script := fmt.Sprintf(
				`
                  access(all)
                  fun main() {
                      let account = getAuthAccount<auth(Storage) &Account>(0x1)

                      account.storage.save(1, to: /storage/foo1)
                      account.storage.save(2, to: /storage/foo2)
                      account.storage.save(3, to: /storage/foo3)
                      account.storage.save("qux", to: /storage/foo4)

                      account.storage.forEachStored(fun (path: StoragePath, type: Type): Bool {
                          if type == Type<String>() {
                              account.storage.save("bar", to: /storage/foo5)
                              return %t
                          }
                          return true
                      })
                  }
                `,
				continueAfterMutation,
			)

			_, err := runtime.ExecuteScript(
				Script{
					Source: []byte(script),
				},
				Context{
					Interface: runtimeInterface,
					Location:  common.ScriptLocation{},
				},
			)

			if continueAfterMutation {
				RequireError(t, err)

				require.ErrorAs(t, err, &interpreter.StorageMutatedDuringIterationError{})
			} else {
				require.NoError(t, err)
			}
		})

		t.Run(fmt.Sprintf("forEachPublic, continue: %t", continueAfterMutation), func(t *testing.T) {
			t.Parallel()

			runtime, runtimeInterface := newRuntime()

			script := fmt.Sprintf(
				`
                  access(all)
                  fun main() {
                      let account = getAuthAccount<auth(Storage, Capabilities) &Account>(0x1)

                      account.storage.save(1, to: /storage/foo1)

                      let capA = account.capabilities.storage.issue<&Int>(/storage/foo1)
                      account.capabilities.publish(capA, at: /public/foo1)

                      account.storage.save("", to: /storage/foo2)

                      let capB = account.capabilities.storage.issue<&String>(/storage/foo2)
                      account.capabilities.publish(capB, at: /public/foo2)

                      account.storage.forEachPublic(fun (path: PublicPath, type: Type): Bool {
                          if type == Type<Capability<&String>>() {
                              account.storage.save("bar", to: /storage/foo3)
                              return %t
                          }
                          return true
                      })
                  }
                `,
				continueAfterMutation,
			)

			_, err := runtime.ExecuteScript(
				Script{
					Source: []byte(script),
				},
				Context{
					Interface: runtimeInterface,
					Location:  common.ScriptLocation{},
				},
			)

			if continueAfterMutation {
				RequireError(t, err)

				require.ErrorAs(t, err, &interpreter.StorageMutatedDuringIterationError{})
			} else {
				require.NoError(t, err)
			}
		})

		t.Run(fmt.Sprintf("with function call, continue: %t", continueAfterMutation), func(t *testing.T) {
			t.Parallel()

			runtime, runtimeInterface := newRuntime()

			script := fmt.Sprintf(
				`
                  access(all)
                  fun foo() {
                      let account = getAuthAccount<auth(Storage) &Account>(0x1)

                      account.storage.save("bar", to: /storage/foo5)
                  }

                  access(all)
                  fun main() {
                      let account = getAuthAccount<auth(Storage) &Account>(0x1)

                      account.storage.save(1, to: /storage/foo1)
                      account.storage.save(2, to: /storage/foo2)
                      account.storage.save(3, to: /storage/foo3)
                      account.storage.save("qux", to: /storage/foo4)

                      account.storage.forEachStored(fun (path: StoragePath, type: Type): Bool {
                          if type == Type<String>() {
                              foo()
                              return %t
                          }
                          return true
                      })
                  }
                `,
				continueAfterMutation,
			)

			_, err := runtime.ExecuteScript(
				Script{
					Source: []byte(script),
				},
				Context{
					Interface: runtimeInterface,
					Location:  common.ScriptLocation{},
				},
			)

			if continueAfterMutation {
				RequireError(t, err)

				require.ErrorAs(t, err, &interpreter.StorageMutatedDuringIterationError{})
			} else {
				require.NoError(t, err)
			}
		})

		t.Run(fmt.Sprintf("with function call and nested iteration, continue: %t", continueAfterMutation), func(t *testing.T) {
			t.Parallel()

			runtime, runtimeInterface := newRuntime()

			script := fmt.Sprintf(
				`
                  access(all)
                  fun foo() {
                      let account = getAuthAccount<auth(Storage) &Account>(0x1)

                      account.storage.forEachStored(fun (path: StoragePath, type: Type): Bool {
                          return true
                      })
                      account.storage.save("bar", to: /storage/foo5)
                  }

                  access(all)
                  fun main() {
                      let account = getAuthAccount<auth(Storage) &Account>(0x1)

                      account.storage.save(1, to: /storage/foo1)
                      account.storage.save(2, to: /storage/foo2)
                      account.storage.save(3, to: /storage/foo3)
                      account.storage.save("qux", to: /storage/foo4)

                      account.storage.forEachStored(fun (path: StoragePath, type: Type): Bool {
                          if type == Type<String>() {
                              foo()
                              return %t
                          }
                          return true
                      })
                  }
                `,
				continueAfterMutation,
			)

			_, err := runtime.ExecuteScript(
				Script{
					Source: []byte(script),
				},
				Context{
					Interface: runtimeInterface,
					Location:  common.ScriptLocation{},
				},
			)

			if continueAfterMutation {
				RequireError(t, err)

				require.ErrorAs(t, err, &interpreter.StorageMutatedDuringIterationError{})
			} else {
				require.NoError(t, err)
			}
		})

		t.Run(fmt.Sprintf("load, continue: %t", continueAfterMutation), func(t *testing.T) {
			t.Parallel()

			runtime, runtimeInterface := newRuntime()

			script := fmt.Sprintf(
				`
                  access(all)
                  fun main() {
                      let account = getAuthAccount<auth(Storage) &Account>(0x1)

                      account.storage.save(1, to: /storage/foo1)
                      account.storage.save(2, to: /storage/foo2)
                      account.storage.save(3, to: /storage/foo3)
                      account.storage.save("qux", to: /storage/foo4)

                      account.storage.forEachStored(fun (path: StoragePath, type: Type): Bool {
                          if type == Type<String>() {
                              account.storage.load<Int>(from: /storage/foo1)
                              return %t
                          }
                          return true
                      })
                   }
                `,
				continueAfterMutation,
			)

			_, err := runtime.ExecuteScript(
				Script{
					Source: []byte(script),
				},
				Context{
					Interface: runtimeInterface,
					Location:  common.ScriptLocation{},
				},
			)
			if continueAfterMutation {
				RequireError(t, err)

				require.ErrorAs(t, err, &interpreter.StorageMutatedDuringIterationError{})
			} else {
				require.NoError(t, err)
			}
		})

		t.Run(fmt.Sprintf("publish, continue: %t", continueAfterMutation), func(t *testing.T) {
			t.Parallel()

			runtime, runtimeInterface := newRuntime()

			script := fmt.Sprintf(
				`
                  access(all)
                  fun main() {
                      let account = getAuthAccount<auth(Storage, Capabilities) &Account>(0x1)

                      account.storage.save(1, to: /storage/foo1)
                      account.storage.save("", to: /storage/foo2)
                      let capA = account.capabilities.storage.issue<&Int>(/storage/foo1)
                      account.capabilities.publish(capA, at: /public/foo1)
                      let capB = account.capabilities.storage.issue<&String>(/storage/foo2)
                      account.capabilities.publish(capB, at: /public/foo2)

                      account.storage.forEachPublic(fun (path: PublicPath, type: Type): Bool {
                          if type == Type<Capability<&String>>() {
                              account.capabilities.storage.issue<&Int>(/storage/foo1)
                              return %t
                          }
                          return true
                      })
                  }
                `,
				continueAfterMutation,
			)

			_, err := runtime.ExecuteScript(
				Script{
					Source: []byte(script),
				},
				Context{
					Interface: runtimeInterface,
					Location:  common.ScriptLocation{},
				},
			)
			if continueAfterMutation {
				RequireError(t, err)

				require.ErrorAs(t, err, &interpreter.StorageMutatedDuringIterationError{})
			} else {
				require.NoError(t, err)
			}
		})

		t.Run(fmt.Sprintf("unpublish, continue: %t", continueAfterMutation), func(t *testing.T) {
			t.Parallel()

			runtime, runtimeInterface := newRuntime()

			script := fmt.Sprintf(
				`
                  access(all)
                  fun main() {
                      let account = getAuthAccount<auth(Storage, Capabilities) &Account>(0x1)

                      account.storage.save(1, to: /storage/foo1)
                      account.storage.save("", to: /storage/foo2)
                      let capA = account.capabilities.storage.issue<&Int>(/storage/foo1)
                      account.capabilities.publish(capA, at: /public/foo1)
                      let capB = account.capabilities.storage.issue<&String>(/storage/foo2)
                      account.capabilities.publish(capB, at: /public/foo2)

                      account.storage.forEachPublic(fun (path: PublicPath, type: Type): Bool {
                          if type == Type<Capability<&String>>() {
                              account.capabilities.unpublish(/public/foo1)
                              return %t
                          }
                          return true
                      })
                  }
                `,
				continueAfterMutation,
			)

			_, err := runtime.ExecuteScript(
				Script{
					Source: []byte(script),
				},
				Context{
					Interface: runtimeInterface,
					Location:  common.ScriptLocation{},
				},
			)
			if continueAfterMutation {
				RequireError(t, err)

				require.ErrorAs(t, err, &interpreter.StorageMutatedDuringIterationError{})
			} else {
				require.NoError(t, err)
			}
		})

		t.Run(fmt.Sprintf("with imported function call, continue: %t", continueAfterMutation), func(t *testing.T) {
			t.Parallel()

			runtime, runtimeInterface := newRuntime()

			// Deploy contract

			const testContract = `
              access(all)
              contract Test {

                  access(all)
                  fun foo() {
                      self.account.storage.save("bar", to: /storage/foo5)
                  }
              }
            `

			deployTestContractTx := DeploymentTransaction("Test", []byte(testContract))

			err := runtime.ExecuteTransaction(
				Script{
					Source: deployTestContractTx,
				},
				Context{
					Interface: runtimeInterface,
					Location:  common.TransactionLocation{},
				},
			)
			require.NoError(t, err)

			// Run test script

			script := fmt.Sprintf(`
                  import Test from 0x1

                  access(all)
                  fun main() {
                      let account = getAuthAccount<auth(Storage) &Account>(0x1)

                      account.storage.save(1, to: /storage/foo1)
                      account.storage.save(2, to: /storage/foo2)
                      account.storage.save(3, to: /storage/foo3)
                      account.storage.save("qux", to: /storage/foo4)

                      account.storage.forEachStored(fun (path: StoragePath, type: Type): Bool {
                          if type == Type<String>() {
                              Test.foo()
                              return %t
                          }
                          return true
                      })
                  }
                `,
				continueAfterMutation,
			)

			_, err = runtime.ExecuteScript(
				Script{
					Source: []byte(script),
				},
				Context{
					Interface: runtimeInterface,
					Location:  common.ScriptLocation{},
				},
			)
			if continueAfterMutation {
				RequireError(t, err)

				require.ErrorAs(t, err, &interpreter.StorageMutatedDuringIterationError{})
			} else {
				require.NoError(t, err)
			}
		})
	}

	test(true)
	test(false)

	t.Run("state properly cleared on iteration end", func(t *testing.T) {
		t.Parallel()

		runtime, runtimeInterface := newRuntime()

		const script = `
          access(all)
          fun main() {
              let account = getAuthAccount<auth(Storage) &Account>(0x1)

              account.storage.save(1, to: /storage/foo1)
              account.storage.save(2, to: /storage/foo2)
              account.storage.save(3, to: /storage/foo3)
              account.storage.save("qux", to: /storage/foo4)

              account.storage.forEachStored(fun (path: StoragePath, type: Type): Bool {
                  return true
              })
              account.storage.save("bar", to: /storage/foo5)

              account.storage.forEachStored(fun (path: StoragePath, type: Type): Bool {
                  account.storage.forEachStored(fun (path: StoragePath, type: Type): Bool {
                      return true
                  })
                  return true
              })
              account.storage.save("baz", to: /storage/foo6)
          }
        `

		_, err := runtime.ExecuteScript(
			Script{
				Source: []byte(script),
			},
			Context{
				Interface: runtimeInterface,
				Location:  common.ScriptLocation{},
			},
		)
		require.NoError(t, err)
	})

	t.Run("non-lambda", func(t *testing.T) {
		t.Parallel()

		runtime, runtimeInterface := newRuntime()

		const script = `
          access(all)
          fun foo (path: StoragePath, type: Type): Bool {
              return true
          }

          access(all)
          fun main() {
              let account = getAuthAccount<auth(Storage) &Account>(0x1)

              account.storage.forEachStored(foo)
          }
        `

		_, err := runtime.ExecuteScript(
			Script{
				Source: []byte(script),
			},
			Context{
				Interface: runtimeInterface,
				Location:  common.ScriptLocation{},
			},
		)
		require.NoError(t, err)
	})

	t.Run("method", func(t *testing.T) {
		t.Parallel()

		runtime, runtimeInterface := newRuntime()

		const script = `
          access(all)
          struct S {

              access(all)
              fun foo(path: StoragePath, type: Type): Bool {
                  return true
              }
          }

          access(all)
          fun main() {

              let account = getAuthAccount<auth(Storage) &Account>(0x1)
              let s = S()
              account.storage.forEachStored(s.foo)
          }
        `

		_, err := runtime.ExecuteScript(
			Script{
				Source: []byte(script),
			},
			Context{
				Interface: runtimeInterface,
				Location:  common.ScriptLocation{},
			},
		)
		require.NoError(t, err)
	})
}

func TestRuntimeTypeOrderInsignificance(t *testing.T) {

	t.Parallel()

	address := common.MustBytesToAddress([]byte{0x1})

	newRuntime := func() (TestInterpreterRuntime, *TestRuntimeInterface) {
		runtime := NewTestInterpreterRuntime()
		accountCodes := map[common.Location][]byte{}

		runtimeInterface := &TestRuntimeInterface{
			Storage: NewTestLedger(nil, nil),
			OnGetSigningAccounts: func() ([]Address, error) {
				return []Address{address}, nil
			},
			OnResolveLocation: NewSingleIdentifierLocationResolver(t),
			OnUpdateAccountContractCode: func(location common.AddressLocation, code []byte) error {
				accountCodes[location] = code
				return nil
			},
			OnGetAccountContractCode: func(location common.AddressLocation) (code []byte, err error) {
				code = accountCodes[location]
				return code, nil
			},
			OnEmitEvent: func(event cadence.Event) error {
				return nil
			},
		}
		return runtime, runtimeInterface
	}

	t.Run("intersection types", func(t *testing.T) {
		t.Parallel()

		runtime, runtimeInterface := newRuntime()

		deployTx := DeploymentTransaction("Test", []byte(`
            access(all)
            contract Test {

                access(all)
                struct interface A {}


                access(all)
                struct interface B {}
            }
        `))

		tx1 := []byte(`
          import Test from 0x1

          transaction {
              prepare(account: auth(Storage) &Account) {

                  let t1 = Type<&{Test.A, Test.B}>()
                  let t2 = Type<&{Test.B, Test.A}>()

                  let dict: {Type: Bool} = {}
                  dict[t1] = true

                  assert(dict[t1]!)
                  assert(dict[t2]!)

                  account.storage.save(dict, to: /storage/dict)
              }
          }
        `)

		tx2 := []byte(`
          import Test from 0x1

          transaction {
              prepare(account: auth(Storage) &Account) {

                  let t1 = Type<&{Test.A, Test.B}>()
                  let t2 = Type<&{Test.B, Test.A}>()

                  let dict = account.storage.load<{Type: Bool}>(from: /storage/dict)!

                  assert(dict[t1]!)
                  assert(dict[t2]!)
              }
          }
        `)

		nextTransactionLocation := NewTransactionLocationGenerator()

		for _, tx := range [][]byte{deployTx, tx1, tx2} {

			err := runtime.ExecuteTransaction(
				Script{
					Source: tx,
				},
				Context{
					Interface: runtimeInterface,
					Location:  nextTransactionLocation(),
				},
			)
			require.NoError(t, err)
		}
	})

	t.Run("entitlements", func(t *testing.T) {
		t.Parallel()

		runtime, runtimeInterface := newRuntime()

		deployTx := DeploymentTransaction("Test", []byte(`
            access(all)
            contract Test {

                access(all)
                entitlement A


                access(all)
                entitlement B
            }
        `))

		tx1 := []byte(`
          import Test from 0x1

          transaction {
              prepare(account: auth(Storage) &Account) {

                  let t1 = Type<auth(Test.A, Test.B) &AnyStruct>()
                  let t2 = Type<auth(Test.B, Test.A) &AnyStruct>()

                  let dict: {Type: Bool} = {}
                  dict[t1] = true

                  assert(dict[t1]!)
                  assert(dict[t2]!)

                  account.storage.save(dict, to: /storage/dict)
              }
          }
        `)

		tx2 := []byte(`
          import Test from 0x1

          transaction {
              prepare(account: auth(Storage) &Account) {

                  let t1 = Type<auth(Test.A, Test.B) &AnyStruct>()
                  let t2 = Type<auth(Test.B, Test.A) &AnyStruct>()

                  let dict = account.storage.load<{Type: Bool}>(from: /storage/dict)!

                  assert(dict[t1]!)
                  assert(dict[t2]!)
              }
          }
        `)

		nextTransactionLocation := NewTransactionLocationGenerator()

		for _, tx := range [][]byte{deployTx, tx1, tx2} {

			err := runtime.ExecuteTransaction(
				Script{
					Source: tx,
				},
				Context{
					Interface: runtimeInterface,
					Location:  nextTransactionLocation(),
				},
			)
			require.NoError(t, err)
		}
	})
}

func TestRuntimeStorageReferenceBoundFunction(t *testing.T) {

	t.Parallel()

	t.Run("resource", func(t *testing.T) {

		runtime := NewTestInterpreterRuntime()

		signerAddress := common.MustBytesToAddress([]byte{0x42})

		deployTx := DeploymentTransaction("Test", []byte(`
            access(all) contract Test {

                access(all) resource R {
                    access(all) fun foo() {}
                }

                access(all) fun createR(): @R {
                    return <-create R()
                }
            }
        `))

		accountCodes := map[Location][]byte{}
		var events []cadence.Event
		var loggedMessages []string

		runtimeInterface := &TestRuntimeInterface{
			Storage: NewTestLedger(nil, nil),
			OnGetSigningAccounts: func() ([]Address, error) {
				return []Address{signerAddress}, nil
			},
			OnResolveLocation: NewSingleIdentifierLocationResolver(t),
			OnUpdateAccountContractCode: func(location common.AddressLocation, code []byte) error {
				accountCodes[location] = code
				return nil
			},
			OnGetAccountContractCode: func(location common.AddressLocation) (code []byte, err error) {
				code = accountCodes[location]
				return code, nil
			},
			OnEmitEvent: func(event cadence.Event) error {
				events = append(events, event)
				return nil
			},
			OnProgramLog: func(message string) {
				loggedMessages = append(loggedMessages, message)
			},
		}

		nextTransactionLocation := NewTransactionLocationGenerator()

		// Deploy contract

		err := runtime.ExecuteTransaction(
			Script{
				Source: deployTx,
			},
			Context{
				Interface: runtimeInterface,
				Location:  nextTransactionLocation(),
			},
		)
		require.NoError(t, err)

		// Run test transaction

		const testTx = `
            import Test from 0x42

            transaction {
                prepare(signer: auth(Storage) &Account) {
                    signer.storage.save(<-Test.createR(), to: /storage/r)

                    let ref = signer.storage.borrow<&Test.R>(from: /storage/r)!

                    var func = ref.foo

                    let r <- signer.storage.load<@Test.R>(from: /storage/r)!

                    // Should fail: Underlying value was removed from storage
                    func()

                    destroy r
                }
            }
        `

		err = runtime.ExecuteTransaction(
			Script{
				Source: []byte(testTx),
			},
			Context{
				Interface: runtimeInterface,
				Location:  nextTransactionLocation(),
			},
		)

		RequireError(t, err)
		require.ErrorAs(t, err, &interpreter.ReferencedValueChangedError{})
	})

	t.Run("struct", func(t *testing.T) {
		t.Parallel()

		runtime := NewTestInterpreterRuntime()

		tx := []byte(`
            transaction {

               prepare(signer: auth(Storage, Capabilities) &Account) {

                  signer.storage.save([] as [AnyStruct], to: /storage/zombieArray)
                  var borrowed = signer.storage.borrow<auth(Mutate) &[AnyStruct]>(from: /storage/zombieArray)!

                  var x: [Int] = []

                  var appendFunc = borrowed.append

                  // If we were to call appendFunc() here, we wouldn't see a big effect as the
                  // next load() call  will remove the array from storage
                  var throwaway = signer.storage.load<[AnyStruct]>(from: /storage/zombieArray)

                  // Should be an error, since the value was moved out.
                  appendFunc(x)
               }
            }
        `)

		signer := common.MustBytesToAddress([]byte{0x1})

		runtimeInterface := &TestRuntimeInterface{
			Storage: NewTestLedger(nil, nil),
			OnGetSigningAccounts: func() ([]Address, error) {
				return []Address{signer}, nil
			},
			OnResolveLocation: NewSingleIdentifierLocationResolver(t),
		}

		nextTransactionLocation := NewTransactionLocationGenerator()

		err := runtime.ExecuteTransaction(
			Script{
				Source: tx,
			},
			Context{
				Interface: runtimeInterface,
				Location:  nextTransactionLocation(),
			})

		RequireError(t, err)
		require.ErrorAs(t, err, &interpreter.ReferencedValueChangedError{})
	})

	t.Run("replace resource", func(t *testing.T) {

		runtime := NewTestInterpreterRuntime()

		signerAddress := common.MustBytesToAddress([]byte{0x42})

		deployTx := DeploymentTransaction("Test", []byte(`
            access(all) contract Test {

                access(all) resource Foo {
                    access(all) fun hello() {}
                }

                access(all) fun createFoo(): @Foo {
                    return <-create Foo()
                }

                access(all) resource Bar {
                    access(all) fun hello() {}
                }

                access(all) fun createBar(): @Bar {
                    return <-create Bar()
                }
            }
        `))

		accountCodes := map[Location][]byte{}
		var events []cadence.Event
		var loggedMessages []string

		runtimeInterface := &TestRuntimeInterface{
			Storage: NewTestLedger(nil, nil),
			OnGetSigningAccounts: func() ([]Address, error) {
				return []Address{signerAddress}, nil
			},
			OnResolveLocation: NewSingleIdentifierLocationResolver(t),
			OnUpdateAccountContractCode: func(location common.AddressLocation, code []byte) error {
				accountCodes[location] = code
				return nil
			},
			OnGetAccountContractCode: func(location common.AddressLocation) (code []byte, err error) {
				code = accountCodes[location]
				return code, nil
			},
			OnEmitEvent: func(event cadence.Event) error {
				events = append(events, event)
				return nil
			},
			OnProgramLog: func(message string) {
				loggedMessages = append(loggedMessages, message)
			},
		}

		nextTransactionLocation := NewTransactionLocationGenerator()

		// Deploy contract

		err := runtime.ExecuteTransaction(
			Script{
				Source: deployTx,
			},
			Context{
				Interface: runtimeInterface,
				Location:  nextTransactionLocation(),
			},
		)
		require.NoError(t, err)

		// Run test transaction

		const testTx = `
            import Test from 0x42

            transaction {
                prepare(signer: auth(Storage) &Account) {
                    signer.storage.save(<-Test.createFoo(), to: /storage/xyz)
                    let ref = signer.storage.borrow<&Test.Foo>(from: /storage/xyz)!

                    // Take a reference to 'Foo.hello'
                    var hello = ref.hello

                    // Remove 'Foo'
                    let foo <- signer.storage.load<@Test.Foo>(from: /storage/xyz)!

                    // Replace it with 'Bar' value
                    signer.storage.save(<-Test.createBar(), to: /storage/xyz)

                    // Should be an error
                    hello()

                    destroy foo
                }
            }
        `

		err = runtime.ExecuteTransaction(
			Script{
				Source: []byte(testTx),
			},
			Context{
				Interface: runtimeInterface,
				Location:  nextTransactionLocation(),
			},
		)

		RequireError(t, err)
		require.ErrorAs(t, err, &interpreter.DereferenceError{})
	})

}

func TestRuntimeStorageReferenceAccess(t *testing.T) {

	t.Parallel()

	runtime := NewTestInterpreterRuntime()

	address := common.MustBytesToAddress([]byte{0x1})

	deployTx := DeploymentTransaction("Test", []byte(`
      access(all)
      contract Test {

          access(all)
          resource R {

              access(all)
              var balance: Int

              init() {
                  self.balance = 10
              }
          }

          access(all)
          fun createR(): @R {
              return <-create R()
          }
      }
    `))

	accountCodes := map[Location][]byte{}
	var events []cadence.Event

	runtimeInterface := &TestRuntimeInterface{
		Storage: NewTestLedger(nil, nil),
		OnGetSigningAccounts: func() ([]Address, error) {
			return []Address{address}, nil
		},
		OnResolveLocation: NewSingleIdentifierLocationResolver(t),
		OnUpdateAccountContractCode: func(location common.AddressLocation, code []byte) error {
			accountCodes[location] = code
			return nil
		},
		OnGetAccountContractCode: func(location common.AddressLocation) (code []byte, err error) {
			code = accountCodes[location]
			return code, nil
		},
		OnEmitEvent: func(event cadence.Event) error {
			events = append(events, event)
			return nil
		},
	}

	nextTransactionLocation := NewTransactionLocationGenerator()

	// Deploy contract

	err := runtime.ExecuteTransaction(
		Script{
			Source: deployTx,
		},
		Context{
			Interface: runtimeInterface,
			Location:  nextTransactionLocation(),
		},
	)
	require.NoError(t, err)

	t.Run("top-level reference", func(t *testing.T) {

		transferTx := []byte(`
          import Test from 0x1

          transaction {
              prepare(signer: auth(Storage) &Account) {
                  signer.storage.save(<-Test.createR(), to: /storage/test)
                  let ref = signer.storage.borrow<&Test.R>(from: /storage/test)!
                  let value <- signer.storage.load<@Test.R>(from: /storage/test)!
                  destroy value
                  ref.balance
              }
          }
        `)

		err = runtime.ExecuteTransaction(
			Script{
				Source: transferTx,
			},
			Context{
				Interface: runtimeInterface,
				Location:  nextTransactionLocation(),
			},
		)
		RequireError(t, err)
		require.ErrorAs(t, err, &interpreter.DereferenceError{})
	})

	t.Run("optional reference", func(t *testing.T) {

		transferTx := []byte(`
          import Test from 0x1

          transaction {
              prepare(signer: auth(Storage) &Account) {
                  signer.storage.save(<-Test.createR(), to: /storage/test)
                  let ref = signer.storage.borrow<&Test.R>(from: /storage/test)
                  let value <- signer.storage.load<@Test.R>(from: /storage/test)!
                  destroy value
                  ref?.balance
              }
          }
        `)

		err = runtime.ExecuteTransaction(
			Script{
				Source: transferTx,
			},
			Context{
				Interface: runtimeInterface,
				Location:  nextTransactionLocation(),
			},
		)
		RequireError(t, err)
		require.ErrorAs(t, err, &interpreter.DereferenceError{})
	})
}

type (
	domainStorageMapValues  map[interpreter.StorageMapKey]interpreter.Value
	accountStorageMapValues map[common.StorageDomain]domainStorageMapValues
)

func TestRuntimeStorageForNewAccount(t *testing.T) {
	t.Parallel()

	address := common.MustBytesToAddress([]byte{0x1})

	// This test reads non-existent domain storage map and commit changes.
	// pre-condition: empty storage
	// post-condition: empty storage
	// migration: no migration
	t.Run("read non-existent domain storage map", func(t *testing.T) {

		var writeCount int

		// Create empty storage
		ledger := NewTestLedger(nil, LedgerOnWriteCounter(&writeCount))
		storage := NewStorage(
			ledger,
			nil,
			StorageConfig{
				StorageFormatV2Enabled: true,
			},
		)

		inter := NewTestInterpreterWithStorage(t, storage)

		domain := common.PathDomainStorage.StorageDomain()

		// Get non-existent domain storage map
		const createIfNotExists = false
		domainStorageMap := storage.GetDomainStorageMap(inter, address, domain, createIfNotExists)
		require.Nil(t, domainStorageMap)

		// Commit changes
		const commitContractUpdates = false
		err := storage.Commit(inter, commitContractUpdates)
		require.NoError(t, err)

		// Check storage health
		err = storage.CheckHealth()
		require.NoError(t, err)

		// Check number of writes to underlying storage
		require.Equal(t, 0, writeCount)
	})

	// This test creates and writes to new domain storage map and commit changes.
	// pre-condition: empty storage
	// post-condition: storage containing
	//  - account register
	//  - account storage map
	//  - zero or more non-inlined domain storage map
	// migration: no migraiton for new account.
	createDomainTestCases := []struct {
		name                  string
		newDomains            []common.StorageDomain
		domainStorageMapCount int
		inlined               bool
	}{
		{name: "empty domain storage map", newDomains: []common.StorageDomain{common.PathDomainStorage.StorageDomain()}, domainStorageMapCount: 0, inlined: true},
		{name: "small domain storage map", newDomains: []common.StorageDomain{common.PathDomainStorage.StorageDomain()}, domainStorageMapCount: 10, inlined: true},
		{name: "large domain storage map", newDomains: []common.StorageDomain{common.PathDomainStorage.StorageDomain()}, domainStorageMapCount: 20, inlined: false},
	}

	for _, tc := range createDomainTestCases {
		t.Run("create "+tc.name, func(t *testing.T) {

			var writeEntries []OwnerKeyValue

			// Create empty storage
			ledger := NewTestLedger(nil, LedgerOnWriteEntries(&writeEntries))
			storage := NewStorage(
				ledger,
				nil,
				StorageConfig{
					StorageFormatV2Enabled: true,
				},
			)

			inter := NewTestInterpreterWithStorage(t, storage)

			random := rand.New(rand.NewSource(42))

			accountValues := make(accountStorageMapValues)

			// Create and write to domain storage map (createIfNotExists is true)
			for _, domain := range tc.newDomains {
				// Create new domain storage map
				const createIfNotExists = true
				domainStorageMap := storage.GetDomainStorageMap(inter, address, domain, createIfNotExists)
				require.NotNil(t, domainStorageMap)
				require.Equal(t, uint64(0), domainStorageMap.Count())

				// Write to domain storage map
				accountValues[domain] = writeToDomainStorageMap(inter, domainStorageMap, tc.domainStorageMapCount, random)
			}

			// Commit changes
			const commitContractUpdates = false
			err := storage.Commit(inter, commitContractUpdates)
			require.NoError(t, err)

			// Check storage health after commit
			err = storage.CheckHealth()
			require.NoError(t, err)

			// Check writes to underlying storage
			require.Equal(t, 2+len(tc.newDomains), len(writeEntries))

			// writes[0]: account register
			require.Equal(t, address[:], writeEntries[0].Owner)
			require.Equal(t, []byte(AccountStorageKey), writeEntries[0].Key)
			require.Equal(t, []byte{0x0, 0x0, 0x0, 0x0, 0x0, 0x0, 0x0, 0x1}, writeEntries[0].Value)

			// writes[1]: account storage map
			require.Equal(t, address[:], writeEntries[1].Owner)
			require.Equal(t, []byte{'$', 0x0, 0x0, 0x0, 0x0, 0x0, 0x0, 0x0, 0x1}, writeEntries[1].Key)
			require.True(t, len(writeEntries[1].Value) > 0)

			for i := range len(tc.newDomains) {
				// writes[2+i]: domain storage map

				writeEntryIndex := 2 + i
				owner := writeEntries[writeEntryIndex].Owner
				key := writeEntries[writeEntryIndex].Key
				value := writeEntries[writeEntryIndex].Value

				var slabKey [9]byte
				slabKey[0] = '$'
				binary.BigEndian.PutUint64(slabKey[1:], uint64(2+i))

				require.Equal(t, address[:], owner)
				require.Equal(t, slabKey[:], key)

				// Domain storage map value is empty if it is inlined in account storage map
				if tc.inlined {
					require.True(t, len(value) == 0)
				} else {
					require.True(t, len(value) > 0)
				}
			}

			// Verify account storage map data
			checkAccountStorageMapData(t, ledger.StoredValues, ledger.StorageIndices, address, accountValues)
		})
	}

	// This test tests storage map operations with intermittent Commit():
	// - create domain storage map and commit
	// - write to domain storage map and commit
	// - remove all elements from domain storage map and commit
	// - read domain storage map and commit
	t.Run("create, commit, write, commit, remove, commit", func(t *testing.T) {
		// Create empty storage
		ledger := NewTestLedger(nil, nil)
		storage := NewStorage(
			ledger,
			nil,
			StorageConfig{
				StorageFormatV2Enabled: true,
			},
		)

		inter := NewTestInterpreterWithStorage(t, storage)

		random := rand.New(rand.NewSource(42))

		accountValues := make(accountStorageMapValues)

		domains := []common.StorageDomain{
			common.PathDomainStorage.StorageDomain(),
			common.PathDomainPublic.StorageDomain(),
		}

		// Create empty domain storage map and commit
		{
			for _, domain := range domains {
				const createIfNotExists = true
				domainStorageMap := storage.GetDomainStorageMap(inter, address, domain, createIfNotExists)
				require.NotNil(t, domainStorageMap)
				require.Equal(t, uint64(0), domainStorageMap.Count())

				accountValues[domain] = make(domainStorageMapValues)
			}

			// Commit changes
			const commitContractUpdates = false
			err := storage.Commit(inter, commitContractUpdates)
			require.NoError(t, err)

			// Check storage health after commit
			err = storage.CheckHealth()
			require.NoError(t, err)

			// Verify account storage map data
			checkAccountStorageMapData(t, ledger.StoredValues, ledger.StorageIndices, address, accountValues)
		}

		// Write to existing domain storage map and commit
		{
			for _, domain := range domains {
				const createIfNotExists = false
				domainStorageMap := storage.GetDomainStorageMap(inter, address, domain, createIfNotExists)
				require.NotNil(t, domainStorageMap)
				require.Equal(t, uint64(0), domainStorageMap.Count())

				// Write to domain storage map
				const domainStorageMapCount = 2
				accountValues[domain] = writeToDomainStorageMap(inter, domainStorageMap, domainStorageMapCount, random)
			}

			// Commit changes
			const commitContractUpdates = false
			err := storage.Commit(inter, commitContractUpdates)
			require.NoError(t, err)

			// Check storage health after commit
			err = storage.CheckHealth()
			require.NoError(t, err)

			// Verify account storage map data
			checkAccountStorageMapData(t, ledger.StoredValues, ledger.StorageIndices, address, accountValues)
		}

		// Remove all elements from existing domain storage map and commit
		{
			for _, domain := range domains {
				const createIfNotExists = false
				domainStorageMap := storage.GetDomainStorageMap(inter, address, domain, createIfNotExists)
				require.NotNil(t, domainStorageMap)

				expectedDomainValues := accountValues[domain]
				require.Equal(t, uint64(len(expectedDomainValues)), domainStorageMap.Count())

				// Remove elements from domain storage map
				for k := range expectedDomainValues {
					existed := domainStorageMap.WriteValue(inter, k, nil)
					require.True(t, existed)

					delete(expectedDomainValues, k)
				}
			}

			// Commit changes
			const commitContractUpdates = false
			err := storage.Commit(inter, commitContractUpdates)
			require.NoError(t, err)

			// Check storage health after commit
			err = storage.CheckHealth()
			require.NoError(t, err)

			// Verify account storage map data
			checkAccountStorageMapData(t, ledger.StoredValues, ledger.StorageIndices, address, accountValues)
		}

		// Read domain storage map and commit
		{
			for _, domain := range domains {
				const createIfNotExists = false
				domainStorageMap := storage.GetDomainStorageMap(inter, address, domain, createIfNotExists)
				require.NotNil(t, domainStorageMap)
				require.Equal(t, uint64(0), domainStorageMap.Count())
			}

			// Commit changes
			const commitContractUpdates = false
			err := storage.Commit(inter, commitContractUpdates)
			require.NoError(t, err)

			// Check storage health after commit
			err = storage.CheckHealth()
			require.NoError(t, err)

			// Verify account storage map data
			checkAccountStorageMapData(t, ledger.StoredValues, ledger.StorageIndices, address, accountValues)
		}
	})
}

func TestRuntimeStorageForMigratedAccount(t *testing.T) {
	t.Parallel()

	address := common.MustBytesToAddress([]byte{0x1})

	// newTestLedgerWithMigratedAccount creates a new TestLedger containing
	// account storage map with given domains for given address.
	newTestLedgerWithMigratedAccount := func(
		onRead LedgerOnRead,
		onWrite LedgerOnWrite,
		address common.Address,
		domains []common.StorageDomain,
		domainStorageMapCount int,
	) (TestLedger, accountStorageMapValues) {
		ledger := NewTestLedger(nil, nil)
		storage := NewStorage(
			ledger,
			nil,
			StorageConfig{
				StorageFormatV2Enabled: true,
			},
		)

		inter := NewTestInterpreterWithStorage(t, storage)

		random := rand.New(rand.NewSource(42))

		accountValues := createAndWriteAccountStorageMap(t, storage, inter, address, domains, domainStorageMapCount, random)

		newLedger := NewTestLedgerWithData(onRead, onWrite, ledger.StoredValues, ledger.StorageIndices)

		return newLedger, accountValues
	}

	// This test reads non-existent domain storage map and commit changes.
	// pre-condition: storage contains account register and account storage map
	// post-condition: no change
	// migration: none
	t.Run("read non-existent domain storage map", func(t *testing.T) {
		existingDomains := []common.StorageDomain{
			common.PathDomainStorage.StorageDomain(),
		}

		nonexistentDomain := common.PathDomainPublic.StorageDomain()

		var writeCount int

		// Create storage with account storage map
		const domainStorageMapCount = 5
		ledger, _ := newTestLedgerWithMigratedAccount(
			nil,
			LedgerOnWriteCounter(&writeCount),
			address,
			existingDomains,
			domainStorageMapCount)
		storage := NewStorage(
			ledger,
			nil,
			StorageConfig{
				StorageFormatV2Enabled: true,
			},
		)

		inter := NewTestInterpreterWithStorage(t, storage)

		// Get non-existent domain storage map
		const createIfNotExists = false
		domainStorageMap := storage.GetDomainStorageMap(inter, address, nonexistentDomain, createIfNotExists)
		require.Nil(t, domainStorageMap)

		// Commit changes
		const commitContractUpdates = false
		err := storage.Commit(inter, commitContractUpdates)
		require.NoError(t, err)

		// Check writes to underlying storage
		require.Equal(t, 0, writeCount)
	})

	// This test reads existing domain storage map and commit changes.
	// pre-condition: storage contains account register and account storage map
	// post-condition: no change
	// migration: none
	readExistingDomainTestCases := []struct {
		name              string
		createIfNotExists bool
	}{
		{name: "(createIfNotExists is true)", createIfNotExists: true},
		{name: "(createIfNotExists is false)", createIfNotExists: false},
	}

	for _, tc := range readExistingDomainTestCases {
		t.Run("read existing domain storage map "+tc.name, func(t *testing.T) {

			existingDomains := []common.StorageDomain{common.PathDomainStorage.StorageDomain()}

			var writeCount int

			// Create storage with account storage map
			const domainStorageMapCount = 5
			ledger, accountValues := newTestLedgerWithMigratedAccount(
				nil,
				LedgerOnWriteCounter(&writeCount),
				address,
				existingDomains,
				domainStorageMapCount,
			)
			storage := NewStorage(
				ledger,
				nil,
				StorageConfig{
					StorageFormatV2Enabled: true,
				},
			)

			inter := NewTestInterpreterWithStorage(t, storage)

			// Read existing domain storage map
			for domain, domainValues := range accountValues {
				domainStorageMap := storage.GetDomainStorageMap(inter, address, domain, tc.createIfNotExists)
				require.NotNil(t, domainStorageMap)
				require.Equal(t, uint64(len(domainValues)), domainStorageMap.Count())

				for k, expectedV := range domainValues {
					v := domainStorageMap.ReadValue(nil, k)
					ev, ok := v.(interpreter.EquatableValue)
					require.True(t, ok)
					require.True(t, ev.Equal(inter, interpreter.EmptyLocationRange, expectedV))
				}
			}

			// Commit changes
			const commitContractUpdates = false
			err := storage.Commit(inter, commitContractUpdates)
			require.NoError(t, err)

			// Check storage health after commit
			err = storage.CheckHealth()
			require.NoError(t, err)

			// Check writes to underlying storage
			require.Equal(t, 0, writeCount)
		})
	}

	// This test creates and writes to new domain storage map and commit changes.
	// pre-condition: storage contains account register and account storage map
	// post-condition: storage contains
	//  - account register
	//  - account storage map with new domain storage map.
	createDomainTestCases := []struct {
		name                          string
		existingDomains               []common.StorageDomain
		newDomains                    []common.StorageDomain
		existingDomainStorageMapCount int
		newDomainStorageMapCount      int
		isNewDomainStorageMapInlined  bool
	}{
		{
			name:                          "empty domain storage map",
			existingDomains:               []common.StorageDomain{common.PathDomainStorage.StorageDomain()},
			existingDomainStorageMapCount: 5,
			newDomains:                    []common.StorageDomain{common.PathDomainPublic.StorageDomain()},
			newDomainStorageMapCount:      0,
			isNewDomainStorageMapInlined:  true,
		},
		{
			name:                          "small domain storage map",
			existingDomains:               []common.StorageDomain{common.PathDomainStorage.StorageDomain()},
			existingDomainStorageMapCount: 5,
			newDomains:                    []common.StorageDomain{common.PathDomainPublic.StorageDomain()},
			newDomainStorageMapCount:      10,
			isNewDomainStorageMapInlined:  true,
		},
		{
			name:                          "large domain storage map",
			existingDomains:               []common.StorageDomain{common.PathDomainStorage.StorageDomain()},
			existingDomainStorageMapCount: 5,
			newDomains:                    []common.StorageDomain{common.PathDomainPublic.StorageDomain()},
			newDomainStorageMapCount:      20,
			isNewDomainStorageMapInlined:  false,
		},
	}

	for _, tc := range createDomainTestCases {
		t.Run("create and write "+tc.name, func(t *testing.T) {

			var writeEntries []OwnerKeyValue

			// Create storage with existing account storage map
			ledger, accountValues := newTestLedgerWithMigratedAccount(
				nil,
				LedgerOnWriteEntries(&writeEntries),
				address,
				tc.existingDomains,
				tc.existingDomainStorageMapCount,
			)
			storage := NewStorage(
				ledger,
				nil,
				StorageConfig{
					StorageFormatV2Enabled: true,
				},
			)

			inter := NewTestInterpreterWithStorage(t, storage)

			lastIndex := ledger.StorageIndices[string(address[:])]

			random := rand.New(rand.NewSource(42))

			// Create and write to domain storage map (createIfNotExists is true)
			for _, domain := range tc.newDomains {
				const createIfNotExists = true
				domainStorageMap := storage.GetDomainStorageMap(inter, address, domain, createIfNotExists)
				require.NotNil(t, domainStorageMap)
				require.Equal(t, uint64(0), domainStorageMap.Count())

				// Write elements to to domain storage map
				accountValues[domain] = writeToDomainStorageMap(inter, domainStorageMap, tc.newDomainStorageMapCount, random)
			}

			// Commit changes
			const commitContractUpdates = false
			err := storage.Commit(inter, commitContractUpdates)
			require.NoError(t, err)

			// Check storage health after commit
			err = storage.CheckHealth()
			require.NoError(t, err)

			// Check writes to underlying storage
			require.Equal(t, 1+len(tc.newDomains), len(writeEntries))

			// writes[0]: account storage map
			// account storage map is updated to include new domains.
			require.Equal(t, address[:], writeEntries[0].Owner)
			require.Equal(t, []byte{'$', 0x0, 0x0, 0x0, 0x0, 0x0, 0x0, 0x0, 0x1}, writeEntries[0].Key)
			require.True(t, len(writeEntries[0].Value) > 0)

			for i := range len(tc.newDomains) {
				// writes[1+i]: domain storage map
				// domain storage map value is empty if it is inlined in account storage map

				writeEntryIndex := 1 + i
				owner := writeEntries[writeEntryIndex].Owner
				key := writeEntries[writeEntryIndex].Key
				value := writeEntries[writeEntryIndex].Value

				var slabKey [9]byte
				slabKey[0] = '$'
				binary.BigEndian.PutUint64(slabKey[1:], lastIndex+1+uint64(i))

				require.Equal(t, address[:], owner)
				require.Equal(t, slabKey[:], key)

				if tc.isNewDomainStorageMapInlined {
					require.True(t, len(value) == 0)
				} else {
					require.True(t, len(value) > 0)
				}
			}

			// Verify account storage map data
			checkAccountStorageMapData(t, ledger.StoredValues, ledger.StorageIndices, address, accountValues)
		})
	}

	// This test reads and writes to existing domain storage map and commit changes.
	// pre-condition: storage contains account register and account storage map
	// post-condition: storage contains
	//  - account register
	//  - account storage map with updated domain storage map.
	t.Run("read and write to existing domain storage map", func(t *testing.T) {

		var writeEntries []OwnerKeyValue

		existingDomains := []common.StorageDomain{common.PathDomainStorage.StorageDomain()}
		const existingDomainStorageMapCount = 5

		// Create storage with account storage map
		ledger, accountValues := newTestLedgerWithMigratedAccount(
			nil,
			LedgerOnWriteEntries(&writeEntries),
			address,
			existingDomains,
			existingDomainStorageMapCount,
		)
		storage := NewStorage(
			ledger,
			nil,
			StorageConfig{
				StorageFormatV2Enabled: true,
			},
		)

		inter := NewTestInterpreterWithStorage(t, storage)

		random := rand.New(rand.NewSource(42))

		// Write to existing domain storage map (createIfNotExists is false)
		for _, domain := range existingDomains {
			const createIfNotExists = false
			domainStorageMap := storage.GetDomainStorageMap(inter, address, domain, createIfNotExists)
			require.NotNil(t, domainStorageMap)

			domainValues := accountValues[domain]

			require.Equal(t, uint64(len(domainValues)), domainStorageMap.Count())

			domainKeys := make([]interpreter.StorageMapKey, 0, len(domainValues))
			for k := range domainValues { //nolint:maprange
				domainKeys = append(domainKeys, k)
			}

			// Update or remove existing elements
			for i, k := range domainKeys {
				if i%2 == 0 {
					n := random.Int()
					newValue := interpreter.NewUnmeteredIntValueFromInt64(int64(n))

					// Update existing element
					existed := domainStorageMap.WriteValue(inter, k, newValue)
					require.True(t, existed)

					domainValues[k] = newValue
				} else {
					// Remove existing element
					existed := domainStorageMap.WriteValue(inter, k, nil)
					require.True(t, existed)

					delete(domainValues, k)
				}
			}

			// Write new elements
			const newElementCount = 2
			newDomainValues := writeToDomainStorageMap(inter, domainStorageMap, newElementCount, random)

			for k, v := range newDomainValues {
				domainValues[k] = v
			}
		}

		// Commit changes
		const commitContractUpdates = false
		err := storage.Commit(inter, commitContractUpdates)
		require.NoError(t, err)

		// Check storage health after commit
		err = storage.CheckHealth()
		require.NoError(t, err)

		// Check writes to underlying storage
		require.Equal(t, 1, len(writeEntries))

		// writes[0]: account storage map
		// account storage map is updated because inlined domain storage map is updated.
		require.Equal(t, address[:], writeEntries[0].Owner)
		require.Equal(t, []byte{'$', 0x0, 0x0, 0x0, 0x0, 0x0, 0x0, 0x0, 0x1}, writeEntries[0].Key)
		require.True(t, len(writeEntries[0].Value) > 0)

		// Verify account storage map data
		checkAccountStorageMapData(t, ledger.StoredValues, ledger.StorageIndices, address, accountValues)
	})

	// This test tests storage map operations with intermittent Commit():
	// - read domain storage map and commit
	// - write to domain storage map and commit
	// - remove all elements from domain storage map and commit
	// - read domain storage map and commit
	t.Run("read, commit, update, commit, remove, commit", func(t *testing.T) {

		domains := []common.StorageDomain{
			common.PathDomainStorage.StorageDomain(),
			common.PathDomainPublic.StorageDomain(),
		}
		const domainStorageMapCount = 5

		// Create storage with existing account storage map
		ledger, accountValues := newTestLedgerWithMigratedAccount(
			nil,
			nil,
			address,
			domains,
			domainStorageMapCount,
		)
		storage := NewStorage(
			ledger,
			nil,
			StorageConfig{
				StorageFormatV2Enabled: true,
			},
		)

		inter := NewTestInterpreterWithStorage(t, storage)

		random := rand.New(rand.NewSource(42))

		// Read domain storage map and commit
		{
			for _, domain := range domains {
				const createIfNotExists = false
				domainStorageMap := storage.GetDomainStorageMap(inter, address, domain, createIfNotExists)
				require.NotNil(t, domainStorageMap)

				domainValues := accountValues[domain]

				require.Equal(t, uint64(len(domainValues)), domainStorageMap.Count())

				for k, expectedValue := range domainValues {
					v := domainStorageMap.ReadValue(nil, k)
					ev := v.(interpreter.EquatableValue)
					require.True(t, ev.Equal(inter, interpreter.EmptyLocationRange, expectedValue))
				}
			}

			// Commit changes
			const commitContractUpdates = false
			err := storage.Commit(inter, commitContractUpdates)
			require.NoError(t, err)

			// Check storage health after commit
			err = storage.CheckHealth()
			require.NoError(t, err)

			// Verify account storage map data
			checkAccountStorageMapData(t, ledger.StoredValues, ledger.StorageIndices, address, accountValues)
		}

		// Write to existing domain storage map and commit
		{
			for _, domain := range domains {
				const createIfNotExists = false
				domainStorageMap := storage.GetDomainStorageMap(inter, address, domain, createIfNotExists)
				require.NotNil(t, domainStorageMap)

				domainValues := accountValues[domain]
				require.Equal(t, uint64(len(domainValues)), domainStorageMap.Count())

				// Write to domain storage map
				const domainStorageMapCount = 2
				newDomainValues := writeToDomainStorageMap(inter, domainStorageMap, domainStorageMapCount, random)
				for k, v := range newDomainValues {
					domainValues[k] = v
				}
			}

			// Commit changes
			const commitContractUpdates = false
			err := storage.Commit(inter, commitContractUpdates)
			require.NoError(t, err)

			// Check storage health after commit
			err = storage.CheckHealth()
			require.NoError(t, err)

			// Verify account storage map data
			checkAccountStorageMapData(t, ledger.StoredValues, ledger.StorageIndices, address, accountValues)
		}

		// Remove all elements from existing domain storage map and commit
		{
			for _, domain := range domains {
				const createIfNotExists = false
				domainStorageMap := storage.GetDomainStorageMap(inter, address, domain, createIfNotExists)
				require.NotNil(t, domainStorageMap)

				expectedDomainValues := accountValues[domain]
				require.Equal(t, uint64(len(expectedDomainValues)), domainStorageMap.Count())

				// Remove elements from domain storage map
				for k := range expectedDomainValues {
					existed := domainStorageMap.WriteValue(inter, k, nil)
					require.True(t, existed)

					delete(expectedDomainValues, k)
				}
			}

			// Commit changes
			const commitContractUpdates = false
			err := storage.Commit(inter, commitContractUpdates)
			require.NoError(t, err)

			// Check storage health after commit
			err = storage.CheckHealth()
			require.NoError(t, err)

			// Verify account storage map data
			checkAccountStorageMapData(t, ledger.StoredValues, ledger.StorageIndices, address, accountValues)
		}

		// Read domain storage map
		{
			for _, domain := range domains {
				const createIfNotExists = false
				domainStorageMap := storage.GetDomainStorageMap(inter, address, domain, createIfNotExists)
				require.NotNil(t, domainStorageMap)
				require.Equal(t, uint64(0), domainStorageMap.Count())
			}

			// Commit changes
			const commitContractUpdates = false
			err := storage.Commit(inter, commitContractUpdates)
			require.NoError(t, err)

			// Check storage health after commit
			err = storage.CheckHealth()
			require.NoError(t, err)

			// Verify account storage map data
			checkAccountStorageMapData(t, ledger.StoredValues, ledger.StorageIndices, address, accountValues)
		}
	})
}

func TestRuntimeStorageForUnmigratedAccount(t *testing.T) {

	t.Parallel()

	address := common.MustBytesToAddress([]byte{0x1})

	newTestLedgerWithUnmigratedAccount := func(
		onRead LedgerOnRead,
		onWrite LedgerOnWrite,
		address common.Address,
		domains []common.StorageDomain,
		domainStorageMapCount int,
	) (TestLedger, accountStorageMapValues) {
		ledger := NewTestLedger(nil, nil)
		storage := NewStorage(
			ledger,
			nil,
			StorageConfig{
				StorageFormatV2Enabled: false,
			},
		)

		inter := NewTestInterpreter(t)

		accountValues := make(accountStorageMapValues)

		random := rand.New(rand.NewSource(42))

		for _, domain := range domains {
			accountValues[domain] = make(domainStorageMapValues)

			// Create domain storage map
			domainStorageMap := interpreter.NewDomainStorageMap(nil, storage, atree.Address(address))

			// Write domain register
			domainStorageMapValueID := domainStorageMap.ValueID()
			err := ledger.SetValue(address[:], []byte(domain.Identifier()), domainStorageMapValueID[8:])
			require.NoError(t, err)

			// Write elements to to domain storage map
			for len(accountValues[domain]) < domainStorageMapCount {
				n := random.Int()
				key := interpreter.StringStorageMapKey(strconv.Itoa(n))
				value := interpreter.NewUnmeteredIntValueFromInt64(int64(n))

				_ = domainStorageMap.WriteValue(inter, key, value)

				accountValues[domain][key] = value
			}
		}

		// Commit changes
		const commitContractUpdates = false
		err := storage.Commit(inter, commitContractUpdates)
		require.NoError(t, err)

		// Create a new storage
		newLedger := NewTestLedgerWithData(onRead, onWrite, ledger.StoredValues, ledger.StorageIndices)

		return newLedger, accountValues
	}

	// This test reads non-existent domain storage map and commit changes.
	// pre-condition: storage contains domain register and domain storage map
	// post-condition: no change
	// migration: none because only read ops.
	t.Run("read non-existent domain storage map", func(t *testing.T) {
		existingDomains := []common.StorageDomain{
			common.PathDomainStorage.StorageDomain(),
		}

		var writeCount int

		// Create storage with unmigrated accounts
		const domainStorageMapCount = 5
		ledger, _ := newTestLedgerWithUnmigratedAccount(
			nil,
			LedgerOnWriteCounter(&writeCount),
			address,
			existingDomains,
			domainStorageMapCount)
		storage := NewStorage(
			ledger,
			nil,
			StorageConfig{
				StorageFormatV2Enabled: true,
			},
		)

		inter := NewTestInterpreterWithStorage(t, storage)

		// Get non-existent domain storage map
		const createIfNotExists = false
		nonExistingDomain := common.PathDomainPublic.StorageDomain()
		domainStorageMap := storage.GetDomainStorageMap(inter, address, nonExistingDomain, createIfNotExists)
		require.Nil(t, domainStorageMap)

		storage.ScheduleV2MigrationForModifiedAccounts()

		// Commit changes
		const commitContractUpdates = false
		err := storage.Commit(inter, commitContractUpdates)
		require.NoError(t, err)

		// Check there are no writes to underlying storage
		require.Equal(t, 0, writeCount)
	})

	// This test reads existing domain storage map and commit changes.
	// pre-condition: storage contains domain register and domain storage map
	// post-condition: no change
	// migration: none because only read ops
	readExistingDomainTestCases := []struct {
		name              string
		createIfNotExists bool
	}{
		{name: "(createIfNotExists is true)", createIfNotExists: true},
		{name: "(createIfNotExists is false)", createIfNotExists: false},
	}

	for _, tc := range readExistingDomainTestCases {
		t.Run("read existing domain storage map "+tc.name, func(t *testing.T) {

			var writeCount int

			existingDomains := []common.StorageDomain{common.PathDomainStorage.StorageDomain()}
			const existingDomainStorageMapCount = 5

			// Create storage with existing domain storage map
			ledger, accountValues := newTestLedgerWithUnmigratedAccount(
				nil,
				LedgerOnWriteCounter(&writeCount),
				address,
				existingDomains,
				existingDomainStorageMapCount,
			)
			storage := NewStorage(
				ledger,
				nil,
				StorageConfig{
					StorageFormatV2Enabled: true,
				},
			)

			inter := NewTestInterpreterWithStorage(t, storage)

			// Read existing domain storage map
			for domain, domainValues := range accountValues {
				domainStorageMap := storage.GetDomainStorageMap(inter, address, domain, tc.createIfNotExists)
				require.NotNil(t, domainStorageMap)
				require.Equal(t, uint64(len(domainValues)), domainStorageMap.Count())

				// Read elements to domain storage map
				for k, expectedV := range domainValues {
					v := domainStorageMap.ReadValue(nil, k)
					ev, ok := v.(interpreter.EquatableValue)
					require.True(t, ok)
					require.True(t, ev.Equal(inter, interpreter.EmptyLocationRange, expectedV))
				}
			}

			// Commit changes
			const commitContractUpdates = false
			err := storage.Commit(inter, commitContractUpdates)
			require.NoError(t, err)

			// Check storage health after commit
			err = storage.CheckHealth()
			require.NoError(t, err)

			// Check writes to underlying storage
			require.Equal(t, 0, writeCount)
		})
	}

	// This test creates and writes to new domain storage map and commit changes.
	// pre-condition: storage contains
	// - domain register
	// - domain storage map
	// post-condition: storage contains
	// - account register
	// - account storage map with existing and new domain storage map.
	// migration: yes
	createDomainTestCases := []struct {
		name                          string
		existingDomains               []common.StorageDomain
		newDomains                    []common.StorageDomain
		existingDomainStorageMapCount int
		newDomainStorageMapCount      int
		isNewDomainStorageMapInlined  bool
	}{
		{
			name:                          "empty domain storage map",
			existingDomains:               []common.StorageDomain{common.PathDomainStorage.StorageDomain()},
			existingDomainStorageMapCount: 5,
			newDomains:                    []common.StorageDomain{common.PathDomainPublic.StorageDomain()},
			newDomainStorageMapCount:      0,
			isNewDomainStorageMapInlined:  true,
		},
		{
			name:                          "small domain storage map",
			existingDomains:               []common.StorageDomain{common.PathDomainStorage.StorageDomain()},
			existingDomainStorageMapCount: 5,
			newDomains:                    []common.StorageDomain{common.PathDomainPublic.StorageDomain()},
			newDomainStorageMapCount:      10,
			isNewDomainStorageMapInlined:  true,
		},
		{
			name:                          "large domain storage map",
			existingDomains:               []common.StorageDomain{common.PathDomainStorage.StorageDomain()},
			existingDomainStorageMapCount: 5,
			newDomains:                    []common.StorageDomain{common.PathDomainPublic.StorageDomain()},
			newDomainStorageMapCount:      20,
			isNewDomainStorageMapInlined:  false,
		},
	}

	for _, tc := range createDomainTestCases {
		t.Run("create and write "+tc.name, func(t *testing.T) {

			var writeEntries []OwnerKeyValue

			// Create storage with existing account storage map
			ledger, accountValues := newTestLedgerWithUnmigratedAccount(
				nil,
				LedgerOnWriteEntries(&writeEntries),
				address,
				tc.existingDomains,
				tc.existingDomainStorageMapCount,
			)
			storage := NewStorage(
				ledger,
				nil,
				StorageConfig{
					StorageFormatV2Enabled: true,
				},
			)

			inter := NewTestInterpreterWithStorage(t, storage)

			random := rand.New(rand.NewSource(42))

			// Create and write to new domain storage map
			for _, domain := range tc.newDomains {
				const createIfNotExists = true
				domainStorageMap := storage.GetDomainStorageMap(inter, address, domain, createIfNotExists)
				require.NotNil(t, domainStorageMap)
				require.Equal(t, uint64(0), domainStorageMap.Count())

				// Write elements to to domain storage map
				accountValues[domain] = writeToDomainStorageMap(inter, domainStorageMap, tc.newDomainStorageMapCount, random)
			}

			// TODO:
			storage.ScheduleV2MigrationForModifiedAccounts()

			// Commit changes
			const commitContractUpdates = false
			err := storage.Commit(inter, commitContractUpdates)
			require.NoError(t, err)

			// Check storage health after commit
			err = storage.CheckHealth()
			require.NoError(t, err)

			// Check writes to underlying storage
			// writes include:
			// - empty registers for all existing and new domains
			// - 1 account register
			// - 1 account storage map register
			// - other non-inlined domain storage map
			require.True(t, len(writeEntries) > 1+len(tc.existingDomains)+len(tc.newDomains))

			i := 0

			// Check new domain register committed in V1 format.
			for _, domain := range common.AllStorageDomains {

				if slices.Contains(tc.newDomains, domain) {

					// New domains are committed in V1 format (with domain register).
					require.Equal(t, address[:], writeEntries[i].Owner)
					require.Equal(t, []byte(domain.Identifier()), writeEntries[i].Key)
					require.True(t, len(writeEntries[i].Value) > 0)

					i++
				}
			}

			// Check modified registers in migration.
			for _, domain := range common.AllStorageDomains {

				if slices.Contains(tc.existingDomains, domain) ||
					slices.Contains(tc.newDomains, domain) {

					// Existing and new domain registers are removed (migrated).
					// Removing new (non-existent) domain registers is no-op.
					require.Equal(t, address[:], writeEntries[i].Owner)
					require.Equal(t, []byte(domain.Identifier()), writeEntries[i].Key)
					require.True(t, len(writeEntries[i].Value) == 0)

					i++
				}
			}

			// Account register is created
			require.Equal(t, address[:], writeEntries[i].Owner)
			require.Equal(t, []byte(AccountStorageKey), writeEntries[i].Key)
			require.True(t, len(writeEntries[i].Value) > 0)

			i++

			// Remaining writes are atree slabs (either empty for migrated domain storage map or non-empty for account storage map)
			for ; i < len(writeEntries); i++ {
				require.Equal(t, address[:], writeEntries[i].Owner)
				require.Equal(t, byte('$'), writeEntries[i].Key[0])
			}

			// Verify account storage map data
			checkAccountStorageMapData(t, ledger.StoredValues, ledger.StorageIndices, address, accountValues)
		})
	}

	// This test reads and writes to existing domain storage map and commit changes.
	// pre-condition: storage contains
	// - domain register
	// - domain storage map
	// post-condition: storage contains
	// - account register
	// - account storage map with updated domain storage map.
	// migration: yes
	t.Run("read and write to existing domain storage map", func(t *testing.T) {

		var writeEntries []OwnerKeyValue

		domains := []common.StorageDomain{common.PathDomainStorage.StorageDomain()}
		const existingDomainStorageMapCount = 5

		// Create storage with existing domain storage maps
		ledger, accountValues := newTestLedgerWithUnmigratedAccount(
			nil,
			LedgerOnWriteEntries(&writeEntries),
			address,
			domains,
			existingDomainStorageMapCount,
		)
		storage := NewStorage(
			ledger,
			nil,
			StorageConfig{
				StorageFormatV2Enabled: true,
			},
		)

		inter := NewTestInterpreterWithStorage(t, storage)

		random := rand.New(rand.NewSource(42))

		// write to existing domain storage map (createIfNotExists is false)
		for _, domain := range domains {
			const createIfNotExists = false
			domainStorageMap := storage.GetDomainStorageMap(inter, address, domain, createIfNotExists)
			require.NotNil(t, domainStorageMap)

			domainValues := accountValues[domain]
			require.Equal(t, uint64(len(domainValues)), domainStorageMap.Count())

			domainKeys := make([]interpreter.StorageMapKey, 0, len(domainValues))
			for k := range domainValues { //nolint:maprange
				domainKeys = append(domainKeys, k)
			}

			// Update or remove elements
			for i, k := range domainKeys {
				if i%2 == 0 {
					n := random.Int()
					newValue := interpreter.NewUnmeteredIntValueFromInt64(int64(n))

					// Update existing element
					existed := domainStorageMap.WriteValue(inter, k, newValue)
					require.True(t, existed)

					domainValues[k] = newValue
				} else {
					// Remove existing element
					existed := domainStorageMap.WriteValue(inter, k, nil)
					require.True(t, existed)

					delete(domainValues, k)
				}
			}

			// Write new elements
			const newElementCount = 2
			newDomainValues := writeToDomainStorageMap(inter, domainStorageMap, newElementCount, random)

			for k, v := range newDomainValues {
				domainValues[k] = v
			}
		}

		// TODO:
		storage.ScheduleV2MigrationForModifiedAccounts()

		// Commit changes
		const commitContractUpdates = false
		err := storage.Commit(inter, commitContractUpdates)
		require.NoError(t, err)

		// Check storage health after commit
		err = storage.CheckHealth()
		require.NoError(t, err)

		// Check writes to underlying storage
		require.Equal(t, 4, len(writeEntries))

		// writes[0]: domain register
		// storage domain register is removed
		require.Equal(t, address[:], writeEntries[0].Owner)
		require.Equal(t, []byte(common.PathDomainStorage.Identifier()), writeEntries[0].Key)
		require.True(t, len(writeEntries[0].Value) == 0)

		// writes[1]: account register
		// account register is created
		require.Equal(t, address[:], writeEntries[1].Owner)
		require.Equal(t, []byte(AccountStorageKey), writeEntries[1].Key)
		require.True(t, len(writeEntries[1].Value) > 0)

		// writes[2]: storage domain storage map
		// storage domain storage map is removed because it is inlined in account storage map.
		require.Equal(t, address[:], writeEntries[2].Owner)
		require.Equal(t, []byte{'$', 0x0, 0x0, 0x0, 0x0, 0x0, 0x0, 0x0, 0x1}, writeEntries[2].Key)
		require.True(t, len(writeEntries[2].Value) == 0)

		// writes[3]: account storage map
		// account storage map is created with inlined domain storage map.
		require.Equal(t, address[:], writeEntries[3].Owner)
		require.Equal(t, []byte{'$', 0x0, 0x0, 0x0, 0x0, 0x0, 0x0, 0x0, 0x2}, writeEntries[3].Key)
		require.True(t, len(writeEntries[3].Value) > 0)

		// Verify account storage map data
		checkAccountStorageMapData(t, ledger.StoredValues, ledger.StorageIndices, address, accountValues)
	})

	// This test storage map operations (including account migration) with intermittent Commit()
	// - read domain storage map and commit
	// - write to domain storage map and commit (including account migration)
	// - remove all elements from domain storage map and commit
	// - read domain storage map and commit
	t.Run("read, commit, update, commit, remove, commit", func(t *testing.T) {

		var writeEntries []OwnerKeyValue

		domains := []common.StorageDomain{common.PathDomainStorage.StorageDomain()}
		const domainStorageMapCount = 5

		// Create storage with existing account storage map
		ledger, accountValues := newTestLedgerWithUnmigratedAccount(
			nil,
			LedgerOnWriteEntries(&writeEntries),
			address,
			domains,
			domainStorageMapCount,
		)
		storage := NewStorage(
			ledger,
			nil,
			StorageConfig{
				StorageFormatV2Enabled: true,
			},
		)

		inter := NewTestInterpreterWithStorage(t, storage)

		random := rand.New(rand.NewSource(42))

		// Read domain storage map and commit
		{
			for _, domain := range domains {
				const createIfNotExists = false
				domainStorageMap := storage.GetDomainStorageMap(inter, address, domain, createIfNotExists)
				require.NotNil(t, domainStorageMap)

				domainValues := accountValues[domain]

				require.Equal(t, uint64(len(domainValues)), domainStorageMap.Count())

				for k, expectedValue := range domainValues {
					v := domainStorageMap.ReadValue(nil, k)
					ev := v.(interpreter.EquatableValue)
					require.True(t, ev.Equal(inter, interpreter.EmptyLocationRange, expectedValue))
				}
			}

			// Commit changes
			const commitContractUpdates = false
			err := storage.Commit(inter, commitContractUpdates)
			require.NoError(t, err)

			// Check storage health after commit
			err = storage.CheckHealth()
			require.NoError(t, err)
		}

		// Update domain storage map, and commit changes (account is migrated during commmit)
		{
			// update existing domain storage map (loaded from storage)
			for _, domain := range domains {
				const createIfNotExists = false
				domainStorageMap := storage.GetDomainStorageMap(inter, address, domain, createIfNotExists)
				require.NotNil(t, domainStorageMap)

				domainValues := accountValues[domain]

				require.Equal(t, uint64(len(domainValues)), domainStorageMap.Count())

				domainKeys := make([]interpreter.StorageMapKey, 0, len(domainValues))
				for k := range domainValues { //nolint:maprange
					domainKeys = append(domainKeys, k)
				}

				// Update elements
				for _, k := range domainKeys {
					n := random.Int()
					newValue := interpreter.NewUnmeteredIntValueFromInt64(int64(n))

					// Update existing element
					existed := domainStorageMap.WriteValue(inter, k, newValue)
					require.True(t, existed)

					domainValues[k] = newValue
				}
			}

			// TODO:
			storage.ScheduleV2MigrationForModifiedAccounts()

			// Commit changes
			const commitContractUpdates = false
			err := storage.Commit(inter, commitContractUpdates)
			require.NoError(t, err)

			// Check storage health after commit
			err = storage.CheckHealth()
			require.NoError(t, err)

			// Check writes to underlying storage
			require.Equal(t, 4, len(writeEntries))

			// writes[0]: storage domain register
			// Storage domain register is removed
			require.Equal(t, address[:], writeEntries[0].Owner)
			require.Equal(t, []byte(common.PathDomainStorage.Identifier()), writeEntries[0].Key)
			require.True(t, len(writeEntries[0].Value) == 0)

			// writes[1]: account register
			// Account register is created
			require.Equal(t, address[:], writeEntries[1].Owner)
			require.Equal(t, []byte(AccountStorageKey), writeEntries[1].Key)
			require.True(t, len(writeEntries[1].Value) > 0)

			// writes[2]: storage domain storage map
			// storage domain storage map is removed because it is inlined in account storage map.
			require.Equal(t, address[:], writeEntries[2].Owner)
			require.Equal(t, []byte{'$', 0x0, 0x0, 0x0, 0x0, 0x0, 0x0, 0x0, 0x1}, writeEntries[2].Key)
			require.True(t, len(writeEntries[2].Value) == 0)

			// writes[3]: account storage map
			// account storage map is created with inlined domain storage map.
			require.Equal(t, address[:], writeEntries[3].Owner)
			require.Equal(t, []byte{'$', 0x0, 0x0, 0x0, 0x0, 0x0, 0x0, 0x0, 0x2}, writeEntries[3].Key)
			require.True(t, len(writeEntries[3].Value) > 0)

			// Verify account storage map data
			checkAccountStorageMapData(t, ledger.StoredValues, ledger.StorageIndices, address, accountValues)

			writeEntries = nil
		}

		// Remove all elements from domain storage map, and commit changes
		{
			for _, domain := range domains {
				const createIfNotExists = false
				domainStorageMap := storage.GetDomainStorageMap(inter, address, domain, createIfNotExists)
				require.NotNil(t, domainStorageMap)

				domainValues := accountValues[domain]

				require.Equal(t, uint64(len(domainValues)), domainStorageMap.Count())

				domainKeys := make([]interpreter.StorageMapKey, 0, len(domainValues))
				for k := range domainValues { //nolint:maprange
					domainKeys = append(domainKeys, k)
				}

				// Remove elements
				for _, k := range domainKeys {

					// Update existing element
					existed := domainStorageMap.WriteValue(inter, k, nil)
					require.True(t, existed)

					delete(domainValues, k)
				}
			}

			// Commit changes
			const commitContractUpdates = false
			err := storage.Commit(inter, commitContractUpdates)
			require.NoError(t, err)

			// Check storage health after commit
			err = storage.CheckHealth()
			require.NoError(t, err)

			// Check writes to underlying storage
			require.Equal(t, 1, len(writeEntries))

			// writes[0]: account storage map
			// account storage map is modified because inlined domain storage map is modified.
			require.Equal(t, address[:], writeEntries[0].Owner)
			require.Equal(t, []byte{'$', 0x0, 0x0, 0x0, 0x0, 0x0, 0x0, 0x0, 0x2}, writeEntries[0].Key)
			require.True(t, len(writeEntries[0].Value) > 0)

			// Verify account storage map data
			checkAccountStorageMapData(t, ledger.StoredValues, ledger.StorageIndices, address, accountValues)
		}

		// Read domain storage map and commit
		{
			for _, domain := range domains {
				const createIfNotExists = false
				domainStorageMap := storage.GetDomainStorageMap(inter, address, domain, createIfNotExists)
				require.NotNil(t, domainStorageMap)

				domainValues := accountValues[domain]

				require.Equal(t, uint64(len(domainValues)), domainStorageMap.Count())

				for k, expectedValue := range domainValues {
					v := domainStorageMap.ReadValue(nil, k)
					ev := v.(interpreter.EquatableValue)
					require.True(t, ev.Equal(inter, interpreter.EmptyLocationRange, expectedValue))
				}
			}

			// Commit changes
			const commitContractUpdates = false
			err := storage.Commit(inter, commitContractUpdates)
			require.NoError(t, err)

			// Check storage health after commit
			err = storage.CheckHealth()
			require.NoError(t, err)

			// Verify account storage map data
			checkAccountStorageMapData(t, ledger.StoredValues, ledger.StorageIndices, address, accountValues)
		}
	})
}

// TestRuntimeStorageDomainStorageMapInlinedState tests inlined state
// of domain storage map when large number of elements are inserted,
// updated, and removed from domain storage map.
// Initially domain storage map is inlined in account storage map, it
// becomes un-inlined when large number elements are inserted, and then
// inlined again when all elements are removed.
func TestRuntimeStorageDomainStorageMapInlinedState(t *testing.T) {
	random := rand.New(rand.NewSource(42))

	address := common.MustBytesToAddress([]byte{0x1})

	// Create empty storage
	ledger := NewTestLedger(nil, nil)
	storage := NewStorage(
		ledger,
		nil,
		StorageConfig{
			StorageFormatV2Enabled: true,
		},
	)

	inter := NewTestInterpreterWithStorage(t, storage)

	domains := []common.StorageDomain{
		common.PathDomainStorage.StorageDomain(),
		common.PathDomainPublic.StorageDomain(),
		common.PathDomainPrivate.StorageDomain(),
	}

	const domainStorageMapCount = 500

	accountValues := make(accountStorageMapValues)

	for _, domain := range domains {

		// Create domain storage map
		const createIfNotExists = true
		domainStorageMap := storage.GetDomainStorageMap(inter, address, domain, createIfNotExists)
		require.NotNil(t, domainStorageMap)
		require.True(t, domainStorageMap.Inlined())

		valueID := domainStorageMap.ValueID()

		accountValues[domain] = make(domainStorageMapValues)

		domainValues := accountValues[domain]

		// Insert new values to domain storage map
		for domainStorageMap.Count() < domainStorageMapCount {
			n := random.Int()
			key := interpreter.StringStorageMapKey(strconv.Itoa(n))
			if _, exists := domainValues[key]; exists {
				continue
			}
			value := interpreter.NewUnmeteredIntValueFromInt64(int64(n))

			existed := domainStorageMap.WriteValue(inter, key, value)
			require.False(t, existed)

			domainValues[key] = value
		}

		require.Equal(t, uint64(domainStorageMapCount), domainStorageMap.Count())
		require.Equal(t, valueID, domainStorageMap.ValueID())
		require.False(t, domainStorageMap.Inlined())

		// Check storage health
		err := storage.CheckHealth()
		require.NoError(t, err)

		// Overwrite values in domain storage map
		for key := range domainValues {
			n := random.Int()
			value := interpreter.NewUnmeteredIntValueFromInt64(int64(n))

			existed := domainStorageMap.WriteValue(inter, key, value)
			require.True(t, existed)

			domainValues[key] = value
		}

		require.Equal(t, uint64(domainStorageMapCount), domainStorageMap.Count())
		require.Equal(t, valueID, domainStorageMap.ValueID())
		require.False(t, domainStorageMap.Inlined())

		// Check storage health
		err = storage.CheckHealth()
		require.NoError(t, err)

		// Remove all values in domain storage map
		for key := range domainValues {
			existed := domainStorageMap.WriteValue(inter, key, nil)
			require.True(t, existed)

			delete(domainValues, key)
		}

		require.Equal(t, uint64(0), domainStorageMap.Count())
		require.Equal(t, valueID, domainStorageMap.ValueID())
		require.True(t, domainStorageMap.Inlined())
	}

	// Commit changes
	const commitContractUpdates = false
	err := storage.Commit(inter, commitContractUpdates)
	require.NoError(t, err)

	// Check storage health
	err = storage.CheckHealth()
	require.NoError(t, err)

	// There should be 2 non-empty registers in ledger after commits:
	// - account register (key is "stored")
	// - account storage map (atree slab)
	nonEmptyRegisters := make(map[string][]byte)
	for k, v := range ledger.StoredValues {
		if len(v) > 0 {
			nonEmptyRegisters[k] = v
		}
	}
	require.Equal(t, 2, len(nonEmptyRegisters))

	accountRegisterValue, accountRegisterExists := nonEmptyRegisters[string(address[:])+"|"+AccountStorageKey]
	require.True(t, accountRegisterExists)
	require.Equal(t, 8, len(accountRegisterValue))

	_, accountStorageMapRegisterExists := nonEmptyRegisters[string(address[:])+"|$"+string(accountRegisterValue)]
	require.True(t, accountStorageMapRegisterExists)

	checkAccountStorageMapData(t, ledger.StoredValues, ledger.StorageIndices, address, accountValues)
}

// TestRuntimeStorageLargeDomainValues tests large values
// in domain storage map.
func TestRuntimeStorageLargeDomainValues(t *testing.T) {
	random := rand.New(rand.NewSource(42))

	address := common.MustBytesToAddress([]byte{0x1})

	// Create empty storage
	ledger := NewTestLedger(nil, nil)
	storage := NewStorage(
		ledger,
		nil,
		StorageConfig{
			StorageFormatV2Enabled: true,
		},
	)

	inter := NewTestInterpreterWithStorage(t, storage)

	domains := []common.StorageDomain{
		common.PathDomainStorage.StorageDomain(),
		common.PathDomainPublic.StorageDomain(),
		common.PathDomainPrivate.StorageDomain(),
	}

	const domainStorageMapCount = 5

	accountValues := make(accountStorageMapValues)

	for _, domain := range domains {

		// Create domain storage map
		const createIfNotExists = true
		domainStorageMap := storage.GetDomainStorageMap(inter, address, domain, createIfNotExists)
		require.NotNil(t, domainStorageMap)
		require.True(t, domainStorageMap.Inlined())

		valueID := domainStorageMap.ValueID()

		accountValues[domain] = make(domainStorageMapValues)

		domainValues := accountValues[domain]

		// Insert new values to domain storage map
		for domainStorageMap.Count() < domainStorageMapCount {
			n := random.Int()
			key := interpreter.StringStorageMapKey(strconv.Itoa(n))
			if _, exists := domainValues[key]; exists {
				continue
			}
			value := interpreter.NewUnmeteredStringValue(strings.Repeat("a", 1_000))

			existed := domainStorageMap.WriteValue(inter, key, value)
			require.False(t, existed)

			domainValues[key] = value
		}

		require.Equal(t, uint64(domainStorageMapCount), domainStorageMap.Count())
		require.Equal(t, valueID, domainStorageMap.ValueID())
		require.True(t, domainStorageMap.Inlined())

		// Check storage health
		err := storage.CheckHealth()
		require.NoError(t, err)

		// Overwrite values in domain storage map
		for key := range domainValues {
			value := interpreter.NewUnmeteredStringValue(strings.Repeat("b", 1_000))

			existed := domainStorageMap.WriteValue(inter, key, value)
			require.True(t, existed)

			domainValues[key] = value
		}

		require.Equal(t, uint64(domainStorageMapCount), domainStorageMap.Count())
		require.Equal(t, valueID, domainStorageMap.ValueID())
		require.True(t, domainStorageMap.Inlined())

		// Check storage health
		err = storage.CheckHealth()
		require.NoError(t, err)

		// Remove all values in domain storage map
		for key := range domainValues {
			existed := domainStorageMap.WriteValue(inter, key, nil)
			require.True(t, existed)

			delete(domainValues, key)
		}

		require.Equal(t, uint64(0), domainStorageMap.Count())
		require.Equal(t, valueID, domainStorageMap.ValueID())
		require.True(t, domainStorageMap.Inlined())
	}

	// Commit changes
	const commitContractUpdates = false
	err := storage.Commit(inter, commitContractUpdates)
	require.NoError(t, err)

	// Check storage health
	err = storage.CheckHealth()
	require.NoError(t, err)

	// There should be 2 non-empty registers in ledger after commits:
	// - account register (key is "stored")
	// - account storage map (atree slab)
	nonEmptyRegisters := make(map[string][]byte)
	for k, v := range ledger.StoredValues {
		if len(v) > 0 {
			nonEmptyRegisters[k] = v
		}
	}
	require.Equal(t, 2, len(nonEmptyRegisters))

	accountRegisterValue, accountRegisterExists := nonEmptyRegisters[string(address[:])+"|"+AccountStorageKey]
	require.True(t, accountRegisterExists)
	require.Equal(t, 8, len(accountRegisterValue))

	_, accountStorageMapRegisterExists := nonEmptyRegisters[string(address[:])+"|$"+string(accountRegisterValue)]
	require.True(t, accountStorageMapRegisterExists)

	checkAccountStorageMapData(t, ledger.StoredValues, ledger.StorageIndices, address, accountValues)
}

func TestDomainRegisterMigrationForLargeAccount(t *testing.T) {
	t.Parallel()

	address := common.MustBytesToAddress([]byte{0x1})

	var writeCount int

	accountsInfo := []accountInfo{
		{
			address: address,
			domains: []domainInfo{
				{domain: common.PathDomainStorage.StorageDomain(), domainStorageMapCount: 100, maxDepth: 3},
				{domain: common.PathDomainPublic.StorageDomain(), domainStorageMapCount: 100, maxDepth: 3},
				{domain: common.PathDomainPrivate.StorageDomain(), domainStorageMapCount: 100, maxDepth: 3},
			},
		},
	}

	ledger, accountsValues := newTestLedgerWithUnmigratedAccounts(
		t,
		nil,
		LedgerOnWriteCounter(&writeCount),
		accountsInfo,
	)
	storage := NewStorage(
		ledger,
		nil,
		StorageConfig{
			StorageFormatV2Enabled: true,
		},
	)

	inter := NewTestInterpreterWithStorage(t, storage)

	accountValues := accountsValues[address]

	// Create new domain storage map
	const createIfNotExists = true
	domain := common.StorageDomainInbox
	domainStorageMap := storage.GetDomainStorageMap(inter, address, domain, createIfNotExists)
	require.NotNil(t, domainStorageMap)

	accountValues[domain] = make(domainStorageMapValues)

	// TODO:
	storage.ScheduleV2MigrationForModifiedAccounts()

	// Commit changes
	const commitContractUpdates = false
	err := storage.Commit(inter, commitContractUpdates)
	require.NoError(t, err)

	// Check there are writes to underlying storage
	require.True(t, writeCount > 0)

	// Check there isn't any domain registers
	nonAtreeRegisters := make(map[string][]byte)
	for k, v := range ledger.StoredValues {
		if len(v) == 0 {
			continue
		}
		ks := strings.Split(k, "|")
		if ks[1][0] != '$' {
			nonAtreeRegisters[k] = v
		}
	}

	require.Equal(t, 1, len(nonAtreeRegisters))
	for k := range nonAtreeRegisters {
		ks := strings.Split(k, "|")
		require.Equal(t, address[:], []byte(ks[0]))
		require.Equal(t, AccountStorageKey, ks[1])
	}

	// Check storage health after commit
	err = storage.CheckHealth()
	require.NoError(t, err)

	// Verify account storage map data
	checkAccountStorageMapData(t, ledger.StoredValues, ledger.StorageIndices, address, accountValues)
}

func TestGetDomainStorageMapRegisterReadsForNewAccount(t *testing.T) {
	t.Parallel()

	address := common.MustBytesToAddress([]byte{0x1})

	testCases := []struct {
		name                                       string
		storageFormatV2Enabled                     bool
		domain                                     common.StorageDomain
		createIfNotExists                          bool
		expectedDomainStorageMapIsNil              bool
		expectedReadsFor1stGetDomainStorageMapCall []ownerKeyPair
		expectedReadsFor2ndGetDomainStorageMapCall []ownerKeyPair
		expectedReadsSet                           map[string]struct{}
	}{
		// Test cases with storageFormatV2Enabled = false
		{
			name:                          "storageFormatV2Enabled = false, domain storage map does not exist, createIfNotExists = false",
			storageFormatV2Enabled:        false,
			domain:                        common.StorageDomainPathStorage,
			createIfNotExists:             false,
			expectedDomainStorageMapIsNil: true,
			expectedReadsFor1stGetDomainStorageMapCall: []ownerKeyPair{
				// Read domain register
				{
					owner: address[:],
					key:   []byte(common.StorageDomainPathStorage.Identifier()),
				},
			},
			expectedReadsFor2ndGetDomainStorageMapCall: []ownerKeyPair{
				// Read domain register
				{
					owner: address[:],
					key:   []byte(common.StorageDomainPathStorage.Identifier()),
				},
			},
			expectedReadsSet: map[string]struct{}{
<<<<<<< HEAD
				string(address[:]) + "|" + common.StorageDomainPathStorage.Identifier(): {},
=======
				concatRegisterAddressAndDomain(address, common.StorageDomainPathStorage): {},
>>>>>>> 157d322b
			},
		},
		{
			name:                          "storageFormatV2Enabled = false, domain storage map does not exist, createIfNotExists = true",
			storageFormatV2Enabled:        false,
			domain:                        common.StorageDomainPathStorage,
			createIfNotExists:             true,
			expectedDomainStorageMapIsNil: false,
			expectedReadsFor1stGetDomainStorageMapCall: []ownerKeyPair{
				// Read domain register
				{
					owner: address[:],
					key:   []byte(common.StorageDomainPathStorage.Identifier()),
				},
			},
			expectedReadsFor2ndGetDomainStorageMapCall: []ownerKeyPair{
				// No register reads from the second GetDomainStorageMap() because
				// domain storage map is created and cached in the first GetDomainStorageMap().
			},
			expectedReadsSet: map[string]struct{}{
<<<<<<< HEAD
				string(address[:]) + "|" + common.StorageDomainPathStorage.Identifier(): {},
=======
				concatRegisterAddressAndDomain(address, common.StorageDomainPathStorage): {},
>>>>>>> 157d322b
			},
		},
		// Test cases with storageFormatV2Enabled = true
		{
			name:                          "storageFormatV2Enabled = true, domain storage map does not exist, createIfNotExists = false",
			storageFormatV2Enabled:        true,
			domain:                        common.StorageDomainPathStorage,
			createIfNotExists:             false,
			expectedDomainStorageMapIsNil: true,
			expectedReadsFor1stGetDomainStorageMapCall: []ownerKeyPair{
				// Check if account is v2
				{
					owner: address[:],
					key:   []byte(AccountStorageKey),
				},
<<<<<<< HEAD
				// Check domain register
				{
					owner: address[:],
					key:   []byte(common.StorageDomainPathStorage.Identifier()),
				},
			},
			expectedReadsFor2ndGetDomainStorageMapCall: []ownerKeyPair{
				// Second GetDomainStorageMap() has the same register reading as the first GetDomainStorageMap()
				// because account status can't be cached in previous call.

				// Check if account is v2
=======
				// Read all available domain registers to check if it is a new account
				// Read returns no value.
				{
					owner: address[:],
					key:   []byte(common.PathDomainStorage.Identifier()),
				},
				{
					owner: address[:],
					key:   []byte(common.PathDomainPrivate.Identifier()),
				},
				{
					owner: address[:],
					key:   []byte(common.PathDomainPublic.Identifier()),
				},
				{
					owner: address[:],
					key:   []byte(common.StorageDomainContract.Identifier()),
				},
				{
					owner: address[:],
					key:   []byte(common.StorageDomainInbox.Identifier()),
				},
				{
					owner: address[:],
					key:   []byte(common.StorageDomainCapabilityController.Identifier()),
				},
				{
					owner: address[:],
					key:   []byte(common.StorageDomainCapabilityControllerTag.Identifier()),
				},
				{
					owner: address[:],
					key:   []byte(common.StorageDomainPathCapability.Identifier()),
				},
				{
					owner: address[:],
					key:   []byte(common.StorageDomainAccountCapability.Identifier()),
				},
				// Try to read account register to create account storage map
>>>>>>> 157d322b
				{
					owner: address[:],
					key:   []byte(AccountStorageKey),
				},
<<<<<<< HEAD
				// Check domain register
				{
					owner: address[:],
					key:   []byte(common.StorageDomainPathStorage.Identifier()),
				},
			},
			expectedReadsSet: map[string]struct{}{
				string(address[:]) + "|" + AccountStorageKey:                            {},
				string(address[:]) + "|" + common.StorageDomainPathStorage.Identifier(): {},
=======
			},
			expectedReadsFor2ndGetDomainStorageMapCall: []ownerKeyPair{
				// Second GetDomainStorageMap() get cached account format v2 (cached during first GetDomainStorageMap()).

				// Try to read account register to create account storage map
				{
					owner: address[:],
					key:   []byte(AccountStorageKey),
				},
			},
			expectedReadsSet: map[string]struct{}{
				concatRegisterAddressAndKey(address, []byte(AccountStorageKey)):                      {},
				concatRegisterAddressAndDomain(address, common.StorageDomainPathStorage):             {},
				concatRegisterAddressAndDomain(address, common.StorageDomainPathPrivate):             {},
				concatRegisterAddressAndDomain(address, common.StorageDomainPathPublic):              {},
				concatRegisterAddressAndDomain(address, common.StorageDomainContract):                {},
				concatRegisterAddressAndDomain(address, common.StorageDomainInbox):                   {},
				concatRegisterAddressAndDomain(address, common.StorageDomainCapabilityController):    {},
				concatRegisterAddressAndDomain(address, common.StorageDomainCapabilityControllerTag): {},
				concatRegisterAddressAndDomain(address, common.StorageDomainPathCapability):          {},
				concatRegisterAddressAndDomain(address, common.StorageDomainAccountCapability):       {},
>>>>>>> 157d322b
			},
		},
		{
			name:                          "storageFormatV2Enabled = true, domain storage map does not exist, createIfNotExists = true",
			storageFormatV2Enabled:        true,
			domain:                        common.StorageDomainPathStorage,
			createIfNotExists:             true,
			expectedDomainStorageMapIsNil: false,
			expectedReadsFor1stGetDomainStorageMapCall: []ownerKeyPair{
				// Check if account is v2
				{
					owner: address[:],
					key:   []byte(AccountStorageKey),
				},
<<<<<<< HEAD
				// Check domain register
				{
					owner: address[:],
					key:   []byte(common.StorageDomainPathStorage.Identifier()),
				},
=======
>>>>>>> 157d322b
				// Check all domain registers
				{
					owner: address[:],
					key:   []byte(common.PathDomainStorage.Identifier()),
				},
				{
					owner: address[:],
					key:   []byte(common.PathDomainPrivate.Identifier()),
				},
				{
					owner: address[:],
					key:   []byte(common.PathDomainPublic.Identifier()),
				},
				{
					owner: address[:],
					key:   []byte(common.StorageDomainContract.Identifier()),
				},
				{
					owner: address[:],
					key:   []byte(common.StorageDomainInbox.Identifier()),
				},
				{
					owner: address[:],
					key:   []byte(common.StorageDomainCapabilityController.Identifier()),
				},
				{
					owner: address[:],
					key:   []byte(common.StorageDomainCapabilityControllerTag.Identifier()),
				},
				{
					owner: address[:],
					key:   []byte(common.StorageDomainPathCapability.Identifier()),
				},
				{
					owner: address[:],
					key:   []byte(common.StorageDomainAccountCapability.Identifier()),
				},
				// Read account register to load account storage map
				{
					owner: address[:],
					key:   []byte(AccountStorageKey),
				},
			},
			expectedReadsFor2ndGetDomainStorageMapCall: []ownerKeyPair{
				// No register reads from the second GetDomainStorageMap() because
				// domain storage map is created and cached in the first GetDomainStorageMap().
			},
			expectedReadsSet: map[string]struct{}{
<<<<<<< HEAD
				string(address[:]) + "|" + AccountStorageKey:                                        {},
				string(address[:]) + "|" + common.StorageDomainPathStorage.Identifier():             {},
				string(address[:]) + "|" + common.StorageDomainPathPrivate.Identifier():             {},
				string(address[:]) + "|" + common.StorageDomainPathPublic.Identifier():              {},
				string(address[:]) + "|" + common.StorageDomainContract.Identifier():                {},
				string(address[:]) + "|" + common.StorageDomainInbox.Identifier():                   {},
				string(address[:]) + "|" + common.StorageDomainCapabilityController.Identifier():    {},
				string(address[:]) + "|" + common.StorageDomainCapabilityControllerTag.Identifier(): {},
				string(address[:]) + "|" + common.StorageDomainPathCapability.Identifier():          {},
				string(address[:]) + "|" + common.StorageDomainAccountCapability.Identifier():       {},
=======
				concatRegisterAddressAndKey(address, []byte(AccountStorageKey)):                      {},
				concatRegisterAddressAndDomain(address, common.StorageDomainPathStorage):             {},
				concatRegisterAddressAndDomain(address, common.StorageDomainPathPrivate):             {},
				concatRegisterAddressAndDomain(address, common.StorageDomainPathPublic):              {},
				concatRegisterAddressAndDomain(address, common.StorageDomainContract):                {},
				concatRegisterAddressAndDomain(address, common.StorageDomainInbox):                   {},
				concatRegisterAddressAndDomain(address, common.StorageDomainCapabilityController):    {},
				concatRegisterAddressAndDomain(address, common.StorageDomainCapabilityControllerTag): {},
				concatRegisterAddressAndDomain(address, common.StorageDomainPathCapability):          {},
				concatRegisterAddressAndDomain(address, common.StorageDomainAccountCapability):       {},
>>>>>>> 157d322b
			},
		},
	}

	for _, tc := range testCases {
		t.Run(tc.name, func(t *testing.T) {

			var ledgerReads []ownerKeyPair
			ledgerReadsSet := make(map[string]struct{})

			// Create empty storage
			ledger := NewTestLedger(
				func(owner, key, _ []byte) {
					ledgerReads = append(
						ledgerReads,
						ownerKeyPair{
							owner: owner,
							key:   key,
						},
					)
					ledgerReadsSet[string(owner)+"|"+string(key)] = struct{}{}
				},
				nil)

			storage := NewStorage(
				ledger,
				nil,
				StorageConfig{
					StorageFormatV2Enabled: tc.storageFormatV2Enabled,
				},
			)

			inter := NewTestInterpreterWithStorage(t, storage)

			domainStorageMap := storage.GetDomainStorageMap(inter, address, tc.domain, tc.createIfNotExists)
			require.Equal(t, tc.expectedDomainStorageMapIsNil, domainStorageMap == nil)
			require.Equal(t, tc.expectedReadsFor1stGetDomainStorageMapCall, ledgerReads)

			ledgerReads = ledgerReads[:0]

			// Call GetDomainStorageMap() again to test account status is cached and no register reading is needed.

			domainStorageMap = storage.GetDomainStorageMap(inter, address, tc.domain, tc.createIfNotExists)
			require.Equal(t, tc.expectedDomainStorageMapIsNil, domainStorageMap == nil)
			require.Equal(t, tc.expectedReadsFor2ndGetDomainStorageMapCall, ledgerReads)

			// Check underlying ledger reads
			require.Equal(t, len(ledgerReadsSet), len(tc.expectedReadsSet))
			for k := range ledgerReadsSet {
				require.Contains(t, tc.expectedReadsSet, k)
			}
		})
	}
}

func TestGetDomainStorageMapRegisterReadsForV1Account(t *testing.T) {

	t.Parallel()

	address := common.MustBytesToAddress([]byte{0x1})

	type getStorageDataFunc func() (storedValues map[string][]byte, StorageIndices map[string]uint64)

	createV1AccountWithDomain := func(
		address common.Address,
		domain common.StorageDomain,
	) getStorageDataFunc {
		return func() (storedValues map[string][]byte, StorageIndices map[string]uint64) {
			ledger := NewTestLedger(nil, nil)

<<<<<<< HEAD
			persistentSlabStorage := newSlabStorage(ledger)
=======
			persistentSlabStorage := NewPersistentSlabStorage(ledger, nil)
>>>>>>> 157d322b

			orderedMap, err := atree.NewMap(
				persistentSlabStorage,
				atree.Address(address),
				atree.NewDefaultDigesterBuilder(),
				interpreter.EmptyTypeInfo{},
			)
			require.NoError(t, err)

			slabIndex := orderedMap.SlabID().Index()

			for i := range 3 {

				key := interpreter.StringStorageMapKey(strconv.Itoa(i))

				value := interpreter.NewUnmeteredIntValueFromInt64(int64(i))

				existingStorable, err := orderedMap.Set(
					key.AtreeValueCompare,
					key.AtreeValueHashInput,
					key.AtreeValue(),
					value,
				)
				require.NoError(t, err)
				require.Nil(t, existingStorable)
			}

			// Commit domain storage map
			err = persistentSlabStorage.FastCommit(runtime.NumCPU())
			require.NoError(t, err)

			// Create domain register
			err = ledger.SetValue(address[:], []byte(domain.Identifier()), slabIndex[:])
			require.NoError(t, err)

			return ledger.StoredValues, ledger.StorageIndices
		}
	}

	testCases := []struct {
		name                                       string
		getStorageData                             getStorageDataFunc
		storageFormatV2Enabled                     bool
		domain                                     common.StorageDomain
		createIfNotExists                          bool
		expectedDomainStorageMapIsNil              bool
		expectedReadsFor1stGetDomainStorageMapCall []ownerKeyPair
		expectedReadsFor2ndGetDomainStorageMapCall []ownerKeyPair
		expectedReadsSet                           map[string]struct{}
	}{
		// Test cases with storageFormatV2Enabled = false
		{
			name:                          "storageFormatV2Enabled = false, domain storage map does not exist, createIfNotExists = false",
			storageFormatV2Enabled:        false,
			getStorageData:                createV1AccountWithDomain(address, common.StorageDomainPathPublic),
			domain:                        common.StorageDomainPathStorage,
			createIfNotExists:             false,
			expectedDomainStorageMapIsNil: true,
			expectedReadsFor1stGetDomainStorageMapCall: []ownerKeyPair{
				// Read domain register
				{
					owner: address[:],
					key:   []byte(common.StorageDomainPathStorage.Identifier()),
				},
			},
			expectedReadsFor2ndGetDomainStorageMapCall: []ownerKeyPair{
				// Read domain register
				{
					owner: address[:],
					key:   []byte(common.StorageDomainPathStorage.Identifier()),
				},
			},
			expectedReadsSet: map[string]struct{}{
<<<<<<< HEAD
				string(address[:]) + "|" + common.StorageDomainPathStorage.Identifier(): {},
=======
				concatRegisterAddressAndDomain(address, common.StorageDomainPathStorage): {},
>>>>>>> 157d322b
			},
		},
		{
			name:                          "storageFormatV2Enabled = false, domain storage map does not exist, createIfNotExists = true",
			storageFormatV2Enabled:        false,
			getStorageData:                createV1AccountWithDomain(address, common.StorageDomainPathPublic),
			domain:                        common.StorageDomainPathStorage,
			createIfNotExists:             true,
			expectedDomainStorageMapIsNil: false,
			expectedReadsFor1stGetDomainStorageMapCall: []ownerKeyPair{
				// Read domain register
				{
					owner: address[:],
					key:   []byte(common.StorageDomainPathStorage.Identifier()),
				},
			},
			expectedReadsFor2ndGetDomainStorageMapCall: []ownerKeyPair{
				// No register reading in second GetDomainStorageMap() because
				// domain storage map is created and cached in the first
				// GetDomainStorageMap(0).
			},
			expectedReadsSet: map[string]struct{}{
<<<<<<< HEAD
				string(address[:]) + "|" + common.StorageDomainPathStorage.Identifier(): {},
=======
				concatRegisterAddressAndDomain(address, common.StorageDomainPathStorage): {},
>>>>>>> 157d322b
			},
		},
		{
			name:                          "storageFormatV2Enabled = false, domain storage map exists, createIfNotExists = false",
			storageFormatV2Enabled:        false,
			getStorageData:                createV1AccountWithDomain(address, common.StorageDomainPathStorage),
			domain:                        common.StorageDomainPathStorage,
			createIfNotExists:             false,
			expectedDomainStorageMapIsNil: false,
			expectedReadsFor1stGetDomainStorageMapCall: []ownerKeyPair{
				// Read domain register
				{
					owner: address[:],
					key:   []byte(common.StorageDomainPathStorage.Identifier()),
				},
				// Read domain storage map register
				{
					owner: address[:],
					key:   []byte{'$', 0, 0, 0, 0, 0, 0, 0, 1},
				},
			},
			expectedReadsFor2ndGetDomainStorageMapCall: []ownerKeyPair{
				// No register reading in second GetDomainStorageMap() because
				// domain storage map is loaded and cached in the first
				// GetDomainStorageMap(0).
			},
			expectedReadsSet: map[string]struct{}{
<<<<<<< HEAD
				string(address[:]) + "|" + common.StorageDomainPathStorage.Identifier(): {},
				string(address[:]) + "|" + string([]byte{'$', 0, 0, 0, 0, 0, 0, 0, 1}):  {},
=======
				concatRegisterAddressAndDomain(address, common.StorageDomainPathStorage):  {},
				concatRegisterAddressAndKey(address, []byte{'$', 0, 0, 0, 0, 0, 0, 0, 1}): {},
>>>>>>> 157d322b
			},
		},
		{
			name:                          "storageFormatV2Enabled = false, domain storage map exists, createIfNotExists = true",
			storageFormatV2Enabled:        false,
			getStorageData:                createV1AccountWithDomain(address, common.StorageDomainPathStorage),
			domain:                        common.StorageDomainPathStorage,
			createIfNotExists:             true,
			expectedDomainStorageMapIsNil: false,
			expectedReadsFor1stGetDomainStorageMapCall: []ownerKeyPair{
				// Read domain register
				{
					owner: address[:],
					key:   []byte(common.StorageDomainPathStorage.Identifier()),
				},
				// Read domain storage map register
				{
					owner: address[:],
					key:   []byte{'$', 0, 0, 0, 0, 0, 0, 0, 1},
				},
			},
			expectedReadsFor2ndGetDomainStorageMapCall: []ownerKeyPair{
				// No register reading in second GetDomainStorageMap() because
				// domain storage map is loaded and cached in the first
				// GetDomainStorageMap(0).
			},
			expectedReadsSet: map[string]struct{}{
<<<<<<< HEAD
				string(address[:]) + "|" + common.StorageDomainPathStorage.Identifier(): {},
				string(address[:]) + "|" + string([]byte{'$', 0, 0, 0, 0, 0, 0, 0, 1}):  {},
=======
				concatRegisterAddressAndDomain(address, common.StorageDomainPathStorage):  {},
				concatRegisterAddressAndKey(address, []byte{'$', 0, 0, 0, 0, 0, 0, 0, 1}): {},
>>>>>>> 157d322b
			},
		},
		// Test cases with storageFormatV2Enabled = true
		{
			name:                          "storageFormatV2Enabled = true, domain storage map does not exist, createIfNotExists = false",
			storageFormatV2Enabled:        true,
			getStorageData:                createV1AccountWithDomain(address, common.StorageDomainPathPublic),
			domain:                        common.StorageDomainPathStorage,
			createIfNotExists:             false,
			expectedDomainStorageMapIsNil: true,
			expectedReadsFor1stGetDomainStorageMapCall: []ownerKeyPair{
				// Check if account is v2
				{
					owner: address[:],
					key:   []byte(AccountStorageKey),
				},
<<<<<<< HEAD
				// Check domain register
				{
					owner: address[:],
					key:   []byte(common.StorageDomainPathStorage.Identifier()),
				},
			},
			expectedReadsFor2ndGetDomainStorageMapCall: []ownerKeyPair{
				// Check if account is v2
				{
					owner: address[:],
					key:   []byte(AccountStorageKey),
				},
				// Check domain register
=======
				// Check all domain registers until existing domain register is read
				{
					owner: address[:],
					key:   []byte(common.PathDomainStorage.Identifier()),
				},
				{
					owner: address[:],
					key:   []byte(common.PathDomainPrivate.Identifier()),
				},
				{
					owner: address[:],
					key:   []byte(common.PathDomainPublic.Identifier()),
				},
				// Read requested domain register
				{
					owner: address[:],
					key:   []byte(common.StorageDomainPathStorage.Identifier()),
				},
			},
			expectedReadsFor2ndGetDomainStorageMapCall: []ownerKeyPair{
				// Read requested domain register
>>>>>>> 157d322b
				{
					owner: address[:],
					key:   []byte(common.StorageDomainPathStorage.Identifier()),
				},
			},
			expectedReadsSet: map[string]struct{}{
<<<<<<< HEAD
				string(address[:]) + "|" + AccountStorageKey:                            {},
				string(address[:]) + "|" + common.StorageDomainPathStorage.Identifier(): {},
=======
				concatRegisterAddressAndKey(address, []byte(AccountStorageKey)):          {},
				concatRegisterAddressAndDomain(address, common.StorageDomainPathStorage): {},
				concatRegisterAddressAndDomain(address, common.StorageDomainPathPrivate): {},
				concatRegisterAddressAndDomain(address, common.StorageDomainPathPublic):  {},
>>>>>>> 157d322b
			},
		},
		{
			name:                          "storageFormatV2Enabled = true, domain storage map does not exist, createIfNotExists = true",
			storageFormatV2Enabled:        true,
			getStorageData:                createV1AccountWithDomain(address, common.StorageDomainPathPublic),
			domain:                        common.StorageDomainPathStorage,
			createIfNotExists:             true,
			expectedDomainStorageMapIsNil: false,
			expectedReadsFor1stGetDomainStorageMapCall: []ownerKeyPair{
				// Check if account is v2
				{
					owner: address[:],
					key:   []byte(AccountStorageKey),
				},
<<<<<<< HEAD
				// Check domain register
				{
					owner: address[:],
					key:   []byte(common.StorageDomainPathStorage.Identifier()),
				},
				// Check all domain registers until any existing domain is checked
=======
				// Check all domain registers until existing domain register is read
>>>>>>> 157d322b
				{
					owner: address[:],
					key:   []byte(common.PathDomainStorage.Identifier()),
				},
				{
					owner: address[:],
					key:   []byte(common.PathDomainPrivate.Identifier()),
				},
				{
					owner: address[:],
					key:   []byte(common.PathDomainPublic.Identifier()),
				},
<<<<<<< HEAD
				// Check domain register
=======
				// Read requested domain register
>>>>>>> 157d322b
				{
					owner: address[:],
					key:   []byte(common.StorageDomainPathStorage.Identifier()),
				},
			},
			expectedReadsFor2ndGetDomainStorageMapCall: []ownerKeyPair{
				// No register reading from second GetDomainStorageMap() because
				// domain storage map is created and cached in the first
				// GetDomainStorageMap().
			},
			expectedReadsSet: map[string]struct{}{
<<<<<<< HEAD
				string(address[:]) + "|" + AccountStorageKey:                            {},
				string(address[:]) + "|" + common.StorageDomainPathStorage.Identifier(): {},
				string(address[:]) + "|" + common.StorageDomainPathPrivate.Identifier(): {},
				string(address[:]) + "|" + common.StorageDomainPathPublic.Identifier():  {},
=======
				concatRegisterAddressAndKey(address, []byte(AccountStorageKey)):          {},
				concatRegisterAddressAndDomain(address, common.StorageDomainPathStorage): {},
				concatRegisterAddressAndDomain(address, common.StorageDomainPathPrivate): {},
				concatRegisterAddressAndDomain(address, common.StorageDomainPathPublic):  {},
>>>>>>> 157d322b
			},
		},
		{
			name:                          "storageFormatV2Enabled = true, domain storage map exists, createIfNotExists = false",
			storageFormatV2Enabled:        true,
			getStorageData:                createV1AccountWithDomain(address, common.StorageDomainPathStorage),
			domain:                        common.StorageDomainPathStorage,
			createIfNotExists:             false,
			expectedDomainStorageMapIsNil: false,
			expectedReadsFor1stGetDomainStorageMapCall: []ownerKeyPair{
				// Check if account is v2
				{
					owner: address[:],
					key:   []byte(AccountStorageKey),
				},
				// Check domain register
				{
					owner: address[:],
					key:   []byte(common.StorageDomainPathStorage.Identifier()),
				},
				// Read domain register
				{
					owner: address[:],
					key:   []byte(common.StorageDomainPathStorage.Identifier()),
				},
				// Read domain storage map register
				{
					owner: address[:],
					key:   []byte{'$', 0, 0, 0, 0, 0, 0, 0, 1},
				},
			},
			expectedReadsFor2ndGetDomainStorageMapCall: []ownerKeyPair{
				// No register reading from second GetDomainStorageMap() because
				// domain storage map is created and cached in the first
				// GetDomainStorageMap().
			},
			expectedReadsSet: map[string]struct{}{
<<<<<<< HEAD
				string(address[:]) + "|" + AccountStorageKey:                            {},
				string(address[:]) + "|" + common.StorageDomainPathStorage.Identifier(): {},
				string(address[:]) + "|" + string([]byte{'$', 0, 0, 0, 0, 0, 0, 0, 1}):  {},
=======
				concatRegisterAddressAndKey(address, []byte(AccountStorageKey)):           {},
				concatRegisterAddressAndDomain(address, common.StorageDomainPathStorage):  {},
				concatRegisterAddressAndKey(address, []byte{'$', 0, 0, 0, 0, 0, 0, 0, 1}): {},
>>>>>>> 157d322b
			},
		},
		{
			name:                          "storageFormatV2Enabled = true, domain storage map exists, createIfNotExists = true",
			storageFormatV2Enabled:        true,
			getStorageData:                createV1AccountWithDomain(address, common.StorageDomainPathStorage),
			domain:                        common.StorageDomainPathStorage,
			createIfNotExists:             true,
			expectedDomainStorageMapIsNil: false,
			expectedReadsFor1stGetDomainStorageMapCall: []ownerKeyPair{
				// Check if account is v2
				{
					owner: address[:],
					key:   []byte(AccountStorageKey),
				},
				// Check given domain register
				{
					owner: address[:],
					key:   []byte(common.StorageDomainPathStorage.Identifier()),
				},
				// Read given domain register
				{
					owner: address[:],
					key:   []byte(common.StorageDomainPathStorage.Identifier()),
				},
				// Read domain storage map register
				{
					owner: address[:],
					key:   []byte{'$', 0, 0, 0, 0, 0, 0, 0, 1},
				},
			},
			expectedReadsFor2ndGetDomainStorageMapCall: []ownerKeyPair{
				// No register reading from second GetDomainStorageMap() because
				// domain storage map is created and cached in the first
				// GetDomainStorageMap().
			},
			expectedReadsSet: map[string]struct{}{
<<<<<<< HEAD
				string(address[:]) + "|" + AccountStorageKey:                            {},
				string(address[:]) + "|" + common.StorageDomainPathStorage.Identifier(): {},
				string(address[:]) + "|" + string([]byte{'$', 0, 0, 0, 0, 0, 0, 0, 1}):  {},
=======
				concatRegisterAddressAndKey(address, []byte(AccountStorageKey)):           {},
				concatRegisterAddressAndDomain(address, common.StorageDomainPathStorage):  {},
				concatRegisterAddressAndKey(address, []byte{'$', 0, 0, 0, 0, 0, 0, 0, 1}): {},
>>>>>>> 157d322b
			},
		},
	}

	for _, tc := range testCases {
		t.Run(tc.name, func(t *testing.T) {

			storedValues, storedIndices := tc.getStorageData()

			var ledgerReads []ownerKeyPair
			ledgerReadsSet := make(map[string]struct{})

			ledger := NewTestLedgerWithData(
				func(owner, key, _ []byte) {
					ledgerReads = append(
						ledgerReads,
						ownerKeyPair{
							owner: owner,
							key:   key,
						},
					)
					ledgerReadsSet[string(owner)+"|"+string(key)] = struct{}{}
				},
				nil,
				storedValues,
				storedIndices,
			)

			storage := NewStorage(
				ledger,
				nil,
				StorageConfig{
					StorageFormatV2Enabled: tc.storageFormatV2Enabled,
				},
			)

			inter := NewTestInterpreterWithStorage(t, storage)

			domainStorageMap := storage.GetDomainStorageMap(inter, address, tc.domain, tc.createIfNotExists)
			require.Equal(t, tc.expectedDomainStorageMapIsNil, domainStorageMap == nil)
			require.Equal(t, tc.expectedReadsFor1stGetDomainStorageMapCall, ledgerReads)

			ledgerReads = ledgerReads[:0]

			domainStorageMap = storage.GetDomainStorageMap(inter, address, tc.domain, tc.createIfNotExists)
			require.Equal(t, tc.expectedDomainStorageMapIsNil, domainStorageMap == nil)
			require.Equal(t, tc.expectedReadsFor2ndGetDomainStorageMapCall, ledgerReads)

			// Check underlying ledger reads
			require.Equal(t, len(ledgerReadsSet), len(tc.expectedReadsSet))
			for k := range ledgerReadsSet {
				require.Contains(t, tc.expectedReadsSet, k)
			}
		})
	}
}

func TestGetDomainStorageMapRegisterReadsForV2Account(t *testing.T) {
	t.Parallel()

	address := common.MustBytesToAddress([]byte{0x1})

	type getStorageDataFunc func() (storedValues map[string][]byte, StorageIndices map[string]uint64)

	createV2AccountWithDomain := func(
		address common.Address,
		domain common.StorageDomain,
	) getStorageDataFunc {
		return func() (storedValues map[string][]byte, StorageIndices map[string]uint64) {
			ledger := NewTestLedger(nil, nil)

<<<<<<< HEAD
			persistentSlabStorage := newSlabStorage(ledger)
=======
			persistentSlabStorage := NewPersistentSlabStorage(ledger, nil)
>>>>>>> 157d322b

			accountOrderedMap, err := atree.NewMap(
				persistentSlabStorage,
				atree.Address(address),
				atree.NewDefaultDigesterBuilder(),
				interpreter.EmptyTypeInfo{},
			)
			require.NoError(t, err)

			slabIndex := accountOrderedMap.SlabID().Index()

			domainOrderedMap, err := atree.NewMap(
				persistentSlabStorage,
				atree.Address(address),
				atree.NewDefaultDigesterBuilder(),
				interpreter.EmptyTypeInfo{},
			)
			require.NoError(t, err)

			domainKey := interpreter.Uint64StorageMapKey(domain)

			existingDomain, err := accountOrderedMap.Set(
				domainKey.AtreeValueCompare,
				domainKey.AtreeValueHashInput,
				domainKey.AtreeValue(),
				domainOrderedMap,
			)
			require.NoError(t, err)
			require.Nil(t, existingDomain)

			for i := range 3 {

				key := interpreter.StringStorageMapKey(strconv.Itoa(i))

				value := interpreter.NewUnmeteredIntValueFromInt64(int64(i))

				existingStorable, err := domainOrderedMap.Set(
					key.AtreeValueCompare,
					key.AtreeValueHashInput,
					key.AtreeValue(),
					value,
				)
				require.NoError(t, err)
				require.Nil(t, existingStorable)
			}

			// Commit domain storage map
			err = persistentSlabStorage.FastCommit(runtime.NumCPU())
			require.NoError(t, err)

			// Create account register
			err = ledger.SetValue(address[:], []byte(AccountStorageKey), slabIndex[:])
			require.NoError(t, err)

			return ledger.StoredValues, ledger.StorageIndices
		}
	}

	testCases := []struct {
		name                                       string
		getStorageData                             getStorageDataFunc
		domain                                     common.StorageDomain
		createIfNotExists                          bool
		expectedDomainStorageMapIsNil              bool
		expectedReadsFor1stGetDomainStorageMapCall []ownerKeyPair
		expectedReadsFor2ndGetDomainStorageMapCall []ownerKeyPair
		expectedReadsSet                           map[string]struct{}
	}{
		{
			name:                          "domain storage map does not exist, createIfNotExists = false",
			getStorageData:                createV2AccountWithDomain(address, common.StorageDomainPathPublic),
			domain:                        common.StorageDomainPathStorage,
			createIfNotExists:             false,
			expectedDomainStorageMapIsNil: true,
			expectedReadsFor1stGetDomainStorageMapCall: []ownerKeyPair{
				// Check if account is v2
				{
					owner: address[:],
					key:   []byte(AccountStorageKey),
				},
				// Read account register
				{
					owner: address[:],
					key:   []byte(AccountStorageKey),
				},
				// Read account storage map
				{
					owner: address[:],
					key:   []byte{'$', 0, 0, 0, 0, 0, 0, 0, 1},
				},
			},
			expectedReadsFor2ndGetDomainStorageMapCall: []ownerKeyPair{
				// No register reading from second GetDomainStorageMap because
				// account storage map is loaded and cached from first
				// GetDomainStorageMap().
			},
			expectedReadsSet: map[string]struct{}{
<<<<<<< HEAD
				string(address[:]) + "|" + AccountStorageKey:                           {},
				string(address[:]) + "|" + string([]byte{'$', 0, 0, 0, 0, 0, 0, 0, 1}): {},
=======
				concatRegisterAddressAndKey(address, []byte(AccountStorageKey)):           {},
				concatRegisterAddressAndKey(address, []byte{'$', 0, 0, 0, 0, 0, 0, 0, 1}): {},
>>>>>>> 157d322b
			},
		},
		{
			name:                          "domain storage map does not exist, createIfNotExists = true",
			getStorageData:                createV2AccountWithDomain(address, common.StorageDomainPathPublic),
			domain:                        common.StorageDomainPathStorage,
			createIfNotExists:             true,
			expectedDomainStorageMapIsNil: false,
			expectedReadsFor1stGetDomainStorageMapCall: []ownerKeyPair{
				// Check if account is v2
				{
					owner: address[:],
					key:   []byte(AccountStorageKey),
				},
				// Read account register
				{
					owner: address[:],
					key:   []byte(AccountStorageKey),
				},
				// Read account storage map
				{
					owner: address[:],
					key:   []byte{'$', 0, 0, 0, 0, 0, 0, 0, 1},
				},
			},
			expectedReadsFor2ndGetDomainStorageMapCall: []ownerKeyPair{
				// No register reading from second GetDomainStorageMap() because
				// domain storage map is created and cached in the first
				// GetDomainStorageMap().
			},
			expectedReadsSet: map[string]struct{}{
<<<<<<< HEAD
				string(address[:]) + "|" + AccountStorageKey:                           {},
				string(address[:]) + "|" + string([]byte{'$', 0, 0, 0, 0, 0, 0, 0, 1}): {},
=======
				concatRegisterAddressAndKey(address, []byte(AccountStorageKey)):           {},
				concatRegisterAddressAndKey(address, []byte{'$', 0, 0, 0, 0, 0, 0, 0, 1}): {},
>>>>>>> 157d322b
			},
		},
		{
			name:                          "domain storage map exists, createIfNotExists = false",
			getStorageData:                createV2AccountWithDomain(address, common.StorageDomainPathStorage),
			domain:                        common.StorageDomainPathStorage,
			createIfNotExists:             false,
			expectedDomainStorageMapIsNil: false,
			expectedReadsFor1stGetDomainStorageMapCall: []ownerKeyPair{
				// Check if account is v2
				{
					owner: address[:],
					key:   []byte(AccountStorageKey),
				},
				// Read account register
				{
					owner: address[:],
					key:   []byte(AccountStorageKey),
				},
				// Read account storage map
				{
					owner: address[:],
					key:   []byte{'$', 0, 0, 0, 0, 0, 0, 0, 1},
				},
			},
			expectedReadsFor2ndGetDomainStorageMapCall: []ownerKeyPair{
				// No register reading from second GetDomainStorageMap() because
				// domain storage map is created and cached in the first
				// GetDomainStorageMap().
			},
			expectedReadsSet: map[string]struct{}{
<<<<<<< HEAD
				string(address[:]) + "|" + AccountStorageKey:                           {},
				string(address[:]) + "|" + string([]byte{'$', 0, 0, 0, 0, 0, 0, 0, 1}): {},
=======
				concatRegisterAddressAndKey(address, []byte(AccountStorageKey)):           {},
				concatRegisterAddressAndKey(address, []byte{'$', 0, 0, 0, 0, 0, 0, 0, 1}): {},
>>>>>>> 157d322b
			},
		},
		{
			name:                          "domain storage map exists, createIfNotExists = true",
			getStorageData:                createV2AccountWithDomain(address, common.StorageDomainPathStorage),
			domain:                        common.StorageDomainPathStorage,
			createIfNotExists:             true,
			expectedDomainStorageMapIsNil: false,
			expectedReadsFor1stGetDomainStorageMapCall: []ownerKeyPair{
				// Check if account is v2
				{
					owner: address[:],
					key:   []byte(AccountStorageKey),
				},
				// Read account register
				{
					owner: address[:],
					key:   []byte(AccountStorageKey),
				},
				// Read account storage map
				{
					owner: address[:],
					key:   []byte{'$', 0, 0, 0, 0, 0, 0, 0, 1},
				},
			},
			expectedReadsFor2ndGetDomainStorageMapCall: []ownerKeyPair{
				// No register reading from second GetDomainStorageMap() because
				// domain storage map is created and cached in the first
				// GetDomainStorageMap().
			},
			expectedReadsSet: map[string]struct{}{
<<<<<<< HEAD
				string(address[:]) + "|" + AccountStorageKey:                           {},
				string(address[:]) + "|" + string([]byte{'$', 0, 0, 0, 0, 0, 0, 0, 1}): {},
=======
				concatRegisterAddressAndKey(address, []byte(AccountStorageKey)):           {},
				concatRegisterAddressAndKey(address, []byte{'$', 0, 0, 0, 0, 0, 0, 0, 1}): {},
>>>>>>> 157d322b
			},
		},
	}

	for _, tc := range testCases {
		t.Run(tc.name, func(t *testing.T) {

			storedValues, storedIndices := tc.getStorageData()

			var ledgerReads []ownerKeyPair
			ledgerReadsSet := make(map[string]struct{})

			ledger := NewTestLedgerWithData(
				func(owner, key, _ []byte) {
					ledgerReads = append(
						ledgerReads,
						ownerKeyPair{
							owner: owner,
							key:   key,
						},
					)
					ledgerReadsSet[string(owner)+"|"+string(key)] = struct{}{}
				},
				nil,
				storedValues,
				storedIndices,
			)

			storage := NewStorage(
				ledger,
				nil,
				StorageConfig{
					StorageFormatV2Enabled: true,
				},
			)

			inter := NewTestInterpreterWithStorage(t, storage)

			domainStorageMap := storage.GetDomainStorageMap(inter, address, tc.domain, tc.createIfNotExists)
			require.Equal(t, tc.expectedDomainStorageMapIsNil, domainStorageMap == nil)
			require.Equal(t, tc.expectedReadsFor1stGetDomainStorageMapCall, ledgerReads)

			ledgerReads = ledgerReads[:0]

			domainStorageMap = storage.GetDomainStorageMap(inter, address, tc.domain, tc.createIfNotExists)
			require.Equal(t, tc.expectedDomainStorageMapIsNil, domainStorageMap == nil)
			require.Equal(t, tc.expectedReadsFor2ndGetDomainStorageMapCall, ledgerReads)

			// Check underlying ledger reads
			require.Equal(t, len(ledgerReadsSet), len(tc.expectedReadsSet))
			for k := range ledgerReadsSet {
				require.Contains(t, tc.expectedReadsSet, k)
			}
		})
	}
}

// createAndWriteAccountStorageMap creates account storage map with given domains and writes random values to domain storage map.
func createAndWriteAccountStorageMap(
	t testing.TB,
	storage *Storage,
	inter *interpreter.Interpreter,
	address common.Address,
	domains []common.StorageDomain,
	count int,
	random *rand.Rand,
) accountStorageMapValues {

	accountValues := make(accountStorageMapValues)

	// Create domain storage map
	for _, domain := range domains {
		const createIfNotExists = true
		domainStorageMap := storage.GetDomainStorageMap(inter, address, domain, createIfNotExists)
		require.NotNil(t, domainStorageMap)
		require.Equal(t, uint64(0), domainStorageMap.Count())

		// Write to to domain storage map
		accountValues[domain] = writeToDomainStorageMap(inter, domainStorageMap, count, random)
	}

	// Commit changes
	const commitContractUpdates = false
	err := storage.Commit(inter, commitContractUpdates)
	require.NoError(t, err)

	// Check storage health after commit
	err = storage.CheckHealth()
	require.NoError(t, err)

	return accountValues
}

func writeToDomainStorageMap(
	inter *interpreter.Interpreter,
	domainStorageMap *interpreter.DomainStorageMap,
	count int,
	random *rand.Rand,
) domainStorageMapValues {
	domainValues := make(domainStorageMapValues)

	for len(domainValues) < count {
		n := random.Int()

		key := interpreter.StringStorageMapKey(strconv.Itoa(n))

		value := interpreter.NewUnmeteredIntValueFromInt64(int64(n))

		domainStorageMap.WriteValue(inter, key, value)

		domainValues[key] = value
	}

	return domainValues
}

// checkAccountStorageMapData creates new storage with given storedValues,
// and compares account storage map values with given expectedAccountValues.
func checkAccountStorageMapData(
	tb testing.TB,
	storedValues map[string][]byte,
	storageIndices map[string]uint64,
	address common.Address,
	expectedAccountValues accountStorageMapValues,
) {
	// Create storage with given storedValues and storageIndices
	ledger := NewTestLedgerWithData(nil, nil, storedValues, storageIndices)
	storage := NewStorage(
		ledger,
		nil,
		StorageConfig{
			StorageFormatV2Enabled: true,
		},
	)

	inter := NewTestInterpreterWithStorage(tb, storage)

	// Get account register
	accountStorageMapSlabIndex, err := ledger.GetValue(address[:], []byte(AccountStorageKey))
	require.NoError(tb, err)
	require.Equal(tb, 8, len(accountStorageMapSlabIndex))

	// Load account storage map
	accountSlabID := atree.NewSlabID(
		atree.Address(address[:]),
		atree.SlabIndex(accountStorageMapSlabIndex[:]),
	)
	accountStorageMap := interpreter.NewAccountStorageMapWithRootID(storage, accountSlabID)
	require.NotNil(tb, accountStorageMap)
	require.Equal(tb, uint64(len(expectedAccountValues)), accountStorageMap.Count())

	domainCount := 0
	iter := accountStorageMap.Iterator()
	for {
		domain, domainStorageMap := iter.Next()
		if domain == common.StorageDomainUnknown {
			break
		}

		domainCount++

		expectedDomainValues, exist := expectedAccountValues[domain]
		require.True(tb, exist)
		require.Equal(tb, uint64(len(expectedDomainValues)), domainStorageMap.Count())

		// Check values stored in domain storage map
		for key, expectedValue := range expectedDomainValues {
			value := domainStorageMap.ReadValue(nil, key)

			ev, ok := value.(interpreter.EquatableValue)
			require.True(tb, ok)
			require.True(tb, ev.Equal(inter, interpreter.EmptyLocationRange, expectedValue))
		}
	}

	require.Equal(tb, len(expectedAccountValues), domainCount)

	// Check atree storage health
	rootSlabIDs, err := atree.CheckStorageHealth(storage.PersistentSlabStorage, 1)
	require.NoError(tb, err)
	require.Equal(tb, 1, len(rootSlabIDs))
	require.Contains(tb, rootSlabIDs, accountSlabID)
}

<<<<<<< HEAD
func newSlabStorage(ledger atree.Ledger) *atree.PersistentSlabStorage {
	decodeStorable := func(
		decoder *cbor.StreamDecoder,
		slabID atree.SlabID,
		inlinedExtraData []atree.ExtraData,
	) (
		atree.Storable,
		error,
	) {
		return interpreter.DecodeStorable(
			decoder,
			slabID,
			inlinedExtraData,
			nil,
		)
	}

	decodeTypeInfo := func(decoder *cbor.StreamDecoder) (atree.TypeInfo, error) {
		return interpreter.DecodeTypeInfo(decoder, nil)
	}

	ledgerStorage := atree.NewLedgerBaseStorage(ledger)

	return atree.NewPersistentSlabStorage(
		ledgerStorage,
		interpreter.CBOREncMode,
		interpreter.CBORDecMode,
		decodeStorable,
		decodeTypeInfo,
	)
=======
func concatRegisterAddressAndKey(
	address common.Address,
	key []byte,
) string {
	return string(address[:]) + "|" + string(key)
}

func concatRegisterAddressAndDomain(
	address common.Address,
	domain common.StorageDomain,
) string {
	return string(address[:]) + "|" + domain.Identifier()
>>>>>>> 157d322b
}<|MERGE_RESOLUTION|>--- conflicted
+++ resolved
@@ -30,7 +30,6 @@
 	"strings"
 	"testing"
 
-	"github.com/fxamacker/cbor/v2"
 	"github.com/onflow/atree"
 	"github.com/stretchr/testify/assert"
 	"github.com/stretchr/testify/require"
@@ -8120,11 +8119,7 @@
 				},
 			},
 			expectedReadsSet: map[string]struct{}{
-<<<<<<< HEAD
-				string(address[:]) + "|" + common.StorageDomainPathStorage.Identifier(): {},
-=======
 				concatRegisterAddressAndDomain(address, common.StorageDomainPathStorage): {},
->>>>>>> 157d322b
 			},
 		},
 		{
@@ -8145,11 +8140,7 @@
 				// domain storage map is created and cached in the first GetDomainStorageMap().
 			},
 			expectedReadsSet: map[string]struct{}{
-<<<<<<< HEAD
-				string(address[:]) + "|" + common.StorageDomainPathStorage.Identifier(): {},
-=======
 				concatRegisterAddressAndDomain(address, common.StorageDomainPathStorage): {},
->>>>>>> 157d322b
 			},
 		},
 		// Test cases with storageFormatV2Enabled = true
@@ -8165,7 +8156,6 @@
 					owner: address[:],
 					key:   []byte(AccountStorageKey),
 				},
-<<<<<<< HEAD
 				// Check domain register
 				{
 					owner: address[:],
@@ -8177,52 +8167,10 @@
 				// because account status can't be cached in previous call.
 
 				// Check if account is v2
-=======
-				// Read all available domain registers to check if it is a new account
-				// Read returns no value.
-				{
-					owner: address[:],
-					key:   []byte(common.PathDomainStorage.Identifier()),
-				},
-				{
-					owner: address[:],
-					key:   []byte(common.PathDomainPrivate.Identifier()),
-				},
-				{
-					owner: address[:],
-					key:   []byte(common.PathDomainPublic.Identifier()),
-				},
-				{
-					owner: address[:],
-					key:   []byte(common.StorageDomainContract.Identifier()),
-				},
-				{
-					owner: address[:],
-					key:   []byte(common.StorageDomainInbox.Identifier()),
-				},
-				{
-					owner: address[:],
-					key:   []byte(common.StorageDomainCapabilityController.Identifier()),
-				},
-				{
-					owner: address[:],
-					key:   []byte(common.StorageDomainCapabilityControllerTag.Identifier()),
-				},
-				{
-					owner: address[:],
-					key:   []byte(common.StorageDomainPathCapability.Identifier()),
-				},
-				{
-					owner: address[:],
-					key:   []byte(common.StorageDomainAccountCapability.Identifier()),
-				},
-				// Try to read account register to create account storage map
->>>>>>> 157d322b
 				{
 					owner: address[:],
 					key:   []byte(AccountStorageKey),
 				},
-<<<<<<< HEAD
 				// Check domain register
 				{
 					owner: address[:],
@@ -8230,18 +8178,73 @@
 				},
 			},
 			expectedReadsSet: map[string]struct{}{
-				string(address[:]) + "|" + AccountStorageKey:                            {},
-				string(address[:]) + "|" + common.StorageDomainPathStorage.Identifier(): {},
-=======
-			},
-			expectedReadsFor2ndGetDomainStorageMapCall: []ownerKeyPair{
-				// Second GetDomainStorageMap() get cached account format v2 (cached during first GetDomainStorageMap()).
-
-				// Try to read account register to create account storage map
+				concatRegisterAddressAndKey(address, []byte(AccountStorageKey)):          {},
+				concatRegisterAddressAndDomain(address, common.StorageDomainPathStorage): {},
+			},
+		},
+		{
+			name:                          "storageFormatV2Enabled = true, domain storage map does not exist, createIfNotExists = true",
+			storageFormatV2Enabled:        true,
+			domain:                        common.StorageDomainPathStorage,
+			createIfNotExists:             true,
+			expectedDomainStorageMapIsNil: false,
+			expectedReadsFor1stGetDomainStorageMapCall: []ownerKeyPair{
+				// Check if account is v2
 				{
 					owner: address[:],
 					key:   []byte(AccountStorageKey),
 				},
+				// Check domain register
+				{
+					owner: address[:],
+					key:   []byte(common.StorageDomainPathStorage.Identifier()),
+				},
+				// Check all domain registers
+				{
+					owner: address[:],
+					key:   []byte(common.PathDomainStorage.Identifier()),
+				},
+				{
+					owner: address[:],
+					key:   []byte(common.PathDomainPrivate.Identifier()),
+				},
+				{
+					owner: address[:],
+					key:   []byte(common.PathDomainPublic.Identifier()),
+				},
+				{
+					owner: address[:],
+					key:   []byte(common.StorageDomainContract.Identifier()),
+				},
+				{
+					owner: address[:],
+					key:   []byte(common.StorageDomainInbox.Identifier()),
+				},
+				{
+					owner: address[:],
+					key:   []byte(common.StorageDomainCapabilityController.Identifier()),
+				},
+				{
+					owner: address[:],
+					key:   []byte(common.StorageDomainCapabilityControllerTag.Identifier()),
+				},
+				{
+					owner: address[:],
+					key:   []byte(common.StorageDomainPathCapability.Identifier()),
+				},
+				{
+					owner: address[:],
+					key:   []byte(common.StorageDomainAccountCapability.Identifier()),
+				},
+				// Read account register to load account storage map
+				{
+					owner: address[:],
+					key:   []byte(AccountStorageKey),
+				},
+			},
+			expectedReadsFor2ndGetDomainStorageMapCall: []ownerKeyPair{
+				// No register reads from the second GetDomainStorageMap() because
+				// domain storage map is created and cached in the first GetDomainStorageMap().
 			},
 			expectedReadsSet: map[string]struct{}{
 				concatRegisterAddressAndKey(address, []byte(AccountStorageKey)):                      {},
@@ -8254,100 +8257,6 @@
 				concatRegisterAddressAndDomain(address, common.StorageDomainCapabilityControllerTag): {},
 				concatRegisterAddressAndDomain(address, common.StorageDomainPathCapability):          {},
 				concatRegisterAddressAndDomain(address, common.StorageDomainAccountCapability):       {},
->>>>>>> 157d322b
-			},
-		},
-		{
-			name:                          "storageFormatV2Enabled = true, domain storage map does not exist, createIfNotExists = true",
-			storageFormatV2Enabled:        true,
-			domain:                        common.StorageDomainPathStorage,
-			createIfNotExists:             true,
-			expectedDomainStorageMapIsNil: false,
-			expectedReadsFor1stGetDomainStorageMapCall: []ownerKeyPair{
-				// Check if account is v2
-				{
-					owner: address[:],
-					key:   []byte(AccountStorageKey),
-				},
-<<<<<<< HEAD
-				// Check domain register
-				{
-					owner: address[:],
-					key:   []byte(common.StorageDomainPathStorage.Identifier()),
-				},
-=======
->>>>>>> 157d322b
-				// Check all domain registers
-				{
-					owner: address[:],
-					key:   []byte(common.PathDomainStorage.Identifier()),
-				},
-				{
-					owner: address[:],
-					key:   []byte(common.PathDomainPrivate.Identifier()),
-				},
-				{
-					owner: address[:],
-					key:   []byte(common.PathDomainPublic.Identifier()),
-				},
-				{
-					owner: address[:],
-					key:   []byte(common.StorageDomainContract.Identifier()),
-				},
-				{
-					owner: address[:],
-					key:   []byte(common.StorageDomainInbox.Identifier()),
-				},
-				{
-					owner: address[:],
-					key:   []byte(common.StorageDomainCapabilityController.Identifier()),
-				},
-				{
-					owner: address[:],
-					key:   []byte(common.StorageDomainCapabilityControllerTag.Identifier()),
-				},
-				{
-					owner: address[:],
-					key:   []byte(common.StorageDomainPathCapability.Identifier()),
-				},
-				{
-					owner: address[:],
-					key:   []byte(common.StorageDomainAccountCapability.Identifier()),
-				},
-				// Read account register to load account storage map
-				{
-					owner: address[:],
-					key:   []byte(AccountStorageKey),
-				},
-			},
-			expectedReadsFor2ndGetDomainStorageMapCall: []ownerKeyPair{
-				// No register reads from the second GetDomainStorageMap() because
-				// domain storage map is created and cached in the first GetDomainStorageMap().
-			},
-			expectedReadsSet: map[string]struct{}{
-<<<<<<< HEAD
-				string(address[:]) + "|" + AccountStorageKey:                                        {},
-				string(address[:]) + "|" + common.StorageDomainPathStorage.Identifier():             {},
-				string(address[:]) + "|" + common.StorageDomainPathPrivate.Identifier():             {},
-				string(address[:]) + "|" + common.StorageDomainPathPublic.Identifier():              {},
-				string(address[:]) + "|" + common.StorageDomainContract.Identifier():                {},
-				string(address[:]) + "|" + common.StorageDomainInbox.Identifier():                   {},
-				string(address[:]) + "|" + common.StorageDomainCapabilityController.Identifier():    {},
-				string(address[:]) + "|" + common.StorageDomainCapabilityControllerTag.Identifier(): {},
-				string(address[:]) + "|" + common.StorageDomainPathCapability.Identifier():          {},
-				string(address[:]) + "|" + common.StorageDomainAccountCapability.Identifier():       {},
-=======
-				concatRegisterAddressAndKey(address, []byte(AccountStorageKey)):                      {},
-				concatRegisterAddressAndDomain(address, common.StorageDomainPathStorage):             {},
-				concatRegisterAddressAndDomain(address, common.StorageDomainPathPrivate):             {},
-				concatRegisterAddressAndDomain(address, common.StorageDomainPathPublic):              {},
-				concatRegisterAddressAndDomain(address, common.StorageDomainContract):                {},
-				concatRegisterAddressAndDomain(address, common.StorageDomainInbox):                   {},
-				concatRegisterAddressAndDomain(address, common.StorageDomainCapabilityController):    {},
-				concatRegisterAddressAndDomain(address, common.StorageDomainCapabilityControllerTag): {},
-				concatRegisterAddressAndDomain(address, common.StorageDomainPathCapability):          {},
-				concatRegisterAddressAndDomain(address, common.StorageDomainAccountCapability):       {},
->>>>>>> 157d322b
 			},
 		},
 	}
@@ -8418,11 +8327,7 @@
 		return func() (storedValues map[string][]byte, StorageIndices map[string]uint64) {
 			ledger := NewTestLedger(nil, nil)
 
-<<<<<<< HEAD
-			persistentSlabStorage := newSlabStorage(ledger)
-=======
 			persistentSlabStorage := NewPersistentSlabStorage(ledger, nil)
->>>>>>> 157d322b
 
 			orderedMap, err := atree.NewMap(
 				persistentSlabStorage,
@@ -8496,11 +8401,7 @@
 				},
 			},
 			expectedReadsSet: map[string]struct{}{
-<<<<<<< HEAD
-				string(address[:]) + "|" + common.StorageDomainPathStorage.Identifier(): {},
-=======
 				concatRegisterAddressAndDomain(address, common.StorageDomainPathStorage): {},
->>>>>>> 157d322b
 			},
 		},
 		{
@@ -8523,11 +8424,7 @@
 				// GetDomainStorageMap(0).
 			},
 			expectedReadsSet: map[string]struct{}{
-<<<<<<< HEAD
-				string(address[:]) + "|" + common.StorageDomainPathStorage.Identifier(): {},
-=======
 				concatRegisterAddressAndDomain(address, common.StorageDomainPathStorage): {},
->>>>>>> 157d322b
 			},
 		},
 		{
@@ -8555,13 +8452,8 @@
 				// GetDomainStorageMap(0).
 			},
 			expectedReadsSet: map[string]struct{}{
-<<<<<<< HEAD
-				string(address[:]) + "|" + common.StorageDomainPathStorage.Identifier(): {},
-				string(address[:]) + "|" + string([]byte{'$', 0, 0, 0, 0, 0, 0, 0, 1}):  {},
-=======
 				concatRegisterAddressAndDomain(address, common.StorageDomainPathStorage):  {},
 				concatRegisterAddressAndKey(address, []byte{'$', 0, 0, 0, 0, 0, 0, 0, 1}): {},
->>>>>>> 157d322b
 			},
 		},
 		{
@@ -8589,13 +8481,8 @@
 				// GetDomainStorageMap(0).
 			},
 			expectedReadsSet: map[string]struct{}{
-<<<<<<< HEAD
-				string(address[:]) + "|" + common.StorageDomainPathStorage.Identifier(): {},
-				string(address[:]) + "|" + string([]byte{'$', 0, 0, 0, 0, 0, 0, 0, 1}):  {},
-=======
 				concatRegisterAddressAndDomain(address, common.StorageDomainPathStorage):  {},
 				concatRegisterAddressAndKey(address, []byte{'$', 0, 0, 0, 0, 0, 0, 0, 1}): {},
->>>>>>> 157d322b
 			},
 		},
 		// Test cases with storageFormatV2Enabled = true
@@ -8612,7 +8499,6 @@
 					owner: address[:],
 					key:   []byte(AccountStorageKey),
 				},
-<<<<<<< HEAD
 				// Check domain register
 				{
 					owner: address[:],
@@ -8626,44 +8512,14 @@
 					key:   []byte(AccountStorageKey),
 				},
 				// Check domain register
-=======
-				// Check all domain registers until existing domain register is read
-				{
-					owner: address[:],
-					key:   []byte(common.PathDomainStorage.Identifier()),
-				},
-				{
-					owner: address[:],
-					key:   []byte(common.PathDomainPrivate.Identifier()),
-				},
-				{
-					owner: address[:],
-					key:   []byte(common.PathDomainPublic.Identifier()),
-				},
-				// Read requested domain register
 				{
 					owner: address[:],
 					key:   []byte(common.StorageDomainPathStorage.Identifier()),
 				},
 			},
-			expectedReadsFor2ndGetDomainStorageMapCall: []ownerKeyPair{
-				// Read requested domain register
->>>>>>> 157d322b
-				{
-					owner: address[:],
-					key:   []byte(common.StorageDomainPathStorage.Identifier()),
-				},
-			},
 			expectedReadsSet: map[string]struct{}{
-<<<<<<< HEAD
-				string(address[:]) + "|" + AccountStorageKey:                            {},
-				string(address[:]) + "|" + common.StorageDomainPathStorage.Identifier(): {},
-=======
 				concatRegisterAddressAndKey(address, []byte(AccountStorageKey)):          {},
 				concatRegisterAddressAndDomain(address, common.StorageDomainPathStorage): {},
-				concatRegisterAddressAndDomain(address, common.StorageDomainPathPrivate): {},
-				concatRegisterAddressAndDomain(address, common.StorageDomainPathPublic):  {},
->>>>>>> 157d322b
 			},
 		},
 		{
@@ -8679,16 +8535,12 @@
 					owner: address[:],
 					key:   []byte(AccountStorageKey),
 				},
-<<<<<<< HEAD
 				// Check domain register
 				{
 					owner: address[:],
 					key:   []byte(common.StorageDomainPathStorage.Identifier()),
 				},
 				// Check all domain registers until any existing domain is checked
-=======
-				// Check all domain registers until existing domain register is read
->>>>>>> 157d322b
 				{
 					owner: address[:],
 					key:   []byte(common.PathDomainStorage.Identifier()),
@@ -8701,11 +8553,7 @@
 					owner: address[:],
 					key:   []byte(common.PathDomainPublic.Identifier()),
 				},
-<<<<<<< HEAD
 				// Check domain register
-=======
-				// Read requested domain register
->>>>>>> 157d322b
 				{
 					owner: address[:],
 					key:   []byte(common.StorageDomainPathStorage.Identifier()),
@@ -8717,17 +8565,10 @@
 				// GetDomainStorageMap().
 			},
 			expectedReadsSet: map[string]struct{}{
-<<<<<<< HEAD
-				string(address[:]) + "|" + AccountStorageKey:                            {},
-				string(address[:]) + "|" + common.StorageDomainPathStorage.Identifier(): {},
-				string(address[:]) + "|" + common.StorageDomainPathPrivate.Identifier(): {},
-				string(address[:]) + "|" + common.StorageDomainPathPublic.Identifier():  {},
-=======
 				concatRegisterAddressAndKey(address, []byte(AccountStorageKey)):          {},
 				concatRegisterAddressAndDomain(address, common.StorageDomainPathStorage): {},
 				concatRegisterAddressAndDomain(address, common.StorageDomainPathPrivate): {},
 				concatRegisterAddressAndDomain(address, common.StorageDomainPathPublic):  {},
->>>>>>> 157d322b
 			},
 		},
 		{
@@ -8765,15 +8606,9 @@
 				// GetDomainStorageMap().
 			},
 			expectedReadsSet: map[string]struct{}{
-<<<<<<< HEAD
-				string(address[:]) + "|" + AccountStorageKey:                            {},
-				string(address[:]) + "|" + common.StorageDomainPathStorage.Identifier(): {},
-				string(address[:]) + "|" + string([]byte{'$', 0, 0, 0, 0, 0, 0, 0, 1}):  {},
-=======
 				concatRegisterAddressAndKey(address, []byte(AccountStorageKey)):           {},
 				concatRegisterAddressAndDomain(address, common.StorageDomainPathStorage):  {},
 				concatRegisterAddressAndKey(address, []byte{'$', 0, 0, 0, 0, 0, 0, 0, 1}): {},
->>>>>>> 157d322b
 			},
 		},
 		{
@@ -8811,15 +8646,9 @@
 				// GetDomainStorageMap().
 			},
 			expectedReadsSet: map[string]struct{}{
-<<<<<<< HEAD
-				string(address[:]) + "|" + AccountStorageKey:                            {},
-				string(address[:]) + "|" + common.StorageDomainPathStorage.Identifier(): {},
-				string(address[:]) + "|" + string([]byte{'$', 0, 0, 0, 0, 0, 0, 0, 1}):  {},
-=======
 				concatRegisterAddressAndKey(address, []byte(AccountStorageKey)):           {},
 				concatRegisterAddressAndDomain(address, common.StorageDomainPathStorage):  {},
 				concatRegisterAddressAndKey(address, []byte{'$', 0, 0, 0, 0, 0, 0, 0, 1}): {},
->>>>>>> 157d322b
 			},
 		},
 	}
@@ -8891,11 +8720,7 @@
 		return func() (storedValues map[string][]byte, StorageIndices map[string]uint64) {
 			ledger := NewTestLedger(nil, nil)
 
-<<<<<<< HEAD
-			persistentSlabStorage := newSlabStorage(ledger)
-=======
 			persistentSlabStorage := NewPersistentSlabStorage(ledger, nil)
->>>>>>> 157d322b
 
 			accountOrderedMap, err := atree.NewMap(
 				persistentSlabStorage,
@@ -8993,13 +8818,8 @@
 				// GetDomainStorageMap().
 			},
 			expectedReadsSet: map[string]struct{}{
-<<<<<<< HEAD
-				string(address[:]) + "|" + AccountStorageKey:                           {},
-				string(address[:]) + "|" + string([]byte{'$', 0, 0, 0, 0, 0, 0, 0, 1}): {},
-=======
 				concatRegisterAddressAndKey(address, []byte(AccountStorageKey)):           {},
 				concatRegisterAddressAndKey(address, []byte{'$', 0, 0, 0, 0, 0, 0, 0, 1}): {},
->>>>>>> 157d322b
 			},
 		},
 		{
@@ -9031,13 +8851,8 @@
 				// GetDomainStorageMap().
 			},
 			expectedReadsSet: map[string]struct{}{
-<<<<<<< HEAD
-				string(address[:]) + "|" + AccountStorageKey:                           {},
-				string(address[:]) + "|" + string([]byte{'$', 0, 0, 0, 0, 0, 0, 0, 1}): {},
-=======
 				concatRegisterAddressAndKey(address, []byte(AccountStorageKey)):           {},
 				concatRegisterAddressAndKey(address, []byte{'$', 0, 0, 0, 0, 0, 0, 0, 1}): {},
->>>>>>> 157d322b
 			},
 		},
 		{
@@ -9069,13 +8884,8 @@
 				// GetDomainStorageMap().
 			},
 			expectedReadsSet: map[string]struct{}{
-<<<<<<< HEAD
-				string(address[:]) + "|" + AccountStorageKey:                           {},
-				string(address[:]) + "|" + string([]byte{'$', 0, 0, 0, 0, 0, 0, 0, 1}): {},
-=======
 				concatRegisterAddressAndKey(address, []byte(AccountStorageKey)):           {},
 				concatRegisterAddressAndKey(address, []byte{'$', 0, 0, 0, 0, 0, 0, 0, 1}): {},
->>>>>>> 157d322b
 			},
 		},
 		{
@@ -9107,13 +8917,8 @@
 				// GetDomainStorageMap().
 			},
 			expectedReadsSet: map[string]struct{}{
-<<<<<<< HEAD
-				string(address[:]) + "|" + AccountStorageKey:                           {},
-				string(address[:]) + "|" + string([]byte{'$', 0, 0, 0, 0, 0, 0, 0, 1}): {},
-=======
 				concatRegisterAddressAndKey(address, []byte(AccountStorageKey)):           {},
 				concatRegisterAddressAndKey(address, []byte{'$', 0, 0, 0, 0, 0, 0, 0, 1}): {},
->>>>>>> 157d322b
 			},
 		},
 	}
@@ -9298,38 +9103,6 @@
 	require.Contains(tb, rootSlabIDs, accountSlabID)
 }
 
-<<<<<<< HEAD
-func newSlabStorage(ledger atree.Ledger) *atree.PersistentSlabStorage {
-	decodeStorable := func(
-		decoder *cbor.StreamDecoder,
-		slabID atree.SlabID,
-		inlinedExtraData []atree.ExtraData,
-	) (
-		atree.Storable,
-		error,
-	) {
-		return interpreter.DecodeStorable(
-			decoder,
-			slabID,
-			inlinedExtraData,
-			nil,
-		)
-	}
-
-	decodeTypeInfo := func(decoder *cbor.StreamDecoder) (atree.TypeInfo, error) {
-		return interpreter.DecodeTypeInfo(decoder, nil)
-	}
-
-	ledgerStorage := atree.NewLedgerBaseStorage(ledger)
-
-	return atree.NewPersistentSlabStorage(
-		ledgerStorage,
-		interpreter.CBOREncMode,
-		interpreter.CBORDecMode,
-		decodeStorable,
-		decodeTypeInfo,
-	)
-=======
 func concatRegisterAddressAndKey(
 	address common.Address,
 	key []byte,
@@ -9342,5 +9115,4 @@
 	domain common.StorageDomain,
 ) string {
 	return string(address[:]) + "|" + domain.Identifier()
->>>>>>> 157d322b
 }