/*
 * Cadence - The resource-oriented smart contract programming language
 *
 * Copyright Dapper Labs, Inc.
 *
 * Licensed under the Apache License, Version 2.0 (the "License");
 * you may not use this file except in compliance with the License.
 * You may obtain a copy of the License at
 *
 *   http://www.apache.org/licenses/LICENSE-2.0
 *
 * Unless required by applicable law or agreed to in writing, software
 * distributed under the License is distributed on an "AS IS" BASIS,
 * WITHOUT WARRANTIES OR CONDITIONS OF ANY KIND, either express or implied.
 * See the License for the specific language governing permissions and
 * limitations under the License.
 */

package runtime

import (
	"encoding/binary"
	"encoding/hex"
	"fmt"
	"math/rand"
	"sort"
	"testing"

	"github.com/onflow/atree"
	"github.com/stretchr/testify/assert"
	"github.com/stretchr/testify/require"

	"github.com/onflow/cadence/runtime/common/orderedmap"
	"github.com/onflow/cadence/runtime/interpreter"

	"github.com/onflow/cadence"
	"github.com/onflow/cadence/encoding/json"
	"github.com/onflow/cadence/runtime/common"
	. "github.com/onflow/cadence/runtime/tests/utils"
)

func withWritesToStorage(
	tb testing.TB,
	count int,
	random *rand.Rand,
	onWrite func(owner, key, value []byte),
	handler func(*Storage, *interpreter.Interpreter),
) {
	ledger := newTestLedger(nil, onWrite)
	storage := NewStorage(ledger, nil)

	inter := newTestInterpreter(tb)

	address := common.MustBytesToAddress([]byte{0x1})

	for i := 0; i < count; i++ {

		randomIndex := random.Uint32()

		storageKey := interpreter.StorageKey{
			Address: address,
			Key:     fmt.Sprintf("%d", randomIndex),
		}

		var storageIndex atree.StorageIndex
		binary.BigEndian.PutUint32(storageIndex[:], randomIndex)

		if storage.newStorageMaps == nil {
			storage.newStorageMaps = &orderedmap.OrderedMap[interpreter.StorageKey, atree.StorageIndex]{}
		}
		storage.newStorageMaps.Set(storageKey, storageIndex)
	}

	handler(storage, inter)
}

func TestRuntimeStorageWriteCached(t *testing.T) {

	t.Parallel()

	random := rand.New(rand.NewSource(42))

	var writes int

	onWrite := func(owner, key, value []byte) {
		writes++
	}

	const count = 100

	withWritesToStorage(
		t,
		count,
		random,
		onWrite,
		func(storage *Storage, inter *interpreter.Interpreter) {
			const commitContractUpdates = true
			err := storage.Commit(inter, commitContractUpdates)
			require.NoError(t, err)

			require.Equal(t, count, writes)
		},
	)
}

func TestRuntimeStorageWriteCachedIsDeterministic(t *testing.T) {

	t.Parallel()

	var previousWrites []ownerKeyPair

	// verify for 10 times and check the writes are always deterministic
	for i := 0; i < 10; i++ {

		var writes []ownerKeyPair

		onWrite := func(owner, key, _ []byte) {
			writes = append(writes, ownerKeyPair{
				owner: owner,
				key:   key,
			})
		}

		const count = 100
		withWritesToStorage(
			t,
			count,
			rand.New(rand.NewSource(42)),
			onWrite,
			func(storage *Storage, inter *interpreter.Interpreter) {
				const commitContractUpdates = true
				err := storage.Commit(inter, commitContractUpdates)
				require.NoError(t, err)
			},
		)

		if previousWrites != nil {
			// no additional items
			require.Len(t, writes, len(previousWrites))

			for i, previousWrite := range previousWrites {
				// compare the new write with the old write
				require.Equal(t, previousWrite, writes[i])
			}
		}

		previousWrites = writes
	}
}

func TestRuntimeStorageWrite(t *testing.T) {

	t.Parallel()

	runtime := newTestInterpreterRuntime()

	address := common.MustBytesToAddress([]byte{0x1})

	tx := []byte(`
      transaction {
          prepare(signer: AuthAccount) {
              signer.save(1, to: /storage/one)
          }
       }
    `)

	var writes []ownerKeyPair

	onWrite := func(owner, key, _ []byte) {
		writes = append(writes, ownerKeyPair{
			owner,
			key,
		})
	}

	runtimeInterface := &testRuntimeInterface{
		storage: newTestLedger(nil, onWrite),
		getSigningAccounts: func() ([]Address, error) {
			return []Address{address}, nil
		},
	}

	nextTransactionLocation := newTransactionLocationGenerator()

	err := runtime.ExecuteTransaction(
		Script{
			Source: tx,
		},
		Context{
			Interface: runtimeInterface,
			Location:  nextTransactionLocation(),
		},
	)
	require.NoError(t, err)

	assert.Equal(t,
		[]ownerKeyPair{
			// storage index to storage domain storage map
			{
				[]byte{0x0, 0x0, 0x0, 0x0, 0x0, 0x0, 0x0, 0x1},
				[]byte("storage"),
			},
			// storage domain storage map
			{
				[]byte{0x0, 0x0, 0x0, 0x0, 0x0, 0x0, 0x0, 0x1},
				[]byte{'$', 0x0, 0x0, 0x0, 0x0, 0x0, 0x0, 0x0, 0x1},
			},
		},
		writes,
	)
}

func TestRuntimeAccountStorage(t *testing.T) {

	t.Parallel()

	runtime := newTestInterpreterRuntime()

	script := []byte(`
      transaction {
        prepare(signer: AuthAccount) {
           let before = signer.storageUsed
           signer.save(42, to: /storage/answer)
           let after = signer.storageUsed
           log(after != before)
        }
      }
    `)

	var loggedMessages []string

	storage := newTestLedger(nil, nil)

	runtimeInterface := &testRuntimeInterface{
		storage: storage,
		getSigningAccounts: func() ([]Address, error) {
			return []Address{{42}}, nil
		},
		getStorageUsed: func(_ Address) (uint64, error) {
			var amount uint64 = 0

			for _, data := range storage.storedValues {
				amount += uint64(len(data))
			}

			return amount, nil
		},
		log: func(message string) {
			loggedMessages = append(loggedMessages, message)
		},
	}

	nextTransactionLocation := newTransactionLocationGenerator()

	err := runtime.ExecuteTransaction(
		Script{
			Source: script,
		},
		Context{
			Interface: runtimeInterface,
			Location:  nextTransactionLocation(),
		},
	)
	require.NoError(t, err)

	require.Equal(t,
		[]string{"true"},
		loggedMessages,
	)
}

func TestRuntimePublicCapabilityBorrowTypeConfusion(t *testing.T) {

	t.Parallel()

	runtime := newTestInterpreterRuntime()

	addressString, err := hex.DecodeString("aad3e26e406987c2")
	require.NoError(t, err)

	signingAddress := common.MustBytesToAddress(addressString)

	deployFTContractTx := DeploymentTransaction("FungibleToken", []byte(realFungibleTokenContractInterface))

	const ducContract = `
      import FungibleToken from 0xaad3e26e406987c2

      pub contract DapperUtilityCoin: FungibleToken {

    // Total supply of DapperUtilityCoins in existence
    pub var totalSupply: UFix64

    // Event that is emitted when the contract is created
    pub event TokensInitialized(initialSupply: UFix64)

    // Event that is emitted when tokens are withdrawn from a Vault
    pub event TokensWithdrawn(amount: UFix64, from: Address?)

    // Event that is emitted when tokens are deposited to a Vault
    pub event TokensDeposited(amount: UFix64, to: Address?)

    // Event that is emitted when new tokens are minted
    pub event TokensMinted(amount: UFix64)

    // Event that is emitted when tokens are destroyed
    pub event TokensBurned(amount: UFix64)

    // Event that is emitted when a new minter resource is created
    pub event MinterCreated(allowedAmount: UFix64)

    // Event that is emitted when a new burner resource is created
    pub event BurnerCreated()

    // Vault
    //
    // Each user stores an instance of only the Vault in their storage
    // The functions in the Vault and governed by the pre and post conditions
    // in FungibleToken when they are called.
    // The checks happen at runtime whenever a function is called.
    //
    // Resources can only be created in the context of the contract that they
    // are defined in, so there is no way for a malicious user to create Vaults
    // out of thin air. A special Minter resource needs to be defined to mint
    // new tokens.
    //
    pub resource Vault: FungibleToken.Provider, FungibleToken.Receiver, FungibleToken.Balance {

        // holds the balance of a users tokens
        pub var balance: UFix64

        // initialize the balance at resource creation time
        init(balance: UFix64) {
            self.balance = balance
        }

        // withdraw
        //
        // Function that takes an integer amount as an argument
        // and withdraws that amount from the Vault.
        // It creates a new temporary Vault that is used to hold
        // the money that is being transferred. It returns the newly
        // created Vault to the context that called so it can be deposited
        // elsewhere.
        //
        pub fun withdraw(amount: UFix64): @FungibleToken.Vault {
            self.balance = self.balance - amount
            emit TokensWithdrawn(amount: amount, from: self.owner?.address)
            return <-create Vault(balance: amount)
        }

        // deposit
        //
        // Function that takes a Vault object as an argument and adds
        // its balance to the balance of the owners Vault.
        // It is allowed to destroy the sent Vault because the Vault
        // was a temporary holder of the tokens. The Vault's balance has
        // been consumed and therefore can be destroyed.
        pub fun deposit(from: @FungibleToken.Vault) {
            let vault <- from as! @DapperUtilityCoin.Vault
            self.balance = self.balance + vault.balance
            emit TokensDeposited(amount: vault.balance, to: self.owner?.address)
            vault.balance = 0.0
            destroy vault
        }

        destroy() {
            DapperUtilityCoin.totalSupply = DapperUtilityCoin.totalSupply - self.balance
        }
    }

    // createEmptyVault
    //
    // Function that creates a new Vault with a balance of zero
    // and returns it to the calling context. A user must call this function
    // and store the returned Vault in their storage in order to allow their
    // account to be able to receive deposits of this token type.
    //
    pub fun createEmptyVault(): @FungibleToken.Vault {
        return <-create Vault(balance: 0.0)
    }

    pub resource Administrator {
        // createNewMinter
        //
        // Function that creates and returns a new minter resource
        //
        pub fun createNewMinter(allowedAmount: UFix64): @Minter {
            emit MinterCreated(allowedAmount: allowedAmount)
            return <-create Minter(allowedAmount: allowedAmount)
        }

        // createNewBurner
        //
        // Function that creates and returns a new burner resource
        //
        pub fun createNewBurner(): @Burner {
            emit BurnerCreated()
            return <-create Burner()
        }
    }

    // Minter
    //
    // Resource object that token admin accounts can hold to mint new tokens.
    //
    pub resource Minter {

        // the amount of tokens that the minter is allowed to mint
        pub var allowedAmount: UFix64

        // mintTokens
        //
        // Function that mints new tokens, adds them to the total supply,
        // and returns them to the calling context.
        //
        pub fun mintTokens(amount: UFix64): @DapperUtilityCoin.Vault {
            pre {
                amount > UFix64(0): "Amount minted must be greater than zero"
                amount <= self.allowedAmount: "Amount minted must be less than the allowed amount"
            }
            DapperUtilityCoin.totalSupply = DapperUtilityCoin.totalSupply + amount
            self.allowedAmount = self.allowedAmount - amount
            emit TokensMinted(amount: amount)
            return <-create Vault(balance: amount)
        }

        init(allowedAmount: UFix64) {
            self.allowedAmount = allowedAmount
        }
    }

    // Burner
    //
    // Resource object that token admin accounts can hold to burn tokens.
    //
    pub resource Burner {

        // burnTokens
        //
        // Function that destroys a Vault instance, effectively burning the tokens.
        //
        // Note: the burned tokens are automatically subtracted from the
        // total supply in the Vault destructor.
        //
        pub fun burnTokens(from: @FungibleToken.Vault) {
            let vault <- from as! @DapperUtilityCoin.Vault
            let amount = vault.balance
            destroy vault
            emit TokensBurned(amount: amount)
        }
    }

    init() {
        // we're using a high value as the balance here to make it look like we've got a ton of money,
        // just in case some contract manually checks that our balance is sufficient to pay for stuff
        self.totalSupply = 999999999.0

        let admin <- create Administrator()
        let minter <- admin.createNewMinter(allowedAmount: self.totalSupply)
        self.account.save(<-admin, to: /storage/dapperUtilityCoinAdmin)

        // mint tokens
        let tokenVault <- minter.mintTokens(amount: self.totalSupply)
        self.account.save(<-tokenVault, to: /storage/dapperUtilityCoinVault)
        destroy minter

        // Create a public capability to the stored Vault that only exposes
        // the balance field through the Balance interface
        self.account.link<&DapperUtilityCoin.Vault{FungibleToken.Balance}>(
            /public/dapperUtilityCoinBalance,
            target: /storage/dapperUtilityCoinVault
        )

        // Create a public capability to the stored Vault that only exposes
        // the deposit method through the Receiver interface
        self.account.link<&{FungibleToken.Receiver}>(
            /public/dapperUtilityCoinReceiver,
            target: /storage/dapperUtilityCoinVault
        )

        // Emit an event that shows that the contract was initialized
        emit TokensInitialized(initialSupply: self.totalSupply)
    }
}

    `

	deployDucContractTx := DeploymentTransaction("DapperUtilityCoin", []byte(ducContract))

	const testContract = `
      access(all) contract TestContract{
        pub struct fake{
          pub(set) var balance: UFix64

          init(){
            self.balance = 0.0
          }
        }
        pub resource resourceConverter{
          pub fun convert(b: fake): AnyStruct {
            b.balance = 100.0
            return b
          }
        }
        pub resource resourceConverter2{
          pub fun convert(b: @AnyResource): AnyStruct {
            destroy b
            return ""
          }
        }
        access(all) fun createConverter():  @resourceConverter{
            return <- create resourceConverter();
        }
      }
    `

	deployTestContractTx := DeploymentTransaction("TestContract", []byte(testContract))

	accountCodes := map[Location][]byte{}
	var events []cadence.Event
	var loggedMessages []string

	runtimeInterface := &testRuntimeInterface{
		storage: newTestLedger(nil, nil),
		getSigningAccounts: func() ([]Address, error) {
			return []Address{signingAddress}, nil
		},
		resolveLocation: singleIdentifierLocationResolver(t),
		updateAccountContractCode: func(location common.AddressLocation, code []byte) error {
			accountCodes[location] = code
			return nil
		},
		getAccountContractCode: func(location common.AddressLocation) (code []byte, err error) {
			code = accountCodes[location]
			return code, nil
		},
		emitEvent: func(event cadence.Event) error {
			events = append(events, event)
			return nil
		},
		log: func(message string) {
			loggedMessages = append(loggedMessages, message)
		},
	}

	nextTransactionLocation := newTransactionLocationGenerator()

	// Deploy contracts

	for _, deployTx := range [][]byte{
		deployFTContractTx,
		deployDucContractTx,
		deployTestContractTx,
	} {

		err := runtime.ExecuteTransaction(
			Script{
				Source: deployTx,
			},
			Context{
				Interface: runtimeInterface,
				Location:  nextTransactionLocation(),
			},
		)
		require.NoError(t, err)

	}

	// Run test transaction

	const testTx = `
import TestContract from 0xaad3e26e406987c2
import DapperUtilityCoin from 0xaad3e26e406987c2

transaction {
  prepare(acct: AuthAccount) {

    let rc <- TestContract.createConverter()
    acct.save(<-rc, to: /storage/rc)

    acct.link<&TestContract.resourceConverter2>(/public/rc, target: /storage/rc)

    let optRef = getAccount(0xaad3e26e406987c2).getCapability(/public/rc).borrow<&TestContract.resourceConverter2>()

    if let ref = optRef {

      var tokens <- DapperUtilityCoin.createEmptyVault()

      var vaultx = ref.convert(b: <-tokens)

      acct.save(vaultx, to: /storage/v1)

      acct.link<&DapperUtilityCoin.Vault>(/public/v1, target: /storage/v1)

      var cap3 = getAccount(0xaad3e26e406987c2).getCapability(/public/v1).borrow<&DapperUtilityCoin.Vault>()!

      log(cap3.balance)
    } else {
      panic("failed to borrow resource converter")
    }
  }
}
`

	err = runtime.ExecuteTransaction(
		Script{
			Source: []byte(testTx),
		},
		Context{
			Interface: runtimeInterface,
			Location:  nextTransactionLocation(),
		},
	)

	RequireError(t, err)

	require.ErrorAs(t, err, &interpreter.ForceCastTypeMismatchError{})
}

func TestRuntimeStorageReadAndBorrow(t *testing.T) {

	t.Parallel()

	runtime := newTestInterpreterRuntime()

	storage := newTestLedger(nil, nil)

	signer := common.MustBytesToAddress([]byte{0x42})

	runtimeInterface := &testRuntimeInterface{
		storage: storage,
		getSigningAccounts: func() ([]Address, error) {
			return []Address{signer}, nil
		},
	}

	nextTransactionLocation := newTransactionLocationGenerator()

	// Store a value and link a capability

	err := runtime.ExecuteTransaction(
		Script{
			Source: []byte(`
              transaction {
                 prepare(signer: AuthAccount) {
                     signer.save(42, to: /storage/test)
                     signer.link<&Int>(
                         /private/test,
                         target: /storage/test
                     )
                 }
              }
            `),
		},
		Context{
			Interface: runtimeInterface,
			Location:  nextTransactionLocation(),
		},
	)
	require.NoError(t, err)

	t.Run("read stored, existing", func(t *testing.T) {

		value, err := runtime.ReadStored(
			signer,
			cadence.Path{
				Domain:     common.PathDomainStorage,
				Identifier: "test",
			},
			Context{
				// NOTE: no location
				Interface: runtimeInterface,
			},
		)
		require.NoError(t, err)
		require.Equal(t, cadence.NewInt(42), value)
	})

	t.Run("read stored, non-existing", func(t *testing.T) {

		value, err := runtime.ReadStored(
			signer,
			cadence.Path{
				Domain:     common.PathDomainStorage,
				Identifier: "other",
			},
			Context{
				// NOTE: no location
				Interface: runtimeInterface,
			},
		)
		require.NoError(t, err)
		require.Equal(t, nil, value)
	})

	t.Run("read linked, existing", func(t *testing.T) {

		value, err := runtime.ReadLinked(
			signer,
			cadence.Path{
				Domain:     common.PathDomainPrivate,
				Identifier: "test",
			},
			Context{
				Location:  TestLocation,
				Interface: runtimeInterface,
			},
		)
		require.NoError(t, err)
		require.Equal(t, cadence.NewInt(42), value)
	})

	t.Run("read linked, non-existing", func(t *testing.T) {

		value, err := runtime.ReadLinked(
			signer,
			cadence.Path{
				Domain:     common.PathDomainPrivate,
				Identifier: "other",
			},
			Context{
				Location:  TestLocation,
				Interface: runtimeInterface,
			},
		)
		require.NoError(t, err)
		require.Equal(t, nil, value)
	})
}

func TestRuntimeTopShotContractDeployment(t *testing.T) {

	t.Parallel()

	runtime := newTestInterpreterRuntime()

	testAddress, err := common.HexToAddress("0x0b2a3299cc857e29")
	require.NoError(t, err)

	nextTransactionLocation := newTransactionLocationGenerator()

	nftAddress, err := common.HexToAddress("0x1d7e57aa55817448")
	require.NoError(t, err)

	accountCodes := map[common.Location]string{
		common.AddressLocation{
			Address: nftAddress,
			Name:    "NonFungibleToken",
		}: realNonFungibleTokenInterface,
	}

	events := make([]cadence.Event, 0)

	runtimeInterface := &testRuntimeInterface{
		storage: newTestLedger(nil, nil),
		getSigningAccounts: func() ([]Address, error) {
			return []Address{testAddress}, nil
		},
		resolveLocation: singleIdentifierLocationResolver(t),
		updateAccountContractCode: func(location common.AddressLocation, code []byte) error {
			accountCodes[location] = string(code)
			return nil
		},
		getAccountContractCode: func(location common.AddressLocation) (code []byte, err error) {
			code = []byte(accountCodes[location])
			return code, nil
		},
		emitEvent: func(event cadence.Event) error {
			events = append(events, event)
			return nil
		},
		meterMemory: func(_ common.MemoryUsage) error {
			return nil
		},
	}
	runtimeInterface.decodeArgument = func(b []byte, t cadence.Type) (value cadence.Value, err error) {
		return json.Decode(runtimeInterface, b)
	}

	err = runtime.ExecuteTransaction(
		Script{
			Source: DeploymentTransaction(
				"TopShot",
				[]byte(realTopShotContract),
			),
		},
		Context{
			Interface: runtimeInterface,
			Location:  nextTransactionLocation(),
		},
	)
	require.NoError(t, err)

	err = runtime.ExecuteTransaction(
		Script{
			Source: DeploymentTransaction(
				"TopShotShardedCollection",
				[]byte(realTopShotShardedCollectionContract),
			),
		},
		Context{
			Interface: runtimeInterface,
			Location:  nextTransactionLocation(),
		},
	)
	require.NoError(t, err)

	err = runtime.ExecuteTransaction(
		Script{
			Source: DeploymentTransaction(
				"TopshotAdminReceiver",
				[]byte(realTopshotAdminReceiverContract),
			),
		},
		Context{
			Interface: runtimeInterface,
			Location:  nextTransactionLocation(),
		},
	)
	require.NoError(t, err)
}

func TestRuntimeTopShotBatchTransfer(t *testing.T) {

	t.Parallel()

	runtime := newTestInterpreterRuntime()

	nftAddress, err := common.HexToAddress("0x1d7e57aa55817448")
	require.NoError(t, err)

	accountCodes := map[common.Location]string{
		common.AddressLocation{
			Address: nftAddress,
			Name:    "NonFungibleToken",
		}: realNonFungibleTokenInterface,
	}

	deployTx := DeploymentTransaction("TopShot", []byte(realTopShotContract))

	topShotAddress, err := common.HexToAddress("0x0b2a3299cc857e29")
	require.NoError(t, err)

	var events []cadence.Event
	var loggedMessages []string

	var signerAddress common.Address

	runtimeInterface := &testRuntimeInterface{
		storage: newTestLedger(nil, nil),
		getSigningAccounts: func() ([]Address, error) {
			return []Address{signerAddress}, nil
		},
		resolveLocation: singleIdentifierLocationResolver(t),
		updateAccountContractCode: func(location common.AddressLocation, code []byte) error {
			accountCodes[location] = string(code)
			return nil
		},
		getAccountContractCode: func(location common.AddressLocation) (code []byte, err error) {
			code = []byte(accountCodes[location])
			return code, nil
		},
		emitEvent: func(event cadence.Event) error {
			events = append(events, event)
			return nil
		},
		log: func(message string) {
			loggedMessages = append(loggedMessages, message)
		},
		meterMemory: func(_ common.MemoryUsage) error {
			return nil
		},
	}
	runtimeInterface.decodeArgument = func(b []byte, t cadence.Type) (value cadence.Value, err error) {
		return json.Decode(runtimeInterface, b)
	}

	nextTransactionLocation := newTransactionLocationGenerator()

	// Deploy TopShot contract

	signerAddress = topShotAddress

	err = runtime.ExecuteTransaction(
		Script{
			Source: deployTx,
		},
		Context{
			Interface: runtimeInterface,
			Location:  nextTransactionLocation(),
		},
	)
	require.NoError(t, err)

	// Mint moments

	err = runtime.ExecuteTransaction(
		Script{
			Source: []byte(`
              import TopShot from 0x0b2a3299cc857e29

              transaction {

                  prepare(signer: AuthAccount) {
                      let adminRef = signer.borrow<&TopShot.Admin>(from: /storage/TopShotAdmin)!

                      let playID = adminRef.createPlay(metadata: {"name": "Test"})
                      let setID = TopShot.nextSetID
                      adminRef.createSet(name: "Test")
                      let setRef = adminRef.borrowSet(setID: setID)
                      setRef.addPlay(playID: playID)

                      let moments <- setRef.batchMintMoment(playID: playID, quantity: 2)

                      signer.borrow<&TopShot.Collection>(from: /storage/MomentCollection)!
                          .batchDeposit(tokens: <-moments)
                  }
              }
            `),
		},
		Context{
			Interface: runtimeInterface,
			Location:  nextTransactionLocation(),
		},
	)
	require.NoError(t, err)

	// Set up receiver

	const setupTx = `
      import NonFungibleToken from 0x1d7e57aa55817448
      import TopShot from 0x0b2a3299cc857e29

      transaction {

          prepare(signer: AuthAccount) {
              signer.save(
                 <-TopShot.createEmptyCollection(),
                 to: /storage/MomentCollection
              )
              signer.link<&TopShot.Collection>(
                 /public/MomentCollection,
                 target: /storage/MomentCollection
              )
          }
      }
    `

	signerAddress = common.MustBytesToAddress([]byte{0x42})

	err = runtime.ExecuteTransaction(
		Script{
			Source: []byte(setupTx),
		},
		Context{
			Interface: runtimeInterface,
			Location:  nextTransactionLocation(),
		},
	)

	require.NoError(t, err)

	// Transfer

	signerAddress = topShotAddress

	const transferTx = `
      import NonFungibleToken from 0x1d7e57aa55817448
      import TopShot from 0x0b2a3299cc857e29

      transaction(momentIDs: [UInt64]) {
          let transferTokens: @NonFungibleToken.Collection

          prepare(acct: AuthAccount) {
              let ref = acct.borrow<&TopShot.Collection>(from: /storage/MomentCollection)!
              self.transferTokens <- ref.batchWithdraw(ids: momentIDs)
          }

          execute {
              // get the recipient's public account object
              let recipient = getAccount(0x42)

              // get the Collection reference for the receiver
              let receiverRef = recipient.getCapability(/public/MomentCollection)
                  .borrow<&{TopShot.MomentCollectionPublic}>()!

              // deposit the NFT in the receivers collection
              receiverRef.batchDeposit(tokens: <-self.transferTokens)
          }
      }
    `

	encodedArg, err := json.Encode(
		cadence.NewArray([]cadence.Value{
			cadence.NewUInt64(1),
		}),
	)
	require.NoError(t, err)

	err = runtime.ExecuteTransaction(
		Script{
			Source:    []byte(transferTx),
			Arguments: [][]byte{encodedArg},
		},
		Context{
			Interface: runtimeInterface,
			Location:  nextTransactionLocation(),
		},
	)

	require.NoError(t, err)
}

func TestRuntimeBatchMintAndTransfer(t *testing.T) {

	if testing.Short() {
		t.Skip()
	}

	t.Parallel()

	runtime := newTestInterpreterRuntime()

	const contract = `
      pub contract Test {

          pub resource interface INFT {}

          pub resource NFT: INFT {}

          pub resource Collection {

              pub var ownedNFTs: @{UInt64: NFT}

              init() {
                  self.ownedNFTs <- {}
              }

              pub fun withdraw(id: UInt64): @NFT {
                  let token <- self.ownedNFTs.remove(key: id)
                      ?? panic("Cannot withdraw: NFT does not exist in the collection")

                  return <-token
              }

              pub fun deposit(token: @NFT) {
                  let oldToken <- self.ownedNFTs[token.uuid] <- token
                  destroy oldToken
              }

              pub fun batchDeposit(collection: @Collection) {
                  let ids = collection.getIDs()

                  for id in ids {
                      self.deposit(token: <-collection.withdraw(id: id))
                  }

                  destroy collection
              }

              pub fun batchWithdraw(ids: [UInt64]): @Collection {
                  let collection <- create Collection()

                  for id in ids {
                      collection.deposit(token: <-self.withdraw(id: id))
                  }

                  return <-collection
              }

              pub fun getIDs(): [UInt64] {
                  return self.ownedNFTs.keys
              }

              destroy() {
                  destroy self.ownedNFTs
              }
          }

          init() {
              self.account.save(
                 <-Test.createEmptyCollection(),
                 to: /storage/MainCollection
              )
              self.account.link<&Collection>(
                 /public/MainCollection,
                 target: /storage/MainCollection
              )
          }

          pub fun mint(): @NFT {
              return <- create NFT()
          }

          pub fun createEmptyCollection(): @Collection {
              return <- create Collection()
          }

          pub fun batchMint(count: UInt64): @Collection {
              let collection <- create Collection()

              var i: UInt64 = 0
              while i < count {
                  collection.deposit(token: <-self.mint())
                  i = i + 1
              }
              return <-collection
          }
      }
    `

	deployTx := DeploymentTransaction("Test", []byte(contract))

	contractAddress := common.MustBytesToAddress([]byte{0x1})

	var events []cadence.Event
	var loggedMessages []string

	var signerAddress common.Address

	accountCodes := map[Location]string{}

	var uuid uint64

	runtimeInterface := &testRuntimeInterface{
		generateUUID: func() (uint64, error) {
			uuid++
			return uuid, nil
		},
		storage: newTestLedger(nil, nil),
		getSigningAccounts: func() ([]Address, error) {
			return []Address{signerAddress}, nil
		},
		resolveLocation: singleIdentifierLocationResolver(t),
		updateAccountContractCode: func(location common.AddressLocation, code []byte) error {
			accountCodes[location] = string(code)
			return nil
		},
		getAccountContractCode: func(location common.AddressLocation) (code []byte, err error) {
			code = []byte(accountCodes[location])
			return code, nil
		},
		emitEvent: func(event cadence.Event) error {
			events = append(events, event)
			return nil
		},
		log: func(message string) {
			loggedMessages = append(loggedMessages, message)
		},
		meterMemory: func(_ common.MemoryUsage) error {
			return nil
		},
	}
	runtimeInterface.decodeArgument = func(b []byte, t cadence.Type) (value cadence.Value, err error) {
		return json.Decode(runtimeInterface, b)
	}

	nextTransactionLocation := newTransactionLocationGenerator()

	// Deploy contract

	signerAddress = contractAddress

	err := runtime.ExecuteTransaction(
		Script{
			Source: deployTx,
		},
		Context{
			Interface: runtimeInterface,
			Location:  nextTransactionLocation(),
		},
	)
	require.NoError(t, err)

	// Mint moments

	err = runtime.ExecuteTransaction(
		Script{
			Source: []byte(`
              import Test from 0x1

              transaction {

                  prepare(signer: AuthAccount) {
                      let collection <- Test.batchMint(count: 1000)

                      log(collection.getIDs())

                      signer.borrow<&Test.Collection>(from: /storage/MainCollection)!
                          .batchDeposit(collection: <-collection)
                  }
              }
            `),
		},
		Context{
			Interface: runtimeInterface,
			Location:  nextTransactionLocation(),
		},
	)
	require.NoError(t, err)

	// Set up receiver

	const setupTx = `
      import Test from 0x1

      transaction {

          prepare(signer: AuthAccount) {
              signer.save(
                 <-Test.createEmptyCollection(),
                 to: /storage/TestCollection
              )
              signer.link<&Test.Collection>(
                 /public/TestCollection,
                 target: /storage/TestCollection
              )
          }
      }
    `

	signerAddress = common.MustBytesToAddress([]byte{0x2})

	err = runtime.ExecuteTransaction(
		Script{
			Source: []byte(setupTx),
		},
		Context{
			Interface: runtimeInterface,
			Location:  nextTransactionLocation(),
		},
	)

	require.NoError(t, err)

	// Transfer

	signerAddress = contractAddress

	const transferTx = `
      import Test from 0x1

      transaction(ids: [UInt64]) {
          let collection: @Test.Collection

          prepare(signer: AuthAccount) {
              self.collection <- signer.borrow<&Test.Collection>(from: /storage/MainCollection)!
                  .batchWithdraw(ids: ids)
          }

          execute {
              getAccount(0x2)
                  .getCapability(/public/TestCollection)
                  .borrow<&Test.Collection>()!
                  .batchDeposit(collection: <-self.collection)
          }
      }
    `

	var values []cadence.Value

	const startID uint64 = 10
	const count = 20

	for id := startID; id <= startID+count; id++ {
		values = append(values, cadence.NewUInt64(id))
	}

	encodedArg, err := json.Encode(cadence.NewArray(values))
	require.NoError(t, err)

	err = runtime.ExecuteTransaction(
		Script{
			Source:    []byte(transferTx),
			Arguments: [][]byte{encodedArg},
		},
		Context{
			Interface: runtimeInterface,
			Location:  nextTransactionLocation(),
		},
	)
	require.NoError(t, err)
}

func TestRuntimeStorageUnlink(t *testing.T) {

	t.Parallel()

	runtime := newTestInterpreterRuntime()

	storage := newTestLedger(nil, nil)

	signer := common.MustBytesToAddress([]byte{0x42})

	runtimeInterface := &testRuntimeInterface{
		storage: storage,
		getSigningAccounts: func() ([]Address, error) {
			return []Address{signer}, nil
		},
	}

	nextTransactionLocation := newTransactionLocationGenerator()

	// Store a value and link a capability

	err := runtime.ExecuteTransaction(
		Script{
			Source: []byte(`
              transaction {
                  prepare(signer: AuthAccount) {
                      signer.save(42, to: /storage/test)

                      signer.link<&Int>(
                          /public/test,
                          target: /storage/test
                      )

                      assert(signer.getCapability<&Int>(/public/test).borrow() != nil)
                  }
              }
            `),
		},
		Context{
			Interface: runtimeInterface,
			Location:  nextTransactionLocation(),
		},
	)
	require.NoError(t, err)

	// Unlink the capability

	err = runtime.ExecuteTransaction(
		Script{
			Source: []byte(`
            transaction {
                prepare(signer: AuthAccount) {
                    signer.unlink(/public/test)

                    assert(signer.getCapability<&Int>(/public/test).borrow() == nil)
                }
            }
            `),
		},
		Context{
			Interface: runtimeInterface,
			Location:  nextTransactionLocation(),
		},
	)
	require.NoError(t, err)

	// Get the capability after unlink

	err = runtime.ExecuteTransaction(
		Script{
			Source: []byte(`
              transaction {
                  prepare(signer: AuthAccount) {
                      assert(signer.getCapability<&Int>(/public/test).borrow() == nil)
                  }
              }
            `),
		},
		Context{
			Interface: runtimeInterface,
			Location:  nextTransactionLocation(),
		},
	)
	require.NoError(t, err)
}

func TestRuntimeStorageSaveStorageCapability(t *testing.T) {

	t.Parallel()

	runtime := newTestInterpreterRuntime()

	storage := newTestLedger(nil, nil)

	signer := common.MustBytesToAddress([]byte{0x42})

	runtimeInterface := &testRuntimeInterface{
		storage: storage,
		getSigningAccounts: func() ([]Address, error) {
			return []Address{signer}, nil
		},
	}

	nextTransactionLocation := newTransactionLocationGenerator()

	// Store a capability

	for _, domain := range []common.PathDomain{
		common.PathDomainPrivate,
		common.PathDomainPublic,
	} {

		for typeDescription, ty := range map[string]cadence.Type{
			"Untyped": nil,
<<<<<<< HEAD
			"Typed":   &cadence.ReferenceType{Authorization: cadence.UnauthorizedAccess, Type: cadence.IntType{}},
=======
			"Typed": &cadence.ReferenceType{
				Authorization: cadence.UnauthorizedAccess,
				Type:          cadence.IntType{},
			},
>>>>>>> b3b51802
		} {

			t.Run(fmt.Sprintf("%s %s", domain.Identifier(), typeDescription), func(t *testing.T) {

				storagePath := cadence.Path{
					Domain: common.PathDomainStorage,
					Identifier: fmt.Sprintf(
						"test%s%s",
						typeDescription,
						domain.Identifier(),
					),
				}

				context := Context{
					Interface: runtimeInterface,
					Location:  nextTransactionLocation(),
				}

				var typeArgument string
				if ty != nil {
					typeArgument = fmt.Sprintf("<%s>", ty.ID())
				}

				err := runtime.ExecuteTransaction(
					Script{
						Source: []byte(fmt.Sprintf(
							`
                              transaction {
                                  prepare(signer: AuthAccount) {
                                      let cap = signer.getCapability%s(/%s/test)
                                      signer.save(cap, to: %s)
                                  }
                              }
                            `,
							typeArgument,
							domain.Identifier(),
							storagePath,
						)),
					},
					context,
				)
				require.NoError(t, err)

				value, err := runtime.ReadStored(signer, storagePath, context)
				require.NoError(t, err)

				expected := cadence.StorageCapability{
					Path: cadence.Path{
						Domain:     domain,
						Identifier: "test",
					},
					Address:    cadence.Address(signer),
					BorrowType: ty,
				}

				actual := cadence.ValueWithCachedTypeID(value)
				require.Equal(t, expected, actual)
			})
		}
	}
}

func TestRuntimeStorageReferenceCast(t *testing.T) {

	t.Parallel()

	runtime := newTestInterpreterRuntime()

	signerAddress := common.MustBytesToAddress([]byte{0x42})

	deployTx := DeploymentTransaction("Test", []byte(`
      pub contract Test {

          pub resource interface RI {}

          pub resource R: RI {}

          pub fun createR(): @R {
              return <-create R()
          }
      }
    `))

	accountCodes := map[Location][]byte{}
	var events []cadence.Event
	var loggedMessages []string

	runtimeInterface := &testRuntimeInterface{
		storage: newTestLedger(nil, nil),
		getSigningAccounts: func() ([]Address, error) {
			return []Address{signerAddress}, nil
		},
		resolveLocation: singleIdentifierLocationResolver(t),
		updateAccountContractCode: func(location common.AddressLocation, code []byte) error {
			accountCodes[location] = code
			return nil
		},
		getAccountContractCode: func(location common.AddressLocation) (code []byte, err error) {
			code = accountCodes[location]
			return code, nil
		},
		emitEvent: func(event cadence.Event) error {
			events = append(events, event)
			return nil
		},
		log: func(message string) {
			loggedMessages = append(loggedMessages, message)
		},
	}

	nextTransactionLocation := newTransactionLocationGenerator()

	// Deploy contract

	err := runtime.ExecuteTransaction(
		Script{
			Source: deployTx,
		},
		Context{
			Interface: runtimeInterface,
			Location:  nextTransactionLocation(),
		},
	)
	require.NoError(t, err)

	// Run test transaction

	const testTx = `
      import Test from 0x42

      transaction {
          prepare(signer: AuthAccount) {
              signer.save(<-Test.createR(), to: /storage/r)

              signer.link<&Test.R{Test.RI}>(
                 /public/r,
                 target: /storage/r
              )

              let ref = signer.getCapability<&Test.R{Test.RI}>(/public/r).borrow()!

              let casted = (ref as AnyStruct) as! &Test.R
          }
      }
    `

	err = runtime.ExecuteTransaction(
		Script{
			Source: []byte(testTx),
		},
		Context{
			Interface: runtimeInterface,
			Location:  nextTransactionLocation(),
		},
	)

	require.NoError(t, err)
}

func TestRuntimeStorageNonStorable(t *testing.T) {

	t.Parallel()

	runtime := newTestInterpreterRuntime()

	address := common.MustBytesToAddress([]byte{0x1})

	for name, code := range map[string]string{
		"ephemeral reference": `
            let value = &1 as &Int
        `,
		"storage reference": `
            signer.save("test", to: /storage/string)
            let value = signer.borrow<&String>(from: /storage/string)!
        `,
		"function": `
            let value = fun () {}
        `,
	} {

		t.Run(name, func(t *testing.T) {

			tx := []byte(
				fmt.Sprintf(
					`
                      transaction {
                          prepare(signer: AuthAccount) {
                              %s
                              signer.save((value as AnyStruct), to: /storage/value)
                          }
                       }
                    `,
					code,
				),
			)

			runtimeInterface := &testRuntimeInterface{
				storage: newTestLedger(nil, nil),
				getSigningAccounts: func() ([]Address, error) {
					return []Address{address}, nil
				},
			}

			nextTransactionLocation := newTransactionLocationGenerator()

			err := runtime.ExecuteTransaction(
				Script{
					Source: tx,
				},
				Context{
					Interface: runtimeInterface,
					Location:  nextTransactionLocation(),
				},
			)
			RequireError(t, err)

			require.Contains(t, err.Error(), "cannot store non-storable value")
		})
	}
}

func TestRuntimeStorageRecursiveReference(t *testing.T) {

	t.Parallel()

	runtime := newTestInterpreterRuntime()

	address := common.MustBytesToAddress([]byte{0x1})

	const code = `
      transaction {
          prepare(signer: AuthAccount) {
              let refs: [AnyStruct] = []
              refs.insert(at: 0, &refs as &AnyStruct)
              signer.save(refs, to: /storage/refs)
          }
      }
    `

	runtimeInterface := &testRuntimeInterface{
		storage: newTestLedger(nil, nil),
		getSigningAccounts: func() ([]Address, error) {
			return []Address{address}, nil
		},
	}

	nextTransactionLocation := newTransactionLocationGenerator()

	err := runtime.ExecuteTransaction(
		Script{
			Source: []byte(code),
		},
		Context{
			Interface: runtimeInterface,
			Location:  nextTransactionLocation(),
		},
	)
	RequireError(t, err)

	require.Contains(t, err.Error(), "cannot store non-storable value")
}

func TestRuntimeStorageTransfer(t *testing.T) {

	t.Parallel()

	runtime := newTestInterpreterRuntime()

	address1 := common.MustBytesToAddress([]byte{0x1})
	address2 := common.MustBytesToAddress([]byte{0x2})

	ledger := newTestLedger(nil, nil)

	var signers []Address

	runtimeInterface := &testRuntimeInterface{
		storage: ledger,
		getSigningAccounts: func() ([]Address, error) {
			return signers, nil
		},
	}

	nextTransactionLocation := newTransactionLocationGenerator()

	// Store

	signers = []Address{address1}

	storeTx := []byte(`
      transaction {
          prepare(signer: AuthAccount) {
              signer.save([1], to: /storage/test)
          }
       }
    `)

	err := runtime.ExecuteTransaction(
		Script{
			Source: storeTx,
		},
		Context{
			Interface: runtimeInterface,
			Location:  nextTransactionLocation(),
		},
	)
	require.NoError(t, err)

	// Transfer

	signers = []Address{address1, address2}

	transferTx := []byte(`
      transaction {
          prepare(signer1: AuthAccount, signer2: AuthAccount) {
              let value = signer1.load<[Int]>(from: /storage/test)!
              signer2.save(value, to: /storage/test)
          }
       }
    `)

	err = runtime.ExecuteTransaction(
		Script{
			Source: transferTx,
		},
		Context{
			Interface: runtimeInterface,
			Location:  nextTransactionLocation(),
		},
	)
	require.NoError(t, err)

	var nonEmptyKeys int
	for _, data := range ledger.storedValues {
		if len(data) > 0 {
			nonEmptyKeys++
		}
	}
	// 5:
	// - 2x storage index for storage domain storage map
	// - 2x storage domain storage map
	// - array (atree array)
	assert.Equal(t, 5, nonEmptyKeys)
}

func TestRuntimeResourceOwnerChange(t *testing.T) {

	t.Parallel()

	runtime := NewInterpreterRuntime(Config{
		ResourceOwnerChangeHandlerEnabled: true,
	})

	address1 := common.MustBytesToAddress([]byte{0x1})
	address2 := common.MustBytesToAddress([]byte{0x2})

	ledger := newTestLedger(nil, nil)

	var signers []Address

	deployTx := DeploymentTransaction("Test", []byte(`
      pub contract Test {

          pub resource R {}

          pub fun createR(): @R {
              return <-create R()
          }
      }
    `))

	type resourceOwnerChange struct {
		uuid       *interpreter.UInt64Value
		typeID     common.TypeID
		oldAddress common.Address
		newAddress common.Address
	}

	accountCodes := map[Location][]byte{}
	var events []cadence.Event
	var loggedMessages []string
	var resourceOwnerChanges []resourceOwnerChange

	runtimeInterface := &testRuntimeInterface{
		storage: ledger,
		getSigningAccounts: func() ([]Address, error) {
			return signers, nil
		},
		resolveLocation: singleIdentifierLocationResolver(t),
		updateAccountContractCode: func(location common.AddressLocation, code []byte) error {
			accountCodes[location] = code
			return nil
		},
		getAccountContractCode: func(location common.AddressLocation) (code []byte, err error) {
			code = accountCodes[location]
			return code, nil
		},
		emitEvent: func(event cadence.Event) error {
			events = append(events, event)
			return nil
		},
		log: func(message string) {
			loggedMessages = append(loggedMessages, message)
		},
		resourceOwnerChanged: func(
			inter *interpreter.Interpreter,
			resource *interpreter.CompositeValue,
			oldAddress common.Address,
			newAddress common.Address,
		) {
			resourceOwnerChanges = append(
				resourceOwnerChanges,
				resourceOwnerChange{
					typeID: resource.TypeID(),
					// TODO: provide proper location range
					uuid:       resource.ResourceUUID(inter, interpreter.EmptyLocationRange),
					oldAddress: oldAddress,
					newAddress: newAddress,
				},
			)
		},
	}

	nextTransactionLocation := newTransactionLocationGenerator()

	// Deploy contract

	signers = []Address{address1}

	err := runtime.ExecuteTransaction(
		Script{
			Source: deployTx,
		},
		Context{
			Interface: runtimeInterface,
			Location:  nextTransactionLocation(),
		},
	)
	require.NoError(t, err)

	// Store

	signers = []Address{address1}

	storeTx := []byte(`
      import Test from 0x1

      transaction {
          prepare(signer: AuthAccount) {
              signer.save(<-Test.createR(), to: /storage/test)
          }
      }
    `)

	err = runtime.ExecuteTransaction(
		Script{
			Source: storeTx,
		},
		Context{
			Interface: runtimeInterface,
			Location:  nextTransactionLocation(),
		},
	)
	require.NoError(t, err)

	// Transfer

	signers = []Address{address1, address2}

	transferTx := []byte(`
      import Test from 0x1

      transaction {
          prepare(signer1: AuthAccount, signer2: AuthAccount) {
              let value <- signer1.load<@Test.R>(from: /storage/test)!
              signer2.save(<-value, to: /storage/test)
          }
      }
    `)

	err = runtime.ExecuteTransaction(
		Script{
			Source: transferTx,
		},
		Context{
			Interface: runtimeInterface,
			Location:  nextTransactionLocation(),
		},
	)
	require.NoError(t, err)

	var nonEmptyKeys []string
	for key, data := range ledger.storedValues {
		if len(data) > 0 {
			nonEmptyKeys = append(nonEmptyKeys, key)
		}
	}

	sort.Strings(nonEmptyKeys)

	assert.Equal(t,
		[]string{
			// account 0x1:
			//     storage map (domain key + map slab)
			//   + contract map (domain key + map slap)
			//   + contract
			"\x00\x00\x00\x00\x00\x00\x00\x01|$\x00\x00\x00\x00\x00\x00\x00\x01",
			"\x00\x00\x00\x00\x00\x00\x00\x01|$\x00\x00\x00\x00\x00\x00\x00\x02",
			"\x00\x00\x00\x00\x00\x00\x00\x01|$\x00\x00\x00\x00\x00\x00\x00\x04",
			"\x00\x00\x00\x00\x00\x00\x00\x01|contract",
			"\x00\x00\x00\x00\x00\x00\x00\x01|storage",
			// account 0x2
			//     storage map (domain key + map slab)
			//   + resource
			"\x00\x00\x00\x00\x00\x00\x00\x02|$\x00\x00\x00\x00\x00\x00\x00\x01",
			"\x00\x00\x00\x00\x00\x00\x00\x02|$\x00\x00\x00\x00\x00\x00\x00\x02",
			"\x00\x00\x00\x00\x00\x00\x00\x02|storage",
		},
		nonEmptyKeys,
	)

	expectedUUID := interpreter.NewUnmeteredUInt64Value(0)
	assert.Equal(t,
		[]resourceOwnerChange{
			{
				typeID: "A.0000000000000001.Test.R",
				uuid:   &expectedUUID,
				oldAddress: common.Address{
					0x0, 0x0, 0x0, 0x0, 0x0, 0x0, 0x0, 0x0,
				},
				newAddress: common.Address{
					0x0, 0x0, 0x0, 0x0, 0x0, 0x0, 0x0, 0x1,
				},
			},
			{
				typeID: "A.0000000000000001.Test.R",
				uuid:   &expectedUUID,
				oldAddress: common.Address{
					0x0, 0x0, 0x0, 0x0, 0x0, 0x0, 0x0, 0x1,
				},
				newAddress: common.Address{
					0x0, 0x0, 0x0, 0x0, 0x0, 0x0, 0x0, 0x0,
				},
			},
			{
				typeID: "A.0000000000000001.Test.R",
				uuid:   &expectedUUID,
				oldAddress: common.Address{
					0x0, 0x0, 0x0, 0x0, 0x0, 0x0, 0x0, 0x0,
				},
				newAddress: common.Address{
					0x0, 0x0, 0x0, 0x0, 0x0, 0x0, 0x0, 0x2,
				},
			},
		},
		resourceOwnerChanges,
	)
}

func TestRuntimeStorageUsed(t *testing.T) {

	t.Parallel()

	runtime := newTestInterpreterRuntime()

	ledger := newTestLedger(nil, nil)

	runtimeInterface := &testRuntimeInterface{
		storage: ledger,
		getStorageUsed: func(_ Address) (uint64, error) {
			return 1, nil
		},
	}

	// NOTE: do NOT change the contents of this script,
	// it matters how the array is constructed,
	// ESPECIALLY the value of the addresses and the number of elements!
	//
	// Querying storageUsed commits storage, and this test asserts
	// that this should not clear temporary slabs

	script := []byte(`
       pub fun main() {
            var addresses: [Address]= [
                0x2a3c4c2581cef731, 0x2a3c4c2581cef731, 0x2a3c4c2581cef731, 0x2a3c4c2581cef731, 0x2a3c4c2581cef731,
                0x2a3c4c2581cef731, 0x2a3c4c2581cef731, 0x2a3c4c2581cef731, 0x2a3c4c2581cef731, 0x2a3c4c2581cef731,
                0x2a3c4c2581cef731, 0x2a3c4c2581cef731, 0x2a3c4c2581cef731, 0x2a3c4c2581cef731, 0x2a3c4c2581cef731,
                0x2a3c4c2581cef731, 0x2a3c4c2581cef731, 0x2a3c4c2581cef731, 0x2a3c4c2581cef731, 0x2a3c4c2581cef731,
                0x2a3c4c2581cef731, 0x2a3c4c2581cef731, 0x2a3c4c2581cef731, 0x2a3c4c2581cef731, 0x2a3c4c2581cef731,
                0x2a3c4c2581cef731, 0x2a3c4c2581cef731, 0x2a3c4c2581cef731, 0x2a3c4c2581cef731, 0x2a3c4c2581cef731,
                0x2a3c4c2581cef731, 0x2a3c4c2581cef731, 0x2a3c4c2581cef731, 0x2a3c4c2581cef731, 0x2a3c4c2581cef731,
                0x2a3c4c2581cef731, 0x2a3c4c2581cef731, 0x2a3c4c2581cef731, 0x2a3c4c2581cef731, 0x2a3c4c2581cef731,
                0x2a3c4c2581cef731, 0x2a3c4c2581cef731, 0x2a3c4c2581cef731, 0x2a3c4c2581cef731, 0x2a3c4c2581cef731,
                0x2a3c4c2581cef731, 0x2a3c4c2581cef731, 0x2a3c4c2581cef731, 0x2a3c4c2581cef731, 0x2a3c4c2581cef731,
                0x2a3c4c2581cef731, 0x2a3c4c2581cef731, 0x2a3c4c2581cef731, 0x2a3c4c2581cef731, 0x2a3c4c2581cef731,
                0x2a3c4c2581cef731, 0x2a3c4c2581cef731, 0x2a3c4c2581cef731, 0x2a3c4c2581cef731, 0x2a3c4c2581cef731,
                0x2a3c4c2581cef731, 0x2a3c4c2581cef731, 0x2a3c4c2581cef731, 0x2a3c4c2581cef731, 0x2a3c4c2581cef731,
                0x2a3c4c2581cef731, 0x2a3c4c2581cef731, 0x2a3c4c2581cef731, 0x2a3c4c2581cef731, 0x2a3c4c2581cef731,
                0x2a3c4c2581cef731, 0x2a3c4c2581cef731, 0x2a3c4c2581cef731, 0x2a3c4c2581cef731, 0x2a3c4c2581cef731,
                0x2a3c4c2581cef731, 0x2a3c4c2581cef731, 0x2a3c4c2581cef731, 0x2a3c4c2581cef731, 0x2a3c4c2581cef731,
                0x2a3c4c2581cef731, 0x2a3c4c2581cef731, 0x2a3c4c2581cef731, 0x2a3c4c2581cef731, 0x2a3c4c2581cef731,
                0x2a3c4c2581cef731, 0x2a3c4c2581cef731, 0x2a3c4c2581cef731, 0x2a3c4c2581cef731, 0x2a3c4c2581cef731,
                0x2a3c4c2581cef731, 0x2a3c4c2581cef731, 0x2a3c4c2581cef731, 0x2a3c4c2581cef731, 0x2a3c4c2581cef731,
                0x2a3c4c2581cef731, 0x2a3c4c2581cef731, 0x2a3c4c2581cef731, 0x2a3c4c2581cef731
            ]
            var count = 0
            for address in addresses {
                let account = getAccount(address)
                var x = account.storageUsed
            }
        }
    `)

	_, err := runtime.ExecuteScript(
		Script{
			Source: script,
		},
		Context{
			Interface: runtimeInterface,
			Location:  common.ScriptLocation{},
		},
	)
	require.NoError(t, err)

}

func TestSortContractUpdates(t *testing.T) {

	t.Parallel()

	updates := []ContractUpdate{
		{
			Key: interpreter.StorageKey{
				Address: common.Address{2},
				Key:     "a",
			},
		},
		{
			Key: interpreter.StorageKey{
				Address: common.Address{1},
				Key:     "b",
			},
		},
		{
			Key: interpreter.StorageKey{
				Address: common.Address{1},
				Key:     "a",
			},
		},
		{
			Key: interpreter.StorageKey{
				Address: common.Address{0},
				Key:     "x",
			},
		},
	}

	SortContractUpdates(updates)

	require.Equal(t,
		[]ContractUpdate{
			{
				Key: interpreter.StorageKey{
					Address: common.Address{0},
					Key:     "x",
				},
			},
			{
				Key: interpreter.StorageKey{
					Address: common.Address{1},
					Key:     "a",
				},
			},
			{
				Key: interpreter.StorageKey{
					Address: common.Address{1},
					Key:     "b",
				},
			},
			{
				Key: interpreter.StorageKey{
					Address: common.Address{2},
					Key:     "a",
				},
			},
		},
		updates,
	)
}

func TestRuntimeMissingSlab1173(t *testing.T) {

	t.Parallel()

	const contract = `
pub contract Test {
    pub enum Role: UInt8 {
        pub case aaa
        pub case bbb
    }

    pub resource AAA {
        pub fun callA(): String {
            return "AAA"
        }
    }

    pub resource BBB {
        pub fun callB(): String {
            return "BBB"
        }
    }

    pub resource interface Receiver {
        pub fun receive(asRole: Role, capability: Capability)
    }

    pub resource Holder: Receiver {
        access(self) let roles: { Role: Capability }
        pub fun receive(asRole: Role, capability: Capability) {
            self.roles[asRole] = capability
        }

        pub fun borrowA(): &AAA {
            let role = self.roles[Role.aaa]!
            return role.borrow<&AAA>()!
        }

        pub fun borrowB(): &BBB {
            let role = self.roles[Role.bbb]!
            return role.borrow<&BBB>()!
        }

        access(contract) init() {
            self.roles = {}
        }
    }

    access(self) let capabilities: { Role: Capability }

    pub fun createHolder(): @Holder {
        return <- create Holder()
    }

    pub fun attach(asRole: Role, receiver: &AnyResource{Receiver}) {
        // TODO: Now verify that the owner is valid.

        let capability = self.capabilities[asRole]!
        receiver.receive(asRole: asRole, capability: capability)
    }

    init() {
        self.account.save<@AAA>(<- create AAA(), to: /storage/TestAAA)
        self.account.save<@BBB>(<- create BBB(), to: /storage/TestBBB)

        self.capabilities = {}
        self.capabilities[Role.aaa] = self.account.link<&AAA>(/private/TestAAA, target: /storage/TestAAA)!
        self.capabilities[Role.bbb] = self.account.link<&BBB>(/private/TestBBB, target: /storage/TestBBB)!
    }
}

`

	const tx = `
import Test from 0x1

transaction {
    prepare(acct: AuthAccount) {}
    execute {
        let holder <- Test.createHolder()
        Test.attach(asRole: Test.Role.aaa, receiver: &holder as &AnyResource{Test.Receiver})
        destroy holder
    }
}
`

	runtime := newTestInterpreterRuntime()

	testAddress := common.MustBytesToAddress([]byte{0x1})

	accountCodes := map[Location][]byte{}

	var events []cadence.Event

	signerAccount := testAddress

	runtimeInterface := &testRuntimeInterface{
		getCode: func(location Location) (bytes []byte, err error) {
			return accountCodes[location], nil
		},
		storage: newTestLedger(nil, nil),
		getSigningAccounts: func() ([]Address, error) {
			return []Address{signerAccount}, nil
		},
		resolveLocation: singleIdentifierLocationResolver(t),
		getAccountContractCode: func(location common.AddressLocation) (code []byte, err error) {
			return accountCodes[location], nil
		},
		updateAccountContractCode: func(location common.AddressLocation, code []byte) error {
			accountCodes[location] = code
			return nil
		},
		emitEvent: func(event cadence.Event) error {
			events = append(events, event)
			return nil
		},
		meterMemory: func(_ common.MemoryUsage) error {
			return nil
		},
	}
	runtimeInterface.decodeArgument = func(b []byte, t cadence.Type) (value cadence.Value, err error) {
		return json.Decode(runtimeInterface, b)
	}

	nextTransactionLocation := newTransactionLocationGenerator()

	// Deploy contract

	err := runtime.ExecuteTransaction(
		Script{
			Source: DeploymentTransaction(
				"Test",
				[]byte(contract),
			),
		},
		Context{
			Interface: runtimeInterface,
			Location:  nextTransactionLocation(),
		},
	)
	require.NoError(t, err)

	// Run transaction

	err = runtime.ExecuteTransaction(
		Script{
			Source: []byte(tx),
		},
		Context{
			Interface: runtimeInterface,
			Location:  nextTransactionLocation(),
		},
	)
	require.NoError(t, err)
}

func TestRuntimeReferenceOwnerAccess(t *testing.T) {

	t.Parallel()

	t.Run("resource", func(t *testing.T) {

		t.Parallel()

		const contract = `
          pub contract TestContract {
              pub resource TestResource {}

              pub fun makeTestResource(): @TestResource {
                  return <- create TestResource()
              }
          }
        `

		const tx = `
          import TestContract from 0x1

          transaction {

              prepare(accountA: AuthAccount, accountB: AuthAccount) {

                  let testResource <- TestContract.makeTestResource()
                  let ref1 = &testResource as &TestContract.TestResource

                  // At this point the resource is not in storage
                  log(ref1.owner?.address)

                  accountA.save(<-testResource, to: /storage/test)

                  // At this point the resource is in storage A
                  accountA.link<&TestContract.TestResource>(/public/test, target: /storage/test)
                  let ref2 = accountA.getCapability<&TestContract.TestResource>(/public/test).borrow()!
                  log(ref2.owner?.address)

                  let testResource2 <- accountA.load<@TestContract.TestResource>(from: /storage/test)!

                  let ref3 = &testResource2 as &TestContract.TestResource

                   // At this point the resource is not in storage
                  log(ref3.owner?.address)

                  accountB.save(<-testResource2, to: /storage/test)

                  accountB.link<&TestContract.TestResource>(/public/test, target: /storage/test)
                  let ref4 = accountB.getCapability<&TestContract.TestResource>(/public/test).borrow()!

                  // At this point the resource is in storage B
                  log(ref4.owner?.address)
              }
          }
        `

		runtime := newTestInterpreterRuntime()

		accountCodes := map[Location][]byte{}

		var events []cadence.Event

		var loggedMessages []string

		signers := []Address{
			common.MustBytesToAddress([]byte{0x1}),
		}

		runtimeInterface := &testRuntimeInterface{
			getCode: func(location Location) (bytes []byte, err error) {
				return accountCodes[location], nil
			},
			storage: newTestLedger(nil, nil),
			getSigningAccounts: func() ([]Address, error) {
				return signers, nil
			},
			resolveLocation: singleIdentifierLocationResolver(t),
			getAccountContractCode: func(location common.AddressLocation) (code []byte, err error) {
				return accountCodes[location], nil
			},
			updateAccountContractCode: func(location common.AddressLocation, code []byte) error {
				accountCodes[location] = code
				return nil
			},
			emitEvent: func(event cadence.Event) error {
				events = append(events, event)
				return nil
			},
			log: func(message string) {
				loggedMessages = append(loggedMessages, message)
			},
			meterMemory: func(_ common.MemoryUsage) error {
				return nil
			},
		}
		runtimeInterface.decodeArgument = func(b []byte, t cadence.Type) (value cadence.Value, err error) {
			return json.Decode(runtimeInterface, b)
		}

		nextTransactionLocation := newTransactionLocationGenerator()

		// Deploy contract

		err := runtime.ExecuteTransaction(
			Script{
				Source: DeploymentTransaction(
					"TestContract",
					[]byte(contract),
				),
			},
			Context{
				Interface: runtimeInterface,
				Location:  nextTransactionLocation(),
			},
		)
		require.NoError(t, err)

		// Run transaction

		signers = []Address{
			common.MustBytesToAddress([]byte{0x1}),
			common.MustBytesToAddress([]byte{0x2}),
		}

		err = runtime.ExecuteTransaction(
			Script{
				Source: []byte(tx),
			},
			Context{
				Interface: runtimeInterface,
				Location:  nextTransactionLocation(),
			},
		)

		require.NoError(t, err)

		require.Equal(t,
			[]string{
				"nil",
				"0x0000000000000001",
				"nil",
				"0x0000000000000002",
			},
			loggedMessages,
		)
	})

	t.Run("resource (array element)", func(t *testing.T) {

		t.Parallel()

		const contract = `
          pub contract TestContract {
              pub resource TestResource {}

              pub fun makeTestResource(): @TestResource {
                  return <- create TestResource()
              }
          }
        `

		const tx = `
          import TestContract from 0x1

          transaction {

              prepare(account: AuthAccount) {

                  let testResources <- [<-TestContract.makeTestResource()]
                  let ref1 = &testResources[0] as &TestContract.TestResource

                  // At this point the resource is not in storage
                  log(ref1.owner?.address)

                  account.save(<-testResources, to: /storage/test)

                  // At this point the resource is in storage
                  account.link<&[TestContract.TestResource]>(/public/test, target: /storage/test)
                  let ref2 = account.getCapability<&[TestContract.TestResource]>(/public/test).borrow()!
                  let ref3 = &ref2[0] as &TestContract.TestResource
                  log(ref3.owner?.address)
              }
          }
        `

		runtime := newTestInterpreterRuntime()

		testAddress := common.MustBytesToAddress([]byte{0x1})

		accountCodes := map[Location][]byte{}

		var events []cadence.Event

		signerAccount := testAddress

		var loggedMessages []string

		runtimeInterface := &testRuntimeInterface{
			getCode: func(location Location) (bytes []byte, err error) {
				return accountCodes[location], nil
			},
			storage: newTestLedger(nil, nil),
			getSigningAccounts: func() ([]Address, error) {
				return []Address{signerAccount}, nil
			},
			resolveLocation: singleIdentifierLocationResolver(t),
			getAccountContractCode: func(location common.AddressLocation) (code []byte, err error) {
				return accountCodes[location], nil
			},
			updateAccountContractCode: func(location common.AddressLocation, code []byte) error {
				accountCodes[location] = code
				return nil
			},
			emitEvent: func(event cadence.Event) error {
				events = append(events, event)
				return nil
			},
			log: func(message string) {
				loggedMessages = append(loggedMessages, message)
			},
			meterMemory: func(_ common.MemoryUsage) error {
				return nil
			},
		}
		runtimeInterface.decodeArgument = func(b []byte, t cadence.Type) (value cadence.Value, err error) {
			return json.Decode(runtimeInterface, b)
		}

		nextTransactionLocation := newTransactionLocationGenerator()

		// Deploy contract

		err := runtime.ExecuteTransaction(
			Script{
				Source: DeploymentTransaction(
					"TestContract",
					[]byte(contract),
				),
			},
			Context{
				Interface: runtimeInterface,
				Location:  nextTransactionLocation(),
			},
		)
		require.NoError(t, err)

		// Run transaction

		err = runtime.ExecuteTransaction(
			Script{
				Source: []byte(tx),
			},
			Context{
				Interface: runtimeInterface,
				Location:  nextTransactionLocation(),
			},
		)

		require.NoError(t, err)

		require.Equal(t,
			[]string{
				"nil",
				"0x0000000000000001",
			},
			loggedMessages,
		)
	})

	t.Run("resource (nested field, array element)", func(t *testing.T) {

		t.Parallel()

		const contract = `
          pub contract TestContract {
              pub resource TestNestedResource {}

              pub resource TestNestingResource {
                  pub let nestedResources: @[TestNestedResource]

                  init () {
                      self.nestedResources <- [<- create TestNestedResource()]
                  }

                  destroy () {
                      destroy self.nestedResources
                  }
              }

              pub fun makeTestNestingResource(): @TestNestingResource {
                  return <- create TestNestingResource()
              }
          }
        `

		const tx = `
          import TestContract from 0x1

          transaction {

              prepare(account: AuthAccount) {

                  let nestingResource <- TestContract.makeTestNestingResource()
                  var nestingResourceRef = &nestingResource as &TestContract.TestNestingResource
                  var nestedElementResourceRef = &nestingResource.nestedResources[0] as &TestContract.TestNestedResource

                  // At this point the nesting and nested resources are not in storage
                  log(nestingResourceRef.owner?.address)
                  log(nestedElementResourceRef.owner?.address)

                  account.save(<-nestingResource, to: /storage/test)

                  // At this point the nesting and nested resources are both in storage
                  account.link<&TestContract.TestNestingResource>(/public/test, target: /storage/test)
                  nestingResourceRef = account.getCapability<&TestContract.TestNestingResource>(/public/test).borrow()!
                  nestedElementResourceRef = &nestingResourceRef.nestedResources[0] as &TestContract.TestNestedResource

                  log(nestingResourceRef.owner?.address)
                  log(nestedElementResourceRef.owner?.address)
              }
          }
        `

		runtime := newTestInterpreterRuntime()

		testAddress := common.MustBytesToAddress([]byte{0x1})

		accountCodes := map[Location][]byte{}

		var events []cadence.Event

		signerAccount := testAddress

		var loggedMessages []string

		runtimeInterface := &testRuntimeInterface{
			getCode: func(location Location) (bytes []byte, err error) {
				return accountCodes[location], nil
			},
			storage: newTestLedger(nil, nil),
			getSigningAccounts: func() ([]Address, error) {
				return []Address{signerAccount}, nil
			},
			resolveLocation: singleIdentifierLocationResolver(t),
			getAccountContractCode: func(location common.AddressLocation) (code []byte, err error) {
				return accountCodes[location], nil
			},
			updateAccountContractCode: func(location common.AddressLocation, code []byte) error {
				accountCodes[location] = code
				return nil
			},
			emitEvent: func(event cadence.Event) error {
				events = append(events, event)
				return nil
			},
			log: func(message string) {
				loggedMessages = append(loggedMessages, message)
			},
			meterMemory: func(_ common.MemoryUsage) error {
				return nil
			},
		}
		runtimeInterface.decodeArgument = func(b []byte, t cadence.Type) (value cadence.Value, err error) {
			return json.Decode(runtimeInterface, b)
		}

		nextTransactionLocation := newTransactionLocationGenerator()

		// Deploy contract

		err := runtime.ExecuteTransaction(
			Script{
				Source: DeploymentTransaction(
					"TestContract",
					[]byte(contract),
				),
			},
			Context{
				Interface: runtimeInterface,
				Location:  nextTransactionLocation(),
			},
		)
		require.NoError(t, err)

		// Run transaction

		err = runtime.ExecuteTransaction(
			Script{
				Source: []byte(tx),
			},
			Context{
				Interface: runtimeInterface,
				Location:  nextTransactionLocation(),
			},
		)

		require.NoError(t, err)

		require.Equal(t,
			[]string{
				"nil",
				"nil",
				"0x0000000000000001",
				"0x0000000000000001",
			},
			loggedMessages,
		)
	})

	t.Run("array", func(t *testing.T) {

		t.Parallel()

		const contract = `
          pub contract TestContract {
              pub resource TestResource {}

              pub fun makeTestResource(): @TestResource {
                  return <- create TestResource()
              }
          }
        `

		const tx = `
          import TestContract from 0x1

          transaction {

              prepare(account: AuthAccount) {

                  let testResources <- [<-[<-TestContract.makeTestResource()]]
                  var ref = &testResources[0] as &[TestContract.TestResource]

                  // At this point the resource is not in storage
                  log(ref[0].owner?.address)

                  account.save(<-testResources, to: /storage/test)

                  // At this point the resource is in storage
                  account.link<&[[TestContract.TestResource]]>(/public/test, target: /storage/test)
                  let testResourcesRef = account.getCapability<&[[TestContract.TestResource]]>(/public/test).borrow()!
                  ref = &testResourcesRef[0] as &[TestContract.TestResource]
                  log(ref[0].owner?.address)
              }
          }
        `

		runtime := newTestInterpreterRuntime()

		testAddress := common.MustBytesToAddress([]byte{0x1})

		accountCodes := map[Location][]byte{}

		var events []cadence.Event

		signerAccount := testAddress

		var loggedMessages []string

		runtimeInterface := &testRuntimeInterface{
			getCode: func(location Location) (bytes []byte, err error) {
				return accountCodes[location], nil
			},
			storage: newTestLedger(nil, nil),
			getSigningAccounts: func() ([]Address, error) {
				return []Address{signerAccount}, nil
			},
			resolveLocation: singleIdentifierLocationResolver(t),
			getAccountContractCode: func(location common.AddressLocation) (code []byte, err error) {
				return accountCodes[location], nil
			},
			updateAccountContractCode: func(location common.AddressLocation, code []byte) error {
				accountCodes[location] = code
				return nil
			},
			emitEvent: func(event cadence.Event) error {
				events = append(events, event)
				return nil
			},
			log: func(message string) {
				loggedMessages = append(loggedMessages, message)
			},
			meterMemory: func(_ common.MemoryUsage) error {
				return nil
			},
		}
		runtimeInterface.decodeArgument = func(b []byte, t cadence.Type) (value cadence.Value, err error) {
			return json.Decode(runtimeInterface, b)
		}

		nextTransactionLocation := newTransactionLocationGenerator()

		// Deploy contract

		err := runtime.ExecuteTransaction(
			Script{
				Source: DeploymentTransaction(
					"TestContract",
					[]byte(contract),
				),
			},
			Context{
				Interface: runtimeInterface,
				Location:  nextTransactionLocation(),
			},
		)
		require.NoError(t, err)

		// Run transaction

		err = runtime.ExecuteTransaction(
			Script{
				Source: []byte(tx),
			},
			Context{
				Interface: runtimeInterface,
				Location:  nextTransactionLocation(),
			},
		)

		require.NoError(t, err)

		require.Equal(t,
			[]string{
				"nil",
				"0x0000000000000001",
			},
			loggedMessages,
		)
	})

	t.Run("dictionary", func(t *testing.T) {

		t.Parallel()

		const contract = `
          pub contract TestContract {
              pub resource TestResource {}

              pub fun makeTestResource(): @TestResource {
                  return <- create TestResource()
              }
          }
        `

		const tx = `
          import TestContract from 0x1

          transaction {

              prepare(account: AuthAccount) {

                  let testResources <- [<-{0: <-TestContract.makeTestResource()}]
                  var ref = &testResources[0] as &{Int: TestContract.TestResource}

                  // At this point the resource is not in storage
                  log(ref[0]?.owner?.address)

                  account.save(<-testResources, to: /storage/test)

                  // At this point the resource is in storage
                  account.link<&[{Int: TestContract.TestResource}]>(/public/test, target: /storage/test)
                  let testResourcesRef = account.getCapability<&[{Int: TestContract.TestResource}]>(/public/test).borrow()!
                  ref = &testResourcesRef[0] as &{Int: TestContract.TestResource}
                  log(ref[0]?.owner?.address)
              }
          }
        `

		runtime := newTestInterpreterRuntime()

		testAddress := common.MustBytesToAddress([]byte{0x1})

		accountCodes := map[Location][]byte{}

		var events []cadence.Event

		signerAccount := testAddress

		var loggedMessages []string

		runtimeInterface := &testRuntimeInterface{
			getCode: func(location Location) (bytes []byte, err error) {
				return accountCodes[location], nil
			},
			storage: newTestLedger(nil, nil),
			getSigningAccounts: func() ([]Address, error) {
				return []Address{signerAccount}, nil
			},
			resolveLocation: singleIdentifierLocationResolver(t),
			getAccountContractCode: func(location common.AddressLocation) (code []byte, err error) {
				return accountCodes[location], nil
			},
			updateAccountContractCode: func(location common.AddressLocation, code []byte) error {
				accountCodes[location] = code
				return nil
			},
			emitEvent: func(event cadence.Event) error {
				events = append(events, event)
				return nil
			},
			log: func(message string) {
				loggedMessages = append(loggedMessages, message)
			},
			meterMemory: func(_ common.MemoryUsage) error {
				return nil
			},
		}
		runtimeInterface.decodeArgument = func(b []byte, t cadence.Type) (value cadence.Value, err error) {
			return json.Decode(runtimeInterface, b)
		}

		nextTransactionLocation := newTransactionLocationGenerator()

		// Deploy contract

		err := runtime.ExecuteTransaction(
			Script{
				Source: DeploymentTransaction(
					"TestContract",
					[]byte(contract),
				),
			},
			Context{
				Interface: runtimeInterface,
				Location:  nextTransactionLocation(),
			},
		)
		require.NoError(t, err)

		// Run transaction

		err = runtime.ExecuteTransaction(
			Script{
				Source: []byte(tx),
			},
			Context{
				Interface: runtimeInterface,
				Location:  nextTransactionLocation(),
			},
		)

		require.NoError(t, err)

		require.Equal(t,
			[]string{
				"nil",
				"0x0000000000000001",
			},
			loggedMessages,
		)
	})
}

func TestRuntimeNoAtreeSendOnClosedChannelDuringCommit(t *testing.T) {

	t.Parallel()

	assert.NotPanics(t, func() {

		for i := 0; i < 1000; i++ {

			runtime := newTestInterpreterRuntime()

			address := common.MustBytesToAddress([]byte{0x1})

			const code = `
              transaction {
                  prepare(signer: AuthAccount) {
                      let refs: [AnyStruct] = []
                      refs.append(&refs as &AnyStruct)
                      signer.save(refs, to: /storage/refs)
                  }
              }
            `

			runtimeInterface := &testRuntimeInterface{
				storage: newTestLedger(nil, nil),
				getSigningAccounts: func() ([]Address, error) {
					return []Address{address}, nil
				},
			}

			nextTransactionLocation := newTransactionLocationGenerator()

			err := runtime.ExecuteTransaction(
				Script{
					Source: []byte(code),
				},
				Context{
					Interface: runtimeInterface,
					Location:  nextTransactionLocation(),
				},
			)
			RequireError(t, err)

			require.Contains(t, err.Error(), "cannot store non-storable value")
		}
	})
}

// TestRuntimeStorageEnumCase tests the writing an enum case to storage,
// reading it back from storage, as well as using it to index into a dictionary.
func TestRuntimeStorageEnumCase(t *testing.T) {

	t.Parallel()

	runtime := newTestInterpreterRuntime()

	address := common.MustBytesToAddress([]byte{0x1})

	accountCodes := map[Location][]byte{}
	var events []cadence.Event
	var loggedMessages []string

	runtimeInterface := &testRuntimeInterface{
		storage: newTestLedger(nil, nil),
		getSigningAccounts: func() ([]Address, error) {
			return []Address{address}, nil
		},
		resolveLocation: singleIdentifierLocationResolver(t),
		updateAccountContractCode: func(location common.AddressLocation, code []byte) error {
			accountCodes[location] = code
			return nil
		},
		getAccountContractCode: func(location common.AddressLocation) (code []byte, err error) {
			code = accountCodes[location]
			return code, nil
		},
		emitEvent: func(event cadence.Event) error {
			events = append(events, event)
			return nil
		},
		log: func(message string) {
			loggedMessages = append(loggedMessages, message)
		},
	}

	nextTransactionLocation := newTransactionLocationGenerator()

	// Deploy contract

	err := runtime.ExecuteTransaction(
		Script{
			Source: DeploymentTransaction(
				"C",
				[]byte(`
                  pub contract C {

                    pub enum E: UInt8 {
                        pub case A
                        pub case B
                    }

                    pub resource R {
                        pub let id: UInt64
                        pub let e: E

                        init(id: UInt64, e: E) {
                            self.id = id
                            self.e = e
                        }
                    }

                    pub fun createR(id: UInt64, e: E): @R {
                        return <- create R(id: id, e: e)
                    }

                    pub resource Collection {
                        pub var rs: @{UInt64: R}

                        init () {
                            self.rs <- {}
                        }

                        pub fun withdraw(id: UInt64): @R {
                            return <- self.rs.remove(key: id)!
                        }

                        pub fun deposit(_ r: @R) {

                            let counts: {E: UInt64} = {}
                            log(r.e)
                            counts[r.e] = 42 // test indexing expression is transferred properly
                            log(r.e)

                            let oldR <- self.rs[r.id] <-! r
                            destroy oldR
                        }

                        destroy() {
                             destroy self.rs
                        }
                    }

                    pub fun createEmptyCollection(): @Collection {
                      return <- create Collection()
                    }
                  }
                `),
			),
		},
		Context{
			Interface: runtimeInterface,
			Location:  nextTransactionLocation(),
		},
	)
	require.NoError(t, err)

	// Store enum case

	err = runtime.ExecuteTransaction(
		Script{
			Source: []byte(`
              import C from 0x1

              transaction {
                  prepare(signer: AuthAccount) {
                      signer.save(<-C.createEmptyCollection(), to: /storage/collection)
                      let collection = signer.borrow<&C.Collection>(from: /storage/collection)!
                      collection.deposit(<-C.createR(id: 0, e: C.E.B))
                  }
               }
            `),
		},
		Context{
			Interface: runtimeInterface,
			Location:  nextTransactionLocation(),
		},
	)
	require.NoError(t, err)

	// Load enum case

	err = runtime.ExecuteTransaction(
		Script{
			Source: []byte(`
              import C from 0x1

              transaction {
                  prepare(signer: AuthAccount) {
                      let collection = signer.borrow<&C.Collection>(from: /storage/collection)!
                      let r <- collection.withdraw(id: 0)
                      log(r.e)
                      destroy r
                  }
               }
            `),
		},
		Context{
			Interface: runtimeInterface,
			Location:  nextTransactionLocation(),
		},
	)
	require.NoError(t, err)

	require.Equal(t,
		[]string{
			"A.0000000000000001.C.E(rawValue: 1)",
			"A.0000000000000001.C.E(rawValue: 1)",
			"A.0000000000000001.C.E(rawValue: 1)",
		},
		loggedMessages,
	)
}

func TestStorageReadNoImplicitWrite(t *testing.T) {

	t.Parallel()

	rt := newTestInterpreterRuntime()

	address, err := common.HexToAddress("0x1")
	require.NoError(t, err)

	runtimeInterface := &testRuntimeInterface{
		storage: newTestLedger(nil, func(_, _, _ []byte) {
			assert.FailNow(t, "unexpected write")
		}),
		getSigningAccounts: func() ([]Address, error) {
			return []Address{address}, nil
		},
	}

	err = rt.ExecuteTransaction(
		Script{
			Source: []byte((`
              transaction {
			    prepare(signer: AuthAccount) {
			        let ref = getAccount(0x2)
			            .getCapability(/public/test)
			            .borrow<&AnyStruct>()
                    assert(ref == nil)
			    }
              }
            `)),
		},
		Context{
			Interface: runtimeInterface,
			Location:  common.TransactionLocation{},
		},
	)
	require.NoError(t, err)
}

func TestRuntimeStorageInternalAccess(t *testing.T) {

	t.Parallel()

	runtime := newTestInterpreterRuntime()

	address := common.MustBytesToAddress([]byte{0x1})

	deployTx := DeploymentTransaction("Test", []byte(`
     pub contract Test {

         pub resource interface RI {}

         pub resource R: RI {}

         pub fun createR(): @R {
             return <-create R()
         }
     }
   `))

	accountCodes := map[common.Location][]byte{}
	var events []cadence.Event
	var loggedMessages []string

	ledger := newTestLedger(nil, nil)

	newRuntimeInterface := func() Interface {
		return &testRuntimeInterface{
			storage: ledger,
			getSigningAccounts: func() ([]Address, error) {
				return []Address{address}, nil
			},
			resolveLocation: singleIdentifierLocationResolver(t),
			updateAccountContractCode: func(location common.AddressLocation, code []byte) error {
				accountCodes[location] = code
				return nil
			},
			getAccountContractCode: func(location common.AddressLocation) (code []byte, err error) {
				code = accountCodes[location]
				return code, nil
			},
			emitEvent: func(event cadence.Event) error {
				events = append(events, event)
				return nil
			},
			log: func(message string) {
				loggedMessages = append(loggedMessages, message)
			},
		}
	}

	nextTransactionLocation := newTransactionLocationGenerator()

	// Deploy contract

	runtimeInterface := newRuntimeInterface()

	err := runtime.ExecuteTransaction(
		Script{
			Source: deployTx,
		},
		Context{
			Interface: runtimeInterface,
			Location:  nextTransactionLocation(),
		},
	)
	require.NoError(t, err)

	// Store value

	runtimeInterface = newRuntimeInterface()

	err = runtime.ExecuteTransaction(
		Script{
			Source: []byte(`
             import Test from 0x1

             transaction {
                 prepare(signer: AuthAccount) {
                     signer.save("Hello, World!", to: /storage/first)
                     signer.save(["one", "two", "three"], to: /storage/second)
                     signer.save(<-Test.createR(), to: /storage/r)
                 }
              }
           `),
		},
		Context{
			Interface: runtimeInterface,
			Location:  nextTransactionLocation(),
		},
	)
	require.NoError(t, err)

	// Get storage map

	runtimeInterface = newRuntimeInterface()

	storage, inter, err := runtime.Storage(Context{
		Interface: runtimeInterface,
	})
	require.NoError(t, err)

	storageMap := storage.GetStorageMap(address, common.PathDomainStorage.Identifier(), false)
	require.NotNil(t, storageMap)

	// Read first

	firstValue := storageMap.ReadValue(nil, "first")
	RequireValuesEqual(
		t,
		inter,
		interpreter.NewUnmeteredStringValue("Hello, World!"),
		firstValue,
	)

	// Read second

	secondValue := storageMap.ReadValue(nil, "second")
	require.IsType(t, &interpreter.ArrayValue{}, secondValue)

	arrayValue := secondValue.(*interpreter.ArrayValue)

	element := arrayValue.Get(inter, interpreter.EmptyLocationRange, 2)
	RequireValuesEqual(
		t,
		inter,
		interpreter.NewUnmeteredStringValue("three"),
		element,
	)

	// Read r

	rValue := storageMap.ReadValue(nil, "r")
	require.IsType(t, &interpreter.CompositeValue{}, rValue)

	_, err = ExportValue(rValue, inter, interpreter.EmptyLocationRange)
	require.NoError(t, err)
}

func TestRuntimeStorageIteration(t *testing.T) {

	t.Parallel()

	t.Run("non existing type", func(t *testing.T) {

		t.Parallel()

		runtime := newTestInterpreterRuntime()
		address := common.MustBytesToAddress([]byte{0x1})
		accountCodes := map[common.Location][]byte{}
		ledger := newTestLedger(nil, nil)
		nextTransactionLocation := newTransactionLocationGenerator()
		contractIsBroken := false

		deployTx := DeploymentTransaction("Test", []byte(`
            pub contract Test {
                pub struct Foo {}
            }
        `))

		newRuntimeInterface := func() (Interface, *[]Location) {

			var programStack []Location

			runtimeInterface := &testRuntimeInterface{
				storage: ledger,
				getSigningAccounts: func() ([]Address, error) {
					return []Address{address}, nil
				},
				resolveLocation: singleIdentifierLocationResolver(t),
				updateAccountContractCode: func(location common.AddressLocation, code []byte) error {
					accountCodes[location] = code
					return nil
				},
				getAccountContractCode: func(location common.AddressLocation) (code []byte, err error) {
					if contractIsBroken {
						// Contract no longer has the type
						return []byte(`pub contract Test {}`), nil
					}

					code = accountCodes[location]
					return code, nil
				},
				emitEvent: func(event cadence.Event) error {
					return nil
				},
			}

			return runtimeInterface, &programStack
		}

		// Deploy contract

		runtimeInterface, _ := newRuntimeInterface()

		err := runtime.ExecuteTransaction(
			Script{
				Source: deployTx,
			},
			Context{
				Interface: runtimeInterface,
				Location:  nextTransactionLocation(),
			},
		)
		require.NoError(t, err)

		// Store value

		runtimeInterface, _ = newRuntimeInterface()

		err = runtime.ExecuteTransaction(
			Script{
				Source: []byte(`
                    import Test from 0x1

                    transaction {
                        prepare(signer: AuthAccount) {
                            signer.save("Hello, World!", to: /storage/first)
                            signer.save(["one", "two", "three"], to: /storage/second)
                            signer.save(Test.Foo(), to: /storage/third)
                            signer.save(1, to: /storage/fourth)
                            signer.save(Test.Foo(), to: /storage/fifth)
                            signer.save("two", to: /storage/sixth)
                        }
                    }
                `),
			},
			Context{
				Interface: runtimeInterface,
				Location:  nextTransactionLocation(),
			},
		)
		require.NoError(t, err)

		// Make the `Test` contract broken. i.e: `Test.Foo` type is broken
		contractIsBroken = true

		var programStack *[]Location

		runtimeInterface, programStack = newRuntimeInterface()

		// Read value
		err = runtime.ExecuteTransaction(
			Script{
				Source: []byte(`
                    transaction {
                        prepare(account: AuthAccount) {
                            var total = 0
                            account.forEachStored(fun (path: StoragePath, type: Type): Bool {
                                account.borrow<&AnyStruct>(from: path)!
                                total = total + 1
                                return true
                            })

                            // Total values iterated should be 4.
                            // The two broken values must be skipped.
                            assert(total == 4)
                        }
                    }
                `),
			},
			Context{
				Interface: runtimeInterface,
				Location:  nextTransactionLocation(),
			},
		)
		require.NoError(t, err)

		require.Empty(t, *programStack)
	})

	t.Run("broken contract, parsing problem", func(t *testing.T) {

		t.Parallel()

		runtime := newTestInterpreterRuntime()
		address := common.MustBytesToAddress([]byte{0x1})
		accountCodes := map[common.Location][]byte{}
		ledger := newTestLedger(nil, nil)
		nextTransactionLocation := newTransactionLocationGenerator()
		contractIsBroken := false

		deployTx := DeploymentTransaction("Test", []byte(`
            pub contract Test {
                pub struct Foo {}
            }
        `))

		newRuntimeInterface := func() Interface {
			return &testRuntimeInterface{
				storage: ledger,
				getSigningAccounts: func() ([]Address, error) {
					return []Address{address}, nil
				},
				resolveLocation: singleIdentifierLocationResolver(t),
				updateAccountContractCode: func(location common.AddressLocation, code []byte) error {
					accountCodes[location] = code
					return nil
				},
				getAccountContractCode: func(location common.AddressLocation) (code []byte, err error) {
					if contractIsBroken {
						// Contract has a syntax problem
						return []byte(`BROKEN`), nil
					}

					code = accountCodes[location]
					return code, nil
				},
				emitEvent: func(event cadence.Event) error {
					return nil
				},
			}

		}

		// Deploy contract

		runtimeInterface := newRuntimeInterface()

		err := runtime.ExecuteTransaction(
			Script{
				Source: deployTx,
			},
			Context{
				Interface: runtimeInterface,
				Location:  nextTransactionLocation(),
			},
		)
		require.NoError(t, err)

		// Store values

		runtimeInterface = newRuntimeInterface()

		err = runtime.ExecuteTransaction(
			Script{
				Source: []byte(`
                    import Test from 0x1

                    transaction {
                        prepare(signer: AuthAccount) {
                            signer.save("Hello, World!", to: /storage/first)
                            signer.save(["one", "two", "three"], to: /storage/second)
                            signer.save(Test.Foo(), to: /storage/third)
                            signer.save(1, to: /storage/fourth)
                            signer.save(Test.Foo(), to: /storage/fifth)
                            signer.save("two", to: /storage/sixth)

                            signer.link<&String>(/private/a, target:/storage/first)
                            signer.link<&[String]>(/private/b, target:/storage/second)
                            signer.link<&Test.Foo>(/private/c, target:/storage/third)
                            signer.link<&Int>(/private/d, target:/storage/fourth)
                            signer.link<&Test.Foo>(/private/e, target:/storage/fifth)
                            signer.link<&String>(/private/f, target:/storage/sixth)
                        }
                    }
                `),
			},
			Context{
				Interface: runtimeInterface,
				Location:  nextTransactionLocation(),
			},
		)
		require.NoError(t, err)

		// Make the `Test` contract broken. i.e: `Test.Foo` type is broken
		contractIsBroken = true

		runtimeInterface = newRuntimeInterface()

		// Read value
		err = runtime.ExecuteTransaction(
			Script{
				Source: []byte(`
                    transaction {
                        prepare(account: AuthAccount) {
                            var total = 0
                            account.forEachPrivate(fun (path: PrivatePath, type: Type): Bool {
                                account.getCapability<&AnyStruct>(path).borrow()!
                                total = total + 1
                                return true
                            })

                            // Total values iterated should be 4.
                            // The two broken values must be skipped.
                            assert(total == 4)
                        }
                    }
                `),
			},
			Context{
				Interface: runtimeInterface,
				Location:  nextTransactionLocation(),
			},
		)
		require.NoError(t, err)
	})

	t.Run("broken contract, type checking problem", func(t *testing.T) {

		t.Parallel()

		runtime := newTestInterpreterRuntime()
		address := common.MustBytesToAddress([]byte{0x1})
		accountCodes := map[common.Location][]byte{}
		ledger := newTestLedger(nil, nil)
		nextTransactionLocation := newTransactionLocationGenerator()
		contractIsBroken := false

		deployTx := DeploymentTransaction("Test", []byte(`
            pub contract Test {
                pub struct Foo {}
            }
        `))

		newRuntimeInterface := func() Interface {
			return &testRuntimeInterface{
				storage: ledger,
				getSigningAccounts: func() ([]Address, error) {
					return []Address{address}, nil
				},
				resolveLocation: singleIdentifierLocationResolver(t),
				updateAccountContractCode: func(location common.AddressLocation, code []byte) error {
					accountCodes[location] = code
					return nil
				},
				getAccountContractCode: func(location common.AddressLocation) (code []byte, err error) {
					if contractIsBroken {
						// Contract has a semantic error. i.e: cannot find `Bar`
						return []byte(`pub contract Test {
                            pub struct Foo: Bar {}
                        }`), nil
					}

					code = accountCodes[location]
					return code, nil
				},
				emitEvent: func(event cadence.Event) error {
					return nil
				},
			}
		}

		// Deploy contract

		runtimeInterface := newRuntimeInterface()

		err := runtime.ExecuteTransaction(
			Script{
				Source: deployTx,
			},
			Context{
				Interface: runtimeInterface,
				Location:  nextTransactionLocation(),
			},
		)
		require.NoError(t, err)

		// Store values

		runtimeInterface = newRuntimeInterface()

		err = runtime.ExecuteTransaction(
			Script{
				Source: []byte(`
                    import Test from 0x1
                    transaction {
                        prepare(signer: AuthAccount) {
                            signer.save("Hello, World!", to: /storage/first)
                            signer.save(["one", "two", "three"], to: /storage/second)
                            signer.save(Test.Foo(), to: /storage/third)
                            signer.save(1, to: /storage/fourth)
                            signer.save(Test.Foo(), to: /storage/fifth)
                            signer.save("two", to: /storage/sixth)
                            signer.link<&String>(/private/a, target:/storage/first)
                            signer.link<&[String]>(/private/b, target:/storage/second)
                            signer.link<&Test.Foo>(/private/c, target:/storage/third)
                            signer.link<&Int>(/private/d, target:/storage/fourth)
                            signer.link<&Test.Foo>(/private/e, target:/storage/fifth)
                            signer.link<&String>(/private/f, target:/storage/sixth)
                        }
                    }
                `),
			},
			Context{
				Interface: runtimeInterface,
				Location:  nextTransactionLocation(),
			},
		)
		require.NoError(t, err)

		// Make the `Test` contract broken. i.e: `Test.Foo` type is broken
		contractIsBroken = true

		runtimeInterface = newRuntimeInterface()

		// Read value
		err = runtime.ExecuteTransaction(
			Script{
				Source: []byte(`
                    transaction {
                        prepare(account: AuthAccount) {
                            var total = 0
                            account.forEachPrivate(fun (path: PrivatePath, type: Type): Bool {
                                account.getCapability<&AnyStruct>(path).borrow()!
                                total = total + 1
                                return true
                            })
                            // Total values iterated should be 4.
                            // The two broken values must be skipped.
                            assert(total == 4)
                        }
                    }
                `),
			},
			Context{
				Interface: runtimeInterface,
				Location:  nextTransactionLocation(),
			},
		)
		require.NoError(t, err)
	})
}<|MERGE_RESOLUTION|>--- conflicted
+++ resolved
@@ -1396,14 +1396,10 @@
 
 		for typeDescription, ty := range map[string]cadence.Type{
 			"Untyped": nil,
-<<<<<<< HEAD
-			"Typed":   &cadence.ReferenceType{Authorization: cadence.UnauthorizedAccess, Type: cadence.IntType{}},
-=======
 			"Typed": &cadence.ReferenceType{
 				Authorization: cadence.UnauthorizedAccess,
 				Type:          cadence.IntType{},
 			},
->>>>>>> b3b51802
 		} {
 
 			t.Run(fmt.Sprintf("%s %s", domain.Identifier(), typeDescription), func(t *testing.T) {
