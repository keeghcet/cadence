--- conflicted
+++ resolved
@@ -1516,11 +1516,7 @@
 		t.Parallel()
 		_, err := ParseAndCheckAccount(t,
 			`
-<<<<<<< HEAD
-			let paths = authAccount.Paths
-=======
 			let paths = authAccount.StoragePaths
->>>>>>> dad8e6fe
 		`,
 		)
 
@@ -1528,20 +1524,13 @@
 		errors := ExpectCheckerErrors(t, err, 1)
 		require.IsType(t, &sema.NotDeclaredMemberError{}, errors[0])
 		notDeclaredError := errors[0].(*sema.NotDeclaredMemberError)
-<<<<<<< HEAD
-		assert.Equal(t, "Paths", notDeclaredError.Name)
-=======
 		assert.Equal(t, "StoragePaths", notDeclaredError.Name)
->>>>>>> dad8e6fe
 	})
 
 	t.Run("annotation", func(t *testing.T) {
 		t.Parallel()
 		_, err := ParseAndCheckAccount(t,
 			`
-<<<<<<< HEAD
-			let paths: [Path] = authAccount.paths
-=======
 			let publicPaths: [PublicPath] = authAccount.publicPaths
 			let privatePaths: [PrivatePath] = authAccount.privatePaths
 			let storagePaths: [StoragePath] = authAccount.storagePaths
@@ -1558,7 +1547,6 @@
 			let publicPaths: [Path] = authAccount.publicPaths
 			let privatePaths: [CapabilityPath] = authAccount.privatePaths
 			let storagePaths: [Path] = authAccount.storagePaths
->>>>>>> dad8e6fe
 		`,
 		)
 
@@ -1569,11 +1557,7 @@
 		t.Parallel()
 		_, err := ParseAndCheckAccount(t,
 			`
-<<<<<<< HEAD
-			let paths: [PublicPath] = authAccount.paths
-=======
 			let paths: [PublicPath] = authAccount.privatePaths
->>>>>>> dad8e6fe
 		`,
 		)
 
@@ -1586,11 +1570,7 @@
 		t.Parallel()
 		_, err := ParseAndCheckAccount(t,
 			`
-<<<<<<< HEAD
-			let paths: [PublicPath] = publicAccount.paths
-=======
 			let paths: [PublicPath] = publicAccount.publicPaths
->>>>>>> dad8e6fe
 		`,
 		)
 
@@ -1601,11 +1581,7 @@
 		t.Parallel()
 		_, err := ParseAndCheckAccount(t,
 			`
-<<<<<<< HEAD
-			let paths: [Path] = publicAccount.paths
-=======
 			let paths: [Path] = publicAccount.publicPaths
->>>>>>> dad8e6fe
 		`,
 		)
 
@@ -1617,11 +1593,7 @@
 		_, err := ParseAndCheckAccount(t,
 			`
 			fun test() {
-<<<<<<< HEAD
-				let paths = publicAccount.paths
-=======
 				let paths = publicAccount.publicPaths
->>>>>>> dad8e6fe
 				for path in paths {
 					let cap = publicAccount.getCapability(path)
 				}
@@ -1637,11 +1609,7 @@
 		_, err := ParseAndCheckAccount(t,
 			`
 			fun test() {
-<<<<<<< HEAD
-				let paths = authAccount.paths
-=======
 				let paths = authAccount.publicPaths
->>>>>>> dad8e6fe
 				for path in paths {
 					let t = authAccount.type(at: path)
 				}
@@ -1652,11 +1620,7 @@
 		require.Error(t, err)
 		errors := ExpectCheckerErrors(t, err, 1)
 
-<<<<<<< HEAD
-		// `type` expects a `StoragePath`, not a general `Path`
-=======
 		// `type` expects a `StoragePath`, not a `PublicPath`
->>>>>>> dad8e6fe
 		require.IsType(t, &sema.TypeMismatchError{}, errors[0])
 		mismatchError := errors[0].(*sema.TypeMismatchError)
 		assert.Equal(t, "StoragePath", mismatchError.ExpectedType.QualifiedString())
@@ -1667,21 +1631,10 @@
 		_, err := ParseAndCheckAccount(t,
 			`
 			fun test() {
-<<<<<<< HEAD
-				let paths = authAccount.paths
-				for path in paths {
-					let storagePath = path as! StoragePath
-					if storagePath != nil {
-						let t = authAccount.type(at: storagePath)
-					} else {
-						let capabilityPath = path as! CapabilityPath
-						let cap = authAccount.getCapability(capabilityPath)
-=======
 				let paths = authAccount.storagePaths
 				for storagePath in paths {
 					if storagePath != nil {
 						let t = authAccount.type(at: storagePath)
->>>>>>> dad8e6fe
 					}
 				}
 			}
@@ -1690,7 +1643,6 @@
 
 		require.NoError(t, err)
 	})
-<<<<<<< HEAD
 }
 
 func TestCheckPublicAccountIteration(t *testing.T) {
@@ -1930,6 +1882,4 @@
 			})
 		}
 	})
-=======
->>>>>>> dad8e6fe
 }