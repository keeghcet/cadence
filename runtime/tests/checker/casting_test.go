/*
 * Cadence - The resource-oriented smart contract programming language
 *
 * Copyright 2019-2022 Dapper Labs, Inc.
 *
 * Licensed under the Apache License, Version 2.0 (the "License");
 * you may not use this file except in compliance with the License.
 * You may obtain a copy of the License at
 *
 *   http://www.apache.org/licenses/LICENSE-2.0
 *
 * Unless required by applicable law or agreed to in writing, software
 * distributed under the License is distributed on an "AS IS" BASIS,
 * WITHOUT WARRANTIES OR CONDITIONS OF ANY KIND, either express or implied.
 * See the License for the specific language governing permissions and
 * limitations under the License.
 */

package checker

import (
	"fmt"
	"testing"

	"github.com/stretchr/testify/assert"
	"github.com/stretchr/testify/require"

	"github.com/onflow/cadence/runtime/sema"
)

func TestCheckCastingIntLiteralToIntegerType(t *testing.T) {

	t.Parallel()

	test := func(t *testing.T, integerType sema.Type) {

		t.Run(integerType.String(), func(t *testing.T) {

			t.Parallel()

			checker, err := ParseAndCheck(t,
				fmt.Sprintf(
					`
                      let x = 1 as %s
                    `,
					integerType,
				),
			)

			require.NoError(t, err)

			xType := RequireGlobalValue(t, checker.Elaboration, "x")

			assert.Equal(t,
				integerType,
				xType,
			)
		})
	}

	for _, integerType := range sema.AllIntegerTypes {
		test(t, integerType)
	}
}

func TestCheckInvalidCastingIntLiteralToString(t *testing.T) {

	t.Parallel()

	_, err := ParseAndCheck(t, `
      let x = 1 as String
    `)

	errs := RequireCheckerErrors(t, err, 1)

	assert.IsType(t, &sema.TypeMismatchError{}, errs[0])
}

func TestCheckCastingIntLiteralToAnyStruct(t *testing.T) {

	t.Parallel()

	checker, err := ParseAndCheck(t, `
      let x = 1 as AnyStruct
    `)

	require.NoError(t, err)

	xType := RequireGlobalValue(t, checker.Elaboration, "x")

	assert.Equal(t,
		sema.AnyStructType,
		xType,
	)
}

func TestCheckCastingResourceToAnyResource(t *testing.T) {

	t.Parallel()

	_, err := ParseAndCheck(t, `
      resource R {}

      fun test() {
          let r <- create R()
          let x <- r as @AnyResource
          destroy x
      }
    `)

	require.NoError(t, err)
}

func TestCheckCastingArrayLiteral(t *testing.T) {

	t.Parallel()

	_, err := ParseAndCheck(t, `
      fun zipOf3(a: [AnyStruct; 3], b: [Int; 3]): [[AnyStruct; 2]; 3] {
          return [
              [a[0], b[0]] as [AnyStruct; 2],
              [a[1], b[1]] as [AnyStruct; 2],
              [a[2], b[2]] as [AnyStruct; 2]
          ]
      }
    `)

	require.NoError(t, err)
}

func TestCheckCastResourceType(t *testing.T) {

	t.Parallel()

	// Supertype: Restricted type

	t.Run("restricted type -> restricted type: fewer restrictions", func(t *testing.T) {

		const types = `
          resource interface I1 {}

          resource interface I2 {}

          resource R: I1, I2 {}
        `

		t.Run("static", func(t *testing.T) {

			checker, err := ParseAndCheck(t,
				types+`
                  let r: @R{I1, I2} <- create R()
                  let r2 <- r as @R{I2}
                `,
			)

			require.NoError(t, err)

			r2Type := RequireGlobalValue(t, checker.Elaboration, "r2")

			require.IsType(t,
				&sema.RestrictedType{},
				r2Type,
			)
		})

		t.Run("dynamic", func(t *testing.T) {

			_, err := ParseAndCheck(t,
				types+`
                  fun test(): @R{I2}? {
                      let r: @R{I1, I2} <- create R()
                      if let r2 <- r as? @R{I2} {
                          return <-r2
                      } else {
                          destroy r
                          return nil
                      }
                  }
                `,
			)

			require.NoError(t, err)
		})
	})

	t.Run("restricted type -> restricted type: more restrictions", func(t *testing.T) {

		const types = `
          resource interface I1 {}

          resource interface I2 {}

          resource R: I1, I2 {}
        `

		t.Run("static", func(t *testing.T) {

			checker, err := ParseAndCheck(t,
				types+`
                  let r: @R{I1} <- create R()
                  let r2 <- r as @R{I1, I2}
                `,
			)

			require.NoError(t, err)

			r2Type := RequireGlobalValue(t, checker.Elaboration, "r2")

			require.IsType(t,
				&sema.RestrictedType{},
				r2Type,
			)
		})

		t.Run("dynamic", func(t *testing.T) {

			_, err := ParseAndCheck(t,
				types+`
                  fun test(): @R{I1, I2}? {
                      let r: @R{I1} <- create R()
                      if let r2 <- r as? @R{I1, I2} {
                          return <-r2
                      } else {
                          destroy r
                          return nil
                      }
                  }
                `,
			)

			require.NoError(t, err)
		})
	})

	t.Run("restricted type -> restricted type: different resource", func(t *testing.T) {

		const types = `
          resource interface I {}

          resource R1: I {}

          resource R2: I {}
        `

		t.Run("static", func(t *testing.T) {

			_, err := ParseAndCheck(t,
				types+`
                  let r: @R1{I} <- create R1()
                  let r2 <- r as @R2{I}
                `,
			)

			errs := RequireCheckerErrors(t, err, 1)

			assert.IsType(t, &sema.TypeMismatchError{}, errs[0])
		})

		t.Run("dynamic", func(t *testing.T) {

			_, err := ParseAndCheck(t,
				types+`
                  fun test(): @R2{I}? {
                      let r: @R1{I} <- create R1()
                      if let r2 <- r as? @R2{I} {
                          return <-r2
                      } else {
                          destroy r
                          return nil
                      }
                  }
                `,
			)

			errs := RequireCheckerErrors(t, err, 1)

			assert.IsType(t, &sema.TypeMismatchError{}, errs[0])
		})
	})

	t.Run("unrestricted type -> restricted type: same resource", func(t *testing.T) {

		const types = `
          resource interface I {}

          resource R: I {}
        `

		t.Run("static", func(t *testing.T) {

			checker, err := ParseAndCheck(t,
				types+`
                  let r: @R <- create R()
                  let r2 <- r as @R{I}
                `,
			)

			require.NoError(t, err)

			r2Type := RequireGlobalValue(t, checker.Elaboration, "r2")

			require.IsType(t,
				&sema.RestrictedType{},
				r2Type,
			)
		})

		t.Run("dynamic", func(t *testing.T) {

			_, err := ParseAndCheck(t,
				types+`
                  fun test(): @R{I}? {
                      let r: @R <- create R()
                      if let r2 <- r as? @R{I} {
                          return <-r2
                      } else {
                          destroy r
                          return nil
                      }
                  }
                `,
			)

			require.NoError(t, err)
		})
	})

	t.Run("unrestricted type -> restricted type: different resource", func(t *testing.T) {

		const types = `
          resource interface I {}

          resource R1: I {}

          resource R2: I {}
        `

		t.Run("static", func(t *testing.T) {

			_, err := ParseAndCheck(t,
				types+`
                  let r: @R1 <- create R1()
                  let r2 <- r as @R2{I}
                `,
			)

			errs := RequireCheckerErrors(t, err, 1)

			assert.IsType(t, &sema.TypeMismatchError{}, errs[0])
		})

		t.Run("dynamic", func(t *testing.T) {

			_, err := ParseAndCheck(t,
				types+`
                  fun test(): @R2{I}? {
                      let r: @R1 <- create R1()
                      if let r2 <- r as? @R2{I} {
                          return <-r2
                      } else {
                          destroy r
                          return nil
                      }
                  }
                `,
			)

			errs := RequireCheckerErrors(t, err, 1)

			assert.IsType(t, &sema.TypeMismatchError{}, errs[0])
		})
	})

	t.Run("AnyResource -> conforming restricted type", func(t *testing.T) {

		const types = `
          resource interface RI {}

          resource R: RI {}
        `

		t.Run("static", func(t *testing.T) {

			_, err := ParseAndCheck(t,
				types+`
                  let r: @AnyResource <- create R()
                  let r2 <- r as @R{RI}
                `,
			)

			// NOTE: static cast not allowed, only dynamic

			errs := RequireCheckerErrors(t, err, 1)

			assert.IsType(t, &sema.TypeMismatchError{}, errs[0])
		})

		t.Run("dynamic", func(t *testing.T) {

			_, err := ParseAndCheck(t,
				types+`
                  fun test(): @R{RI}? {
                      let r: @AnyResource <- create R()
                      if let r2 <- r as? @R{RI} {
                          return <-r2
                      } else {
                          destroy r
                          return nil
                      }
                  }
                `,
			)

			require.NoError(t, err)
		})
	})

	t.Run("restricted AnyResource -> conforming restricted type", func(t *testing.T) {

		const types = `
          resource interface RI {}

          resource R: RI {}
        `

		t.Run("static", func(t *testing.T) {

			_, err := ParseAndCheck(t,
				types+`
                  let r: @AnyResource{RI} <- create R()
                  let r2 <- r as @R{RI}
                `,
			)

			// NOTE: static cast not allowed, only dynamic

			errs := RequireCheckerErrors(t, err, 1)

			assert.IsType(t, &sema.TypeMismatchError{}, errs[0])
		})

		t.Run("dynamic", func(t *testing.T) {

			_, err := ParseAndCheck(t,
				types+`
                  fun test(): @R{RI}? {
                      let r: @AnyResource{RI} <- create R()
                      if let r2 <- r as? @R{RI} {
                          return <-r2
                      } else {
                          destroy r
                          return nil
                      }
                  }
                `,
			)

			require.NoError(t, err)
		})
	})

	t.Run("restricted AnyResource -> non-conforming restricted type", func(t *testing.T) {

		const types = `
          resource interface RI {}

          resource R {}
        `

		t.Run("static", func(t *testing.T) {

			_, err := ParseAndCheck(t,
				types+`
                  let r: @AnyResource{RI} <- create R()
                  let r2 <- r as @R{RI}
                `,
			)

			errs := RequireCheckerErrors(t, err, 3)

			assert.IsType(t, &sema.TypeMismatchError{}, errs[0])
			assert.IsType(t, &sema.InvalidNonConformanceRestrictionError{}, errs[1])
			assert.IsType(t, &sema.TypeMismatchError{}, errs[2])
		})

		t.Run("dynamic", func(t *testing.T) {

			_, err := ParseAndCheck(t,
				types+`
                  fun test(): @R{RI}? {
                      let r: @AnyResource{RI} <- create R()
                      if let r2 <- r as? @R{RI} {
                          return <-r2
                      } else {
                          destroy r
                          return nil
                      }
                  }
                `,
			)

			errs := RequireCheckerErrors(t, err, 3)

			assert.IsType(t, &sema.InvalidNonConformanceRestrictionError{}, errs[0])
			assert.IsType(t, &sema.TypeMismatchError{}, errs[1])
			assert.IsType(t, &sema.InvalidNonConformanceRestrictionError{}, errs[2])

		})
	})

	// Supertype: Resource (unrestricted)

	t.Run("restricted type -> unrestricted type: same resource", func(t *testing.T) {

		const types = `
          resource interface I {}

          resource R: I {}
        `

		t.Run("static", func(t *testing.T) {

			checker, err := ParseAndCheck(t,
				types+`
                  let r: @R{I} <- create R()
                  let r2 <- r as @R
                `,
			)

			require.NoError(t, err)

			r2Type := RequireGlobalValue(t, checker.Elaboration, "r2")

			require.IsType(t,
				&sema.CompositeType{},
				r2Type,
			)
		})

		t.Run("dynamic", func(t *testing.T) {

			_, err := ParseAndCheck(t,
				types+`
                  fun test(): @R? {
                      let r: @R{I} <- create R()
                      if let r2 <- r as? @R {
                          return <-r2
                      } else {
                          destroy r
                          return nil
                      }
                  }
                `,
			)

			require.NoError(t, err)
		})
	})

	t.Run("restricted type -> unrestricted type: different resource", func(t *testing.T) {

		const types = `
          resource interface I {}

          resource R: I {}

          resource T: I {}
        `

		t.Run("static", func(t *testing.T) {

			_, err := ParseAndCheck(t,
				types+`
                  let r: @R{I} <- create R()
                  let t <- r as @T
                `,
			)

			errs := RequireCheckerErrors(t, err, 1)

			assert.IsType(t, &sema.TypeMismatchError{}, errs[0])
		})

		t.Run("dynamic", func(t *testing.T) {

			_, err := ParseAndCheck(t,
				types+`
                  fun test(): @T? {
                      let r: @R{I} <- create R()
                      if let t <- r as? @T {
                          return <-t
                      } else {
                          destroy r
                          return nil
                      }
                  }
                `,
			)

			errs := RequireCheckerErrors(t, err, 1)

			assert.IsType(t, &sema.TypeMismatchError{}, errs[0])
		})
	})

	t.Run("restricted AnyResource -> conforming resource", func(t *testing.T) {

		const types = `
           resource interface RI {}

           resource R: RI {}
        `

		t.Run("static", func(t *testing.T) {

			_, err := ParseAndCheck(t,
				types+`
                  let r: @AnyResource{RI} <- create R()
                  let r2 <- r as @R
                `,
			)

			// NOTE: static cast not allowed, only dynamic

			errs := RequireCheckerErrors(t, err, 1)

			assert.IsType(t, &sema.TypeMismatchError{}, errs[0])
		})

		t.Run("dynamic", func(t *testing.T) {

			_, err := ParseAndCheck(t,
				types+`
                  fun test(): @R? {
                      let r: @AnyResource{RI} <- create R()
                      if let r2 <- r as? @R {
                          return <-r2
                      } else {
                          destroy r
                          return nil
                      }
                  }
                `,
			)

			require.NoError(t, err)
		})
	})

	t.Run("restricted AnyResource -> non-conforming resource", func(t *testing.T) {

		const types = `
           resource interface RI {}

           resource R {}
        `

		t.Run("static", func(t *testing.T) {

			_, err := ParseAndCheck(t,
				types+`
                  let r: @AnyResource{RI} <- create R()
                  let r2 <- r as @R
                `,
			)

			errs := RequireCheckerErrors(t, err, 2)

			assert.IsType(t, &sema.TypeMismatchError{}, errs[0])
			assert.IsType(t, &sema.TypeMismatchError{}, errs[1])
		})

		t.Run("dynamic", func(t *testing.T) {

			_, err := ParseAndCheck(t,
				types+`
                  fun test(): @R? {
                      let r: @AnyResource{RI} <- create R()
                      if let r2 <- r as? @R {
                          return <-r2
                      } else {
                          destroy r
                          return nil
                      }
                  }
                `,
			)

			errs := RequireCheckerErrors(t, err, 1)

			assert.IsType(t, &sema.TypeMismatchError{}, errs[0])
		})
	})

	t.Run("AnyResource -> unrestricted type", func(t *testing.T) {

		const types = `
           resource interface RI {}

           resource R: RI {}
        `

		t.Run("static", func(t *testing.T) {

			_, err := ParseAndCheck(t,
				types+`
                  let r: @AnyResource <- create R()
                  let r2 <- r as @R
                `,
			)

			errs := RequireCheckerErrors(t, err, 1)

			assert.IsType(t, &sema.TypeMismatchError{}, errs[0])
		})

		t.Run("dynamic", func(t *testing.T) {

			_, err := ParseAndCheck(t,
				types+`
                  fun test(): @R? {
                      let r: @AnyResource <- create R()
                      if let r2 <- r as? @R {
                          return <-r2
                      } else {
                          destroy r
                          return nil
                      }
                  }
                `,
			)

			require.NoError(t, err)
		})
	})

	// Supertype: restricted AnyResource

	t.Run("resource -> restricted AnyResource with non-conformance restriction", func(t *testing.T) {

		const types = `
          resource interface RI {}

          // NOTE: R does not conform to RI
          resource R {}
        `

		t.Run("static", func(t *testing.T) {

			_, err := ParseAndCheck(t,
				types+`
                  let r: @R <- create R()
                  let r2 <- r as @AnyResource{RI}
                `,
			)

			errs := RequireCheckerErrors(t, err, 1)

			assert.IsType(t, &sema.TypeMismatchError{}, errs[0])
		})

		t.Run("dynamic", func(t *testing.T) {

			_, err := ParseAndCheck(t,
				types+`
                  fun test(): @AnyResource{RI}? {
                      let r: @R <- create R()
                      if let r2 <- r as? @AnyResource{RI} {
                          return <-r2
                      } else {
                          destroy r
                          return nil
                      }
                  }
                `,
			)

			errs := RequireCheckerErrors(t, err, 1)

			assert.IsType(t, &sema.TypeMismatchError{}, errs[0])
		})

	})

	t.Run("resource -> restricted AnyResource with conformance restriction", func(t *testing.T) {

		const types = `
          resource interface RI {}

          resource R: RI {}
        `

		t.Run("static", func(t *testing.T) {

			_, err := ParseAndCheck(t,
				types+`
                  let r: @R <- create R()
                  let r2 <- r as @AnyResource{RI}
                `,
			)

			require.NoError(t, err)
		})

		t.Run("dynamic", func(t *testing.T) {

			_, err := ParseAndCheck(t,
				types+`
                  fun test(): @AnyResource{RI}? {
                      let r: @R <- create R()
                      if let r2 <- r as? @AnyResource{RI} {
                          return <-r2
                      } else {
                          destroy r
                          return nil
                      }
                  }
                `,
			)

			require.NoError(t, err)
		})
	})

	t.Run("restricted type -> restricted AnyResource with conformance in restriction", func(t *testing.T) {

		const types = `
          resource interface I {}

          resource R: I {}
        `

		t.Run("static", func(t *testing.T) {

			checker, err := ParseAndCheck(t,
				types+`
                  let r: @R{I} <- create R()
                  let r2 <- r as @AnyResource{I}
                `,
			)

			require.NoError(t, err)

			iType := RequireGlobalType(t, checker.Elaboration, "I")

			require.IsType(t, &sema.InterfaceType{}, iType)

			r2Type := RequireGlobalValue(t, checker.Elaboration, "r2")

			require.IsType(t,
				&sema.RestrictedType{
					Type: sema.AnyResourceType,
					Restrictions: []*sema.InterfaceType{
						iType.(*sema.InterfaceType),
					},
				},
				r2Type,
			)
		})

		t.Run("dynamic", func(t *testing.T) {

			_, err := ParseAndCheck(t,
				types+`
                  fun test(): @AnyResource{I}? {
                      let r: @R{I} <- create R()
                      if let r2 <- r as? @AnyResource{I} {
                          return <-r2
                      } else {
                          destroy r
                          return nil
                      }
                  }
                `,
			)

			require.NoError(t, err)
		})
	})

	t.Run("restricted type -> restricted AnyResource with conformance not in restriction", func(t *testing.T) {

		const types = `
          resource interface I1 {}

          resource interface I2 {}

          resource R: I1, I2 {}
        `

		t.Run("static", func(t *testing.T) {

			checker, err := ParseAndCheck(t,
				types+`
                  let r: @R{I1} <- create R()
                  let r2 <- r as @AnyResource{I2}
                `,
			)

			require.NoError(t, err)

			i2Type := RequireGlobalType(t, checker.Elaboration, "I2")

			require.IsType(t, &sema.InterfaceType{}, i2Type)

			r2Type := RequireGlobalValue(t, checker.Elaboration, "r2")

			require.IsType(t,
				&sema.RestrictedType{
					Type: sema.AnyResourceType,
					Restrictions: []*sema.InterfaceType{
						i2Type.(*sema.InterfaceType),
					},
				},
				r2Type,
			)
		})

		t.Run("dynamic", func(t *testing.T) {

			_, err := ParseAndCheck(t,
				types+`
                  fun test(): @AnyResource{I2}? {
                      let r: @R{I1} <- create R()
                      if let r2 <- r as? @AnyResource{I2} {
                          return <-r2
                      } else {
                          destroy r
                          return nil
                      }
                  }
                `,
			)

			require.NoError(t, err)
		})
	})

	t.Run("restricted type -> restricted AnyResource with non-conformance restriction", func(t *testing.T) {

		const types = `
          resource interface I1 {}

          resource interface I2 {}

          resource R: I1 {}
        `

		t.Run("static", func(t *testing.T) {

			_, err := ParseAndCheck(t,
				types+`
                  let r: @R{I1} <- create R()
                  let r2 <- r as @AnyResource{I2}
                `,
			)

			errs := RequireCheckerErrors(t, err, 1)

			assert.IsType(t, &sema.TypeMismatchError{}, errs[0])
		})

		t.Run("dynamic", func(t *testing.T) {

			_, err := ParseAndCheck(t,
				types+`
                  fun test(): @AnyResource{I2}? {
                      let r: @R{I1} <- create R()
                      if let r2 <- r as? @AnyResource{I2} {
                          return <-r2
                      } else {
                          destroy r
                          return nil
                      }
                  }
                `,
			)

			errs := RequireCheckerErrors(t, err, 1)

			assert.IsType(t, &sema.TypeMismatchError{}, errs[0])
		})
	})

	t.Run("restricted AnyResource -> restricted AnyResource: fewer restrictions", func(t *testing.T) {

		const types = `
          resource interface I1 {}

          resource interface I2 {}

          resource R: I1, I2 {}
        `

		t.Run("static", func(t *testing.T) {

			_, err := ParseAndCheck(t,
				types+`
                  let r: @AnyResource{I1, I2} <- create R()
                  let r2 <- r as @AnyResource{I2}
                `,
			)

			require.NoError(t, err)
		})

		t.Run("dynamic", func(t *testing.T) {

			_, err := ParseAndCheck(t,
				types+`
                  fun test(): @AnyResource{I2}? {
                      let r: @AnyResource{I1, I2} <- create R()
                      if let r2 <- r as? @AnyResource{I2} {
                          return <-r2
                      } else {
                          destroy r
                          return nil
                      }
                  }
                `,
			)

			require.NoError(t, err)
		})
	})

	t.Run("restricted AnyResource -> restricted AnyResource: more restrictions", func(t *testing.T) {

		const types = `
          resource interface I1 {}

          resource interface I2 {}

          resource R: I1, I2 {}
        `

		t.Run("static", func(t *testing.T) {

			_, err := ParseAndCheck(t,
				types+`
                  let r: @AnyResource{I1} <- create R()
                  let r2 <- r as @AnyResource{I1, I2}
                `,
			)

			errs := RequireCheckerErrors(t, err, 1)

			assert.IsType(t, &sema.TypeMismatchError{}, errs[0])
		})

		t.Run("dynamic", func(t *testing.T) {

			_, err := ParseAndCheck(t,
				types+`
                  fun test(): @AnyResource{I1, I2}? {
                      let r: @AnyResource{I1} <- create R()
                      if let r2 <- r as? @AnyResource{I1, I2} {
                          return <-r2
                      } else {
                          destroy r
                          return nil
                      }
                  }
                `,
			)

			require.NoError(t, err)
		})
	})

	t.Run("restricted AnyResource -> restricted AnyResource with non-conformance restriction", func(t *testing.T) {

		const types = `
          resource interface I1 {}

          resource interface I2 {}

          resource R: I1 {}
        `

		t.Run("static", func(t *testing.T) {

			_, err := ParseAndCheck(t,
				types+`
                  let r: @AnyResource{I1} <- create R()
                  let r2 <- r as @AnyResource{I1, I2}
                `,
			)

			errs := RequireCheckerErrors(t, err, 1)

			assert.IsType(t, &sema.TypeMismatchError{}, errs[0])
		})

		t.Run("dynamic", func(t *testing.T) {

			_, err := ParseAndCheck(t,
				types+`
                  fun test(): @AnyResource{I1, I2}? {
                      let r: @AnyResource{I1} <- create R()
                      if let r2 <- r as? @AnyResource{I1, I2} {
                          return <-r2
                      } else {
                          destroy r
                          return nil
                      }
                  }
                `,
			)

			require.NoError(t, err)
		})
	})

	t.Run("AnyResource -> restricted AnyResource", func(t *testing.T) {

		const types = `
          resource interface I {}

          resource R: I {}
        `

		t.Run("static", func(t *testing.T) {

			_, err := ParseAndCheck(t,
				types+`
                  let r: @AnyResource <- create R()
                  let r2 <- r as @AnyResource{I}
                `,
			)

			errs := RequireCheckerErrors(t, err, 1)

			assert.IsType(t, &sema.TypeMismatchError{}, errs[0])
		})

		t.Run("dynamic", func(t *testing.T) {

			_, err := ParseAndCheck(t,
				types+`
                  fun test(): @AnyResource{I}? {
                      let r: @AnyResource <- create R()
                      if let r2 <- r as? @AnyResource{I} {
                          return <-r2
                      } else {
                          destroy r
                          return nil
                      }
                  }
                `,
			)

			require.NoError(t, err)
		})
	})

	// Supertype: AnyResource

	t.Run("restricted type -> AnyResource", func(t *testing.T) {

		const types = `
          resource interface I1 {}

          resource interface I2 {}

          resource R: I1, I2 {}
        `

		t.Run("static", func(t *testing.T) {

			_, err := ParseAndCheck(t,
				types+`
                  let r: @R{I1} <- create R()
                  let r2 <- r as @AnyResource
                `,
			)

			require.NoError(t, err)
		})

		t.Run("dynamic", func(t *testing.T) {

			_, err := ParseAndCheck(t,
				types+`
                  fun test(): @AnyResource? {
                      let r: @R{I1} <- create R()
                      if let r2 <- r as? @AnyResource {
                          return <-r2
                      } else {
                          destroy r
                          return nil
                      }
                  }
                `,
			)

			require.NoError(t, err)
		})
	})

	t.Run("restricted AnyResource -> AnyResource", func(t *testing.T) {

		const types = `
          resource interface I1 {}

          resource interface I2 {}

          resource R: I1, I2 {}
        `

		t.Run("static", func(t *testing.T) {

			_, err := ParseAndCheck(t,
				types+`
                  let r: @AnyResource{I1} <- create R()
                  let r2 <- r as @AnyResource
                `,
			)

			require.NoError(t, err)
		})

		t.Run("dynamic", func(t *testing.T) {

			_, err := ParseAndCheck(t,
				types+`
                  fun test(): @AnyResource? {
                      let r: @AnyResource{I1} <- create R()
                      if let r2 <- r as? @AnyResource {
                          return <-r2
                      } else {
                          destroy r
                          return nil
                      }
                  }
                `,
			)

			require.NoError(t, err)
		})
	})

	t.Run("unrestricted type -> AnyResource", func(t *testing.T) {

		const types = `
           resource R {}
        `

		t.Run("static", func(t *testing.T) {

			_, err := ParseAndCheck(t,
				types+`
                  let r <- create R()
                  let r2 <- r as @AnyResource
                `,
			)

			require.NoError(t, err)
		})

		t.Run("dynamic", func(t *testing.T) {
			_, err := ParseAndCheck(t,
				types+`
                  fun test(): @AnyResource? {
                      let r <- create R()
                      if let r2 <- r as? @AnyResource {
                          return <-r2
                      } else {
                          destroy r
                          return nil
                      }
                  }
                `,
			)

			require.NoError(t, err)
		})
	})
}

func TestCheckCastStructType(t *testing.T) {

	t.Parallel()

	// Supertype: Restricted type

	t.Run("restricted type -> restricted type: fewer restrictions", func(t *testing.T) {

		const types = `
          struct interface I1 {}

          struct interface I2 {}

          struct S: I1, I2 {}
        `

		t.Run("static", func(t *testing.T) {

			checker, err := ParseAndCheck(t,
				types+`
                  let s: S{I1, I2} = S()
                  let s2 = s as S{I2}
                `,
			)

			require.NoError(t, err)

			s2Type := RequireGlobalValue(t, checker.Elaboration, "s2")

			require.IsType(t,
				&sema.RestrictedType{},
				s2Type,
			)
		})

		t.Run("dynamic", func(t *testing.T) {

			checker, err := ParseAndCheck(t,
				types+`
                  let s: S{I1, I2} = S()
                  let s2 = s as? S{I2}
                `,
			)

			require.NoError(t, err)

			s2Type := RequireGlobalValue(t, checker.Elaboration, "s2")

			require.IsType(t,
				&sema.OptionalType{
					Type: &sema.RestrictedType{},
				},
				s2Type,
			)
		})
	})

	t.Run("restricted type -> restricted type: more restrictions", func(t *testing.T) {

		const types = `
          struct interface I1 {}

          struct interface I2 {}

          struct S: I1, I2 {}
        `

		t.Run("static", func(t *testing.T) {

			checker, err := ParseAndCheck(t,
				types+`
                  let s: S{I1} = S()
                  let s2 = s as S{I1, I2}
                `,
			)

			require.NoError(t, err)

			s2Type := RequireGlobalValue(t, checker.Elaboration, "s2")

			require.IsType(t,
				&sema.RestrictedType{},
				s2Type,
			)
		})

		t.Run("dynamic", func(t *testing.T) {

			_, err := ParseAndCheck(t,
				types+`
                  let s: S{I1} = S()
                  let s2 = s as? S{I1, I2}
                `,
			)

			require.NoError(t, err)
		})
	})

	t.Run("restricted type -> restricted type: different struct", func(t *testing.T) {

		const types = `
          struct interface I {}

          struct S1: I {}

          struct S2: I {}
        `

		t.Run("static", func(t *testing.T) {

			_, err := ParseAndCheck(t,
				types+`
                  let s: S1{I} = S1()
                  let s2 = s as S2{I}
                `,
			)

			errs := RequireCheckerErrors(t, err, 1)

			assert.IsType(t, &sema.TypeMismatchError{}, errs[0])
		})

		t.Run("dynamic", func(t *testing.T) {

			_, err := ParseAndCheck(t,
				types+`
                  let s: S1{I} = S1()
                  let s2 = s as? S2{I}
                `,
			)

			errs := RequireCheckerErrors(t, err, 1)

			assert.IsType(t, &sema.TypeMismatchError{}, errs[0])
		})
	})

	t.Run("unrestricted type -> restricted type: same struct", func(t *testing.T) {

		const types = `
          struct interface I {}

          struct S: I {}
        `

		t.Run("static", func(t *testing.T) {

			checker, err := ParseAndCheck(t,
				types+`
                  let s: S = S()
                  let s2 = s as S{I}
                `,
			)

			require.NoError(t, err)

			s2Type := RequireGlobalValue(t, checker.Elaboration, "s2")

			require.IsType(t,
				&sema.RestrictedType{},
				s2Type,
			)
		})

		t.Run("dynamic", func(t *testing.T) {

			_, err := ParseAndCheck(t,
				types+`
                  let s: S = S()
                  let s2 = s as? S{I}
                `,
			)

			require.NoError(t, err)
		})
	})

	t.Run("unrestricted type -> restricted type: different struct", func(t *testing.T) {

		const types = `
          struct interface I {}

          struct S1: I {}

          struct S2: I {}
        `

		t.Run("static", func(t *testing.T) {

			_, err := ParseAndCheck(t,
				types+`
                  let s: S1 = S1()
                  let s2 = s as S2{I}
                `,
			)

			errs := RequireCheckerErrors(t, err, 1)

			assert.IsType(t, &sema.TypeMismatchError{}, errs[0])
		})

		t.Run("dynamic", func(t *testing.T) {

			_, err := ParseAndCheck(t,
				types+`
                   let s: S1 = S1()
                   let s2 = s as? S2{I}
                `,
			)

			errs := RequireCheckerErrors(t, err, 1)

			assert.IsType(t, &sema.TypeMismatchError{}, errs[0])
		})
	})

	t.Run("AnyStruct -> conforming restricted type", func(t *testing.T) {

		const types = `
          struct interface SI {}

          struct S: SI {}
        `

		t.Run("static", func(t *testing.T) {

			_, err := ParseAndCheck(t,
				types+`
                  let s: AnyStruct = S()
                  let s2 = s as S{SI}
                `,
			)

			// NOTE: static cast not allowed, only dynamic

			errs := RequireCheckerErrors(t, err, 1)

			assert.IsType(t, &sema.TypeMismatchError{}, errs[0])
		})

		t.Run("dynamic", func(t *testing.T) {

			_, err := ParseAndCheck(t,
				types+`
                  let s: AnyStruct = S()
                  let s2 = s as? S{SI}
                `,
			)

			require.NoError(t, err)
		})
	})

	t.Run("restricted AnyStruct -> conforming restricted type", func(t *testing.T) {

		const types = `
          struct interface SI {}

          struct S: SI {}
        `

		t.Run("static", func(t *testing.T) {

			_, err := ParseAndCheck(t,
				types+`
                  let s: AnyStruct{SI} = S()
                  let s2 = s as S{SI}
                `,
			)

			// NOTE: static cast not allowed, only dynamic

			errs := RequireCheckerErrors(t, err, 1)

			assert.IsType(t, &sema.TypeMismatchError{}, errs[0])
		})

		t.Run("dynamic", func(t *testing.T) {

			_, err := ParseAndCheck(t,
				types+`
                  let s: AnyStruct{SI} = S()
                  let s2 = s as? S{SI}
                `,
			)

			require.NoError(t, err)
		})
	})

	t.Run("restricted AnyStruct -> non-conforming restricted type", func(t *testing.T) {

		const types = `
          struct interface SI {}

          struct S {}
        `

		t.Run("static", func(t *testing.T) {

			_, err := ParseAndCheck(t,
				types+`
                  let s: AnyStruct{SI} = S()
                  let s2 = s as S{SI}
                `,
			)

			errs := RequireCheckerErrors(t, err, 3)

			assert.IsType(t, &sema.TypeMismatchError{}, errs[0])
			assert.IsType(t, &sema.InvalidNonConformanceRestrictionError{}, errs[1])
			assert.IsType(t, &sema.TypeMismatchError{}, errs[2])
		})

		t.Run("dynamic", func(t *testing.T) {

			_, err := ParseAndCheck(t,
				types+`
                  let s: AnyStruct{SI} = S()
                  let s2 = s as? S{SI}
                `,
			)

			errs := RequireCheckerErrors(t, err, 2)

			assert.IsType(t, &sema.TypeMismatchError{}, errs[0])
			assert.IsType(t, &sema.InvalidNonConformanceRestrictionError{}, errs[1])
		})
	})

	// Supertype: Struct (unrestricted)

	t.Run("restricted type -> unrestricted type: same struct", func(t *testing.T) {

		const types = `
          struct interface I {}

          struct S: I {}
        `

		t.Run("static", func(t *testing.T) {

			checker, err := ParseAndCheck(t,
				types+`
                  let s: S{I} = S()
                  let s2 = s as S
                `,
			)

			require.NoError(t, err)

			s2Type := RequireGlobalValue(t, checker.Elaboration, "s2")

			require.IsType(t,
				&sema.CompositeType{},
				s2Type,
			)
		})

		t.Run("dynamic", func(t *testing.T) {

			_, err := ParseAndCheck(t,
				types+`
                  let s: S{I} = S()
                  let s2 = s as? S
                `,
			)

			require.NoError(t, err)
		})
	})

	t.Run("restricted type -> unrestricted type: different struct", func(t *testing.T) {

		const types = `
          struct interface I {}

          struct S: I {}

          struct T: I {}
        `

		t.Run("static", func(t *testing.T) {

			_, err := ParseAndCheck(t,
				types+`
                  let s: T{I} = S()
                  let t = s as T
                `,
			)

			errs := RequireCheckerErrors(t, err, 1)

			assert.IsType(t, &sema.TypeMismatchError{}, errs[0])
		})

		t.Run("dynamic", func(t *testing.T) {

			_, err := ParseAndCheck(t,
				types+`
                  let s: T{I} = S()
                  let t = s as? T
                `,
			)

			errs := RequireCheckerErrors(t, err, 1)

			assert.IsType(t, &sema.TypeMismatchError{}, errs[0])
		})
	})

	t.Run("restricted AnyStruct -> conforming struct", func(t *testing.T) {

		const types = `
           struct interface SI {}

           struct S: SI {}
        `

		t.Run("static", func(t *testing.T) {

			_, err := ParseAndCheck(t,
				types+`
                  let s: AnyStruct{SI} = S()
                  let s2 = s as S
                `,
			)

			// NOTE: static cast not allowed, only dynamic

			errs := RequireCheckerErrors(t, err, 1)

			assert.IsType(t, &sema.TypeMismatchError{}, errs[0])
		})

		t.Run("dynamic", func(t *testing.T) {

			_, err := ParseAndCheck(t,
				types+`
                  let s: AnyStruct{SI} = S()
                  let s2 = s as? S
                `,
			)

			require.NoError(t, err)
		})
	})

	t.Run("restricted AnyStruct -> non-conforming struct", func(t *testing.T) {

		const types = `
           struct interface SI {}

           struct S {}
        `

		t.Run("static", func(t *testing.T) {

			_, err := ParseAndCheck(t,
				types+`
                  let s: AnyStruct{SI} = S()
                  let s2 = s as S
                `,
			)

			errs := RequireCheckerErrors(t, err, 2)

			assert.IsType(t, &sema.TypeMismatchError{}, errs[0])
			assert.IsType(t, &sema.TypeMismatchError{}, errs[1])
		})

		t.Run("dynamic", func(t *testing.T) {

			_, err := ParseAndCheck(t,
				types+`
                  let s: AnyStruct{SI} = S()
                  let s2 = s as? S
                `,
			)

			errs := RequireCheckerErrors(t, err, 1)

			assert.IsType(t, &sema.TypeMismatchError{}, errs[0])
		})
	})

	t.Run("AnyStruct -> unrestricted type", func(t *testing.T) {

		const types = `
           struct interface SI {}

           struct S: SI {}
        `

		t.Run("static", func(t *testing.T) {

			_, err := ParseAndCheck(t,
				types+`
                  let s: AnyStruct = S()
                  let s2 = s as S
                `,
			)

			errs := RequireCheckerErrors(t, err, 1)

			assert.IsType(t, &sema.TypeMismatchError{}, errs[0])
		})

		t.Run("dynamic", func(t *testing.T) {

			_, err := ParseAndCheck(t,
				types+`
                  let s: AnyStruct = S()
                  let s2 = s as? S
                `,
			)

			require.NoError(t, err)
		})
	})

	// Supertype: restricted AnyStruct

	t.Run("struct -> restricted AnyStruct with non-conformance restriction", func(t *testing.T) {

		const types = `
          struct interface SI {}

          // NOTE: S does not conform to SI
          struct S {}
        `

		t.Run("static", func(t *testing.T) {

			_, err := ParseAndCheck(t,
				types+`
                  let s: S = S()
                  let s2 = s as AnyStruct{SI}
                `,
			)

			errs := RequireCheckerErrors(t, err, 1)

			assert.IsType(t, &sema.TypeMismatchError{}, errs[0])
		})

		t.Run("dynamic", func(t *testing.T) {

			_, err := ParseAndCheck(t,
				types+`
                  let s: S = S()
                  let s2 = s as? AnyStruct{SI}
                `,
			)

			errs := RequireCheckerErrors(t, err, 1)

			assert.IsType(t, &sema.TypeMismatchError{}, errs[0])
		})

	})

	t.Run("struct -> restricted AnyStruct with conformance restriction", func(t *testing.T) {

		const types = `
          struct interface SI {}

          struct S: SI {}
        `

		t.Run("static", func(t *testing.T) {

			_, err := ParseAndCheck(t,
				types+`
                  let s: S = S()
                  let s2 = s as AnyStruct{SI}
                `,
			)

			require.NoError(t, err)
		})

		t.Run("dynamic", func(t *testing.T) {

			_, err := ParseAndCheck(t,
				types+`
                  let s: S = S()
                  let s2 = s as? AnyStruct{SI}
                `,
			)

			require.NoError(t, err)
		})
	})

	t.Run("restricted type -> restricted AnyStruct with conformance in restriction", func(t *testing.T) {

		const types = `
          struct interface I {}

          struct S: I {}
        `

		t.Run("static", func(t *testing.T) {

			checker, err := ParseAndCheck(t,
				types+`
                  let s: S{I} = S()
                  let s2 = s as AnyStruct{I}
                `,
			)

			require.NoError(t, err)

			iType := RequireGlobalType(t, checker.Elaboration, "I")

			require.IsType(t, &sema.InterfaceType{}, iType)

			s2Type := RequireGlobalValue(t, checker.Elaboration, "s2")

			require.IsType(t,
				&sema.RestrictedType{
					Type: sema.AnyStructType,
					Restrictions: []*sema.InterfaceType{
						iType.(*sema.InterfaceType),
					},
				},
				s2Type,
			)
		})

		t.Run("dynamic", func(t *testing.T) {

			_, err := ParseAndCheck(t,
				types+`
                  let s: S{I} = S()
                  let s2 = s as? AnyStruct{I}
                `,
			)

			require.NoError(t, err)
		})
	})

	t.Run("restricted type -> restricted AnyStruct with conformance not in restriction", func(t *testing.T) {

		const types = `
          struct interface I1 {}

          struct interface I2 {}

          struct S: I1, I2 {}
        `

		t.Run("static", func(t *testing.T) {

			checker, err := ParseAndCheck(t,
				types+`
                  let s: S{I1} = S()
                  let s2 = s as AnyStruct{I2}
                `,
			)

			require.NoError(t, err)

			i2Type := RequireGlobalType(t, checker.Elaboration, "I2")

			require.IsType(t, &sema.InterfaceType{}, i2Type)

			s2Type := RequireGlobalValue(t, checker.Elaboration, "s2")

			require.IsType(t,
				&sema.RestrictedType{
					Type: sema.AnyStructType,
					Restrictions: []*sema.InterfaceType{
						i2Type.(*sema.InterfaceType),
					},
				},
				s2Type,
			)
		})

		t.Run("dynamic", func(t *testing.T) {

			_, err := ParseAndCheck(t,
				types+`
                  let s: S{I1} = S()
                  let s2 = s as? AnyStruct{I2}
                `,
			)

			require.NoError(t, err)
		})
	})

	t.Run("restricted type -> restricted AnyStruct with non-conformance restriction", func(t *testing.T) {

		const types = `
          struct interface I1 {}

          struct interface I2 {}

          struct S: I1 {}
        `

		t.Run("static", func(t *testing.T) {

			_, err := ParseAndCheck(t,
				types+`
                  let s: S{I1} = S()
                  let s2 = s as AnyStruct{I2}
                `,
			)

			errs := RequireCheckerErrors(t, err, 1)

			assert.IsType(t, &sema.TypeMismatchError{}, errs[0])
		})

		t.Run("dynamic", func(t *testing.T) {

			_, err := ParseAndCheck(t,
				types+`
                  let s: S{I1} = S()
                  let s2 = s as? AnyStruct{I2}
                `,
			)

			errs := RequireCheckerErrors(t, err, 1)

			assert.IsType(t, &sema.TypeMismatchError{}, errs[0])
		})
	})

	t.Run("restricted AnyStruct -> restricted AnyStruct: fewer restrictions", func(t *testing.T) {

		const types = `
          struct interface I1 {}

          struct interface I2 {}

          struct S: I1, I2 {}
        `

		t.Run("static", func(t *testing.T) {

			_, err := ParseAndCheck(t,
				types+`
                  let s: AnyStruct{I1, I2} = S()
                  let s2 = s as AnyStruct{I2}
                `,
			)

			require.NoError(t, err)
		})

		t.Run("dynamic", func(t *testing.T) {

			_, err := ParseAndCheck(t,
				types+`
                  let s: AnyStruct{I1, I2} = S()
                  let s2 = s as? AnyStruct{I2}
                `,
			)

			require.NoError(t, err)
		})
	})

	t.Run("restricted AnyStruct -> restricted AnyStruct: more restrictions", func(t *testing.T) {

		const types = `
          struct interface I1 {}

          struct interface I2 {}

          struct S: I1, I2 {}
        `

		t.Run("static", func(t *testing.T) {

			_, err := ParseAndCheck(t,
				types+`
                  let s: AnyStruct{I1} = S()
                  let s2 = s as AnyStruct{I1, I2}
                `,
			)

			errs := RequireCheckerErrors(t, err, 1)

			assert.IsType(t, &sema.TypeMismatchError{}, errs[0])
		})

		t.Run("dynamic", func(t *testing.T) {

			_, err := ParseAndCheck(t,
				types+`
                  let s: AnyStruct{I1} = S()
                  let s2 = s as? AnyStruct{I1, I2}
                `,
			)

			require.NoError(t, err)
		})
	})

	t.Run("restricted AnyStruct -> restricted AnyStruct with non-conformance restriction", func(t *testing.T) {

		const types = `
          struct interface I1 {}

          struct interface I2 {}

          struct S: I1 {}
        `

		t.Run("static", func(t *testing.T) {

			_, err := ParseAndCheck(t,
				types+`
                  let s: AnyStruct{I1} = S()
                  let s2 = s as AnyStruct{I1, I2}
                `,
			)

			errs := RequireCheckerErrors(t, err, 1)

			assert.IsType(t, &sema.TypeMismatchError{}, errs[0])
		})

		t.Run("dynamic", func(t *testing.T) {

			_, err := ParseAndCheck(t,
				types+`
                  let s: AnyStruct{I1} = S()
                  let s2 = s as? AnyStruct{I1, I2}
                `,
			)

			require.NoError(t, err)
		})
	})

	t.Run("AnyStruct -> restricted AnyStruct", func(t *testing.T) {

		const types = `
          struct interface I {}

          struct S: I {}
        `

		t.Run("static", func(t *testing.T) {

			_, err := ParseAndCheck(t,
				types+`
                  let s: AnyStruct = S()
                  let s2 = s as AnyStruct{I}
                `,
			)

			errs := RequireCheckerErrors(t, err, 1)

			assert.IsType(t, &sema.TypeMismatchError{}, errs[0])
		})

		t.Run("dynamic", func(t *testing.T) {

			_, err := ParseAndCheck(t,
				types+`
                  let s: AnyStruct = S()
                  let s2 = s as? AnyStruct{I}
                `,
			)

			require.NoError(t, err)
		})
	})

	// Supertype: AnyStruct

	t.Run("restricted type -> AnyStruct", func(t *testing.T) {

		const types = `
          struct interface I1 {}

          struct interface I2 {}

          struct S: I1, I2 {}
        `

		t.Run("static", func(t *testing.T) {

			_, err := ParseAndCheck(t,
				types+`
                  let s: S{I1} = S()
                  let s2 = s as AnyStruct
                `,
			)

			require.NoError(t, err)
		})

		t.Run("dynamic", func(t *testing.T) {

			_, err := ParseAndCheck(t,
				types+`
                  let s: S{I1} = S()
                  let s2 = s as? AnyStruct
                `,
			)

			require.NoError(t, err)
		})
	})

	t.Run("restricted AnyStruct -> AnyStruct", func(t *testing.T) {

		const types = `
          struct interface I1 {}

          struct interface I2 {}

          struct S: I1, I2 {}
        `

		t.Run("static", func(t *testing.T) {

			_, err := ParseAndCheck(t,
				types+`
                  let s: AnyStruct{I1} = S()
                  let s2 = s as AnyStruct
                `,
			)

			require.NoError(t, err)
		})

		t.Run("dynamic", func(t *testing.T) {

			_, err := ParseAndCheck(t,
				types+`
                  let s: AnyStruct{I1} = S()
                  let s2 = s as? AnyStruct
                `,
			)

			require.NoError(t, err)
		})
	})

	t.Run("unrestricted type -> AnyStruct", func(t *testing.T) {

		const types = `
           struct S {}
        `

		t.Run("static", func(t *testing.T) {

			_, err := ParseAndCheck(t,
				types+`
                  let s = S()
                  let s2 = s as AnyStruct
                `,
			)

			require.NoError(t, err)
		})

		t.Run("dynamic", func(t *testing.T) {
			_, err := ParseAndCheck(t,
				types+`
                  let s = S()
                  let s2 = s as? AnyStruct
                `,
			)

			require.NoError(t, err)
		})
	})
}

func TestCheckReferenceTypeSubTyping(t *testing.T) {

	t.Parallel()

	t.Run("resource", func(t *testing.T) {

		test := func(ty string) {

			t.Run(fmt.Sprintf("auth to non-auth: %s", ty), func(t *testing.T) {

				t.Parallel()

				_, err := ParseAndCheckWithAny(t,
					fmt.Sprintf(`
                          resource interface I {}

                          resource R: I {}

                          let r <- create R()
                          let ref = &r as auth &%[1]s
                          let ref2 = ref as &%[1]s
                        `,
						ty,
					),
				)

				require.NoError(t, err)
			})

			t.Run(fmt.Sprintf("non-auth to auth: %s", ty), func(t *testing.T) {

				t.Parallel()

				_, err := ParseAndCheckWithAny(t,
					fmt.Sprintf(`
                          resource interface I {}

                          resource R: I {}

                          let r <- create R()
                          let ref = &r as &%[1]s
                          let ref2 = ref as auth &%[1]s
                        `,
						ty,
					),
				)

				errs := RequireCheckerErrors(t, err, 1)

				assert.IsType(t, &sema.TypeMismatchError{}, errs[0])
			})
		}

		for _, ty := range []string{
			"R",
			"R{I}",
			"AnyResource",
			"AnyResource{I}",
			"Any",
			"Any{I}",
		} {
			test(ty)
		}
	})

	t.Run("struct", func(t *testing.T) {

		test := func(ty string) {

			t.Run(fmt.Sprintf("auth to non-auth: %s", ty), func(t *testing.T) {

				t.Parallel()

				_, err := ParseAndCheckWithAny(t,
					fmt.Sprintf(`
                          struct interface I {}

                          struct S: I {}

                          let s = S()
                          let ref = &s as auth &%[1]s
                          let ref2 = ref as &%[1]s
                        `,
						ty,
					),
				)

				require.NoError(t, err)
			})

			t.Run(fmt.Sprintf("non-auth to auth: %s", ty), func(t *testing.T) {

				t.Parallel()

				_, err := ParseAndCheckWithAny(t,
					fmt.Sprintf(
						`
                          struct interface I {}

                          struct S: I {}

                          let s = S()
                          let ref = &s as &%[1]s
                          let ref2 = ref as auth &%[1]s
                        `,
						ty,
					),
				)

				errs := RequireCheckerErrors(t, err, 1)

				assert.IsType(t, &sema.TypeMismatchError{}, errs[0])
			})
		}

		for _, ty := range []string{
			"S",
			"S{I}",
			"AnyStruct",
			"AnyStruct{I}",
			"Any",
			"Any{I}",
		} {
			test(ty)
		}
	})

	t.Run("non-composite", func(t *testing.T) {

		test := func(ty string) {

			t.Run(fmt.Sprintf("auth to non-auth: %s", ty), func(t *testing.T) {

				t.Parallel()

				_, err := ParseAndCheckWithAny(t,
					fmt.Sprintf(`
                          let i = 1
                          let ref = &i as auth &%[1]s
                          let ref2 = ref as &%[1]s
                        `,
						ty,
					),
				)

				require.NoError(t, err)
			})

			t.Run(fmt.Sprintf("non-auth to auth: %s", ty), func(t *testing.T) {

				t.Parallel()

				_, err := ParseAndCheckWithAny(t,
					fmt.Sprintf(
						`
                          let i = 1
                          let ref = &i as &%[1]s
                          let ref2 = ref as auth &%[1]s
                        `,
						ty,
					),
				)

				errs := RequireCheckerErrors(t, err, 1)

				assert.IsType(t, &sema.TypeMismatchError{}, errs[0])
			})
		}

		for _, ty := range []string{
			"Int",
			"AnyStruct",
			"Any",
		} {
			test(ty)
		}
	})
}

func TestCheckCastAuthorizedResourceReferenceType(t *testing.T) {

	t.Parallel()

	// Supertype: Restricted type

	t.Run("restricted type -> restricted type: fewer restrictions", func(t *testing.T) {

		const setup = `
          resource interface I1 {}

          resource interface I2 {}

          resource R: I1, I2 {}

          let x <- create R()
          let r = &x as auth &R{I1, I2}
        `

		t.Run("static", func(t *testing.T) {

			_, err := ParseAndCheck(t,
				setup+`
                  let r2 = r as &R{I2}
                `,
			)

			require.NoError(t, err)
		})

		t.Run("dynamic", func(t *testing.T) {

			_, err := ParseAndCheck(t,
				setup+`
                  let r2 = r as? &R{I2}
                `,
			)

			require.NoError(t, err)
		})
	})

	t.Run("restricted type -> restricted type: more restrictions", func(t *testing.T) {

		const setup = `
          resource interface I1 {}

          resource interface I2 {}

          resource R: I1, I2 {}

          let x <- create R()
          let r = &x as auth &R{I1}
        `

		t.Run("static", func(t *testing.T) {

			_, err := ParseAndCheck(t,
				setup+`
                  let r2 = r as &R{I1, I2}
                `,
			)

			require.NoError(t, err)
		})

		t.Run("dynamic", func(t *testing.T) {

			_, err := ParseAndCheck(t,
				setup+`
                  let r2 = r as? &R{I1, I2}
                `,
			)

			require.NoError(t, err)
		})
	})

	t.Run("restricted type -> restricted type: different resource", func(t *testing.T) {

		const setup = `
          resource interface I {}

          resource R1: I {}

          resource R2: I {}

          let x <- create R1()
          let r = &x as auth &R1{I}
        `

		t.Run("static", func(t *testing.T) {

			_, err := ParseAndCheck(t,
				setup+`
                  let r2 = r as &R2{I}
                `,
			)

			errs := RequireCheckerErrors(t, err, 1)

			assert.IsType(t, &sema.TypeMismatchError{}, errs[0])
		})

		t.Run("dynamic", func(t *testing.T) {

			_, err := ParseAndCheck(t,
				setup+`
                  let r2 = r as? &R2{I}
                `,
			)

			errs := RequireCheckerErrors(t, err, 1)

			assert.IsType(t, &sema.TypeMismatchError{}, errs[0])
		})
	})

	t.Run("unrestricted type -> restricted type: same resource", func(t *testing.T) {

		const setup = `
          resource interface I {}

          resource R: I {}

          let x <- create R()
          let r = &x as auth &R
        `

		t.Run("static", func(t *testing.T) {

			_, err := ParseAndCheck(t,
				setup+`
                  let r2 = r as &R{I}
                `,
			)

			require.NoError(t, err)
		})

		t.Run("dynamic", func(t *testing.T) {

			_, err := ParseAndCheck(t,
				setup+`
                  let r2 = r as? &R{I}
                `,
			)

			require.NoError(t, err)
		})
	})

	t.Run("unrestricted type -> restricted type: different resource", func(t *testing.T) {

		const setup = `
          resource interface I {}

          resource R1: I {}

          resource R2: I {}

          let x <- create R1()
          let r = &x as auth &R1
        `

		t.Run("static", func(t *testing.T) {

			_, err := ParseAndCheck(t,
				setup+`
                  let r2 = r as &R2{I}
                `,
			)

			errs := RequireCheckerErrors(t, err, 1)

			assert.IsType(t, &sema.TypeMismatchError{}, errs[0])
		})

		t.Run("dynamic", func(t *testing.T) {

			_, err := ParseAndCheck(t,
				setup+`
                  let r2 = r as? &R2{I}
                `,
			)

			errs := RequireCheckerErrors(t, err, 1)

			assert.IsType(t, &sema.TypeMismatchError{}, errs[0])
		})
	})

	for _, ty := range []sema.Type{
		sema.AnyResourceType,
		sema.AnyType,
	} {

		t.Run(fmt.Sprintf("restricted %s -> conforming restricted type", ty), func(t *testing.T) {

			setup := fmt.Sprintf(`
                  resource interface RI {}

                  resource R: RI {}

                  let x <- create R()
                  let r = &x as auth &%s{RI}
                `,
				ty,
			)

			t.Run("static", func(t *testing.T) {

				_, err := ParseAndCheckWithAny(t,
					setup+`
                      let r2 = r as &R{RI}
                    `,
				)

				// NOTE: static cast not allowed, only dynamic

				errs := RequireCheckerErrors(t, err, 1)

				assert.IsType(t, &sema.TypeMismatchError{}, errs[0])
			})

			t.Run("dynamic", func(t *testing.T) {

				_, err := ParseAndCheckWithAny(t,
					setup+`
                      let r2 = r as? &R{RI}
                    `,
				)

				require.NoError(t, err)
			})
		})

		t.Run(fmt.Sprintf("%s -> conforming restricted type", ty), func(t *testing.T) {

			setup := fmt.Sprintf(`
                  resource interface RI {}

                  resource R: RI {}

                  let x <- create R()
                  let r = &x as auth &%s
                `,
				ty,
			)

			t.Run("static", func(t *testing.T) {

				_, err := ParseAndCheckWithAny(t,
					setup+`
                      let r2 = r as &R{RI}
                    `,
				)

				errs := RequireCheckerErrors(t, err, 1)

				assert.IsType(t, &sema.TypeMismatchError{}, errs[0])
			})

			t.Run("dynamic", func(t *testing.T) {

				_, err := ParseAndCheckWithAny(t,
					setup+`
                      let r2 = r as? &R{RI}
                    `,
				)

				require.NoError(t, err)
			})
		})

		t.Run(fmt.Sprintf("restricted %s -> non-conforming restricted type", ty), func(t *testing.T) {

			setup := fmt.Sprintf(`
                  resource interface RI {}

                  resource R {}

                  let x <- create R()
                  let r = &x as auth &%s{RI}
                `,
				ty,
			)

			t.Run("static", func(t *testing.T) {

				_, err := ParseAndCheckWithAny(t,
					setup+`
                      let r2 = r as &R{RI}
                    `,
				)

				errs := RequireCheckerErrors(t, err, 3)

				assert.IsType(t, &sema.TypeMismatchError{}, errs[0])
				assert.IsType(t, &sema.InvalidNonConformanceRestrictionError{}, errs[1])
				assert.IsType(t, &sema.TypeMismatchError{}, errs[2])
			})

			t.Run("dynamic", func(t *testing.T) {

				_, err := ParseAndCheckWithAny(t,
					setup+`
                      let r2 = r as? &R{RI}
                    `,
				)

				errs := RequireCheckerErrors(t, err, 2)

				assert.IsType(t, &sema.TypeMismatchError{}, errs[0])
				assert.IsType(t, &sema.InvalidNonConformanceRestrictionError{}, errs[1])
			})
		})
	}

	// Supertype: Resource (unrestricted)

	t.Run("restricted type -> unrestricted type: same resource", func(t *testing.T) {

		const setup = `
          resource interface I {}

          resource R: I {}

          let x <- create R()
          let r = &x as auth &R{I}
        `

		t.Run("static", func(t *testing.T) {

			_, err := ParseAndCheck(t,
				setup+`
                  let r2 = r as &R
                `,
			)

			require.NoError(t, err)
		})

		t.Run("dynamic", func(t *testing.T) {

			_, err := ParseAndCheck(t,
				setup+`
                  let r2 = r as? &R
                `,
			)

			require.NoError(t, err)
		})
	})

	t.Run("restricted type -> unrestricted type: different resource", func(t *testing.T) {

		const setup = `
          resource interface I {}

          resource R: I {}

          resource T: I {}

          let x <- create R()
          let r = &x as auth &R{I}
        `

		t.Run("static", func(t *testing.T) {

			_, err := ParseAndCheck(t,
				setup+`
                  let t = r as &T
                `,
			)

			errs := RequireCheckerErrors(t, err, 1)

			assert.IsType(t, &sema.TypeMismatchError{}, errs[0])
		})

		t.Run("dynamic", func(t *testing.T) {

			_, err := ParseAndCheck(t,
				setup+`
                  let t = r as? &T
                `,
			)

			errs := RequireCheckerErrors(t, err, 1)

			assert.IsType(t, &sema.TypeMismatchError{}, errs[0])
		})
	})

	for _, ty := range []sema.Type{
		sema.AnyResourceType,
		sema.AnyType,
	} {

		t.Run(fmt.Sprintf("restricted %s -> conforming resource", ty), func(t *testing.T) {

			setup := fmt.Sprintf(
				`
                  resource interface RI {}

                  resource R: RI {}

                  let x <- create R()
                  let r = &x as auth &%s{RI}
                `,
				ty,
			)

			t.Run("static", func(t *testing.T) {

				_, err := ParseAndCheckWithAny(t,
					setup+`
                      let r2 = r as &R
                    `,
				)

				// NOTE: static cast not allowed, only dynamic

				errs := RequireCheckerErrors(t, err, 1)

				assert.IsType(t, &sema.TypeMismatchError{}, errs[0])
			})

			t.Run("dynamic", func(t *testing.T) {

				_, err := ParseAndCheckWithAny(t,
					setup+`
                      let r2 = r as? &R
                    `,
				)

				require.NoError(t, err)
			})
		})

		t.Run(fmt.Sprintf("restricted %s -> non-conforming resource", ty), func(t *testing.T) {

			setup := fmt.Sprintf(
				`
                  resource interface RI {}

                  resource R {}

                  let x <- create R()
                  let r = &x as auth &%s{RI}
                `,
				ty,
			)

			t.Run("static", func(t *testing.T) {

				_, err := ParseAndCheckWithAny(t,
					setup+`
                      let r2 = r as &R
                    `,
				)

				errs := RequireCheckerErrors(t, err, 2)

				assert.IsType(t, &sema.TypeMismatchError{}, errs[0])
				assert.IsType(t, &sema.TypeMismatchError{}, errs[1])
			})

			t.Run("dynamic", func(t *testing.T) {

				_, err := ParseAndCheckWithAny(t,
					setup+`
                      let r2 = r as? &R
                    `,
				)

				errs := RequireCheckerErrors(t, err, 1)

				assert.IsType(t, &sema.TypeMismatchError{}, errs[0])
			})
		})

		t.Run(fmt.Sprintf("%s -> unrestricted type", ty), func(t *testing.T) {

			setup := fmt.Sprintf(
				`
                  resource interface RI {}

                  resource R: RI {}

                  let x <- create R()
                  let r = &x as auth &%s
                `,
				ty,
			)

			t.Run("static", func(t *testing.T) {

				_, err := ParseAndCheckWithAny(t,
					setup+`
                      let r2 = r as &R
                    `,
				)

				errs := RequireCheckerErrors(t, err, 1)

				assert.IsType(t, &sema.TypeMismatchError{}, errs[0])
			})

			t.Run("dynamic", func(t *testing.T) {

				_, err := ParseAndCheckWithAny(t,
					setup+`
                      let r2 = r as? &R
                    `,
				)

				require.NoError(t, err)
			})
		})

		// Supertype: restricted AnyResource / Any

		t.Run(fmt.Sprintf("resource -> restricted %s with non-conformance restriction", ty), func(t *testing.T) {

			const setup = `
              resource interface RI {}

              // NOTE: R does not conform to RI
              resource R {}

              let x <- create R()
              let r = &x as auth &R
            `

			t.Run("static", func(t *testing.T) {

				_, err := ParseAndCheckWithAny(t,
					setup+fmt.Sprintf(
						`
                          let r2 = r as &%s{RI}
                        `,
						ty,
					),
				)

				errs := RequireCheckerErrors(t, err, 1)

				assert.IsType(t, &sema.TypeMismatchError{}, errs[0])
			})

			t.Run("dynamic", func(t *testing.T) {

				_, err := ParseAndCheckWithAny(t,
					setup+fmt.Sprintf(
						`
                          let r2 = r as? &%s{RI}
                        `,
						ty,
					),
				)

				errs := RequireCheckerErrors(t, err, 1)

				assert.IsType(t, &sema.TypeMismatchError{}, errs[0])
			})
		})

		t.Run(fmt.Sprintf("resource -> restricted %s with conformance restriction", ty), func(t *testing.T) {

			const setup = `
              resource interface RI {}

              resource R: RI {}

              let x <- create R()
              let r = &x as auth &R
            `

			t.Run("static", func(t *testing.T) {

				_, err := ParseAndCheckWithAny(t,
					setup+fmt.Sprintf(
						`
                          let r2 = r as &%s{RI}
                        `,
						ty,
					),
				)

				require.NoError(t, err)
			})

			t.Run("dynamic", func(t *testing.T) {

				_, err := ParseAndCheckWithAny(t,
					setup+fmt.Sprintf(
						`
                          let r2 = r as? &%s{RI}
                        `,
						ty,
					),
				)

				require.NoError(t, err)
			})
		})

		t.Run(fmt.Sprintf("restricted type -> restricted %s with conformance in restriction", ty), func(t *testing.T) {

			const setup = `
              resource interface I {}

              resource R: I {}

              let x <- create R()
              let r = &x as auth &R{I}
            `

			t.Run("static", func(t *testing.T) {

				_, err := ParseAndCheckWithAny(t,
					setup+fmt.Sprintf(
						`
                          let r2 = r as &%s{I}
                        `,
						ty,
					),
				)

				require.NoError(t, err)
			})

			t.Run("dynamic", func(t *testing.T) {

				_, err := ParseAndCheckWithAny(t,
					setup+fmt.Sprintf(
						`
                          let r2 = r as? &%s{I}
                        `,
						ty,
					),
				)

				require.NoError(t, err)
			})
		})

		t.Run(fmt.Sprintf("restricted type -> restricted %s with conformance not in restriction", ty), func(t *testing.T) {

			const setup = `
              resource interface I1 {}

              resource interface I2 {}

              resource R: I1, I2 {}

              let x <- create R()
              let r = &x as auth &R{I1}
            `

			t.Run("static", func(t *testing.T) {

				_, err := ParseAndCheckWithAny(t,
					setup+fmt.Sprintf(
						`
                          let r2 = r as &%s{I2}
                        `,
						ty,
					),
				)

				require.NoError(t, err)
			})

			t.Run("dynamic", func(t *testing.T) {

				_, err := ParseAndCheckWithAny(t,
					setup+fmt.Sprintf(
						`
                          let r2 = r as? &%s{I2}
                        `,
						ty,
					),
				)

				require.NoError(t, err)
			})
		})

		t.Run(fmt.Sprintf("restricted type -> restricted %s with non-conformance restriction", ty), func(t *testing.T) {

			const setup = `
              resource interface I1 {}

              resource interface I2 {}

              resource R: I1 {}

              let x <- create R()
              let r = &x as auth &R{I1}
            `

			t.Run("static", func(t *testing.T) {

				_, err := ParseAndCheckWithAny(t,
					setup+fmt.Sprintf(
						`
                          let r2 = r as &%s{I2}
                        `,
						ty,
					),
				)

				errs := RequireCheckerErrors(t, err, 1)

				assert.IsType(t, &sema.TypeMismatchError{}, errs[0])
			})

			t.Run("dynamic", func(t *testing.T) {

				_, err := ParseAndCheckWithAny(t,
					setup+fmt.Sprintf(
						`
                          let r2 = r as? &%s{I2}
                        `,
						ty,
					),
				)

				errs := RequireCheckerErrors(t, err, 1)

				assert.IsType(t, &sema.TypeMismatchError{}, errs[0])
			})
		})

		for _, otherType := range []sema.Type{
			sema.AnyResourceType,
			sema.AnyType,
		} {

			t.Run(fmt.Sprintf("restricted %s -> restricted %s: fewer restrictions", ty, otherType), func(t *testing.T) {

				setup := fmt.Sprintf(
					`
                      resource interface I1 {}

                      resource interface I2 {}

                      resource R: I1, I2 {}

                      let x <- create R()
                      let r = &x as auth &%s{I1, I2}
                    `,
					ty,
				)

				t.Run("static", func(t *testing.T) {

					_, err := ParseAndCheckWithAny(t,
						setup+fmt.Sprintf(
							`
                              let r2 = r as &%s{I2}
                            `,
							otherType,
						),
					)

					if ty == sema.AnyType && otherType == sema.AnyResourceType {

						errs := RequireCheckerErrors(t, err, 1)

						assert.IsType(t, &sema.TypeMismatchError{}, errs[0])

						return
					}

					require.NoError(t, err)
				})

				t.Run("dynamic", func(t *testing.T) {

					_, err := ParseAndCheckWithAny(t,
						setup+fmt.Sprintf(
							`
                              let r2 = r as? &%s{I2}
                            `,
							otherType,
						),
					)

					require.NoError(t, err)
				})
			})

			t.Run(fmt.Sprintf("restricted %s -> restricted %s: more restrictions", ty, otherType), func(t *testing.T) {

				setup := fmt.Sprintf(
					`
                      resource interface I1 {}

                      resource interface I2 {}

                      resource R: I1, I2 {}

                      let x <- create R()
                      let r = &x as auth &%s{I1}
                    `,
					ty,
				)

				t.Run("static", func(t *testing.T) {

					_, err := ParseAndCheckWithAny(t,
						setup+fmt.Sprintf(
							`
                              let r2 = r as &%s{I1, I2}
                            `,
							otherType,
						),
					)

					errs := RequireCheckerErrors(t, err, 1)

					assert.IsType(t, &sema.TypeMismatchError{}, errs[0])
				})

				t.Run("dynamic", func(t *testing.T) {

					_, err := ParseAndCheckWithAny(t,
						setup+fmt.Sprintf(
							`
                              let r2 = r as? &%s{I1, I2}
                            `,
							otherType,
						),
					)

					require.NoError(t, err)
				})
			})

			t.Run(fmt.Sprintf("restricted %s -> restricted %s with non-conformance restriction", ty, otherType), func(t *testing.T) {

				setup := fmt.Sprintf(
					`
                      resource interface I1 {}

                      resource interface I2 {}

                      resource R: I1 {}

                      let x <- create R()
                      let r = &x as auth &%s{I1}
                    `,
					ty,
				)

				t.Run("static", func(t *testing.T) {

					_, err := ParseAndCheckWithAny(t,
						setup+fmt.Sprintf(
							`
                              let r2 = r as &%s{I1, I2}
                            `,
							otherType,
						),
					)

					errs := RequireCheckerErrors(t, err, 1)

					assert.IsType(t, &sema.TypeMismatchError{}, errs[0])
				})

				t.Run("dynamic", func(t *testing.T) {

					_, err := ParseAndCheckWithAny(t,
						setup+fmt.Sprintf(
							`
                              let r2 = r as? &%s{I1, I2}
                            `,
							otherType,
						),
					)

					require.NoError(t, err)
				})
			})

			t.Run(fmt.Sprintf("%s -> restricted %s", ty, otherType), func(t *testing.T) {

				setup := fmt.Sprintf(
					`
                      resource interface I {}

                      resource R: I {}

                      let x <- create R()
                      let r = &x as auth &%s
                    `,
					ty,
				)

				t.Run("static", func(t *testing.T) {

					_, err := ParseAndCheckWithAny(t,
						setup+fmt.Sprintf(
							`
                              let r2 = r as &%s{I}
                            `,
							otherType,
						),
					)

					errs := RequireCheckerErrors(t, err, 1)

					assert.IsType(t, &sema.TypeMismatchError{}, errs[0])
				})

				t.Run("dynamic", func(t *testing.T) {

					_, err := ParseAndCheckWithAny(t,
						setup+fmt.Sprintf(
							`
                              let r2 = r as? &%s{I}
                            `,
							otherType,
						),
					)

					require.NoError(t, err)
				})
			})
		}

		// Supertype: AnyResource / Any

		t.Run(fmt.Sprintf("restricted type -> %s", ty), func(t *testing.T) {

			const setup = `
              resource interface I1 {}

              resource interface I2 {}

              resource R: I1, I2 {}

              let x <- create R()
              let r = &x as auth &R{I1}
            `

			t.Run("static", func(t *testing.T) {

				_, err := ParseAndCheckWithAny(t,
					setup+fmt.Sprintf(
						`
                          let r2 = r as &%s
                        `,
						ty,
					),
				)

				require.NoError(t, err)
			})

			t.Run("dynamic", func(t *testing.T) {

				_, err := ParseAndCheckWithAny(t,
					setup+fmt.Sprintf(
						`
                          let r2 = r as? &%s
                        `,
						ty,
					),
				)

				require.NoError(t, err)
			})
		})

		for _, otherType := range []sema.Type{
			sema.AnyResourceType,
			sema.AnyType,
		} {
			t.Run(fmt.Sprintf("restricted %s -> %s", ty, otherType), func(t *testing.T) {

				setup := fmt.Sprintf(
					`
                      resource interface I1 {}

                      resource interface I2 {}

                      resource R: I1, I2 {}

                      let x <- create R()
                      let r = &x as auth &%s{I1}
                    `,
					ty,
				)

				t.Run("static", func(t *testing.T) {

					_, err := ParseAndCheckWithAny(t,
						setup+fmt.Sprintf(
							`
                              let r2 = r as &%s
                            `,
							otherType,
						),
					)

					if ty == sema.AnyType && otherType == sema.AnyResourceType {

						errs := RequireCheckerErrors(t, err, 1)

						assert.IsType(t, &sema.TypeMismatchError{}, errs[0])

						return
					}

					require.NoError(t, err)
				})

				t.Run("dynamic", func(t *testing.T) {

					_, err := ParseAndCheckWithAny(t,
						setup+fmt.Sprintf(
							`
                              let r2 = r as? &%s
                            `,
							otherType,
						),
					)

					require.NoError(t, err)
				})
			})

		}

		t.Run(fmt.Sprintf("unrestricted type -> %s", ty), func(t *testing.T) {

			const setup = `
              resource interface I1 {}

              resource interface I2 {}

              resource R: I1, I2 {}

              let x <- create R()
              let r = &x as auth &R
            `

			t.Run("static", func(t *testing.T) {

				_, err := ParseAndCheckWithAny(t,
					setup+fmt.Sprintf(
						`
                          let r2 = r as &%s
                        `,
						ty,
					),
				)

				require.NoError(t, err)
			})

			t.Run("dynamic", func(t *testing.T) {

				_, err := ParseAndCheckWithAny(t,
					setup+fmt.Sprintf(
						`
                          let r2 = r as? &%s
                        `,
						ty,
					),
				)

				require.NoError(t, err)
			})
		})
	}
}

func TestCheckCastAuthorizedStructReferenceType(t *testing.T) {

	t.Parallel()

	// Supertype: Restricted type

	t.Run("restricted type -> restricted type: fewer restrictions", func(t *testing.T) {

		const setup = `
          struct interface I1 {}

          struct interface I2 {}

          struct S: I1, I2 {}

          let x = S()
          let s = &x as auth &S{I1, I2}
        `

		t.Run("static", func(t *testing.T) {

			_, err := ParseAndCheck(t,
				setup+`
                  let s2 = s as &S{I2}
                `,
			)

			require.NoError(t, err)
		})

		t.Run("dynamic", func(t *testing.T) {

			_, err := ParseAndCheck(t,
				setup+`
                  let s2 = s as? &S{I2}
                `,
			)

			require.NoError(t, err)
		})
	})

	t.Run("restricted type -> restricted type: more restrictions", func(t *testing.T) {

		const setup = `
          struct interface I1 {}

          struct interface I2 {}

          struct S: I1, I2 {}

          let x = S()
          let s = &x as auth &S{I1}
        `

		t.Run("static", func(t *testing.T) {

			_, err := ParseAndCheck(t,
				setup+`
                  let s2 = s as &S{I1, I2}
                `,
			)

			require.NoError(t, err)
		})

		t.Run("dynamic", func(t *testing.T) {

			_, err := ParseAndCheck(t,
				setup+`
                  let s2 = s as? &S{I1, I2}
                `,
			)

			require.NoError(t, err)
		})
	})

	t.Run("restricted type -> restricted type: different struct", func(t *testing.T) {

		const setup = `
          struct interface I {}

          struct S1: I {}

          struct S2: I {}

          let x = S1()
          let s = &x as auth &S1{I}
        `

		t.Run("static", func(t *testing.T) {

			_, err := ParseAndCheck(t,
				setup+`
                  let s2 = s as &S2{I}
                `,
			)

			errs := RequireCheckerErrors(t, err, 1)

			assert.IsType(t, &sema.TypeMismatchError{}, errs[0])
		})

		t.Run("dynamic", func(t *testing.T) {

			_, err := ParseAndCheck(t,
				setup+`
                  let s2 = s as? &S2{I}
                `,
			)

			errs := RequireCheckerErrors(t, err, 1)

			assert.IsType(t, &sema.TypeMismatchError{}, errs[0])
		})
	})

	t.Run("unrestricted type -> restricted type: same struct", func(t *testing.T) {

		const setup = `
          struct interface I {}

          struct S: I {}

          let x = S()
          let s = &x as auth &S

        `

		t.Run("static", func(t *testing.T) {

			_, err := ParseAndCheck(t,
				setup+`
                  let s2 = s as &S{I}
                `,
			)

			require.NoError(t, err)
		})

		t.Run("dynamic", func(t *testing.T) {

			_, err := ParseAndCheck(t,
				setup+`
                  let s2 = s as? &S{I}
                `,
			)

			require.NoError(t, err)
		})
	})

	t.Run("unrestricted type -> restricted type: different struct", func(t *testing.T) {

		const setup = `
          struct interface I {}

          struct S1: I {}

          struct S2: I {}

          let x = S1()
          let s = &x as auth &S1
        `

		t.Run("static", func(t *testing.T) {

			_, err := ParseAndCheck(t,
				setup+`
                  let s2 = s as &S2{I}
                `,
			)

			errs := RequireCheckerErrors(t, err, 1)

			assert.IsType(t, &sema.TypeMismatchError{}, errs[0])
		})

		t.Run("dynamic", func(t *testing.T) {

			_, err := ParseAndCheck(t,
				setup+`
                  let s2 = s as? &S2{I}
                `,
			)

			errs := RequireCheckerErrors(t, err, 1)

			assert.IsType(t, &sema.TypeMismatchError{}, errs[0])
		})
	})

	for _, ty := range []sema.Type{
		sema.AnyStructType,
		sema.AnyType,
	} {
		t.Run(fmt.Sprintf("restricted %s -> conforming restricted type", ty), func(t *testing.T) {

			setup := fmt.Sprintf(
				`
                  struct interface SI {}

                  struct S: SI {}

                  let x = S()
                  let s = &x as auth &%s{SI}
                `,
				ty,
			)

			t.Run("static", func(t *testing.T) {

				_, err := ParseAndCheckWithAny(t,
					setup+`
                      let s2 = s as &S{SI}
                    `,
				)

				// NOTE: static cast not allowed, only dynamic

				errs := RequireCheckerErrors(t, err, 1)

				assert.IsType(t, &sema.TypeMismatchError{}, errs[0])
			})

			t.Run("dynamic", func(t *testing.T) {

				_, err := ParseAndCheckWithAny(t,
					setup+`
                      let s2 = s as? &S{SI}
                    `,
				)

				require.NoError(t, err)
			})
		})

		t.Run(fmt.Sprintf("%s -> conforming restricted type", ty), func(t *testing.T) {

			setup := fmt.Sprintf(
				`
                  struct interface SI {}

                  struct S: SI {}

                  let x = S()
                  let s = &x as auth &%s
                `,
				ty,
			)

			t.Run("static", func(t *testing.T) {

				_, err := ParseAndCheckWithAny(t,
					setup+`
                      let s2 = s as &S{SI}
                    `,
				)

				errs := RequireCheckerErrors(t, err, 1)

				assert.IsType(t, &sema.TypeMismatchError{}, errs[0])
			})

			t.Run("dynamic", func(t *testing.T) {

				_, err := ParseAndCheckWithAny(t,
					setup+`
                      let s2 = s as? &S{SI}
                    `,
				)

				require.NoError(t, err)
			})
		})

		t.Run(fmt.Sprintf("restricted %s -> non-conforming restricted type", ty), func(t *testing.T) {

			setup := fmt.Sprintf(
				`
                  struct interface SI {}

                  struct S {}

                  let x = S()
                  let s = &x as auth &%s{SI}
                `,
				ty,
			)

			t.Run("static", func(t *testing.T) {

				_, err := ParseAndCheckWithAny(t,
					setup+`
                      let s2 = s as &S{SI}
                    `,
				)

				errs := RequireCheckerErrors(t, err, 3)

				assert.IsType(t, &sema.TypeMismatchError{}, errs[0])
				assert.IsType(t, &sema.InvalidNonConformanceRestrictionError{}, errs[1])
				assert.IsType(t, &sema.TypeMismatchError{}, errs[2])
			})

			t.Run("dynamic", func(t *testing.T) {

				_, err := ParseAndCheckWithAny(t,
					setup+`
                      let s2 = s as? &S{SI}
                    `,
				)

				errs := RequireCheckerErrors(t, err, 2)

				assert.IsType(t, &sema.TypeMismatchError{}, errs[0])
				assert.IsType(t, &sema.InvalidNonConformanceRestrictionError{}, errs[1])
			})
		})
	}

	// Supertype: Struct (unrestricted)

	t.Run("restricted type -> unrestricted type: same struct", func(t *testing.T) {

		const setup = `
          struct interface I {}

          struct S: I {}

          let x = S()
          let s = &x as auth &S{I}
        `

		t.Run("static", func(t *testing.T) {

			_, err := ParseAndCheck(t,
				setup+`
                  let s2 = s as &S
                `,
			)

			require.NoError(t, err)
		})

		t.Run("dynamic", func(t *testing.T) {

			_, err := ParseAndCheck(t,
				setup+`
                  let s2 = s as? &S
                `,
			)

			require.NoError(t, err)
		})
	})

	t.Run("restricted type -> unrestricted type: different struct", func(t *testing.T) {

		const setup = `
          struct interface I {}

          struct S: I {}

          struct T: I {}

          let x = S()
          let s = &x as auth &S{I}
        `

		t.Run("static", func(t *testing.T) {

			_, err := ParseAndCheck(t,
				setup+`
                  let t = s as &T
                `,
			)

			errs := RequireCheckerErrors(t, err, 1)

			assert.IsType(t, &sema.TypeMismatchError{}, errs[0])
		})

		t.Run("dynamic", func(t *testing.T) {

			_, err := ParseAndCheck(t,
				setup+`
                  let t = s as? &T
                `,
			)

			errs := RequireCheckerErrors(t, err, 1)

			assert.IsType(t, &sema.TypeMismatchError{}, errs[0])
		})
	})

	for _, ty := range []sema.Type{
		sema.AnyStructType,
		sema.AnyType,
	} {

		t.Run(fmt.Sprintf("restricted %s -> conforming struct", ty), func(t *testing.T) {

			setup := fmt.Sprintf(
				`
                  struct interface RI {}

                  struct S: RI {}

                  let x = S()
                  let s = &x as auth &%s{RI}
                `,
				ty,
			)

			t.Run("static", func(t *testing.T) {

				_, err := ParseAndCheckWithAny(t,
					setup+`
                      let s2 = s as &S
                    `,
				)

				// NOTE: static cast not allowed, only dynamic

				errs := RequireCheckerErrors(t, err, 1)

				assert.IsType(t, &sema.TypeMismatchError{}, errs[0])
			})

			t.Run("dynamic", func(t *testing.T) {

				_, err := ParseAndCheckWithAny(t,
					setup+`
                      let s2 = s as? &S
                    `,
				)

				require.NoError(t, err)
			})
		})

		t.Run(fmt.Sprintf("restricted %s -> non-conforming struct", ty), func(t *testing.T) {

			setup := fmt.Sprintf(
				`
                  struct interface RI {}

                  struct S {}

                  let x = S()
                  let s = &x as auth &%s{RI}
                `,
				ty,
			)

			t.Run("static", func(t *testing.T) {

				_, err := ParseAndCheckWithAny(t,
					setup+`
                      let s2 = s as &S
                    `,
				)

				errs := RequireCheckerErrors(t, err, 2)

				assert.IsType(t, &sema.TypeMismatchError{}, errs[0])
				assert.IsType(t, &sema.TypeMismatchError{}, errs[1])
			})

			t.Run("dynamic", func(t *testing.T) {

				_, err := ParseAndCheckWithAny(t,
					setup+`
                      let s2 = s as? &S
                    `,
				)

				errs := RequireCheckerErrors(t, err, 1)

				assert.IsType(t, &sema.TypeMismatchError{}, errs[0])
			})
		})

		t.Run(fmt.Sprintf("%s -> unrestricted type", ty), func(t *testing.T) {

			setup := fmt.Sprintf(
				`
                  struct interface SI {}

                  struct S: SI {}

                  let x = S()
                  let s = &x as auth &%s
                `,
				ty,
			)

			t.Run("static", func(t *testing.T) {

				_, err := ParseAndCheckWithAny(t,
					setup+`
                      let s2 = s as &S
                    `,
				)

				errs := RequireCheckerErrors(t, err, 1)

				assert.IsType(t, &sema.TypeMismatchError{}, errs[0])
			})

			t.Run("dynamic", func(t *testing.T) {

				_, err := ParseAndCheckWithAny(t,
					setup+`
                      let s2 = s as? &S
                    `,
				)

				require.NoError(t, err)
			})
		})

		// Supertype: restricted AnyStruct / Any

		t.Run(fmt.Sprintf("struct -> restricted %s with non-conformance restriction", ty), func(t *testing.T) {

			const setup = `
              struct interface SI {}

              // NOTE: S does not conform to SI
              struct S {}

              let x = S()
              let s = &x as auth &S
            `

			t.Run("static", func(t *testing.T) {

				_, err := ParseAndCheckWithAny(t,
					setup+fmt.Sprintf(
						`
                          let s2 = s as &%s{SI}
                        `,
						ty,
					),
				)

				errs := RequireCheckerErrors(t, err, 1)

				assert.IsType(t, &sema.TypeMismatchError{}, errs[0])
			})

			t.Run("dynamic", func(t *testing.T) {

				_, err := ParseAndCheckWithAny(t,
					setup+fmt.Sprintf(
						`
                          let s2 = s as? &%s{SI}
                        `,
						ty,
					),
				)

				errs := RequireCheckerErrors(t, err, 1)

				assert.IsType(t, &sema.TypeMismatchError{}, errs[0])
			})
		})

		t.Run(fmt.Sprintf("struct -> restricted %s with conformance restriction", ty), func(t *testing.T) {

			const setup = `
              struct interface SI {}

              struct S: SI {}

              let x = S()
              let s = &x as auth &S
            `

			t.Run("static", func(t *testing.T) {

				_, err := ParseAndCheckWithAny(t,
					setup+fmt.Sprintf(
						`
                          let s2 = s as &%s{SI}
                        `,
						ty,
					),
				)

				require.NoError(t, err)
			})

			t.Run("dynamic", func(t *testing.T) {

				_, err := ParseAndCheckWithAny(t,
					setup+fmt.Sprintf(
						`
                          let s2 = s as? &%s{SI}
                        `,
						ty,
					),
				)

				require.NoError(t, err)
			})
		})

		t.Run(fmt.Sprintf("restricted type -> restricted %s with conformance in restriction", ty), func(t *testing.T) {

			const setup = `
              struct interface I {}

              struct S: I {}

              let x = S()
              let s = &x as auth &S{I}
            `

			t.Run("static", func(t *testing.T) {

				_, err := ParseAndCheckWithAny(t,
					setup+fmt.Sprintf(
						`
                          let s2 = s as &%s{I}
                        `,
						ty,
					),
				)

				require.NoError(t, err)
			})

			t.Run("dynamic", func(t *testing.T) {

				_, err := ParseAndCheckWithAny(t,
					setup+fmt.Sprintf(
						`
                          let s2 = s as? &%s{I}
                        `,
						ty,
					),
				)

				require.NoError(t, err)
			})
		})

		t.Run(fmt.Sprintf("restricted type -> restricted %s with conformance not in restriction", ty), func(t *testing.T) {

			const setup = `
              struct interface I1 {}

              struct interface I2 {}

              struct S: I1, I2 {}

              let x = S()
              let s = &x as auth &S{I1}
            `

			t.Run("static", func(t *testing.T) {

				_, err := ParseAndCheckWithAny(t,
					setup+fmt.Sprintf(
						`
                          let s2 = s as &%s{I2}
                        `,
						ty,
					),
				)

				require.NoError(t, err)
			})

			t.Run("dynamic", func(t *testing.T) {

				_, err := ParseAndCheckWithAny(t,
					setup+fmt.Sprintf(
						`
                          let s2 = s as? &%s{I2}
                        `,
						ty,
					),
				)

				require.NoError(t, err)
			})
		})

		t.Run(fmt.Sprintf("restricted type -> restricted %s with non-conformance restriction", ty), func(t *testing.T) {

			const setup = `
              struct interface I1 {}

              struct interface I2 {}

              struct S: I1 {}

              let x = S()
              let s = &x as auth &S{I1}
            `

			t.Run("static", func(t *testing.T) {

				_, err := ParseAndCheckWithAny(t,
					setup+fmt.Sprintf(
						`
                          let s2 = s as &%s{I2}
                        `,
						ty,
					),
				)

				errs := RequireCheckerErrors(t, err, 1)

				assert.IsType(t, &sema.TypeMismatchError{}, errs[0])
			})

			t.Run("dynamic", func(t *testing.T) {

				_, err := ParseAndCheckWithAny(t,
					setup+fmt.Sprintf(
						`
                          let s2 = s as? &%s{I2}
                        `,
						ty,
					),
				)

				errs := RequireCheckerErrors(t, err, 1)

				assert.IsType(t, &sema.TypeMismatchError{}, errs[0])
			})
		})

		for _, otherType := range []sema.Type{
			sema.AnyStructType,
			sema.AnyType,
		} {

			t.Run(fmt.Sprintf("restricted %s -> restricted %s: fewer restrictions", ty, otherType), func(t *testing.T) {

				setup := fmt.Sprintf(
					`
                      struct interface I1 {}

                      struct interface I2 {}

                      struct S: I1, I2 {}

                      let x = S()
                      let s = &x as auth &%s{I1, I2}
                    `,
					ty,
				)

				t.Run("static", func(t *testing.T) {

					_, err := ParseAndCheckWithAny(t,
						setup+fmt.Sprintf(
							`
                              let s2 = s as &%s{I2}
                            `,
							otherType,
						),
					)

					if ty == sema.AnyType && otherType == sema.AnyStructType {

						errs := RequireCheckerErrors(t, err, 1)

						assert.IsType(t, &sema.TypeMismatchError{}, errs[0])

						return
					}

					require.NoError(t, err)
				})

				t.Run("dynamic", func(t *testing.T) {

					_, err := ParseAndCheckWithAny(t,
						setup+fmt.Sprintf(
							`
                              let s2 = s as? &%s{I2}
                            `,
							otherType,
						),
					)

					require.NoError(t, err)
				})
			})

			t.Run(fmt.Sprintf("restricted %s -> restricted %s: more restrictions", ty, otherType), func(t *testing.T) {

				setup := fmt.Sprintf(
					`
                      struct interface I1 {}

                      struct interface I2 {}

                      struct S: I1, I2 {}

                      let x = S()
                      let s = &x as auth &%s{I1}
                    `,
					ty,
				)

				t.Run("static", func(t *testing.T) {

					_, err := ParseAndCheckWithAny(t,
						setup+fmt.Sprintf(
							`
							  let s2 = s as &%s{I1, I2}
                            `,
							otherType,
						),
					)

					errs := RequireCheckerErrors(t, err, 1)

					assert.IsType(t, &sema.TypeMismatchError{}, errs[0])
				})

				t.Run("dynamic", func(t *testing.T) {

					_, err := ParseAndCheckWithAny(t,
						setup+fmt.Sprintf(
							`
                              let s2 = s as? &%s{I1, I2}
                            `,
							otherType,
						),
					)

					require.NoError(t, err)
				})
			})

			t.Run(fmt.Sprintf("restricted %s -> restricted %s with non-conformance restriction", ty, otherType), func(t *testing.T) {

				setup := fmt.Sprintf(
					`
                      struct interface I1 {}

                      struct interface I2 {}

                      struct S: I1 {}

                      let x = S()
                      let s = &x as auth &%s{I1}
                    `,
					ty,
				)

				t.Run("static", func(t *testing.T) {

					_, err := ParseAndCheckWithAny(t,
						setup+fmt.Sprintf(
							`
                              let s2 = s as &%s{I1, I2}
                            `,
							otherType,
						),
					)

					errs := RequireCheckerErrors(t, err, 1)

					assert.IsType(t, &sema.TypeMismatchError{}, errs[0])
				})

				t.Run("dynamic", func(t *testing.T) {

					_, err := ParseAndCheckWithAny(t,
						setup+fmt.Sprintf(
							`
                              let s2 = s as? &%s{I1, I2}
                            `,
							otherType,
						),
					)

					require.NoError(t, err)
				})
			})

			t.Run(fmt.Sprintf("%s -> restricted %s", ty, otherType), func(t *testing.T) {

				setup := fmt.Sprintf(
					`
                      struct interface I {}

                      struct S: I {}

                      let x = S()
                      let s = &x as auth &%s
                    `,
					ty,
				)

				t.Run("static", func(t *testing.T) {

					_, err := ParseAndCheckWithAny(t,
						setup+fmt.Sprintf(
							`
                              let s2 = s as &%s{I}
                            `,
							otherType,
						),
					)

					errs := RequireCheckerErrors(t, err, 1)

					assert.IsType(t, &sema.TypeMismatchError{}, errs[0])
				})

				t.Run("dynamic", func(t *testing.T) {

					_, err := ParseAndCheckWithAny(t,
						setup+fmt.Sprintf(
							`
                              let s2 = s as? &%s{I}
                            `,
							otherType,
						),
					)

					require.NoError(t, err)
				})
			})

			// Supertype: AnyStruct / Any

			t.Run(fmt.Sprintf("restricted %s -> %s", ty, otherType), func(t *testing.T) {

				setup := fmt.Sprintf(
					`
                      struct interface I1 {}

                      struct interface I2 {}

                      struct S: I1, I2 {}

                      let x = S()
                      let s = &x as auth &%s{I1}
                    `,
					ty,
				)

				t.Run("static", func(t *testing.T) {

					_, err := ParseAndCheckWithAny(t,
						setup+fmt.Sprintf(
							`
                              let s2 = s as &%s
                            `,
							otherType,
						),
					)

					require.NoError(t, err)
				})

				t.Run("dynamic", func(t *testing.T) {

					_, err := ParseAndCheckWithAny(t,
						setup+fmt.Sprintf(
							`
                              let s2 = s as? &%s
                            `,
							otherType,
						),
					)

					require.NoError(t, err)
				})
			})
		}

		t.Run(fmt.Sprintf("restricted type -> %s", ty), func(t *testing.T) {

			const setup = `
              struct interface I1 {}

              struct interface I2 {}

              struct S: I1, I2 {}

              let x = S()
              let s = &x as auth &S{I1}
            `

			t.Run("static", func(t *testing.T) {

				_, err := ParseAndCheckWithAny(t,
					setup+fmt.Sprintf(
						`
                          let s2 = s as &%s
                        `,
						ty,
					),
				)

				require.NoError(t, err)
			})

			t.Run("dynamic", func(t *testing.T) {

				_, err := ParseAndCheckWithAny(t,
					setup+fmt.Sprintf(
						`
                          let s2 = s as? &%s
                        `,
						ty,
					),
				)

				require.NoError(t, err)
			})
		})

		t.Run(fmt.Sprintf("unrestricted type -> %s", ty), func(t *testing.T) {

			const setup = `
              struct interface I1 {}

              struct interface I2 {}

              struct S: I1, I2 {}

              let x = S()
              let s = &x as auth &S
            `

			t.Run("static", func(t *testing.T) {

				_, err := ParseAndCheckWithAny(t,
					setup+fmt.Sprintf(
						`
                          let s2 = s as &%s
                        `,
						ty,
					),
				)

				require.NoError(t, err)
			})

			t.Run("dynamic", func(t *testing.T) {

				_, err := ParseAndCheckWithAny(t,
					setup+fmt.Sprintf(
						`
                          let s2 = s as? &%s
                        `,
						ty,
					),
				)

				require.NoError(t, err)
			})
		})
	}
}

func TestCheckCastUnauthorizedResourceReferenceType(t *testing.T) {

	t.Parallel()

	for name, op := range map[string]string{
		"static":  "as",
		"dynamic": "as?",
	} {

		t.Run(name, func(t *testing.T) {

			// Supertype: Restricted type

			t.Run("restricted type -> restricted type: fewer restrictions", func(t *testing.T) {

				_, err := ParseAndCheck(t,
					fmt.Sprintf(
						`
                          resource interface I1 {}

                          resource interface I2 {}

                          resource R: I1, I2 {}

                          let x <- create R()
                          let r = &x as &R{I1, I2}
                          let r2 = r %s &R{I2}
                        `,
						op,
					),
				)

				require.NoError(t, err)
			})

			t.Run("restricted type -> restricted type: more restrictions", func(t *testing.T) {

				_, err := ParseAndCheck(t,
					fmt.Sprintf(
						`
                          resource interface I1 {}

                          resource interface I2 {}

                          resource R: I1, I2 {}

                          let x <- create R()
                          let r = &x as &R{I1}
                          let r2 = r %s &R{I1, I2}
                        `,
						op,
					),
				)

				errs := RequireCheckerErrors(t, err, 1)

				assert.IsType(t, &sema.TypeMismatchError{}, errs[0])
			})

			t.Run("restricted type -> restricted type: different resource", func(t *testing.T) {

				_, err := ParseAndCheck(t,
					fmt.Sprintf(
						`
                          resource interface I {}

                          resource R1: I {}

                          resource R2: I {}

                          let x <- create R1()
                          let r = &x as &R1{I}
                          let r2 = r %s &R2{I}
                        `,
						op,
					),
				)

				errs := RequireCheckerErrors(t, err, 1)

				assert.IsType(t, &sema.TypeMismatchError{}, errs[0])
			})

			t.Run("unrestricted type -> restricted type: same resource", func(t *testing.T) {

				_, err := ParseAndCheck(t,
					fmt.Sprintf(
						`
                          resource interface I {}

                          resource R: I {}

                          let x <- create R()
                          let r = &x as &R
                          let r2 = r %s &R{I}
                        `,
						op,
					),
				)

				require.NoError(t, err)
			})

			t.Run("unrestricted type -> restricted type: different resource", func(t *testing.T) {

				_, err := ParseAndCheck(t,
					fmt.Sprintf(
						`
                          resource interface I {}

                          resource R1: I {}

                          resource R2: I {}

                          let x <- create R1()
                          let r = &x as &R1
                          let r2 = r %s &R2{I}
                        `,
						op,
					),
				)

				errs := RequireCheckerErrors(t, err, 1)

				assert.IsType(t, &sema.TypeMismatchError{}, errs[0])
			})

			for _, ty := range []sema.Type{
				sema.AnyResourceType,
				sema.AnyType,
			} {

				t.Run(fmt.Sprintf("restricted %s -> conforming restricted type", ty), func(t *testing.T) {

					_, err := ParseAndCheckWithAny(t,
						fmt.Sprintf(
							`
                              resource interface RI {}

                              resource R: RI {}

                              let x <- create R()
                              let r = &x as &%s{RI}
                              let r2 = r %s &R{RI}
                            `,
							ty,
							op,
						),
					)

					errs := RequireCheckerErrors(t, err, 1)

					assert.IsType(t, &sema.TypeMismatchError{}, errs[0])
				})

				t.Run(fmt.Sprintf("%s -> conforming restricted type", ty), func(t *testing.T) {

					_, err := ParseAndCheckWithAny(t,
						fmt.Sprintf(
							`
                              resource interface RI {}

                              resource R: RI {}

                              let x <- create R()
                              let r = &x as &%s
                              let r2 = r %s &R{RI}
                            `,
							ty,
							op,
						),
					)

					errs := RequireCheckerErrors(t, err, 1)

					assert.IsType(t, &sema.TypeMismatchError{}, errs[0])
				})

				t.Run(fmt.Sprintf("restricted %s -> non-conforming restricted type", ty), func(t *testing.T) {

					_, err := ParseAndCheckWithAny(t,
						fmt.Sprintf(
							`
                              resource interface RI {}

                              resource R {}

                              let x <- create R()
                              let r = &x as &%s{RI}
                              let r2 = r %s &R{RI}
                            `,
							ty,
							op,
						),
					)

					errs := RequireCheckerErrors(t, err, 3)

					assert.IsType(t, &sema.TypeMismatchError{}, errs[0])
					assert.IsType(t, &sema.InvalidNonConformanceRestrictionError{}, errs[1])
					assert.IsType(t, &sema.TypeMismatchError{}, errs[2])
				})
			}

			// Supertype: Resource (unrestricted)

			t.Run("restricted type -> unrestricted type", func(t *testing.T) {

				_, err := ParseAndCheck(t,
					fmt.Sprintf(
						`
                          resource interface I {}

                          resource R: I {}

                          let x <- create R()
                          let r = &x as &R{I}
                          let r2 = r %s &R
                        `,
						op,
					),
				)

				errs := RequireCheckerErrors(t, err, 1)

				assert.IsType(t, &sema.TypeMismatchError{}, errs[0])
			})

			t.Run("restricted type -> unrestricted type: different resource", func(t *testing.T) {

				_, err := ParseAndCheck(t,
					fmt.Sprintf(
						`
                          resource interface I {}

                          resource R: I {}

                          resource T: I {}

                          let x <- create R()
                          let r = &x as &R{I}
                          let t = r %s &T
                        `,
						op,
					),
				)

				errs := RequireCheckerErrors(t, err, 1)

				assert.IsType(t, &sema.TypeMismatchError{}, errs[0])
			})

			for _, ty := range []sema.Type{
				sema.AnyResourceType,
				sema.AnyType,
			} {

				t.Run(fmt.Sprintf("restricted %s -> conforming resource", ty), func(t *testing.T) {

					_, err := ParseAndCheckWithAny(t,
						fmt.Sprintf(
							`
                              resource interface RI {}

                              resource R: RI {}

                              let x <- create R()
                              let r = &x as &%s{RI}
                              let r2 = r %s &R
                            `,
							ty,
							op,
						),
					)

					errs := RequireCheckerErrors(t, err, 1)

					assert.IsType(t, &sema.TypeMismatchError{}, errs[0])
				})

				t.Run(fmt.Sprintf("restricted %s -> non-conforming resource", ty), func(t *testing.T) {

					_, err := ParseAndCheckWithAny(t,
						fmt.Sprintf(
							`
                              resource interface RI {}

                              resource R {}

                              let x <- create R()
                              let r = &x as &%s{RI}
                              let r2 = r %s &R
                            `,
							ty,
							op,
						),
					)

					errs := RequireCheckerErrors(t, err, 2)

					assert.IsType(t, &sema.TypeMismatchError{}, errs[0])
					assert.IsType(t, &sema.TypeMismatchError{}, errs[1])
				})

				t.Run(fmt.Sprintf("%s -> unrestricted type", ty), func(t *testing.T) {

					_, err := ParseAndCheckWithAny(t,
						fmt.Sprintf(
							`
                              resource interface RI {}

                              resource R: RI {}

                              let x <- create R()
                              let r = &x as &%s
                              let r2 = r %s &R
                            `,
							ty,
							op,
						),
					)

					errs := RequireCheckerErrors(t, err, 1)

					assert.IsType(t, &sema.TypeMismatchError{}, errs[0])
				})

				// Supertype: restricted AnyResource / Any

				t.Run(fmt.Sprintf("resource -> restricted %s with non-conformance restriction", ty), func(t *testing.T) {

					_, err := ParseAndCheckWithAny(t,
						fmt.Sprintf(
							`
                              resource interface RI {}

                              // NOTE: R does not conform to RI
                              resource R {}

                              let x <- create R()
                              let r = &x as &R
                              let r2 = r %s &%s{RI}
                            `,
							op,
							ty,
						),
					)

					errs := RequireCheckerErrors(t, err, 1)

					assert.IsType(t, &sema.TypeMismatchError{}, errs[0])
				})

				t.Run(fmt.Sprintf("resource -> restricted %s with conformance restriction", ty), func(t *testing.T) {

					_, err := ParseAndCheckWithAny(t,
						fmt.Sprintf(
							`
                              resource interface RI {}

                              resource R: RI {}

                              let x <- create R()
                              let r = &x as &R
                              let r2 = r %s &%s{RI}
                            `,
							op,
							ty,
						),
					)

					require.NoError(t, err)
				})

				t.Run(fmt.Sprintf("restricted type -> restricted %s with conformance in restriction", ty), func(t *testing.T) {

					_, err := ParseAndCheckWithAny(t,
						fmt.Sprintf(
							`
                              resource interface I {}

                              resource R: I {}

                              let x <- create R()
                              let r = &x as &R{I}
                              let r2 = r %s &%s{I}
                            `,
							op,
							ty,
						),
					)

					require.NoError(t, err)
				})

				t.Run(fmt.Sprintf("restricted type -> restricted %s with conformance not in restriction", ty), func(t *testing.T) {

					_, err := ParseAndCheckWithAny(t,
						fmt.Sprintf(
							`
                              resource interface I1 {}

                              resource interface I2 {}

                              resource R: I1, I2 {}

                              let x <- create R()
                              let r = &x as &R{I1}
                              let r2 = r %s &%s{I2}
                            `,
							op,
							ty,
						),
					)

					errs := RequireCheckerErrors(t, err, 1)

					assert.IsType(t, &sema.TypeMismatchError{}, errs[0])
				})

				t.Run(fmt.Sprintf("restricted type -> restricted %s with non-conformance restriction", ty), func(t *testing.T) {

					_, err := ParseAndCheckWithAny(t,
						fmt.Sprintf(
							`
                              resource interface I1 {}

                              resource interface I2 {}

                              resource R: I1 {}

                              let x <- create R()
                              let r = &x as &R{I1}
                              let r2 = r %s &%s{I2}
                            `,
							op,
							ty,
						),
					)

					errs := RequireCheckerErrors(t, err, 1)

					assert.IsType(t, &sema.TypeMismatchError{}, errs[0])

				})

				for _, otherType := range []sema.Type{
					sema.AnyResourceType,
					sema.AnyType,
				} {

					t.Run(fmt.Sprintf("restricted %s -> restricted %s: fewer restrictions", ty, otherType), func(t *testing.T) {

						_, err := ParseAndCheckWithAny(t,
							fmt.Sprintf(
								`
                                  resource interface I1 {}

                                  resource interface I2 {}

                                  resource R: I1, I2 {}

                                  let x <- create R()
                                  let r = &x as &%s{I1, I2}
                                  let r2 = r %s &%s{I2}
                                `,
								ty,
								op,
								otherType,
							),
						)

						if ty == sema.AnyType && otherType == sema.AnyResourceType {

							errs := RequireCheckerErrors(t, err, 1)

							assert.IsType(t, &sema.TypeMismatchError{}, errs[0])

							return
						}

						require.NoError(t, err)
					})

					t.Run(fmt.Sprintf("restricted %s -> restricted %s: more restrictions", ty, otherType), func(t *testing.T) {

						_, err := ParseAndCheckWithAny(t,
							fmt.Sprintf(
								`
                                  resource interface I1 {}

                                  resource interface I2 {}

                                  resource R: I1, I2 {}

                                  let x <- create R()
                                  let r = &x as &%s{I1}
                                  let r2 = r %s &%s{I1, I2}
                                `,
								ty,
								op,
								otherType,
							),
						)

						errs := RequireCheckerErrors(t, err, 1)

						assert.IsType(t, &sema.TypeMismatchError{}, errs[0])
					})

					t.Run(fmt.Sprintf("restricted %s -> restricted %s with non-conformance restriction", ty, otherType), func(t *testing.T) {

						_, err := ParseAndCheckWithAny(t,
							fmt.Sprintf(
								`
                                  resource interface I1 {}

                                  resource interface I2 {}

                                  resource R: I1 {}

                                  let x <- create R()
                                  let r = &x as &%s{I1}
                                  let r2 = r %s &%s{I1, I2}
		                        `,
								ty,
								op,
								otherType,
							),
						)

						errs := RequireCheckerErrors(t, err, 1)

						assert.IsType(t, &sema.TypeMismatchError{}, errs[0])
					})

					t.Run(fmt.Sprintf("%s -> restricted %s", ty, otherType), func(t *testing.T) {

						_, err := ParseAndCheckWithAny(t,
							fmt.Sprintf(
								`
                                  resource interface I {}

                                  resource R: I {}

                                  let x <- create R()
                                  let r = &x as &%s
                                  let r2 = r %s &%s{I}
                                `,
								ty,
								op,
								otherType,
							),
						)

						errs := RequireCheckerErrors(t, err, 1)

						assert.IsType(t, &sema.TypeMismatchError{}, errs[0])
					})

					// Supertype: AnyResource / Any

					t.Run(fmt.Sprintf("restricted %s -> %s", ty, otherType), func(t *testing.T) {

						_, err := ParseAndCheckWithAny(t,
							fmt.Sprintf(
								`
                                  resource interface I1 {}

                                  resource interface I2 {}

                                  resource R: I1, I2 {}

                                  let x <- create R()
                                  let r = &x as &%s{I1}
                                  let r2 = r %s &%s
                                `,
								ty,
								op,
								otherType,
							),
						)

						if ty == sema.AnyType && otherType == sema.AnyResourceType {

							errs := RequireCheckerErrors(t, err, 1)

							assert.IsType(t, &sema.TypeMismatchError{}, errs[0])

							return
						}

						require.NoError(t, err)
					})

				}

				t.Run(fmt.Sprintf("restricted type -> %s", ty), func(t *testing.T) {

					_, err := ParseAndCheckWithAny(t,
						fmt.Sprintf(
							`
                              resource interface I1 {}

                              resource interface I2 {}

                              resource R: I1, I2 {}

                              let x <- create R()
                              let r = &x as &R{I1}
                              let r2 = r %s &%s
                            `,
							op,
							ty,
						),
					)

					require.NoError(t, err)
				})

				t.Run(fmt.Sprintf("unrestricted type -> %s", ty), func(t *testing.T) {

					_, err := ParseAndCheckWithAny(t,
						fmt.Sprintf(
							`
                              resource interface I1 {}

                              resource interface I2 {}

                              resource R: I1, I2 {}

                              let x <- create R()
                              let r = &x as &R
                              let r2 = r %s &%s
                            `,
							op,
							ty,
						),
					)

					require.NoError(t, err)
				})
			}
		})
	}
}

func TestCheckCastUnauthorizedStructReferenceType(t *testing.T) {

	t.Parallel()

	for name, op := range map[string]string{
		"static":  "as",
		"dynamic": "as?",
	} {

		t.Run(name, func(t *testing.T) {

			// Supertype: Restricted type

			t.Run("restricted type -> restricted type: fewer restrictions", func(t *testing.T) {

				_, err := ParseAndCheck(t,
					fmt.Sprintf(
						`
                          struct interface I1 {}

                          struct interface I2 {}

                          struct S: I1, I2 {}

                          let x = S()
                          let s = &x as &S{I1, I2}
                          let s2 = s %s &S{I2}
                        `,
						op,
					),
				)

				require.NoError(t, err)
			})

			t.Run("restricted type -> restricted type: more restrictions", func(t *testing.T) {

				_, err := ParseAndCheck(t,
					fmt.Sprintf(
						`
                          struct interface I1 {}

                          struct interface I2 {}

                          struct S: I1, I2 {}

                          let x = S()
                          let s = &x as &S{I1}
                          let s2 = s %s &S{I1, I2}
                        `,
						op,
					),
				)

				errs := RequireCheckerErrors(t, err, 1)

				assert.IsType(t, &sema.TypeMismatchError{}, errs[0])
			})

			t.Run("restricted type -> restricted type: different resource", func(t *testing.T) {

				_, err := ParseAndCheck(t,
					fmt.Sprintf(
						`
                          struct interface I {}

                          struct S1: I {}

                          struct S2: I {}

                          let x = S1()
                          let s = &x as &S1{I}
                          let s2 = s %s &S2{I}
                        `,
						op,
					),
				)

				errs := RequireCheckerErrors(t, err, 1)

				assert.IsType(t, &sema.TypeMismatchError{}, errs[0])
			})

			t.Run("unrestricted type -> restricted type: same resource", func(t *testing.T) {

				_, err := ParseAndCheck(t,
					fmt.Sprintf(
						`
                          struct interface I {}

                          struct S: I {}

                          let x = S()
                          let s = &x as &S
                          let s2 = s %s &S{I}
                        `,
						op,
					),
				)

				require.NoError(t, err)
			})

			t.Run("unrestricted type -> restricted type: different resource", func(t *testing.T) {

				_, err := ParseAndCheck(t,
					fmt.Sprintf(
						`
                          struct interface I {}

                          struct S1: I {}

                          struct S2: I {}

                          let x = S1()
                          let s = &x as &S1
                          let s2 = s %s &S2{I}
                        `,
						op,
					),
				)

				errs := RequireCheckerErrors(t, err, 1)

				assert.IsType(t, &sema.TypeMismatchError{}, errs[0])
			})

			for _, ty := range []sema.Type{
				sema.AnyStructType,
				sema.AnyType,
			} {

				t.Run(fmt.Sprintf("restricted %s -> conforming restricted type", ty), func(t *testing.T) {

					_, err := ParseAndCheckWithAny(t,
						fmt.Sprintf(
							`
                              struct interface RI {}

                              struct S: RI {}

                              let x = S()
                              let s = &x as &%s{RI}
                              let s2 = s %s &S{RI}
                            `,
							ty,
							op,
						),
					)

					errs := RequireCheckerErrors(t, err, 1)

					assert.IsType(t, &sema.TypeMismatchError{}, errs[0])
				})

				t.Run(fmt.Sprintf("%s -> conforming restricted type", ty), func(t *testing.T) {

					_, err := ParseAndCheckWithAny(t,
						fmt.Sprintf(
							`
                              struct interface RI {}

                              struct S: RI {}

                              let x = S()
                              let s = &x as &%s
                              let s2 = s %s &S{RI}
                            `,
							ty,
							op,
						),
					)

					errs := RequireCheckerErrors(t, err, 1)

					assert.IsType(t, &sema.TypeMismatchError{}, errs[0])
				})

				t.Run(fmt.Sprintf("restricted %s -> non-conforming restricted type", ty), func(t *testing.T) {

					_, err := ParseAndCheckWithAny(t,
						fmt.Sprintf(
							`
                              struct interface RI {}

                              struct S {}

                              let x = S()
                              let s = &x as &%s{RI}
                              let s2 = s %s &S{RI}
                            `,
							ty,
							op,
						),
					)

					errs := RequireCheckerErrors(t, err, 3)

					assert.IsType(t, &sema.TypeMismatchError{}, errs[0])
					assert.IsType(t, &sema.InvalidNonConformanceRestrictionError{}, errs[1])
					assert.IsType(t, &sema.TypeMismatchError{}, errs[2])
				})
			}

			// Supertype: Resource (unrestricted)

			t.Run("restricted type -> unrestricted type", func(t *testing.T) {

				_, err := ParseAndCheck(t,
					fmt.Sprintf(
						`
                          struct interface I {}

                          struct S: I {}

                          let x = S()
                          let s = &x as &S{I}
                          let s2 = s %s &S
                        `,
						op,
					),
				)

				errs := RequireCheckerErrors(t, err, 1)

				assert.IsType(t, &sema.TypeMismatchError{}, errs[0])
			})

			t.Run("restricted type -> unrestricted type: different resource", func(t *testing.T) {

				_, err := ParseAndCheck(t,
					fmt.Sprintf(
						`
                          struct interface I {}

                          struct S: I {}

                          struct T: I {}

                          let x = S()
                          let s = &x as &S{I}
                          let t = s %s &T
                        `,
						op,
					),
				)

				errs := RequireCheckerErrors(t, err, 1)

				assert.IsType(t, &sema.TypeMismatchError{}, errs[0])
			})

			for _, ty := range []sema.Type{
				sema.AnyStructType,
				sema.AnyType,
			} {

				t.Run(fmt.Sprintf("restricted %s -> conforming resource", ty), func(t *testing.T) {

					_, err := ParseAndCheckWithAny(t,
						fmt.Sprintf(
							`
                              struct interface RI {}

                              struct S: RI {}

                              let x = S()
                              let s = &x as &%s{RI}
                              let s2 = s %s &S
                            `,
							ty,
							op,
						),
					)

					errs := RequireCheckerErrors(t, err, 1)

					assert.IsType(t, &sema.TypeMismatchError{}, errs[0])
				})

				t.Run(fmt.Sprintf("restricted %s -> non-conforming resource", ty), func(t *testing.T) {

					_, err := ParseAndCheckWithAny(t,
						fmt.Sprintf(
							`
                              struct interface RI {}

                              struct S {}

                              let x = S()
                              let s = &x as &%s{RI}
                              let s2 = s %s &S
                            `,
							ty,
							op,
						),
					)

					errs := RequireCheckerErrors(t, err, 2)

					assert.IsType(t, &sema.TypeMismatchError{}, errs[0])
					assert.IsType(t, &sema.TypeMismatchError{}, errs[1])
				})

				t.Run(fmt.Sprintf("%s -> unrestricted type", ty), func(t *testing.T) {

					_, err := ParseAndCheckWithAny(t,
						fmt.Sprintf(
							`
                              struct interface RI {}

                              struct S: RI {}

                              let x = S()
                              let s = &x as &%s
                              let s2 = s %s &S
                            `,
							ty,
							op,
						),
					)

					errs := RequireCheckerErrors(t, err, 1)

					assert.IsType(t, &sema.TypeMismatchError{}, errs[0])
				})

				// Supertype: restricted AnyStruct / Any

				t.Run(fmt.Sprintf("resource -> restricted %s with non-conformance restriction", ty), func(t *testing.T) {

					_, err := ParseAndCheckWithAny(t,
						fmt.Sprintf(
							`
                              struct interface RI {}

                              // NOTE: R does not conform to RI
                              struct S {}

                              let x = S()
                              let s = &x as &S
                              let s2 = s %s &%s{RI}
                            `,
							op,
							ty,
						),
					)

					errs := RequireCheckerErrors(t, err, 1)

					assert.IsType(t, &sema.TypeMismatchError{}, errs[0])
				})

				t.Run(fmt.Sprintf("resource -> restricted %s with conformance restriction", ty), func(t *testing.T) {

					_, err := ParseAndCheckWithAny(t,
						fmt.Sprintf(
							`
                              struct interface RI {}

                              struct S: RI {}

                              let x = S()
                              let s = &x as &S
                              let s2 = s %s &%s{RI}
                            `,
							op,
							ty,
						),
					)

					require.NoError(t, err)
				})

				t.Run(fmt.Sprintf("restricted type -> restricted %s with conformance in restriction", ty), func(t *testing.T) {

					_, err := ParseAndCheckWithAny(t,
						fmt.Sprintf(
							`
                              struct interface I {}

                              struct S: I {}

                              let x = S()
                              let s = &x as &S{I}
                              let s2 = s %s &%s{I}
                            `,
							op,
							ty,
						),
					)

					require.NoError(t, err)
				})

				t.Run(fmt.Sprintf("restricted type -> restricted %s with conformance not in restriction", ty), func(t *testing.T) {

					_, err := ParseAndCheckWithAny(t,
						fmt.Sprintf(
							`
                              struct interface I1 {}

                              struct interface I2 {}

                              struct S: I1, I2 {}

                              let x = S()
                              let s = &x as &S{I1}
                              let s2 = s %s &%s{I2}
                            `,
							op,
							ty,
						),
					)

					errs := RequireCheckerErrors(t, err, 1)

					assert.IsType(t, &sema.TypeMismatchError{}, errs[0])
				})

				t.Run(fmt.Sprintf("restricted type -> restricted %s with non-conformance restriction", ty), func(t *testing.T) {

					_, err := ParseAndCheckWithAny(t,
						fmt.Sprintf(
							`
                              struct interface I1 {}

                              struct interface I2 {}

                              struct S: I1 {}

                              let x = S()
                              let s = &x as &S{I1}
                              let s2 = s %s &%s{I2}
                            `,
							op,
							ty,
						),
					)

					errs := RequireCheckerErrors(t, err, 1)

					assert.IsType(t, &sema.TypeMismatchError{}, errs[0])
				})

				for _, otherType := range []sema.Type{
					sema.AnyStructType,
					sema.AnyType,
				} {

					t.Run(fmt.Sprintf("restricted %s -> restricted %s: fewer restrictions", ty, otherType), func(t *testing.T) {

						_, err := ParseAndCheckWithAny(t,
							fmt.Sprintf(
								`
                                  struct interface I1 {}

                                  struct interface I2 {}

                                  struct S: I1, I2 {}

                                  let x = S()
                                  let s = &x as &%s{I1, I2}
                                  let s2 = s %s &%s{I2}
                                `,
								ty,
								op,
								otherType,
							),
						)

						if ty == sema.AnyType && otherType == sema.AnyStructType {

							errs := RequireCheckerErrors(t, err, 1)

							assert.IsType(t, &sema.TypeMismatchError{}, errs[0])

							return
						}

						require.NoError(t, err)
					})

					t.Run(fmt.Sprintf("restricted %s -> restricted %s: more restrictions", ty, otherType), func(t *testing.T) {

						_, err := ParseAndCheckWithAny(t,
							fmt.Sprintf(
								`
                                  struct interface I1 {}

                                  struct interface I2 {}

                                  struct S: I1, I2 {}

                                  let x = S()
                                  let s = &x as &%s{I1}
                                  let s2 = s %s &%s{I1, I2}
                                `,
								ty,
								op,
								otherType,
							),
						)

						errs := RequireCheckerErrors(t, err, 1)

						assert.IsType(t, &sema.TypeMismatchError{}, errs[0])
					})

					t.Run(fmt.Sprintf("restricted %s -> restricted %s with non-conformance restriction", ty, otherType), func(t *testing.T) {

						_, err := ParseAndCheckWithAny(t,
							fmt.Sprintf(
								`
                                  struct interface I1 {}

                                  struct interface I2 {}

                                  struct S: I1 {}

                                  let x = S()
                                  let s = &x as &%s{I1}
                                  let s2 = s %s &%s{I1, I2}
		                        `,
								ty,
								op,
								otherType,
							),
						)

						errs := RequireCheckerErrors(t, err, 1)

						assert.IsType(t, &sema.TypeMismatchError{}, errs[0])
					})

					t.Run(fmt.Sprintf("%s -> restricted %s", ty, otherType), func(t *testing.T) {

						_, err := ParseAndCheckWithAny(t,
							fmt.Sprintf(
								`
                                  struct interface I {}

                                  struct S: I {}

                                  let x = S()
                                  let s = &x as &%s
                                  let s2 = s %s &%s{I}
                                `,
								ty,
								op,
								otherType,
							),
						)

						errs := RequireCheckerErrors(t, err, 1)

						assert.IsType(t, &sema.TypeMismatchError{}, errs[0])
					})

					// Supertype: AnyStruct / Any

					t.Run(fmt.Sprintf("restricted %s -> %s", ty, otherType), func(t *testing.T) {

						_, err := ParseAndCheckWithAny(t,
							fmt.Sprintf(
								`
                                 struct interface I1 {}

                                 struct interface I2 {}

                                 struct S: I1, I2 {}

                                 let x = S()
                                 let s = &x as &%s{I1}
                                 let s2 = s %s &%s
                               `,
								ty,
								op,
								otherType,
							),
						)

						require.NoError(t, err)
					})
				}

				t.Run(fmt.Sprintf("restricted type -> %s", ty), func(t *testing.T) {

					_, err := ParseAndCheckWithAny(t,
						fmt.Sprintf(
							`
                              struct interface I1 {}

                              struct interface I2 {}

                              struct S: I1, I2 {}

                              let x = S()
                              let s = &x as &S{I1}
                              let s2 = s %s &%s
                            `,
							op,
							ty,
						),
					)

					require.NoError(t, err)
				})

				t.Run(fmt.Sprintf("unrestricted type -> %s", ty), func(t *testing.T) {

					_, err := ParseAndCheckWithAny(t,
						fmt.Sprintf(
							`
                              struct interface I1 {}

                              struct interface I2 {}

                              struct S: I1, I2 {}

                              let x = S()
                              let s = &x as &S
                              let s2 = s %s &%s
                            `,
							op,
							ty,
						),
					)

					require.NoError(t, err)
				})
			}
		})
	}
}

func TestCheckCastAuthorizedNonCompositeReferenceType(t *testing.T) {

	t.Parallel()

	_, err := ParseAndCheckWithAny(t, `
      let x = 1
      let xRef = &x as &Int
      let anyRef: &AnyStruct = xRef
    `)

	require.NoError(t, err)
}

func TestCheckResourceConstructorCast(t *testing.T) {

	t.Parallel()

	_, err := ParseAndCheck(t,
		`
          resource R {}

          let c = R as ((): @R)
        `,
	)

	errs := RequireCheckerErrors(t, err, 1)

	assert.IsType(t, &sema.TypeMismatchError{}, errs[0])
}

func TestCheckResourceConstructorReturn(t *testing.T) {

	t.Parallel()

	_, err := ParseAndCheck(t,
		`
          resource R {}

          fun test(): ((): @R) {
              return R
          }
        `,
	)

	errs := RequireCheckerErrors(t, err, 1)

	assert.IsType(t, &sema.TypeMismatchError{}, errs[0])
}

func TestCheckStaticCastElaboration(t *testing.T) {

	t.Parallel()

	t.Run("Same type as expected type", func(t *testing.T) {
		t.Parallel()

		t.Run("Var decl", func(t *testing.T) {
			t.Parallel()

			checker, err := ParseAndCheckWithAny(t, `
                let x: Int8 = 1 as Int8
            `)

			require.NoError(t, err)

			require.Len(t, checker.Elaboration.AllStaticCastTypes(), 1)
			for _, cast := range checker.Elaboration.AllStaticCastTypes() { // nolint:maprange
				assert.Equal(t, sema.Int8Type, cast.TargetType)
			}
		})

		t.Run("Binary exp", func(t *testing.T) {
			t.Parallel()

			checker, err := ParseAndCheckWithAny(t, `
                let x: Int8 = (1 as Int8) + (1 as Int8)
            `)

			require.NoError(t, err)

			require.Len(t, checker.Elaboration.AllStaticCastTypes(), 2)
			for _, cast := range checker.Elaboration.AllStaticCastTypes() { // nolint:maprange
				assert.Equal(t, sema.Int8Type, cast.TargetType)
			}
		})

		t.Run("Nested casts", func(t *testing.T) {
			t.Parallel()

			checker, err := ParseAndCheckWithAny(t, `
                let x = (1 as Int8) as Int8
            `)

			require.NoError(t, err)

			require.Len(t, checker.Elaboration.AllStaticCastTypes(), 2)
			for _, cast := range checker.Elaboration.AllStaticCastTypes() { // nolint:maprange
				assert.Equal(t, sema.Int8Type, cast.TargetType)
			}
		})

		t.Run("Arrays", func(t *testing.T) {
			t.Parallel()

			checker, err := ParseAndCheckWithAny(t, `
                let x: [Character] = ["c" as Character]
            `)

			require.NoError(t, err)

			require.Len(t, checker.Elaboration.AllStaticCastTypes(), 1)
			for _, cast := range checker.Elaboration.AllStaticCastTypes() { // nolint:maprange
				assert.Equal(t, sema.CharacterType, cast.TargetType)
			}
		})

		t.Run("Dictionaries", func(t *testing.T) {
			t.Parallel()

			checker, err := ParseAndCheckWithAny(t, `
                let x: {String: UInt8} = {"foo": 4 as UInt8}
            `)

			require.NoError(t, err)

			require.Len(t, checker.Elaboration.AllStaticCastTypes(), 1)
			for _, cast := range checker.Elaboration.AllStaticCastTypes() { // nolint:maprange
				assert.Equal(t, sema.UInt8Type, cast.TargetType)
			}
		})

		t.Run("Undefined types", func(t *testing.T) {
			t.Parallel()

			checker, err := ParseAndCheckWithAny(t, `
                let x: T = 5 as R
            `)

			errors := RequireCheckerErrors(t, err, 2)
			assert.IsType(t, &sema.NotDeclaredError{}, errors[0])
			assert.IsType(t, &sema.NotDeclaredError{}, errors[1])

			require.Len(t, checker.Elaboration.AllStaticCastTypes(), 1)
		})

		t.Run("with generics", func(t *testing.T) {
			t.Parallel()

			typeParameter := &sema.TypeParameter{
				Name:      "T",
				TypeBound: nil,
			}

			checker, err := parseAndCheckWithTestValue(t, `
                let res = test<[Int8]>([1, 2, 3] as [Int8])
                `,
				&sema.FunctionType{
					TypeParameters: []*sema.TypeParameter{
						typeParameter,
					},
					Parameters: []sema.Parameter{
						{
							Label:      sema.ArgumentLabelNotRequired,
							Identifier: "value",
							TypeAnnotation: sema.NewTypeAnnotation(
								&sema.GenericType{
									TypeParameter: typeParameter,
								},
							),
						},
					},
					ReturnTypeAnnotation: sema.VoidTypeAnnotation,
				},
			)

			require.NoError(t, err)
			require.Len(t, checker.Elaboration.AllStaticCastTypes(), 1)
		})
	})

	t.Run("Same type as expression", func(t *testing.T) {
		t.Parallel()

		t.Run("String", func(t *testing.T) {
			t.Parallel()

			checker, err := ParseAndCheckWithAny(t, `
                let x = "hello" as String
            `)

			require.NoError(t, err)

			require.Len(t, checker.Elaboration.AllStaticCastTypes(), 1)
			for _, cast := range checker.Elaboration.AllStaticCastTypes() { // nolint:maprange
				assert.Equal(t, sema.StringType, cast.TargetType)
			}
		})

		t.Run("Bool", func(t *testing.T) {
			t.Parallel()

			checker, err := ParseAndCheckWithAny(t, `
                let x = true as Bool
            `)

			require.NoError(t, err)

			require.Len(t, checker.Elaboration.AllStaticCastTypes(), 1)
			for _, cast := range checker.Elaboration.AllStaticCastTypes() { // nolint:maprange
				assert.Equal(t, sema.BoolType, cast.TargetType)
			}
		})

		t.Run("Nil", func(t *testing.T) {
			t.Parallel()

			checker, err := ParseAndCheckWithAny(t, `
                let x = nil as Never?
            `)

			require.NoError(t, err)

			require.Len(t, checker.Elaboration.AllStaticCastTypes(), 1)
			for _, cast := range checker.Elaboration.AllStaticCastTypes() { // nolint:maprange
				assert.Equal(t, &sema.OptionalType{
					Type: sema.NeverType,
				}, cast.TargetType)
			}
		})

		t.Run("Without expected type", func(t *testing.T) {
			t.Parallel()

			checker, err := ParseAndCheckWithAny(t, `
                let x: Int8 = 5
                let y = x as Int8      // Not OK
                let z = x as Integer   // OK - 'Integer' is used as the variable type
            `)

			require.NoError(t, err)

			require.Len(t, checker.Elaboration.AllStaticCastTypes(), 2)
			for _, cast := range checker.Elaboration.AllStaticCastTypes() { // nolint:maprange
				assert.Equal(t, sema.Int8Type, cast.ExprActualType)
			}
		})

		t.Run("With expected type", func(t *testing.T) {
			t.Parallel()

			checker, err := ParseAndCheckWithAny(t, `
                let x: Int8 = 5
                let y: AnyStruct = x as Int8      // Not OK
                let z: AnyStruct = x as Integer   // OK
            `)

			require.NoError(t, err)

			require.Len(t, checker.Elaboration.AllStaticCastTypes(), 2)
			for _, cast := range checker.Elaboration.AllStaticCastTypes() { // nolint:maprange
				assert.Equal(t, sema.Int8Type, cast.ExprActualType)
			}
		})

		t.Run("With invalid expected type", func(t *testing.T) {
			t.Parallel()

			checker, err := ParseAndCheckWithAny(t, `
                let x: Int8 = 5
                let y: String = x as Int8
            `)

			RequireCheckerErrors(t, err, 1)

			require.Len(t, checker.Elaboration.AllStaticCastTypes(), 1)
			for _, cast := range checker.Elaboration.AllStaticCastTypes() { // nolint:maprange
				assert.Equal(t, sema.Int8Type, cast.TargetType)
			}
		})

		t.Run("Int literal with expected type", func(t *testing.T) {
			t.Parallel()

			checker, err := ParseAndCheckWithAny(t, `
                let x: AnyStruct = 4 as Int8      // OK
                let y: AnyStruct = 4 as Integer   // OK
            `)

			require.NoError(t, err)

			require.Len(t, checker.Elaboration.AllStaticCastTypes(), 2)
			for _, cast := range checker.Elaboration.AllStaticCastTypes() { // nolint:maprange
				assert.Equal(t, sema.AnyStructType, cast.ExpectedType)
			}
		})

		t.Run("Fixed point literal", func(t *testing.T) {
			t.Parallel()

			checker, err := ParseAndCheckWithAny(t, `
                let x = 4.5 as UFix64
            `)

			require.NoError(t, err)

			require.Len(t, checker.Elaboration.AllStaticCastTypes(), 1)
			for _, cast := range checker.Elaboration.AllStaticCastTypes() { // nolint:maprange
				assert.Equal(t, sema.UFix64Type, cast.TargetType)
			}

			checker, err = ParseAndCheckWithAny(t, `
				let y = -4.5 as Fix64
			`)

			require.NoError(t, err)

			require.Len(t, checker.Elaboration.AllStaticCastTypes(), 1)
			for _, cast := range checker.Elaboration.AllStaticCastTypes() { // nolint:maprange
				assert.Equal(t, sema.Fix64Type, cast.TargetType)
			}
		})

		t.Run("Array, with literals", func(t *testing.T) {
			t.Parallel()

			checker, err := ParseAndCheckWithAny(t, `
                let x = [5, 6, 7] as [Int]
            `)

			require.NoError(t, err)

			require.Len(t, checker.Elaboration.AllStaticCastTypes(), 1)
			for _, cast := range checker.Elaboration.AllStaticCastTypes() { // nolint:maprange
				assert.Equal(t, &sema.VariableSizedType{
					Type: sema.IntType,
				}, cast.TargetType)
			}
		})

		t.Run("Array, with literals, inferred", func(t *testing.T) {
			t.Parallel()

			checker, err := ParseAndCheckWithAny(t, `
                let x = [5, 6, 7] as [UInt8]
            `)

			require.NoError(t, err)

			require.Len(t, checker.Elaboration.AllStaticCastTypes(), 1)
			for _, cast := range checker.Elaboration.AllStaticCastTypes() { // nolint:maprange
				assert.Equal(t, &sema.VariableSizedType{
					Type: sema.UInt8Type,
				}, cast.TargetType)
			}
		})

		t.Run("Array, all elements self typed", func(t *testing.T) {
			t.Parallel()

			checker, err := ParseAndCheckWithAny(t, `
                let a: Int8 = 5
                let b: Int8 = 6
                let c: Int8 = 7
                let x = [a, b, c] as [Int8]
            `)

			require.NoError(t, err)

			require.Len(t, checker.Elaboration.AllStaticCastTypes(), 1)
			for _, cast := range checker.Elaboration.AllStaticCastTypes() { // nolint:maprange
				assert.Equal(t, &sema.VariableSizedType{
					Type: sema.Int8Type,
				}, cast.TargetType)
			}
		})

		t.Run("Array, invalid typed elements", func(t *testing.T) {
			t.Parallel()

			checker, err := ParseAndCheckWithAny(t, `
                let a: Int8 = 5
                let b: Int8 = 6
                let c: Int8 = 7
                let x = [a, b, c] as [String]
            `)

			errs := RequireCheckerErrors(t, err, 3)

			assert.IsType(t, &sema.TypeMismatchError{}, errs[0])
			assert.IsType(t, &sema.TypeMismatchError{}, errs[1])
			assert.IsType(t, &sema.TypeMismatchError{}, errs[2])

			require.Len(t, checker.Elaboration.AllStaticCastTypes(), 0)
		})

		t.Run("Nested array, all elements self typed", func(t *testing.T) {
			t.Parallel()

			checker, err := ParseAndCheckWithAny(t, `
                let a: Int8 = 5
                let b: Int8 = 6
                let c: Int8 = 7
                let x = [[a, b], [a, c], [b, c]] as [[Int8]]
            `)

			require.NoError(t, err)

			require.Len(t, checker.Elaboration.AllStaticCastTypes(), 1)
			for _, cast := range checker.Elaboration.AllStaticCastTypes() { // nolint:maprange
				assert.Equal(t, &sema.VariableSizedType{
					Type: &sema.VariableSizedType{
						Type: sema.Int8Type,
					},
				}, cast.TargetType)
			}
		})

		t.Run("Nested array, one element inferred", func(t *testing.T) {
			t.Parallel()

			checker, err := ParseAndCheckWithAny(t, `
                let a: Int8 = 5
                let b: Int8 = 6
                let x = [[a, b], [a, 7]] as [[Int8]]
            `)

			require.NoError(t, err)

			require.Len(t, checker.Elaboration.AllStaticCastTypes(), 1)
			for _, cast := range checker.Elaboration.AllStaticCastTypes() { // nolint:maprange
				assert.Equal(t, &sema.VariableSizedType{
					Type: &sema.VariableSizedType{
						Type: sema.Int8Type,
					},
				}, cast.TargetType)
			}
		})

		t.Run("Dictionary, invalid typed entries", func(t *testing.T) {
			t.Parallel()

			checker, err := ParseAndCheckWithAny(t, `
                let a: Int8 = 5
                let b: Int8 = 6
                let c: Int8 = 7
                let x = {a: b, b: c, c: a} as {Int8: String}
            `)

			errs := RequireCheckerErrors(t, err, 3)

			assert.IsType(t, &sema.TypeMismatchError{}, errs[0])
			assert.IsType(t, &sema.TypeMismatchError{}, errs[1])
			assert.IsType(t, &sema.TypeMismatchError{}, errs[2])

			require.Len(t, checker.Elaboration.AllStaticCastTypes(), 0)
		})

		t.Run("Nested dictionary, all entries self typed", func(t *testing.T) {
			t.Parallel()

			checker, err := ParseAndCheckWithAny(t, `
                let a: Int8 = 5
                let b: Int8 = 6
                let c: Int8 = 7
                let x = {a: {a: b}, b: {b: a}, c: {c: b}} as {Int8:  {Int8: Int8}}
            `)

			require.NoError(t, err)

			require.Len(t, checker.Elaboration.AllStaticCastTypes(), 1)
			for _, cast := range checker.Elaboration.AllStaticCastTypes() { // nolint:maprange
				assert.Equal(t, &sema.DictionaryType{
					KeyType: sema.Int8Type,
					ValueType: &sema.DictionaryType{
						KeyType:   sema.Int8Type,
						ValueType: sema.Int8Type,
					},
				}, cast.TargetType)
			}
		})

		t.Run("Nested dictionary, one element inferred", func(t *testing.T) {
			t.Parallel()

			checker, err := ParseAndCheckWithAny(t, `
                let a: Int8 = 5
                let b: Int8 = 6
                let x = {a: {a: b}, b: {b: 7}} as {Int8:  {Int8: Int8}}
                let y = {a: {a: b}, b: {7: a}} as {Int8:  {Int8: Int8}}
            `)

			require.NoError(t, err)

			require.Len(t, checker.Elaboration.AllStaticCastTypes(), 2)
			for _, cast := range checker.Elaboration.AllStaticCastTypes() { // nolint:maprange
				assert.Equal(t, &sema.DictionaryType{
					KeyType: sema.Int8Type,
					ValueType: &sema.DictionaryType{
						KeyType:   sema.Int8Type,
						ValueType: sema.Int8Type,
					},
				}, cast.TargetType)
			}
		})

		t.Run("Reference, with cast", func(t *testing.T) {
			t.Parallel()

			checker, err := ParseAndCheckWithAny(t, `
                let x: Bool = false
                let y = &x as &Bool
            `)

			require.NoError(t, err)

<<<<<<< HEAD
			require.Len(t, checker.Elaboration.StaticCastTypes, 1)
=======
			require.Len(t, checker.Elaboration.AllStaticCastTypes(), 0)
>>>>>>> 505e9c39
		})

		t.Run("Reference, with type", func(t *testing.T) {
			t.Parallel()

			checker, err := ParseAndCheckWithAny(t, `
                let x: Bool = false
                let y: &Bool = &x as &Bool 
            `)

			require.NoError(t, err)

<<<<<<< HEAD
			require.Len(t, checker.Elaboration.StaticCastTypes, 1)
=======
			require.Len(t, checker.Elaboration.AllStaticCastTypes(), 0)
>>>>>>> 505e9c39
		})

		t.Run("Conditional expr valid", func(t *testing.T) {
			t.Parallel()

			checker, err := ParseAndCheckWithAny(t, `
		       let x = (true ? 5.4 : nil) as UFix64?
		   `)

			require.NoError(t, err)

			require.Len(t, checker.Elaboration.AllStaticCastTypes(), 1)
			for _, cast := range checker.Elaboration.AllStaticCastTypes() { // nolint:maprange
				assert.Equal(t, &sema.OptionalType{
					Type: sema.UFix64Type,
				}, cast.TargetType)
			}
		})

		t.Run("Conditional expr invalid", func(t *testing.T) {
			t.Parallel()

			checker, err := ParseAndCheckWithAny(t, `
		       let x = (true ? 5.4 : nil) as Fix64?
		   `)

			require.NoError(t, err)

			require.Len(t, checker.Elaboration.AllStaticCastTypes(), 1)
			for _, cast := range checker.Elaboration.AllStaticCastTypes() { // nolint:maprange
				assert.Equal(t, &sema.OptionalType{
					Type: sema.Fix64Type,
				}, cast.TargetType)
			}
		})

		t.Run("Conditional expr", func(t *testing.T) {
			t.Parallel()

			checker, err := ParseAndCheckWithAny(t, `
		       let x = (true ? 5.4 : 3.4) as UFix64
		   `)

			require.NoError(t, err)

			require.Len(t, checker.Elaboration.AllStaticCastTypes(), 1)
			for _, cast := range checker.Elaboration.AllStaticCastTypes() { // nolint:maprange
				assert.Equal(t, sema.UFix64Type, cast.TargetType)
			}
		})

		t.Run("Invocation", func(t *testing.T) {
			t.Parallel()

			checker, err := ParseAndCheckWithAny(t, `
                let x = foo() as UInt

                fun foo(): UInt {
                    return 3
                }
            `)

			require.NoError(t, err)

			require.Len(t, checker.Elaboration.AllStaticCastTypes(), 1)
			for _, cast := range checker.Elaboration.AllStaticCastTypes() { // nolint:maprange
				assert.Equal(t, sema.UIntType, cast.TargetType)
			}
		})

		t.Run("Member access", func(t *testing.T) {
			t.Parallel()

			checker, err := ParseAndCheckWithAny(t, `
                let x = Foo()
                let y = x.bar as String

                struct Foo {
                    pub var bar: String

                    init() {
                        self.bar = "hello"
                    }
                }
            `)

			require.NoError(t, err)

			require.Len(t, checker.Elaboration.AllStaticCastTypes(), 1)
			for _, cast := range checker.Elaboration.AllStaticCastTypes() { // nolint:maprange
				assert.Equal(t, sema.StringType, cast.TargetType)
			}
		})

		t.Run("Index access", func(t *testing.T) {
			t.Parallel()

			checker, err := ParseAndCheckWithAny(t, `
                let x: [Int] = [1, 4, 6]
                let y = x[0] as Int
            `)

			require.NoError(t, err)

			require.Len(t, checker.Elaboration.AllStaticCastTypes(), 1)
			for _, cast := range checker.Elaboration.AllStaticCastTypes() { // nolint:maprange
				assert.Equal(t, sema.IntType, cast.TargetType)
			}
		})

		t.Run("Create expr", func(t *testing.T) {
			t.Parallel()

			checker, err := ParseAndCheckWithAny(t, `
                let x <- create Foo() as @Foo

                resource Foo {}
            `)

			require.NoError(t, err)

			require.Len(t, checker.Elaboration.AllStaticCastTypes(), 1)
			for _, cast := range checker.Elaboration.AllStaticCastTypes() { // nolint:maprange
				assert.IsType(t, &sema.CompositeType{}, cast.TargetType)
				compositeType := cast.TargetType.(*sema.CompositeType)
				assert.Equal(t, "Foo", compositeType.Identifier)
			}
		})

		t.Run("Force expr", func(t *testing.T) {
			t.Parallel()

			checker, err := ParseAndCheckWithAny(t, `
                let x: Int? = 5
                let y = x! as Int
            `)

			require.NoError(t, err)

			require.Len(t, checker.Elaboration.AllStaticCastTypes(), 1)
			for _, cast := range checker.Elaboration.AllStaticCastTypes() { // nolint:maprange
				assert.Equal(t, sema.IntType, cast.TargetType)
			}
		})

		t.Run("Path expr", func(t *testing.T) {
			t.Parallel()

			checker, err := ParseAndCheckWithAny(t, `
                let x: CapabilityPath = /public/foo as PublicPath
                let y = /public/foo as PublicPath
            `)

			require.NoError(t, err)

			require.Len(t, checker.Elaboration.AllStaticCastTypes(), 2)
			for _, cast := range checker.Elaboration.AllStaticCastTypes() { // nolint:maprange
				assert.Equal(t, sema.PublicPathType, cast.TargetType)
			}
		})

		t.Run("Unary expr", func(t *testing.T) {
			t.Parallel()

			checker, err := ParseAndCheckWithAny(t, `
                let x = !true as Bool
            `)

			require.NoError(t, err)

			require.Len(t, checker.Elaboration.AllStaticCastTypes(), 1)
			for _, cast := range checker.Elaboration.AllStaticCastTypes() { // nolint:maprange
				assert.Equal(t, sema.BoolType, cast.TargetType)
			}

			checker, err = ParseAndCheckWithAny(t, `
                let y: Fix64 = 5.0
                let z = -y as Fix64
            `)

			require.NoError(t, err)

			require.Len(t, checker.Elaboration.AllStaticCastTypes(), 1)
			for _, cast := range checker.Elaboration.AllStaticCastTypes() { // nolint:maprange
				assert.Equal(t, sema.Fix64Type, cast.TargetType)
			}
		})

		t.Run("Binary expr", func(t *testing.T) {
			t.Parallel()

			checker, err := ParseAndCheckWithAny(t, `
                let x = (1 + 2) as Int     // supposed to be redundant
                let y = (1 + 2) as Int8    // ok
            `)

			require.NoError(t, err)

			require.Len(t, checker.Elaboration.AllStaticCastTypes(), 2)
		})

		t.Run("Function expr", func(t *testing.T) {
			t.Parallel()

			checker, err := ParseAndCheckWithAny(t, `
                let x =
                    fun (_ x: Int): Int {
                        return x * 2
                    } as ((Int): Int)
            `)

			require.NoError(t, err)

			require.Len(t, checker.Elaboration.AllStaticCastTypes(), 1)
			for _, cast := range checker.Elaboration.AllStaticCastTypes() { // nolint:maprange
				assert.IsType(t, &sema.FunctionType{}, cast.TargetType)
			}
		})
	})
}

func TestCastResourceAsEnumAsEmptyDict(t *testing.T) {
	t.Parallel()

	_, err := ParseAndCheck(t, "resource foo { enum x : foo { } }")

	errs := RequireCheckerErrors(t, err, 2)

	assert.IsType(t, &sema.InvalidNestedDeclarationError{}, errs[0])
	assert.IsType(t, &sema.InvalidEnumRawTypeError{}, errs[1])
}

//

func TestCastNumbersManyTimesThenGetType(t *testing.T) {
	t.Parallel()

	_, err := ParseAndCheck(t, "let a = 0x0 as UInt64!as?UInt64!as?UInt64?!?.getType()")

	assert.Nil(t, err)
}<|MERGE_RESOLUTION|>--- conflicted
+++ resolved
@@ -6393,11 +6393,7 @@
 
 			require.NoError(t, err)
 
-<<<<<<< HEAD
-			require.Len(t, checker.Elaboration.StaticCastTypes, 1)
-=======
-			require.Len(t, checker.Elaboration.AllStaticCastTypes(), 0)
->>>>>>> 505e9c39
+			require.Len(t, checker.Elaboration.AllStaticCastTypes(), 1)
 		})
 
 		t.Run("Reference, with type", func(t *testing.T) {
@@ -6410,11 +6406,7 @@
 
 			require.NoError(t, err)
 
-<<<<<<< HEAD
-			require.Len(t, checker.Elaboration.StaticCastTypes, 1)
-=======
-			require.Len(t, checker.Elaboration.AllStaticCastTypes(), 0)
->>>>>>> 505e9c39
+			require.Len(t, checker.Elaboration.AllStaticCastTypes(), 1)
 		})
 
 		t.Run("Conditional expr valid", func(t *testing.T) {
