--- conflicted
+++ resolved
@@ -743,26 +743,6 @@
 	})
 
 	t.Run("accessor function with impl wrong mapping", func(t *testing.T) {
-<<<<<<< HEAD
-		t.Parallel()
-		_, err := ParseAndCheck(t, `
-			entitlement mapping M {}
-			entitlement mapping N {}
-			struct S {
-				access(M) fun foo(): auth(M) &Int {
-					return &1 as auth(N) &Int
-				}
-			}
-		`)
-
-		errs := RequireCheckerErrors(t, err, 2)
-
-		require.IsType(t, &sema.InvalidMappedAuthorizationOutsideOfFieldError{}, errs[0])
-		require.IsType(t, &sema.TypeMismatchError{}, errs[1])
-	})
-
-	t.Run("accessor function with impl subtype", func(t *testing.T) {
-=======
 		t.Parallel()
 		_, err := ParseAndCheck(t, `
 			entitlement mapping M {}
@@ -801,7 +781,6 @@
 	})
 
 	t.Run("accessor function with impl supertype", func(t *testing.T) {
->>>>>>> b3b51802
 		t.Parallel()
 		_, err := ParseAndCheck(t, `
 			entitlement X
@@ -811,40 +790,12 @@
 				X -> Y
 				X -> Z
 			}
-<<<<<<< HEAD
-			struct S {
-				access(M) fun foo(): auth(M) &Int {
-					return &1 as auth(Y, Z) &Int
-				}
-			}
-		`)
-
-		assert.NoError(t, err)
-	})
-
-	t.Run("accessor function with impl supertype", func(t *testing.T) {
-		t.Parallel()
-		_, err := ParseAndCheck(t, `
-			entitlement X
-			entitlement Y
-			entitlement Z
-			entitlement mapping M {
-				X -> Y
-				X -> Z
-			}
 			var x: [auth(Y) &Int] = []
 			struct S {
 				access(M) fun foo(): auth(M) &Int {
 					let r =  &1 as auth(M) &Int
 					x[0] = r
 					return r
-=======
-			var x: [auth(Y) &Int] = []
-			struct S {
-				access(M) fun foo(): auth(M) &Int {
-					let r =  &1 as auth(M) &Int
-					x[0] = r
-					return r
 				}
 			}
 		`)
@@ -852,31 +803,6 @@
 		errs := RequireCheckerErrors(t, err, 1)
 
 		require.IsType(t, &sema.TypeMismatchError{}, errs[0])
-	})
-
-	t.Run("accessor function with impl invalid cast", func(t *testing.T) {
-		t.Parallel()
-		_, err := ParseAndCheck(t, `
-			entitlement E
-			entitlement F
-			entitlement mapping M {
-				E -> F
-			}
-			struct S {
-				access(M) fun foo(): auth(M) &Int {
-					let x = &1 as auth(M) &Int
-					// cannot cast, because M may be pub
-					let y: auth(F) &Int = x
-					return y
->>>>>>> b3b51802
-				}
-			}
-		`)
-
-		errs := RequireCheckerErrors(t, err, 1)
-
-		require.IsType(t, &sema.TypeMismatchError{}, errs[0])
-<<<<<<< HEAD
 	})
 
 	t.Run("accessor function with impl invalid cast", func(t *testing.T) {
@@ -923,30 +849,6 @@
 						x.append(r)
 						return r
 					}
-=======
-		require.Equal(t, errs[0].(*sema.TypeMismatchError).ExpectedType.QualifiedString(), "auth(F) &Int")
-		require.Equal(t, errs[0].(*sema.TypeMismatchError).ActualType.QualifiedString(), "auth(M) &Int")
-	})
-
-	t.Run("accessor function with complex impl", func(t *testing.T) {
-		t.Parallel()
-		_, err := ParseAndCheck(t, `
-			entitlement mapping M {}
-			var x: [AnyStruct] = []
-			struct S {
-				access(M) fun foo(cond: Bool): auth(M) &Int {
-					if(cond) {
-						let r = x[0]
-						if let ref = x as? auth(M) &Int {
-							return ref
-						} else {
-							return &2 as auth(M) &Int
-						}
-					} else {
-						let r = &3 as auth(M) &Int
-						x.append(r)
-						return r
-					}
 				}
 			}
 		`)
@@ -974,64 +876,14 @@
 						y.foo()
 					} 
 					return x
->>>>>>> b3b51802
-				}
-			}
-		`)
-
-		assert.NoError(t, err)
-	})
-
-<<<<<<< HEAD
-	t.Run("accessor function with downcast impl", func(t *testing.T) {
-=======
+				}
+			}
+		`)
+
+		assert.NoError(t, err)
+	})
+
 	t.Run("accessor function with no downcast impl", func(t *testing.T) {
->>>>>>> b3b51802
-		t.Parallel()
-		_, err := ParseAndCheck(t, `
-			entitlement X
-			entitlement Y
-<<<<<<< HEAD
-			entitlement Z
-			entitlement mapping M {
-				X -> Y
-				X -> Z
-=======
-			entitlement mapping M {
-				X -> Y
->>>>>>> b3b51802
-			}
-			struct T {
-				access(Y) fun foo() {}
-			}
-			struct S {
-				access(M) fun foo(cond: Bool): auth(M) &T {
-					let x = &T() as auth(M) &T
-<<<<<<< HEAD
-					if let y = x as? auth(Y) &T {
-						y.foo()
-					} 
-=======
-					x.foo()
->>>>>>> b3b51802
-					return x
-				}
-			}
-		`)
-
-<<<<<<< HEAD
-		assert.NoError(t, err)
-	})
-
-	t.Run("accessor function with no downcast impl", func(t *testing.T) {
-=======
-		errs := RequireCheckerErrors(t, err, 1)
-
-		require.IsType(t, &sema.InvalidAccessError{}, errs[0])
-	})
-
-	t.Run("accessor function with object access impl", func(t *testing.T) {
->>>>>>> b3b51802
 		t.Parallel()
 		_, err := ParseAndCheck(t, `
 			entitlement X
@@ -1040,7 +892,6 @@
 				X -> Y
 			}
 			struct T {
-<<<<<<< HEAD
 				access(Y) fun foo() {}
 			}
 			struct S {
@@ -1058,7 +909,14 @@
 	})
 
 	t.Run("accessor function with object access impl", func(t *testing.T) {
-=======
+		t.Parallel()
+		_, err := ParseAndCheck(t, `
+			entitlement X
+			entitlement Y
+			entitlement mapping M {
+				X -> Y
+			}
+			struct T {
 				access(Y) fun getRef(): auth(Y) &Int {
 					return &1 as auth(Y) &Int
 				}
@@ -1079,56 +937,6 @@
 	})
 
 	t.Run("accessor function with invalid object access impl", func(t *testing.T) {
->>>>>>> b3b51802
-		t.Parallel()
-		_, err := ParseAndCheck(t, `
-			entitlement X
-			entitlement Y
-<<<<<<< HEAD
-=======
-			entitlement Z
->>>>>>> b3b51802
-			entitlement mapping M {
-				X -> Y
-			}
-			struct T {
-<<<<<<< HEAD
-				access(Y) fun getRef(): auth(Y) &Int {
-=======
-				access(Z) fun getRef(): auth(Y) &Int {
->>>>>>> b3b51802
-					return &1 as auth(Y) &Int
-				}
-			}
-			struct S {
-				access(M) let t: auth(M) &T
-				access(M) fun foo(cond: Bool): auth(M) &Int {
-<<<<<<< HEAD
-					// success because we have self is fully entitled to the domain of M
-=======
-					// invalid bc we have no Z entitlement
->>>>>>> b3b51802
-					return self.t.getRef() 
-				}
-				init() {
-					self.t = &T() as auth(Y) &T
-				}
-			}
-		`)
-
-<<<<<<< HEAD
-		assert.NoError(t, err)
-	})
-
-	t.Run("accessor function with invalid object access impl", func(t *testing.T) {
-=======
-		errs := RequireCheckerErrors(t, err, 1)
-
-		require.IsType(t, &sema.InvalidAccessError{}, errs[0])
-	})
-
-	t.Run("accessor function with mapped object access impl", func(t *testing.T) {
->>>>>>> b3b51802
 		t.Parallel()
 		_, err := ParseAndCheck(t, `
 			entitlement X
@@ -1137,28 +945,15 @@
 			entitlement mapping M {
 				X -> Y
 			}
-<<<<<<< HEAD
 			struct T {
 				access(Z) fun getRef(): auth(Y) &Int {
 					return &1 as auth(Y) &Int
-=======
-			entitlement mapping N {
-				Y -> Z
-			}
-			struct T {
-				access(N) fun getRef(): auth(N) &Int {
-					return &1 as auth(N) &Int
->>>>>>> b3b51802
 				}
 			}
 			struct S {
 				access(M) let t: auth(M) &T
-<<<<<<< HEAD
 				access(M) fun foo(cond: Bool): auth(M) &Int {
 					// invalid bc we have no Z entitlement
-=======
-				access(X) fun foo(cond: Bool): auth(Z) &Int {
->>>>>>> b3b51802
 					return self.t.getRef() 
 				}
 				init() {
@@ -1167,19 +962,12 @@
 			}
 		`)
 
-<<<<<<< HEAD
 		errs := RequireCheckerErrors(t, err, 1)
 
 		require.IsType(t, &sema.InvalidAccessError{}, errs[0])
 	})
 
 	t.Run("accessor function with mapped object access impl", func(t *testing.T) {
-=======
-		assert.NoError(t, err)
-	})
-
-	t.Run("accessor function with composed mapping object access impl", func(t *testing.T) {
->>>>>>> b3b51802
 		t.Parallel()
 		_, err := ParseAndCheck(t, `
 			entitlement X
@@ -1191,12 +979,6 @@
 			entitlement mapping N {
 				Y -> Z
 			}
-<<<<<<< HEAD
-=======
-			entitlement mapping NM {
-				X -> Z
-			}
->>>>>>> b3b51802
 			struct T {
 				access(N) fun getRef(): auth(N) &Int {
 					return &1 as auth(N) &Int
@@ -1204,11 +986,7 @@
 			}
 			struct S {
 				access(M) let t: auth(M) &T
-<<<<<<< HEAD
 				access(X) fun foo(cond: Bool): auth(Z) &Int {
-=======
-				access(NM) fun foo(cond: Bool): auth(NM) &Int {
->>>>>>> b3b51802
 					return self.t.getRef() 
 				}
 				init() {
@@ -1220,20 +998,12 @@
 		assert.NoError(t, err)
 	})
 
-<<<<<<< HEAD
 	t.Run("accessor function with composed mapping object access impl", func(t *testing.T) {
-=======
-	t.Run("accessor function with invalid composed mapping object access impl", func(t *testing.T) {
->>>>>>> b3b51802
 		t.Parallel()
 		_, err := ParseAndCheck(t, `
 			entitlement X
 			entitlement Y
 			entitlement Z
-<<<<<<< HEAD
-=======
-			entitlement Q
->>>>>>> b3b51802
 			entitlement mapping M {
 				X -> Y
 			}
@@ -1241,11 +1011,7 @@
 				Y -> Z
 			}
 			entitlement mapping NM {
-<<<<<<< HEAD
 				X -> Z
-=======
-				X -> Q
->>>>>>> b3b51802
 			}
 			struct T {
 				access(N) fun getRef(): auth(N) &Int {
@@ -1263,27 +1029,15 @@
 			}
 		`)
 
-<<<<<<< HEAD
 		assert.NoError(t, err)
 	})
 
 	t.Run("accessor function with invalid composed mapping object access impl", func(t *testing.T) {
-=======
-		errs := RequireCheckerErrors(t, err, 1)
-
-		require.IsType(t, &sema.TypeMismatchError{}, errs[0])
-		require.Equal(t, errs[0].(*sema.TypeMismatchError).ExpectedType.QualifiedString(), "auth(NM) &Int")
-		require.Equal(t, errs[0].(*sema.TypeMismatchError).ActualType.QualifiedString(), "auth(Z) &Int")
-	})
-
-	t.Run("accessor function with superset composed mapping object access input", func(t *testing.T) {
->>>>>>> b3b51802
 		t.Parallel()
 		_, err := ParseAndCheck(t, `
 			entitlement X
 			entitlement Y
 			entitlement Z
-<<<<<<< HEAD
 			entitlement Q
 			entitlement mapping M {
 				X -> Y
@@ -1307,48 +1061,17 @@
 				init() {
 					self.t = &T() as auth(Y) &T
 				}
-=======
-			entitlement A 
-			entitlement B
-			entitlement mapping M {
-				X -> Y
-				A -> B
->>>>>>> b3b51802
-			}
-			entitlement mapping N {
-				Y -> Z
-			}
-			entitlement mapping NM {
-				X -> Z
-			}
-			struct T {
-				access(N) fun getRef(): auth(N) &Int {
-					return &1 as auth(N) &Int
-				}
-			}
-			struct S {
-				access(M) let t: auth(M) &T
-				access(NM) fun foo(cond: Bool): auth(NM) &Int {
-					return self.t.getRef() 
-				}
-				init() {
-					self.t = &T() as auth(Y, B) &T
-				}
-			}`)
-
-<<<<<<< HEAD
+			}
+		`)
+
+		errs := RequireCheckerErrors(t, err, 1)
+
 		require.IsType(t, &sema.TypeMismatchError{}, errs[0])
 		require.Equal(t, errs[0].(*sema.TypeMismatchError).ExpectedType.QualifiedString(), "auth(NM) &Int")
 		require.Equal(t, errs[0].(*sema.TypeMismatchError).ActualType.QualifiedString(), "auth(Z) &Int")
 	})
 
 	t.Run("accessor function with superset composed mapping object access input", func(t *testing.T) {
-=======
-		assert.NoError(t, err)
-	})
-
-	t.Run("accessor function with composed mapping object access skipped step", func(t *testing.T) {
->>>>>>> b3b51802
 		t.Parallel()
 		_, err := ParseAndCheck(t, `
 			entitlement X
@@ -1365,10 +1088,6 @@
 			}
 			entitlement mapping NM {
 				X -> Z
-<<<<<<< HEAD
-=======
-				A -> B
->>>>>>> b3b51802
 			}
 			struct T {
 				access(N) fun getRef(): auth(N) &Int {
@@ -1378,36 +1097,18 @@
 			struct S {
 				access(M) let t: auth(M) &T
 				access(NM) fun foo(cond: Bool): auth(NM) &Int {
-<<<<<<< HEAD
-=======
-					// the B entitlement doesn't pass through the mapping N
->>>>>>> b3b51802
 					return self.t.getRef() 
 				}
 				init() {
 					self.t = &T() as auth(Y, B) &T
 				}
 			}`)
-<<<<<<< HEAD
 
 		assert.NoError(t, err)
 	})
 
 	t.Run("accessor function with composed mapping object access skipped step", func(t *testing.T) {
-=======
-
-		errs := RequireCheckerErrors(t, err, 1)
-
-		require.IsType(t, &sema.TypeMismatchError{}, errs[0])
-		require.Equal(t, errs[0].(*sema.TypeMismatchError).ExpectedType.QualifiedString(), "auth(NM) &Int")
-		require.Equal(t, errs[0].(*sema.TypeMismatchError).ActualType.QualifiedString(), "auth(Z) &Int")
-	})
-
-	t.Run("accessor function with composed mapping object access included intermediate step", func(t *testing.T) {
-
->>>>>>> b3b51802
-		t.Parallel()
-
+		t.Parallel()
 		_, err := ParseAndCheck(t, `
 			entitlement X
 			entitlement Y
@@ -1420,10 +1121,6 @@
 			}
 			entitlement mapping N {
 				Y -> Z
-<<<<<<< HEAD
-=======
-				B -> B
->>>>>>> b3b51802
 			}
 			entitlement mapping NM {
 				X -> Z
@@ -1437,17 +1134,13 @@
 			struct S {
 				access(M) let t: auth(M) &T
 				access(NM) fun foo(cond: Bool): auth(NM) &Int {
-<<<<<<< HEAD
 					// the B entitlement doesn't pass through the mapping N
-=======
->>>>>>> b3b51802
 					return self.t.getRef() 
 				}
 				init() {
 					self.t = &T() as auth(Y, B) &T
 				}
 			}`)
-<<<<<<< HEAD
 
 		errs := RequireCheckerErrors(t, err, 1)
 
@@ -1458,17 +1151,9 @@
 
 	t.Run("accessor function with composed mapping object access included intermediate step", func(t *testing.T) {
 
-=======
-
-		assert.NoError(t, err)
-	})
-
-	t.Run("accessor function array", func(t *testing.T) {
->>>>>>> b3b51802
-		t.Parallel()
-
-		_, err := ParseAndCheck(t, `
-<<<<<<< HEAD
+		t.Parallel()
+
+		_, err := ParseAndCheck(t, `
 			entitlement X
 			entitlement Y
 			entitlement Z
@@ -1477,11 +1162,6 @@
 			entitlement mapping M {
 				X -> Y
 				A -> B
-=======
-			entitlement mapping M {}
-			struct interface S {
-				access(M) fun foo(): [auth(M) &Int]
->>>>>>> b3b51802
 			}
 			entitlement mapping N {
 				Y -> Z
@@ -1506,32 +1186,20 @@
 				}
 			}`)
 
-<<<<<<< HEAD
 		assert.NoError(t, err)
 	})
 
 	t.Run("accessor function array", func(t *testing.T) {
-=======
-		require.IsType(t, &sema.InvalidMappedEntitlementMemberError{}, errs[0])
-	})
-
-	t.Run("accessor function with invalid mapped ref arg", func(t *testing.T) {
->>>>>>> b3b51802
 		t.Parallel()
 		_, err := ParseAndCheck(t, `
 			entitlement mapping M {}
 			struct interface S {
-<<<<<<< HEAD
 				access(M) fun foo(): [auth(M) &Int]
-=======
-				access(M) fun foo(arg: auth(M) &Int): auth(M) &Int 
->>>>>>> b3b51802
-			}
-		`)
-
-		errs := RequireCheckerErrors(t, err, 1)
-
-<<<<<<< HEAD
+			}
+		`)
+
+		errs := RequireCheckerErrors(t, err, 1)
+
 		require.IsType(t, &sema.InvalidMappedEntitlementMemberError{}, errs[0])
 	})
 
@@ -1541,7 +1209,11 @@
 			entitlement mapping M {}
 			struct interface S {
 				access(M) fun foo(arg: auth(M) &Int): auth(M) &Int 
-=======
+			}
+		`)
+
+		errs := RequireCheckerErrors(t, err, 1)
+
 		require.IsType(t, &sema.InvalidMappedAuthorizationOutsideOfFieldError{}, errs[0])
 	})
 
@@ -1552,42 +1224,14 @@
 			entitlement mapping N {}
 			resource interface R {
 				access(M, N) let foo: String
->>>>>>> b3b51802
-			}
-		`)
-
-		errs := RequireCheckerErrors(t, err, 1)
-
-<<<<<<< HEAD
-		require.IsType(t, &sema.InvalidMappedAuthorizationOutsideOfFieldError{}, errs[0])
-	})
-
-	t.Run("multiple mappings conjunction", func(t *testing.T) {
-		t.Parallel()
-		_, err := ParseAndCheck(t, `
-			entitlement mapping M {} 
-			entitlement mapping N {}
-=======
+			}
+		`)
+
+		errs := RequireCheckerErrors(t, err, 1)
+
 		require.IsType(t, &sema.InvalidMultipleMappedEntitlementError{}, errs[0])
 	})
 
-	t.Run("multiple mappings conjunction with regular", func(t *testing.T) {
-		t.Parallel()
-		_, err := ParseAndCheck(t, `
-			entitlement mapping M {} 
-			entitlement N
->>>>>>> b3b51802
-			resource interface R {
-				access(M, N) let foo: String
-			}
-		`)
-
-		errs := RequireCheckerErrors(t, err, 1)
-
-		require.IsType(t, &sema.InvalidMultipleMappedEntitlementError{}, errs[0])
-	})
-
-<<<<<<< HEAD
 	t.Run("multiple mappings conjunction with regular", func(t *testing.T) {
 		t.Parallel()
 		_, err := ParseAndCheck(t, `
@@ -1595,7 +1239,14 @@
 			entitlement N
 			resource interface R {
 				access(M, N) let foo: String
-=======
+			}
+		`)
+
+		errs := RequireCheckerErrors(t, err, 1)
+
+		require.IsType(t, &sema.InvalidMultipleMappedEntitlementError{}, errs[0])
+	})
+
 	t.Run("multiple mappings disjunction", func(t *testing.T) {
 		t.Parallel()
 		_, err := ParseAndCheck(t, `
@@ -1603,7 +1254,6 @@
 			entitlement mapping N {}
 			resource interface R {
 				access(M | N) let foo: String
->>>>>>> b3b51802
 			}
 		`)
 
@@ -1612,29 +1262,6 @@
 		require.IsType(t, &sema.InvalidMultipleMappedEntitlementError{}, errs[0])
 	})
 
-<<<<<<< HEAD
-	t.Run("multiple mappings disjunction", func(t *testing.T) {
-		t.Parallel()
-		_, err := ParseAndCheck(t, `
-			entitlement mapping M {} 
-=======
-	t.Run("multiple mappings disjunction with regular", func(t *testing.T) {
-		t.Parallel()
-		_, err := ParseAndCheck(t, `
-			entitlement M 
->>>>>>> b3b51802
-			entitlement mapping N {}
-			resource interface R {
-				access(M | N) let foo: String
-			}
-		`)
-
-		errs := RequireCheckerErrors(t, err, 1)
-
-		require.IsType(t, &sema.InvalidMultipleMappedEntitlementError{}, errs[0])
-	})
-
-<<<<<<< HEAD
 	t.Run("multiple mappings disjunction with regular", func(t *testing.T) {
 		t.Parallel()
 		_, err := ParseAndCheck(t, `
@@ -1642,7 +1269,14 @@
 			entitlement mapping N {}
 			resource interface R {
 				access(M | N) let foo: String
-=======
+			}
+		`)
+
+		errs := RequireCheckerErrors(t, err, 1)
+
+		require.IsType(t, &sema.InvalidNonEntitlementAccessError{}, errs[0])
+	})
+
 	t.Run("valid in contract", func(t *testing.T) {
 		t.Parallel()
 		_, err := ParseAndCheck(t, `
@@ -1651,24 +1285,16 @@
 				struct interface S {
 					access(M) let foo: auth(M) &String
 				}
->>>>>>> b3b51802
-			}
-		`)
-
-		assert.NoError(t, err)
-	})
-
-<<<<<<< HEAD
-	t.Run("valid in contract", func(t *testing.T) {
-		t.Parallel()
-		_, err := ParseAndCheck(t, `
-			contract C {
-=======
+			}
+		`)
+
+		assert.NoError(t, err)
+	})
+
 	t.Run("valid in contract interface", func(t *testing.T) {
 		t.Parallel()
 		_, err := ParseAndCheck(t, `
 			contract interface C {
->>>>>>> b3b51802
 				entitlement mapping M {} 
 				struct interface S {
 					access(M) let foo: auth(M) &String
@@ -1679,35 +1305,6 @@
 		assert.NoError(t, err)
 	})
 
-<<<<<<< HEAD
-	t.Run("valid in contract interface", func(t *testing.T) {
-		t.Parallel()
-		_, err := ParseAndCheck(t, `
-			contract interface C {
-=======
-	t.Run("qualified", func(t *testing.T) {
-		t.Parallel()
-		_, err := ParseAndCheck(t, `
-			contract C {
->>>>>>> b3b51802
-				entitlement mapping M {} 
-				struct interface S {
-					access(M) let foo: auth(M) &String
-				}
-<<<<<<< HEAD
-=======
-			}
-			resource interface R {
-				access(C.M) let bar: auth(C.M) &String
->>>>>>> b3b51802
-			}
-		`)
-
-		assert.NoError(t, err)
-	})
-}
-
-<<<<<<< HEAD
 	t.Run("qualified", func(t *testing.T) {
 		t.Parallel()
 		_, err := ParseAndCheck(t, `
@@ -1720,17 +1317,6 @@
 			resource interface R {
 				access(C.M) let bar: auth(C.M) &String
 			}
-=======
-func TestCheckInvalidEntitlementAccess(t *testing.T) {
-
-	t.Parallel()
-
-	t.Run("invalid variable decl", func(t *testing.T) {
-		t.Parallel()
-		_, err := ParseAndCheck(t, `
-			entitlement E
-			access(E) var x: String = ""
->>>>>>> b3b51802
 		`)
 
 		assert.NoError(t, err)
@@ -2090,7 +1676,6 @@
 			}
 			struct interface S {
 				access(M) var x: auth(N) &String
-<<<<<<< HEAD
 			}
 		`)
 
@@ -2101,195 +1686,6 @@
 	})
 }
 
-func TestCheckInvalidEntitlementMappingAccess(t *testing.T) {
-
-	t.Parallel()
-
-	t.Run("invalid variable decl", func(t *testing.T) {
-		t.Parallel()
-		_, err := ParseAndCheck(t, `
-			entitlement mapping M {}
-			access(M) var x: String = ""
-		`)
-
-		errs := RequireCheckerErrors(t, err, 1)
-
-		require.IsType(t, &sema.InvalidMappedEntitlementMemberError{}, errs[0])
-	})
-
-	t.Run("nonreference field", func(t *testing.T) {
-		t.Parallel()
-		_, err := ParseAndCheck(t, `
-			entitlement mapping M {}
-			resource interface R {
-				access(M) let foo: Int
-			}
-		`)
-
-		errs := RequireCheckerErrors(t, err, 1)
-
-		require.IsType(t, &sema.InvalidMappedEntitlementMemberError{}, errs[0])
-	})
-
-	t.Run("optional nonreference field", func(t *testing.T) {
-		t.Parallel()
-		_, err := ParseAndCheck(t, `
-			entitlement mapping M {}
-			resource interface R {
-				access(M) let foo: Int?
-			}
-		`)
-
-		errs := RequireCheckerErrors(t, err, 1)
-
-		require.IsType(t, &sema.InvalidMappedEntitlementMemberError{}, errs[0])
-	})
-
-	t.Run("invalid fun decl", func(t *testing.T) {
-		t.Parallel()
-		_, err := ParseAndCheck(t, `
-			entitlement mapping M {}
-			access(M) fun foo() {}
-		`)
-
-		errs := RequireCheckerErrors(t, err, 1)
-
-		require.IsType(t, &sema.InvalidMappedEntitlementMemberError{}, errs[0])
-	})
-
-	t.Run("invalid contract field", func(t *testing.T) {
-		t.Parallel()
-		_, err := ParseAndCheck(t, `
-			entitlement mapping M {}
-			contract C {
-				access(M) fun foo() {}
-			}
-		`)
-
-		errs := RequireCheckerErrors(t, err, 1)
-
-		require.IsType(t, &sema.InvalidMappedEntitlementMemberError{}, errs[0])
-	})
-
-	t.Run("invalid contract interface field", func(t *testing.T) {
-		t.Parallel()
-		_, err := ParseAndCheck(t, `
-			entitlement mapping M {}
-			contract interface C {
-				access(M) fun foo()
-			}
-		`)
-
-		errs := RequireCheckerErrors(t, err, 1)
-
-		require.IsType(t, &sema.InvalidMappedEntitlementMemberError{}, errs[0])
-	})
-
-	t.Run("invalid event", func(t *testing.T) {
-		t.Parallel()
-		_, err := ParseAndCheck(t, `
-			entitlement mapping M {}
-			resource I {
-				access(M) event Foo()
-			}
-		`)
-
-		errs := RequireCheckerErrors(t, err, 2)
-
-		require.IsType(t, &sema.InvalidNestedDeclarationError{}, errs[0])
-		require.IsType(t, &sema.InvalidMappedEntitlementMemberError{}, errs[1])
-	})
-
-	t.Run("invalid enum case", func(t *testing.T) {
-		t.Parallel()
-		_, err := ParseAndCheck(t, `
-			entitlement mapping M {}
-			enum X: UInt8 {
-				access(M) case red
-			}
-		`)
-
-		errs := RequireCheckerErrors(t, err, 1)
-
-		require.IsType(t, &sema.InvalidAccessModifierError{}, errs[0])
-	})
-
-	t.Run("missing entitlement mapping declaration fun", func(t *testing.T) {
-		t.Parallel()
-		_, err := ParseAndCheck(t, `
-			resource R {
-				access(M) fun foo() {}
-			}
-		`)
-
-		errs := RequireCheckerErrors(t, err, 1)
-
-		require.IsType(t, &sema.NotDeclaredError{}, errs[0])
-	})
-
-	t.Run("missing entitlement mapping declaration field", func(t *testing.T) {
-		t.Parallel()
-		_, err := ParseAndCheck(t, `
-			struct interface S {
-				access(M) let foo: String
-			}
-		`)
-
-		errs := RequireCheckerErrors(t, err, 1)
-
-		require.IsType(t, &sema.NotDeclaredError{}, errs[0])
-	})
-}
-
-func TestCheckNonEntitlementAccess(t *testing.T) {
-
-	t.Parallel()
-
-	t.Run("resource", func(t *testing.T) {
-		t.Parallel()
-		_, err := ParseAndCheck(t, `
-			resource E {}
-			resource R {
-				access(E) fun foo() {}
-=======
->>>>>>> b3b51802
-			}
-		`)
-
-		errs := RequireCheckerErrors(t, err, 2)
-
-<<<<<<< HEAD
-		require.IsType(t, &sema.InvalidNonEntitlementAccessError{}, errs[0])
-=======
-		require.IsType(t, &sema.InvalidMappedAuthorizationOutsideOfFieldError{}, errs[0])
-		require.IsType(t, &sema.InvalidMappedEntitlementMemberError{}, errs[1])
->>>>>>> b3b51802
-	})
-}
-
-<<<<<<< HEAD
-	t.Run("resource interface", func(t *testing.T) {
-		t.Parallel()
-		_, err := ParseAndCheck(t, `
-			resource interface E {}
-			resource R {
-				access(E) fun foo() {}
-			}
-		`)
-
-		errs := RequireCheckerErrors(t, err, 1)
-
-		require.IsType(t, &sema.InvalidNonEntitlementAccessError{}, errs[0])
-	})
-
-	t.Run("attachment", func(t *testing.T) {
-		t.Parallel()
-		_, err := ParseAndCheck(t, `
-			attachment E for AnyStruct {}
-			resource R {
-				access(E) fun foo() {}
-			}
-=======
 func TestCheckInvalidEntitlementMappingAccess(t *testing.T) {
 
 	t.Parallel()
@@ -3622,8 +3018,14 @@
 		t.Parallel()
 		_, err := ParseAndCheck(t, `
 		contract C {
-			entitlement mapping E {}
-			access(E) attachment A for AnyStruct {}
+			entitlement X 
+			entitlement Y
+			entitlement mapping E {
+				X -> Y
+			}	
+			access(E) attachment A for AnyStruct {
+				access(Y) fun foo() {}
+			}
 		}
 		`)
 
@@ -3909,36 +3311,10 @@
 			let i: auth(F, Y) &Int? = ref?.foo
 			return i!
 		}
->>>>>>> b3b51802
-		`)
-
-		errs := RequireCheckerErrors(t, err, 1)
-
-<<<<<<< HEAD
-		require.IsType(t, &sema.InvalidNonEntitlementAccessError{}, errs[0])
-	})
-
-	t.Run("struct", func(t *testing.T) {
-		t.Parallel()
-		_, err := ParseAndCheck(t, `
-			struct E {}
-			resource R {
-				access(E) fun foo() {}
-			}
-		`)
-
-		errs := RequireCheckerErrors(t, err, 1)
-
-		require.IsType(t, &sema.InvalidNonEntitlementAccessError{}, errs[0])
-	})
-
-	t.Run("struct interface", func(t *testing.T) {
-		t.Parallel()
-		_, err := ParseAndCheck(t, `
-			resource E {}
-			resource R {
-				access(E) fun foo() {}
-=======
+		`)
+
+		errs := RequireCheckerErrors(t, err, 1)
+
 		require.IsType(t, &sema.TypeMismatchError{}, errs[0])
 		require.Equal(t, errs[0].(*sema.TypeMismatchError).ExpectedType.QualifiedString(), "auth(F, Y) &Int?")
 		require.Equal(t, errs[0].(*sema.TypeMismatchError).ActualType.QualifiedString(), "auth(Y) &Int?")
@@ -3958,7 +3334,6 @@
 		struct S {
 			access(M) fun foo(): auth(M) &Int {
 				return &1 as auth(M) &Int
->>>>>>> b3b51802
 			}
 		}
 		fun foo(s: auth(X) &S?): auth(X, Y) &Int? {
@@ -4272,1761 +3647,6 @@
 		}
 		`)
 
-<<<<<<< HEAD
-		errs := RequireCheckerErrors(t, err, 1)
-
-		require.IsType(t, &sema.InvalidNonEntitlementAccessError{}, errs[0])
-	})
-
-	t.Run("event", func(t *testing.T) {
-		t.Parallel()
-		_, err := ParseAndCheck(t, `
-			event E()
-			resource R {
-				access(E) fun foo() {}
-			}
-		`)
-
-		errs := RequireCheckerErrors(t, err, 1)
-
-		require.IsType(t, &sema.InvalidNonEntitlementAccessError{}, errs[0])
-	})
-
-	t.Run("contract", func(t *testing.T) {
-		t.Parallel()
-		_, err := ParseAndCheck(t, `
-			contract E {}
-			resource R {
-				access(E) fun foo() {}
-			}
-		`)
-
-		errs := RequireCheckerErrors(t, err, 1)
-
-		require.IsType(t, &sema.InvalidNonEntitlementAccessError{}, errs[0])
-	})
-
-	t.Run("contract interface", func(t *testing.T) {
-		t.Parallel()
-		_, err := ParseAndCheck(t, `
-			contract interface E {}
-			resource R {
-				access(E) fun foo() {}
-			}
-		`)
-
-		errs := RequireCheckerErrors(t, err, 1)
-
-		require.IsType(t, &sema.InvalidNonEntitlementAccessError{}, errs[0])
-	})
-
-	t.Run("enum", func(t *testing.T) {
-		t.Parallel()
-		_, err := ParseAndCheck(t, `
-			enum E: UInt8 {}
-			resource R {
-				access(E) fun foo() {}
-			}
-		`)
-
-		errs := RequireCheckerErrors(t, err, 1)
-
-		require.IsType(t, &sema.InvalidNonEntitlementAccessError{}, errs[0])
-	})
-}
-
-func TestCheckEntitlementInheritance(t *testing.T) {
-
-	t.Parallel()
-	t.Run("valid", func(t *testing.T) {
-		t.Parallel()
-		_, err := ParseAndCheck(t, `
-			entitlement E
-			struct interface I {
-				access(E) fun foo() 
-			}
-			struct S: I {
-				access(E) fun foo() {}
-			}
-		`)
-
-		assert.NoError(t, err)
-	})
-
-	t.Run("valid mapped", func(t *testing.T) {
-		t.Parallel()
-		_, err := ParseAndCheck(t, `
-		 	entitlement X
-			entitlement Y
-			entitlement mapping M {
-				X -> Y
-			}
-			struct interface I {
-				access(M) let x: auth(M) &String
-			}
-			struct S: I {
-				access(M) let x: auth(M) &String
-				init() {
-					self.x = &"foo" as auth(Y) &String
-				}
-			}
-		`)
-
-		assert.NoError(t, err)
-	})
-
-	t.Run("mismatched mapped", func(t *testing.T) {
-		t.Parallel()
-		_, err := ParseAndCheck(t, `
-			entitlement X
-			entitlement Y
-			entitlement mapping M {}
-			entitlement mapping N {
-				X -> Y
-			}
-			struct interface I {
-				access(M) let x: auth(M) &String
-			}
-			struct S: I {
-				access(N) let x: auth(N) &String
-				init() {
-					self.x = &"foo" as auth(Y) &String
-				}
-			}
-		`)
-
-		errs := RequireCheckerErrors(t, err, 1)
-
-		require.IsType(t, &sema.ConformanceError{}, errs[0])
-	})
-
-	t.Run("pub subtyping invalid", func(t *testing.T) {
-		t.Parallel()
-		_, err := ParseAndCheck(t, `
-			entitlement E
-			struct interface I {
-				pub fun foo() 
-			}
-			struct S: I {
-				access(E) fun foo() {}
-			}
-		`)
-
-		errs := RequireCheckerErrors(t, err, 1)
-
-		require.IsType(t, &sema.ConformanceError{}, errs[0])
-	})
-
-	t.Run("pub(set) subtyping invalid", func(t *testing.T) {
-		t.Parallel()
-		_, err := ParseAndCheck(t, `
-			entitlement E
-			struct interface I {
-				pub(set) var x: String
-			}
-			struct S: I {
-				access(E) var x: String
-				init() {
-					self.x = ""
-				}
-			}
-		`)
-
-		errs := RequireCheckerErrors(t, err, 1)
-
-		require.IsType(t, &sema.ConformanceError{}, errs[0])
-	})
-
-	t.Run("pub supertying invalid", func(t *testing.T) {
-		t.Parallel()
-		_, err := ParseAndCheck(t, `
-			entitlement E
-			struct interface I {
-				access(E) fun foo() 
-			}
-			struct S: I {
-				pub fun foo() {}
-			}
-		`)
-
-		errs := RequireCheckerErrors(t, err, 1)
-
-		require.IsType(t, &sema.ConformanceError{}, errs[0])
-	})
-
-	t.Run("pub(set) supertyping invalid", func(t *testing.T) {
-		t.Parallel()
-		_, err := ParseAndCheck(t, `
-			entitlement E
-			struct interface I {
-				access(E) var x: String
-			}
-			struct S: I {
-				pub(set) var x: String
-				init() {
-					self.x = ""
-				}
-			}
-		`)
-
-		errs := RequireCheckerErrors(t, err, 1)
-
-		require.IsType(t, &sema.ConformanceError{}, errs[0])
-	})
-
-	t.Run("access contract subtyping invalid", func(t *testing.T) {
-		t.Parallel()
-		_, err := ParseAndCheck(t, `
-			entitlement E
-			struct interface I {
-				access(contract) fun foo() 
-			}
-			struct S: I {
-				access(E) fun foo() {}
-			}
-		`)
-
-		errs := RequireCheckerErrors(t, err, 1)
-
-		require.IsType(t, &sema.ConformanceError{}, errs[0])
-	})
-
-	t.Run("access account subtyping invalid", func(t *testing.T) {
-		t.Parallel()
-		_, err := ParseAndCheck(t, `
-			entitlement E
-			struct interface I {
-				access(account) fun foo() 
-			}
-			struct S: I {
-				access(E) fun foo() {}
-			}
-		`)
-
-		errs := RequireCheckerErrors(t, err, 1)
-
-		require.IsType(t, &sema.ConformanceError{}, errs[0])
-	})
-
-	t.Run("access account supertying invalid", func(t *testing.T) {
-		t.Parallel()
-		_, err := ParseAndCheck(t, `
-			entitlement E
-			struct interface I {
-				access(E) fun foo() 
-			}
-			struct S: I {
-				access(account) fun foo() {}
-			}
-		`)
-
-		errs := RequireCheckerErrors(t, err, 1)
-
-		require.IsType(t, &sema.ConformanceError{}, errs[0])
-	})
-
-	t.Run("access contract supertying invalid", func(t *testing.T) {
-		t.Parallel()
-		_, err := ParseAndCheck(t, `
-			entitlement E
-			struct interface I {
-				access(E) fun foo() 
-			}
-			struct S: I {
-				access(contract) fun foo() {}
-			}
-		`)
-
-		errs := RequireCheckerErrors(t, err, 1)
-
-		require.IsType(t, &sema.ConformanceError{}, errs[0])
-	})
-
-	t.Run("priv supertying invalid", func(t *testing.T) {
-		t.Parallel()
-		_, err := ParseAndCheck(t, `
-			entitlement E
-			struct interface I {
-				access(E) fun foo() 
-			}
-			struct S: I {
-				priv fun foo() {}
-			}
-		`)
-
-		errs := RequireCheckerErrors(t, err, 1)
-
-		require.IsType(t, &sema.ConformanceError{}, errs[0])
-	})
-
-	t.Run("invalid map subtype with regular conjunction", func(t *testing.T) {
-		t.Parallel()
-		_, err := ParseAndCheck(t, `
-			entitlement E
-			entitlement F 
-			entitlement mapping M {
-				E -> F
-			}
-			struct interface I {
-				access(E, F) var x: auth(E, F) &String
-			}
-			struct S: I {
-				access(M) var x: auth(M) &String 
-
-				init() {
-					self.x = &"foo" as auth(F) &String
-				}
-			}
-		`)
-
-		errs := RequireCheckerErrors(t, err, 1)
-
-		require.IsType(t, &sema.ConformanceError{}, errs[0])
-	})
-
-	t.Run("invalid map supertype with regular conjunction", func(t *testing.T) {
-		t.Parallel()
-		_, err := ParseAndCheck(t, `
-			entitlement E
-			entitlement F 
-			entitlement mapping M {
-				E -> F
-			}
-			struct interface I {
-				access(M) var x: auth(M) &String
-			}
-			struct S: I {
-				access(E, F) var x: auth(E, F) &String 
-
-				init() {
-					self.x = &"foo" as auth(E, F) &String
-				}
-			}
-		`)
-
-		errs := RequireCheckerErrors(t, err, 1)
-
-		require.IsType(t, &sema.ConformanceError{}, errs[0])
-	})
-
-	t.Run("invalid map subtype with regular disjunction", func(t *testing.T) {
-		t.Parallel()
-		_, err := ParseAndCheck(t, `
-			entitlement E
-			entitlement F 
-			entitlement mapping M {
-				E -> F
-			}
-			struct interface I {
-				access(E | F) var x: auth(E | F) &String
-			}
-			struct S: I {
-				access(M) var x: auth(M) &String 
-
-				init() {
-					self.x = &"foo" as auth(F) &String
-				}
-			}
-		`)
-
-		errs := RequireCheckerErrors(t, err, 1)
-
-		require.IsType(t, &sema.ConformanceError{}, errs[0])
-	})
-
-	t.Run("invalid map supertype with regular disjunction", func(t *testing.T) {
-		t.Parallel()
-		_, err := ParseAndCheck(t, `
-			entitlement E
-			entitlement F 
-			entitlement mapping M {
-				E -> F
-			}
-			struct interface I {
-				access(M) var x: auth(M) &String
-			}
-			struct S: I {
-				access(E | F) var x: auth(E | F) &String 
-
-				init() {
-					self.x = &"foo" as auth(F) &String
-				}
-			}
-		`)
-
-		errs := RequireCheckerErrors(t, err, 1)
-
-		require.IsType(t, &sema.ConformanceError{}, errs[0])
-	})
-
-	t.Run("expanded entitlements valid in disjunction", func(t *testing.T) {
-		t.Parallel()
-		_, err := ParseAndCheck(t, `
-			entitlement E
-			entitlement F
-			struct interface I {
-				access(E) fun foo() 
-			}
-			struct interface J {
-				access(F) fun foo() 
-			}
-			struct S: I, J {
-				access(E | F) fun foo() {}
-			}
-		`)
-
-		assert.NoError(t, err)
-	})
-
-	t.Run("more expanded entitlements valid in disjunction", func(t *testing.T) {
-		t.Parallel()
-		_, err := ParseAndCheck(t, `
-			entitlement E
-			entitlement F
-			entitlement G
-			struct interface I {
-				access(E | G) fun foo() 
-			}
-			struct S: I {
-				access(E | F | G) fun foo() {}
-			}
-		`)
-
-		assert.NoError(t, err)
-	})
-
-	t.Run("reduced entitlements valid with conjunction", func(t *testing.T) {
-		t.Parallel()
-		_, err := ParseAndCheck(t, `
-			entitlement E
-			entitlement F 
-			entitlement G
-			struct interface I {
-				access(E, G) fun foo() 
-			}
-			struct interface J {
-				access(E, F) fun foo() 
-			}
-			struct S: I, J {
-				access(E) fun foo() {}
-			}
-		`)
-
-		assert.NoError(t, err)
-	})
-
-	t.Run("more reduced entitlements valid with conjunction", func(t *testing.T) {
-		t.Parallel()
-		_, err := ParseAndCheck(t, `
-			entitlement E
-			entitlement F 
-			entitlement G
-			struct interface I {
-				access(E, F, G) fun foo() 
-			}
-			struct S: I {
-				access(E, F) fun foo() {}
-			}
-		`)
-
-		assert.NoError(t, err)
-	})
-
-	t.Run("expanded entitlements invalid in conjunction", func(t *testing.T) {
-		t.Parallel()
-		_, err := ParseAndCheck(t, `
-			entitlement E
-			entitlement F
-			struct interface I {
-				access(E) fun foo() 
-			}
-			struct interface J {
-				access(F) fun foo() 
-			}
-			struct S: I, J {
-				access(E, F) fun foo() {}
-			}
-		`)
-
-		// this conforms to neither I nor J
-		errs := RequireCheckerErrors(t, err, 2)
-
-		require.IsType(t, &sema.ConformanceError{}, errs[0])
-		require.IsType(t, &sema.ConformanceError{}, errs[1])
-	})
-
-	t.Run("more expanded entitlements invalid in conjunction", func(t *testing.T) {
-		t.Parallel()
-		_, err := ParseAndCheck(t, `
-			entitlement E
-			entitlement F
-			entitlement G
-			struct interface I {
-				access(E, F) fun foo() 
-			}
-			struct S: I {
-				access(E, F, G) fun foo() {}
-			}
-		`)
-
-		errs := RequireCheckerErrors(t, err, 1)
-
-		require.IsType(t, &sema.ConformanceError{}, errs[0])
-	})
-
-	t.Run("expanded entitlements invalid", func(t *testing.T) {
-		t.Parallel()
-		_, err := ParseAndCheck(t, `
-			entitlement E
-			entitlement F
-			struct interface I {
-				access(E) fun foo() 
-			}
-			struct interface J {
-				access(F) fun foo() 
-			}
-			struct S: I, J {
-				access(E) fun foo() {}
-			}
-		`)
-
-		errs := RequireCheckerErrors(t, err, 1)
-
-		require.IsType(t, &sema.ConformanceError{}, errs[0])
-	})
-
-	t.Run("reduced entitlements invalid with disjunction", func(t *testing.T) {
-		t.Parallel()
-		_, err := ParseAndCheck(t, `
-			entitlement E
-			entitlement F 
-			struct interface I {
-				access(E) fun foo() 
-			}
-			struct interface J {
-				access(E | F) fun foo() 
-			}
-			struct S: I, J {
-				access(E) fun foo() {}
-			}
-		`)
-
-		errs := RequireCheckerErrors(t, err, 1)
-
-		require.IsType(t, &sema.ConformanceError{}, errs[0])
-	})
-
-	t.Run("more reduced entitlements invalid with disjunction", func(t *testing.T) {
-		t.Parallel()
-		_, err := ParseAndCheck(t, `
-			entitlement E
-			entitlement F 
-			entitlement G
-			struct interface I {
-				access(E | F | G) fun foo() 
-			}
-			struct S: I {
-				access(E | G) fun foo() {}
-			}
-		`)
-
-		errs := RequireCheckerErrors(t, err, 1)
-
-		require.IsType(t, &sema.ConformanceError{}, errs[0])
-	})
-
-	t.Run("overlapped entitlements invalid with disjunction", func(t *testing.T) {
-		t.Parallel()
-		_, err := ParseAndCheck(t, `
-			entitlement E
-			entitlement F 
-			entitlement G
-			struct interface J {
-				access(E | F) fun foo() 
-			}
-			struct S: J {
-				access(E | G) fun foo() {}
-			}
-		`)
-
-		errs := RequireCheckerErrors(t, err, 1)
-
-		require.IsType(t, &sema.ConformanceError{}, errs[0])
-	})
-
-	t.Run("overlapped entitlements invalid with disjunction/conjunction subtype", func(t *testing.T) {
-		t.Parallel()
-		_, err := ParseAndCheck(t, `
-			entitlement E
-			entitlement F 
-			entitlement G
-			struct interface J {
-				access(E | F) fun foo() 
-			}
-			struct S: J {
-				access(E, G) fun foo() {}
-			}
-		`)
-
-		// implementation is more specific because it requires both, but interface only guarantees one
-		errs := RequireCheckerErrors(t, err, 1)
-
-		require.IsType(t, &sema.ConformanceError{}, errs[0])
-	})
-
-	t.Run("disjunction/conjunction subtype valid when sets are the same", func(t *testing.T) {
-		t.Parallel()
-		_, err := ParseAndCheck(t, `
-			entitlement E
-			struct interface J {
-				access(E | E) fun foo() 
-			}
-			struct S: J {
-				access(E, E) fun foo() {}
-			}
-		`)
-
-		assert.NoError(t, err)
-	})
-
-	t.Run("overlapped entitlements valid with conjunction/disjunction subtype", func(t *testing.T) {
-		t.Parallel()
-		_, err := ParseAndCheck(t, `
-			entitlement E
-			entitlement F 
-			entitlement G
-			struct interface J {
-				access(E, F) fun foo() 
-			}
-			struct S: J {
-				access(E | G) fun foo() {}
-			}
-		`)
-
-		// implementation is less specific because it only requires one, but interface guarantees both
-		assert.NoError(t, err)
-	})
-
-	t.Run("different entitlements invalid", func(t *testing.T) {
-		t.Parallel()
-		_, err := ParseAndCheck(t, `
-			entitlement E
-			entitlement F
-			entitlement G 
-			struct interface I {
-				access(E) fun foo() 
-			}
-			struct interface J {
-				access(F) fun foo() 
-			}
-			struct S: I, J {
-				access(E | G) fun foo() {}
-			}
-		`)
-
-		errs := RequireCheckerErrors(t, err, 1)
-
-		require.IsType(t, &sema.ConformanceError{}, errs[0])
-	})
-}
-
-func TestCheckEntitlementTypeAnnotation(t *testing.T) {
-
-	t.Parallel()
-
-	t.Run("invalid local annot", func(t *testing.T) {
-		t.Parallel()
-		_, err := ParseAndCheck(t, `
-			entitlement E
-			let x: E = ""
-		`)
-
-		errs := RequireCheckerErrors(t, err, 2)
-
-		require.IsType(t, &sema.DirectEntitlementAnnotationError{}, errs[0])
-		require.IsType(t, &sema.TypeMismatchError{}, errs[1])
-	})
-
-	t.Run("invalid param annot", func(t *testing.T) {
-		t.Parallel()
-		_, err := ParseAndCheck(t, `
-			entitlement E
-			pub fun foo(e: E) {}
-		`)
-
-		errs := RequireCheckerErrors(t, err, 1)
-
-		require.IsType(t, &sema.DirectEntitlementAnnotationError{}, errs[0])
-	})
-
-	t.Run("invalid return annot", func(t *testing.T) {
-		t.Parallel()
-		_, err := ParseAndCheck(t, `
-			entitlement E
-			resource interface I {
-				pub fun foo(): E 
-			}
-		`)
-
-		errs := RequireCheckerErrors(t, err, 1)
-
-		require.IsType(t, &sema.DirectEntitlementAnnotationError{}, errs[0])
-	})
-
-	t.Run("invalid field annot", func(t *testing.T) {
-		t.Parallel()
-		_, err := ParseAndCheck(t, `
-			entitlement E
-			resource interface I {
-				let e: E
-			}
-		`)
-
-		errs := RequireCheckerErrors(t, err, 1)
-
-		require.IsType(t, &sema.DirectEntitlementAnnotationError{}, errs[0])
-	})
-
-	t.Run("invalid conformance annotation", func(t *testing.T) {
-		t.Parallel()
-		_, err := ParseAndCheck(t, `
-			entitlement E
-			resource R: E {}
-		`)
-
-		errs := RequireCheckerErrors(t, err, 1)
-
-		require.IsType(t, &sema.InvalidConformanceError{}, errs[0])
-	})
-
-	t.Run("invalid array annot", func(t *testing.T) {
-		t.Parallel()
-		_, err := ParseAndCheck(t, `
-			entitlement E
-			resource interface I {
-				let e: [E]
-			}
-		`)
-
-		errs := RequireCheckerErrors(t, err, 1)
-
-		require.IsType(t, &sema.DirectEntitlementAnnotationError{}, errs[0])
-	})
-
-	t.Run("invalid fun annot", func(t *testing.T) {
-		t.Parallel()
-		_, err := ParseAndCheck(t, `
-			entitlement E
-			resource interface I {
-				let e: (fun (E): Void)
-			}
-		`)
-
-		errs := RequireCheckerErrors(t, err, 1)
-
-		require.IsType(t, &sema.DirectEntitlementAnnotationError{}, errs[0])
-	})
-
-	t.Run("invalid enum conformance", func(t *testing.T) {
-		t.Parallel()
-		_, err := ParseAndCheck(t, `
-			entitlement E
-			enum X: E {}
-		`)
-
-		errs := RequireCheckerErrors(t, err, 1)
-
-		require.IsType(t, &sema.InvalidEnumRawTypeError{}, errs[0])
-	})
-
-	t.Run("invalid dict annot", func(t *testing.T) {
-		t.Parallel()
-		_, err := ParseAndCheck(t, `
-			entitlement E
-			resource interface I {
-				let e: {E: E}
-			}
-		`)
-
-		errs := RequireCheckerErrors(t, err, 2)
-
-		// key
-		require.IsType(t, &sema.InvalidDictionaryKeyTypeError{}, errs[0])
-		// value
-		require.IsType(t, &sema.DirectEntitlementAnnotationError{}, errs[1])
-	})
-
-	t.Run("invalid fun annot", func(t *testing.T) {
-		t.Parallel()
-		_, err := ParseAndCheck(t, `
-			entitlement E
-			resource interface I {
-				let e: (fun (E): Void)
-			}
-		`)
-
-		errs := RequireCheckerErrors(t, err, 1)
-
-		require.IsType(t, &sema.DirectEntitlementAnnotationError{}, errs[0])
-	})
-
-	t.Run("runtype type", func(t *testing.T) {
-		t.Parallel()
-		_, err := ParseAndCheck(t, `
-			entitlement E
-			let e = Type<E>()
-		`)
-
-		errs := RequireCheckerErrors(t, err, 1)
-
-		require.IsType(t, &sema.DirectEntitlementAnnotationError{}, errs[0])
-	})
-
-	t.Run("type arg", func(t *testing.T) {
-		t.Parallel()
-		_, err := ParseAndCheckAccount(t, `
-			entitlement E
-			let e = authAccount.load<E>(from: /storage/foo)
-		`)
-
-		errs := RequireCheckerErrors(t, err, 2)
-
-		require.IsType(t, &sema.DirectEntitlementAnnotationError{}, errs[0])
-		// entitlements are not storable either
-		require.IsType(t, &sema.TypeMismatchError{}, errs[1])
-	})
-
-	t.Run("restricted", func(t *testing.T) {
-		t.Parallel()
-		_, err := ParseAndCheckAccount(t, `
-			entitlement E
-			resource interface I {
-				let e: E{E}
-			}
-		`)
-
-		errs := RequireCheckerErrors(t, err, 2)
-
-		require.IsType(t, &sema.InvalidRestrictionTypeError{}, errs[0])
-		require.IsType(t, &sema.InvalidRestrictedTypeError{}, errs[1])
-	})
-
-	t.Run("reference", func(t *testing.T) {
-		t.Parallel()
-		_, err := ParseAndCheckAccount(t, `
-			entitlement E
-			resource interface I {
-				let e: &E
-			}
-		`)
-
-		errs := RequireCheckerErrors(t, err, 1)
-
-		require.IsType(t, &sema.DirectEntitlementAnnotationError{}, errs[0])
-	})
-
-	t.Run("capability", func(t *testing.T) {
-		t.Parallel()
-		_, err := ParseAndCheckAccount(t, `
-			entitlement E
-			resource interface I {
-				let e: Capability<&E>
-			}
-		`)
-
-		errs := RequireCheckerErrors(t, err, 2)
-
-		require.IsType(t, &sema.DirectEntitlementAnnotationError{}, errs[0])
-		require.IsType(t, &sema.DirectEntitlementAnnotationError{}, errs[1])
-	})
-
-	t.Run("optional", func(t *testing.T) {
-		t.Parallel()
-		_, err := ParseAndCheckAccount(t, `
-			entitlement E
-			resource interface I {
-				let e: E?
-			}
-		`)
-
-		errs := RequireCheckerErrors(t, err, 1)
-
-		require.IsType(t, &sema.DirectEntitlementAnnotationError{}, errs[0])
-	})
-}
-
-func TestCheckEntitlementMappingTypeAnnotation(t *testing.T) {
-
-	t.Parallel()
-
-	t.Run("invalid local annot", func(t *testing.T) {
-		t.Parallel()
-		_, err := ParseAndCheck(t, `
-			entitlement mapping E {}
-			let x: E = ""
-		`)
-
-		errs := RequireCheckerErrors(t, err, 2)
-
-		require.IsType(t, &sema.DirectEntitlementAnnotationError{}, errs[0])
-		require.IsType(t, &sema.TypeMismatchError{}, errs[1])
-	})
-
-	t.Run("invalid param annot", func(t *testing.T) {
-		t.Parallel()
-		_, err := ParseAndCheck(t, `
-			entitlement mapping E {}
-			pub fun foo(e: E) {}
-		`)
-
-		errs := RequireCheckerErrors(t, err, 1)
-
-		require.IsType(t, &sema.DirectEntitlementAnnotationError{}, errs[0])
-	})
-
-	t.Run("invalid return annot", func(t *testing.T) {
-		t.Parallel()
-		_, err := ParseAndCheck(t, `
-			entitlement mapping E {}
-			resource interface I {
-				pub fun foo(): E 
-			}
-		`)
-
-		errs := RequireCheckerErrors(t, err, 1)
-
-		require.IsType(t, &sema.DirectEntitlementAnnotationError{}, errs[0])
-	})
-
-	t.Run("invalid field annot", func(t *testing.T) {
-		t.Parallel()
-		_, err := ParseAndCheck(t, `
-			entitlement mapping E {}
-			resource interface I {
-				let e: E
-			}
-		`)
-
-		errs := RequireCheckerErrors(t, err, 1)
-
-		require.IsType(t, &sema.DirectEntitlementAnnotationError{}, errs[0])
-	})
-
-	t.Run("invalid conformance annotation", func(t *testing.T) {
-		t.Parallel()
-		_, err := ParseAndCheck(t, `
-			entitlement mapping E {}
-			resource R: E {}
-		`)
-
-		errs := RequireCheckerErrors(t, err, 1)
-
-		require.IsType(t, &sema.InvalidConformanceError{}, errs[0])
-	})
-
-	t.Run("invalid array annot", func(t *testing.T) {
-		t.Parallel()
-		_, err := ParseAndCheck(t, `
-			entitlement mapping E {}
-			resource interface I {
-				let e: [E]
-			}
-		`)
-
-		errs := RequireCheckerErrors(t, err, 1)
-
-		require.IsType(t, &sema.DirectEntitlementAnnotationError{}, errs[0])
-	})
-
-	t.Run("invalid fun annot", func(t *testing.T) {
-		t.Parallel()
-		_, err := ParseAndCheck(t, `
-			entitlement mapping E {}
-			resource interface I {
-				let e: (fun (E): Void)
-			}
-		`)
-
-		errs := RequireCheckerErrors(t, err, 1)
-
-		require.IsType(t, &sema.DirectEntitlementAnnotationError{}, errs[0])
-	})
-
-	t.Run("invalid enum conformance", func(t *testing.T) {
-		t.Parallel()
-		_, err := ParseAndCheck(t, `
-			entitlement mapping E {}
-			enum X: E {}
-		`)
-
-		errs := RequireCheckerErrors(t, err, 1)
-
-		require.IsType(t, &sema.InvalidEnumRawTypeError{}, errs[0])
-	})
-
-	t.Run("invalid dict annot", func(t *testing.T) {
-		t.Parallel()
-		_, err := ParseAndCheck(t, `
-			entitlement mapping E {}
-			resource interface I {
-				let e: {E: E}
-			}
-		`)
-
-		errs := RequireCheckerErrors(t, err, 2)
-
-		// key
-		require.IsType(t, &sema.InvalidDictionaryKeyTypeError{}, errs[0])
-		// value
-		require.IsType(t, &sema.DirectEntitlementAnnotationError{}, errs[1])
-	})
-
-	t.Run("runtype type", func(t *testing.T) {
-		t.Parallel()
-		_, err := ParseAndCheck(t, `
-			entitlement mapping E {}
-			let e = Type<E>()
-		`)
-
-		errs := RequireCheckerErrors(t, err, 1)
-
-		require.IsType(t, &sema.DirectEntitlementAnnotationError{}, errs[0])
-	})
-
-	t.Run("type arg", func(t *testing.T) {
-		t.Parallel()
-		_, err := ParseAndCheckAccount(t, `
-			entitlement mapping E {}
-			let e = authAccount.load<E>(from: /storage/foo)
-		`)
-
-		errs := RequireCheckerErrors(t, err, 2)
-
-		require.IsType(t, &sema.DirectEntitlementAnnotationError{}, errs[0])
-		// entitlements are not storable either
-		require.IsType(t, &sema.TypeMismatchError{}, errs[1])
-	})
-
-	t.Run("restricted", func(t *testing.T) {
-		t.Parallel()
-		_, err := ParseAndCheckAccount(t, `
-			entitlement mapping E {}
-			resource interface I {
-				let e: E{E}
-			}
-		`)
-
-		errs := RequireCheckerErrors(t, err, 2)
-
-		require.IsType(t, &sema.InvalidRestrictionTypeError{}, errs[0])
-		require.IsType(t, &sema.InvalidRestrictedTypeError{}, errs[1])
-	})
-
-	t.Run("reference", func(t *testing.T) {
-		t.Parallel()
-		_, err := ParseAndCheckAccount(t, `
-			entitlement mapping E {}
-			resource interface I {
-				let e: &E
-			}
-		`)
-
-		errs := RequireCheckerErrors(t, err, 1)
-
-		require.IsType(t, &sema.DirectEntitlementAnnotationError{}, errs[0])
-	})
-
-	t.Run("capability", func(t *testing.T) {
-		t.Parallel()
-		_, err := ParseAndCheckAccount(t, `
-			entitlement mapping E {}
-			resource interface I {
-				let e: Capability<&E>
-			}
-		`)
-
-		errs := RequireCheckerErrors(t, err, 2)
-
-		require.IsType(t, &sema.DirectEntitlementAnnotationError{}, errs[0])
-		require.IsType(t, &sema.DirectEntitlementAnnotationError{}, errs[1])
-	})
-
-	t.Run("optional", func(t *testing.T) {
-		t.Parallel()
-		_, err := ParseAndCheckAccount(t, `
-			entitlement mapping E {}
-			resource interface I {
-				let e: E?
-			}
-		`)
-
-		errs := RequireCheckerErrors(t, err, 1)
-
-		require.IsType(t, &sema.DirectEntitlementAnnotationError{}, errs[0])
-	})
-}
-
-func TestCheckAttachmentEntitlementAccessAnnotation(t *testing.T) {
-
-	t.Parallel()
-	t.Run("mapping allowed", func(t *testing.T) {
-		t.Parallel()
-		_, err := ParseAndCheck(t, `
-			entitlement mapping E {}
-			access(E) attachment A for AnyStruct {}
-		`)
-
-		assert.NoError(t, err)
-	})
-
-	t.Run("entitlement set not allowed", func(t *testing.T) {
-		t.Parallel()
-		_, err := ParseAndCheck(t, `
-			entitlement E
-			entitlement F
-			access(E, F) attachment A for AnyStruct {}
-		`)
-
-		errs := RequireCheckerErrors(t, err, 1)
-
-		require.IsType(t, &sema.InvalidEntitlementAccessError{}, errs[0])
-	})
-
-	t.Run("mapping allowed in contract", func(t *testing.T) {
-		t.Parallel()
-		_, err := ParseAndCheck(t, `
-		contract C {
-			entitlement X 
-			entitlement Y
-			entitlement mapping E {
-				X -> Y
-			}	
-			access(E) attachment A for AnyStruct {
-				access(Y) fun foo() {}
-			}
-		}
-		`)
-
-		assert.NoError(t, err)
-	})
-
-	t.Run("entitlement set not allowed in contract", func(t *testing.T) {
-		t.Parallel()
-		_, err := ParseAndCheck(t, `
-		contract C {
-			entitlement E
-			access(E) attachment A for AnyStruct {}
-		}
-		`)
-
-		errs := RequireCheckerErrors(t, err, 1)
-
-		require.IsType(t, &sema.InvalidEntitlementAccessError{}, errs[0])
-	})
-
-}
-
-func TestCheckEntitlementSetAccess(t *testing.T) {
-
-	t.Parallel()
-
-	runTest := func(refType string, memberName string, valid bool) {
-		t.Run(fmt.Sprintf("%s on %s", memberName, refType), func(t *testing.T) {
-			t.Parallel()
-			_, err := ParseAndCheckAccount(t, fmt.Sprintf(`
-				entitlement X
-				entitlement Y
-				entitlement Z
-
-				struct R {
-					pub fun p() {}
-
-					access(X) fun x() {}
-					access(Y) fun y() {}
-					access(Z) fun z() {}
-
-					access(X, Y) fun xy() {}
-					access(Y, Z) fun yz() {}
-					access(X, Z) fun xz() {}
-					
-					access(X, Y, Z) fun xyz() {}
-
-					access(X | Y) fun xyOr() {}
-					access(Y | Z) fun yzOr() {}
-					access(X | Z) fun xzOr() {}
-
-					access(X | Y | Z) fun xyzOr() {}
-
-					priv fun private() {}
-					access(contract) fun c() {}
-					access(account) fun a() {}
-				}
-
-				fun test(ref: %s) {
-					ref.%s()
-				}
-			`, refType, memberName))
-
-			if valid {
-				assert.NoError(t, err)
-			} else {
-				errs := RequireCheckerErrors(t, err, 1)
-
-				require.IsType(t, &sema.InvalidAccessError{}, errs[0])
-			}
-		})
-	}
-
-	tests := []struct {
-		refType    string
-		memberName string
-		valid      bool
-	}{
-		{"&R", "p", true},
-		{"&R", "x", false},
-		{"&R", "xy", false},
-		{"&R", "xyz", false},
-		{"&R", "xyOr", false},
-		{"&R", "xyzOr", false},
-		{"&R", "private", false},
-		{"&R", "a", true},
-		{"&R", "c", false},
-
-		{"auth(X) &R", "p", true},
-		{"auth(X) &R", "x", true},
-		{"auth(X) &R", "y", false},
-		{"auth(X) &R", "xy", false},
-		{"auth(X) &R", "xyz", false},
-		{"auth(X) &R", "xyOr", true},
-		{"auth(X) &R", "xyzOr", true},
-		{"auth(X) &R", "private", false},
-		{"auth(X) &R", "a", true},
-		{"auth(X) &R", "c", false},
-
-		{"auth(X, Y) &R", "p", true},
-		{"auth(X, Y) &R", "x", true},
-		{"auth(X, Y) &R", "y", true},
-		{"auth(X, Y) &R", "xy", true},
-		{"auth(X, Y) &R", "xyz", false},
-		{"auth(X, Y) &R", "xyOr", true},
-		{"auth(X, Y) &R", "xyzOr", true},
-		{"auth(X, Y) &R", "private", false},
-		{"auth(X, Y) &R", "a", true},
-		{"auth(X, Y) &R", "c", false},
-
-		{"auth(X, Y, Z) &R", "p", true},
-		{"auth(X, Y, Z) &R", "x", true},
-		{"auth(X, Y, Z) &R", "y", true},
-		{"auth(X, Y, Z) &R", "z", true},
-		{"auth(X, Y, Z) &R", "xy", true},
-		{"auth(X, Y, Z) &R", "xyz", true},
-		{"auth(X, Y, Z) &R", "xyOr", true},
-		{"auth(X, Y, Z) &R", "xyzOr", true},
-		{"auth(X, Y, Z) &R", "private", false},
-		{"auth(X, Y, Z) &R", "a", true},
-		{"auth(X, Y, Z) &R", "c", false},
-
-		{"auth(X | Y) &R", "p", true},
-		{"auth(X | Y) &R", "x", false},
-		{"auth(X | Y) &R", "y", false},
-		{"auth(X | Y) &R", "xy", false},
-		{"auth(X | Y) &R", "xyz", false},
-		{"auth(X | Y) &R", "xyOr", true},
-		{"auth(X | Y) &R", "xzOr", false},
-		{"auth(X | Y) &R", "yzOr", false},
-		{"auth(X | Y) &R", "xyzOr", true},
-		{"auth(X | Y) &R", "private", false},
-		{"auth(X | Y) &R", "a", true},
-		{"auth(X | Y) &R", "c", false},
-
-		{"auth(X | Y | Z) &R", "p", true},
-		{"auth(X | Y | Z) &R", "x", false},
-		{"auth(X | Y | Z) &R", "y", false},
-		{"auth(X | Y | Z) &R", "xy", false},
-		{"auth(X | Y | Z) &R", "xyz", false},
-		{"auth(X | Y | Z) &R", "xyOr", false},
-		{"auth(X | Y | Z) &R", "xzOr", false},
-		{"auth(X | Y | Z) &R", "yzOr", false},
-		{"auth(X | Y | Z) &R", "xyzOr", true},
-		{"auth(X | Y | Z) &R", "private", false},
-		{"auth(X | Y | Z) &R", "a", true},
-		{"auth(X | Y | Z) &R", "c", false},
-
-		{"R", "p", true},
-		{"R", "x", true},
-		{"R", "y", true},
-		{"R", "xy", true},
-		{"R", "xyz", true},
-		{"R", "xyOr", true},
-		{"R", "xzOr", true},
-		{"R", "yzOr", true},
-		{"R", "xyzOr", true},
-		{"R", "private", false},
-		{"R", "a", true},
-		{"R", "c", false},
-	}
-
-	for _, test := range tests {
-		runTest(test.refType, test.memberName, test.valid)
-	}
-
-}
-
-func TestCheckEntitlementMapAccess(t *testing.T) {
-
-	t.Parallel()
-	t.Run("basic", func(t *testing.T) {
-		t.Parallel()
-		_, err := ParseAndCheck(t, `
-		entitlement X
-		entitlement Y 
-		entitlement mapping M {
-			X -> Y
-		}
-		struct Q {
-			access(Y) fun foo() {}
-		}
-		struct interface S {
-			access(M) let x: auth(M) &Q
-		}
-		fun foo(s: auth(X) &{S}) {
-			s.x.foo()
-		}
-		`)
-
-		assert.NoError(t, err)
-	})
-
-	t.Run("basic with optional access", func(t *testing.T) {
-		t.Parallel()
-		_, err := ParseAndCheck(t, `
-		entitlement X
-		entitlement Y 
-		entitlement mapping M {
-			X -> Y
-		}
-		struct Q {
-			access(Y) fun foo() {}
-		}
-		struct interface S {
-			access(M) let x: auth(M) &Q
-		}
-		fun foo(s: auth(X) &{S}?) {
-			s?.x?.foo()
-		}
-		`)
-
-		assert.NoError(t, err)
-	})
-
-	t.Run("basic with optional access return", func(t *testing.T) {
-		t.Parallel()
-		_, err := ParseAndCheck(t, `
-		entitlement X
-		entitlement Y 
-		entitlement mapping M {
-			X -> Y
-		}
-		struct Q {}
-		struct interface S {
-			access(M) let x: auth(M) &Q
-		}
-		fun foo(s: auth(X) &{S}?): auth(Y) &Q? {
-			return s?.x
-		}
-		`)
-
-		assert.NoError(t, err)
-	})
-
-	t.Run("basic with optional full entitled map", func(t *testing.T) {
-		t.Parallel()
-		_, err := ParseAndCheck(t, `
-		entitlement X
-		entitlement Y
-		entitlement E
-		entitlement F
-		entitlement mapping M {
-			X -> Y
-			E -> F
-		}
-		struct S {
-			access(M) let foo: auth(M) &Int
-			init() {
-				self.foo = &3 as auth(F, Y) &Int
-			}
-		}
-		fun test(): &Int {
-			let s: S? = S()
-			let i: auth(F, Y) &Int? = s?.foo
-			return i!
-		}
-		`)
-
-		assert.NoError(t, err)
-	})
-
-	t.Run("basic with optional partial map", func(t *testing.T) {
-		t.Parallel()
-		_, err := ParseAndCheck(t, `
-		entitlement X
-		entitlement Y
-		entitlement E
-		entitlement F
-		entitlement mapping M {
-			X -> Y
-			E -> F
-		}
-		struct S {
-			access(M) let foo: auth(M) &Int
-			init() {
-				self.foo = &3 as auth(F, Y) &Int
-			}
-		}
-		fun test(): &Int {
-			let s = S()
-			let ref = &s as auth(X) &S?
-			let i: auth(F, Y) &Int? = ref?.foo
-			return i!
-		}
-		`)
-
-		errs := RequireCheckerErrors(t, err, 1)
-
-		require.IsType(t, &sema.TypeMismatchError{}, errs[0])
-		require.Equal(t, errs[0].(*sema.TypeMismatchError).ExpectedType.QualifiedString(), "auth(F, Y) &Int?")
-		require.Equal(t, errs[0].(*sema.TypeMismatchError).ActualType.QualifiedString(), "auth(Y) &Int?")
-	})
-
-	t.Run("basic with optional function call return invalid", func(t *testing.T) {
-		t.Parallel()
-		_, err := ParseAndCheck(t, `
-		entitlement X
-		entitlement Y 
-		entitlement E
-		entitlement F 
-		entitlement mapping M {
-			X -> Y
-			E -> F
-		}
-		struct S {
-			access(M) fun foo(): auth(M) &Int {
-				return &1 as auth(M) &Int
-			}
-		}
-		fun foo(s: auth(X) &S?): auth(X, Y) &Int? {
-			return s?.foo()
-		}
-		`)
-
-		errs := RequireCheckerErrors(t, err, 1)
-
-		require.IsType(t, &sema.TypeMismatchError{}, errs[0])
-		require.Equal(t, errs[0].(*sema.TypeMismatchError).ExpectedType.QualifiedString(), "auth(X, Y) &Int?")
-		require.Equal(t, errs[0].(*sema.TypeMismatchError).ActualType.QualifiedString(), "auth(Y) &Int?")
-	})
-
-	t.Run("basic with optional partial map", func(t *testing.T) {
-		t.Parallel()
-		_, err := ParseAndCheck(t, `
-		entitlement X
-		entitlement Y
-		entitlement E
-		entitlement F
-		entitlement mapping M {
-			X -> Y
-			E -> F
-		}
-		struct S {
-			access(M) let foo: auth(M) &Int
-			init() {
-				self.foo = &3 as auth(F, Y) &Int
-			}
-		}
-		fun test(): &Int {
-			let s = S()
-			let ref = &s as auth(X) &S?
-			let i: auth(F, Y) &Int? = ref?.foo
-			return i!
-		}
-		`)
-
-		errs := RequireCheckerErrors(t, err, 1)
-
-		require.IsType(t, &sema.TypeMismatchError{}, errs[0])
-		require.Equal(t, errs[0].(*sema.TypeMismatchError).ExpectedType.QualifiedString(), "auth(F, Y) &Int?")
-		require.Equal(t, errs[0].(*sema.TypeMismatchError).ActualType.QualifiedString(), "auth(Y) &Int?")
-	})
-
-	t.Run("multiple outputs", func(t *testing.T) {
-		t.Parallel()
-		_, err := ParseAndCheck(t, `
-		entitlement X
-		entitlement Y 
-		entitlement E
-		entitlement F
-		entitlement mapping M {
-			X -> Y
-			E -> F
-		}
-		struct interface S {
-			access(M) let x: auth(M) &Int
-		}
-		fun foo(ref: auth(X | E) &{S}) {
-			let x: auth(Y | F) &Int = ref.x
-			let x2: auth(Y, F) &Int = ref.x
-		}
-		`)
-
-		errs := RequireCheckerErrors(t, err, 1)
-
-		require.IsType(t, &sema.TypeMismatchError{}, errs[0])
-		require.Equal(t, errs[0].(*sema.TypeMismatchError).ExpectedType.QualifiedString(), "auth(Y, F) &Int")
-		require.Equal(t, errs[0].(*sema.TypeMismatchError).ActualType.QualifiedString(), "auth(Y | F) &Int")
-	})
-
-	t.Run("optional", func(t *testing.T) {
-		t.Parallel()
-		_, err := ParseAndCheck(t, `
-		entitlement X
-		entitlement Y 
-		entitlement mapping M {
-			X -> Y
-		}
-		struct interface S {
-			access(M) let x: auth(M) &Int?
-		}
-		fun foo(ref: auth(X) &{S}) {
-			let x: auth(Y) &Int? = ref.x
-		}
-		`)
-
-		assert.NoError(t, err)
-	})
-
-	t.Run("do not retain entitlements", func(t *testing.T) {
-		t.Parallel()
-		_, err := ParseAndCheck(t, `
-		entitlement X
-		entitlement Y 
-		entitlement mapping M {
-			X -> Y
-		}
-		struct interface S {
-			access(M) let x: auth(M) &Int
-		}
-		fun foo(ref: auth(X) &{S}) {
-			let x: auth(X) &Int = ref.x
-		}
-		`)
-
-		errs := RequireCheckerErrors(t, err, 1)
-
-		// X is not retained in the entitlements for ref
-		require.IsType(t, &sema.TypeMismatchError{}, errs[0])
-		require.Equal(t, errs[0].(*sema.TypeMismatchError).ExpectedType.QualifiedString(), "auth(X) &Int")
-		require.Equal(t, errs[0].(*sema.TypeMismatchError).ActualType.QualifiedString(), "auth(Y) &Int")
-	})
-
-	t.Run("different views", func(t *testing.T) {
-		t.Parallel()
-		_, err := ParseAndCheck(t, `
-		entitlement X
-		entitlement Y 
-		entitlement A
-		entitlement B
-		entitlement mapping M {
-			X -> Y
-			A -> B
-		}
-		struct interface S {
-			access(M) let x: auth(M) &Int
-		}
-		fun foo(ref: auth(A) &{S}) {
-			let x: auth(Y) &Int = ref.x
-		}
-		`)
-
-		errs := RequireCheckerErrors(t, err, 1)
-
-		// access gives B, not Y
-		require.IsType(t, &sema.TypeMismatchError{}, errs[0])
-		require.Equal(t, errs[0].(*sema.TypeMismatchError).ExpectedType.QualifiedString(), "auth(Y) &Int")
-		require.Equal(t, errs[0].(*sema.TypeMismatchError).ActualType.QualifiedString(), "auth(B) &Int")
-	})
-
-	t.Run("safe disjoint", func(t *testing.T) {
-		t.Parallel()
-		_, err := ParseAndCheck(t, `
-		entitlement X
-		entitlement Y 
-		entitlement A
-		entitlement B
-		entitlement mapping M {
-			X -> Y
-			A -> B
-		}
-		struct interface S {
-			access(M) let x: auth(M) &Int
-		}
-		fun foo(ref: auth(A | X) &{S}) {
-			let x: auth(B | Y) &Int = ref.x
-		}
-		`)
-
-		assert.NoError(t, err)
-	})
-
-	t.Run("unrepresentable disjoint", func(t *testing.T) {
-		t.Parallel()
-		_, err := ParseAndCheck(t, `
-		entitlement X
-		entitlement Y 
-		entitlement A
-		entitlement B
-		entitlement C
-		entitlement mapping M {
-			X -> Y
-			X -> C
-			A -> B
-		}
-		struct interface S {
-			access(M) let x: auth(M) &Int
-		}
-		fun foo(ref: auth(A | X) &{S}) {
-			let x = ref.x
-		}
-		`)
-
-		errs := RequireCheckerErrors(t, err, 2)
-
-		require.IsType(t, &sema.UnrepresentableEntitlementMapOutputError{}, errs[0])
-		require.IsType(t, &sema.InvalidAccessError{}, errs[1])
-	})
-
-	t.Run("unrepresentable disjoint with dedup", func(t *testing.T) {
-		t.Parallel()
-		_, err := ParseAndCheck(t, `
-		entitlement X
-		entitlement Y 
-		entitlement A
-		entitlement B
-		entitlement mapping M {
-			X -> Y
-			X -> B
-			A -> B
-			A -> Y
-		}
-		struct interface S {
-			access(M) let x: auth(M) &Int
-		}
-		fun foo(ref: auth(A | X) &{S}) {
-			let x = ref.x
-		}
-		`)
-
-		// theoretically this should be allowed, because ((Y & B) | (Y & B)) simplifies to
-		// just (Y & B), but this would require us to build in a simplifier for boolean expressions,
-		// which is a lot of work for an edge case that is very unlikely to come up
-		errs := RequireCheckerErrors(t, err, 2)
-
-		require.IsType(t, &sema.UnrepresentableEntitlementMapOutputError{}, errs[0])
-		require.IsType(t, &sema.InvalidAccessError{}, errs[1])
-	})
-
-	t.Run("multiple output", func(t *testing.T) {
-		t.Parallel()
-		_, err := ParseAndCheck(t, `
-		entitlement X
-		entitlement Y 
-		entitlement Z
-		entitlement mapping M {
-			X -> Y
-			X -> Z
-		}
-		struct interface S {
-			access(M) let x: auth(M) &Int
-		}
-		fun foo(ref: auth(X) &{S}) {
-			let x: auth(Y, Z) &Int = ref.x
-		}
-		`)
-
-		assert.NoError(t, err)
-	})
-
-	t.Run("unmapped entitlements do not pass through map", func(t *testing.T) {
-		t.Parallel()
-		_, err := ParseAndCheck(t, `
-		entitlement X
-		entitlement Y 
-		entitlement Z
-		entitlement D
-		entitlement mapping M {
-			X -> Y
-			X -> Z
-		}
-		struct interface S {
-			access(M) let x: auth(M) &Int
-		}
-		fun foo(ref: auth(D) &{S}) {
-			let x1: auth(D) &Int = ref.x
-		}
-		`)
-
-		errs := RequireCheckerErrors(t, err, 1)
-
-		// access results in pub access because D is not mapped
-		require.IsType(t, &sema.TypeMismatchError{}, errs[0])
-		require.Equal(t, errs[0].(*sema.TypeMismatchError).ExpectedType.QualifiedString(), "auth(D) &Int")
-		require.Equal(t, errs[0].(*sema.TypeMismatchError).ActualType.QualifiedString(), "&Int")
-	})
-
-	t.Run("multiple output with upcasting", func(t *testing.T) {
-		t.Parallel()
-		_, err := ParseAndCheck(t, `
-		entitlement X
-		entitlement Y 
-		entitlement Z
-		entitlement mapping M {
-			X -> Y
-			X -> Z
-		}
-		struct interface S {
-			access(M) let x: auth(M) &Int
-		}
-		fun foo(ref: auth(X) &{S}) {
-			let x: auth(Z) &Int = ref.x
-		}
-		`)
-
-		assert.NoError(t, err)
-	})
-
-	t.Run("multiple inputs", func(t *testing.T) {
-		t.Parallel()
-		_, err := ParseAndCheck(t, `
-		entitlement A
-		entitlement B 
-		entitlement C
-		entitlement X
-		entitlement Y
-		entitlement Z
-		entitlement mapping M {
-			A -> C
-			B -> C
-		}
-		struct interface S {
-			access(M) let x: auth(M) &Int
-		}
-		fun foo(ref1: auth(A) &{S}, ref2: auth(B) &{S}) {
-			let x1: auth(C) &Int = ref1.x
-			let x2: auth(C) &Int = ref2.x
-		}
-		`)
-
-=======
->>>>>>> b3b51802
 		assert.NoError(t, err)
 	})
 
