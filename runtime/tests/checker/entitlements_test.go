/*
 * Cadence - The resource-oriented smart contract programming language
 *
 * Copyright Dapper Labs, Inc.
 *
 * Licensed under the Apache License, Version 2.0 (the "License");
 * you may not use this file except in compliance with the License.
 * You may obtain a copy of the License at
 *
 *   http://www.apache.org/licenses/LICENSE-2.0
 *
 * Unless required by applicable law or agreed to in writing, software
 * distributed under the License is distributed on an "AS IS" BASIS,
 * WITHOUT WARRANTIES OR CONDITIONS OF ANY KIND, either express or implied.
 * See the License for the specific language governing permissions and
 * limitations under the License.
 */

package checker

import (
	"fmt"
	"testing"

	"github.com/stretchr/testify/assert"
	"github.com/stretchr/testify/require"

	"github.com/onflow/cadence/runtime/ast"
	"github.com/onflow/cadence/runtime/sema"
)

func TestCheckBasicEntitlementDeclaration(t *testing.T) {

	t.Parallel()

	t.Run("basic", func(t *testing.T) {
		t.Parallel()

		checker, err := ParseAndCheck(t, `
            entitlement E
        `)

		assert.NoError(t, err)
		entitlement := checker.Elaboration.EntitlementType("S.test.E")
		assert.Equal(t, "E", entitlement.String())
	})

	t.Run("access(self) access", func(t *testing.T) {
		t.Parallel()

		_, err := ParseAndCheck(t, `
            access(self) entitlement E
        `)

		errs := RequireCheckerErrors(t, err, 1)

		require.IsType(t, &sema.InvalidAccessModifierError{}, errs[0])
	})
}

func TestCheckBasicEntitlementMappingDeclaration(t *testing.T) {

	t.Parallel()

	t.Run("basic", func(t *testing.T) {
		t.Parallel()

		checker, err := ParseAndCheck(t, `
            entitlement mapping M {}
        `)

		assert.NoError(t, err)
		entitlement := checker.Elaboration.EntitlementMapType("S.test.M")
		assert.Equal(t, "M", entitlement.String())
	})

	t.Run("with mappings", func(t *testing.T) {
		t.Parallel()

		checker, err := ParseAndCheck(t, `
            entitlement A

            entitlement B

            entitlement C

            entitlement mapping M {
                A -> B
                B -> C
            }
        `)

		assert.NoError(t, err)
		entitlement := checker.Elaboration.EntitlementMapType("S.test.M")
		assert.Equal(t, "M", entitlement.String())
		assert.Equal(t, 2, len(entitlement.Relations))
	})

	t.Run("access(self) access", func(t *testing.T) {
		t.Parallel()

		_, err := ParseAndCheck(t, `
            access(self) entitlement mapping M {}
        `)

		errs := RequireCheckerErrors(t, err, 1)

		require.IsType(t, &sema.InvalidAccessModifierError{}, errs[0])
	})
}

func TestCheckBasicEntitlementMappingNonEntitlements(t *testing.T) {

	t.Parallel()

	t.Run("resource", func(t *testing.T) {
		t.Parallel()

		_, err := ParseAndCheck(t, `
            entitlement A

            resource B {}

            entitlement mapping M {
                A -> B
            }
        `)

		errs := RequireCheckerErrors(t, err, 2)

		require.IsType(t, &sema.NotDeclaredError{}, errs[0])
		require.IsType(t, &sema.InvalidNonEntitlementTypeInMapError{}, errs[1])
	})

	t.Run("struct", func(t *testing.T) {
		t.Parallel()

		_, err := ParseAndCheck(t, `
            entitlement A

            struct B {}

            entitlement mapping M {
                A -> B
            }
        `)

		errs := RequireCheckerErrors(t, err, 2)

		require.IsType(t, &sema.NotDeclaredError{}, errs[0])
		require.IsType(t, &sema.InvalidNonEntitlementTypeInMapError{}, errs[1])
	})

	t.Run("attachment", func(t *testing.T) {
		t.Parallel()

		_, err := ParseAndCheck(t, `
            entitlement A

            attachment B for AnyStruct {}

            entitlement mapping M {
                A -> B
            }
        `)

		errs := RequireCheckerErrors(t, err, 2)

		require.IsType(t, &sema.NotDeclaredError{}, errs[0])
		require.IsType(t, &sema.InvalidNonEntitlementTypeInMapError{}, errs[1])
	})

	t.Run("interface", func(t *testing.T) {
		t.Parallel()

		_, err := ParseAndCheck(t, `
            entitlement A

            resource interface B {}

            entitlement mapping M {
                A -> B
            }
        `)

		errs := RequireCheckerErrors(t, err, 2)

		require.IsType(t, &sema.NotDeclaredError{}, errs[0])
		require.IsType(t, &sema.InvalidNonEntitlementTypeInMapError{}, errs[1])
	})

	t.Run("contract", func(t *testing.T) {
		t.Parallel()

		_, err := ParseAndCheck(t, `
            entitlement B

            contract A {}

            entitlement mapping M {
                A -> B
            }
        `)

		errs := RequireCheckerErrors(t, err, 2)

		require.IsType(t, &sema.NotDeclaredError{}, errs[0])
		require.IsType(t, &sema.InvalidNonEntitlementTypeInMapError{}, errs[1])
	})

	t.Run("event", func(t *testing.T) {
		t.Parallel()

		_, err := ParseAndCheck(t, `
            entitlement B

            event A()

            entitlement mapping M {
                A -> B
            }
        `)

		errs := RequireCheckerErrors(t, err, 2)

		require.IsType(t, &sema.NotDeclaredError{}, errs[0])
		require.IsType(t, &sema.InvalidNonEntitlementTypeInMapError{}, errs[1])
	})

	t.Run("enum", func(t *testing.T) {
		t.Parallel()

		_, err := ParseAndCheck(t, `
            entitlement B

            enum A: UInt8 {}

            entitlement mapping M {
                A -> B
            }
        `)

		errs := RequireCheckerErrors(t, err, 2)

		require.IsType(t, &sema.NotDeclaredError{}, errs[0])
		require.IsType(t, &sema.InvalidNonEntitlementTypeInMapError{}, errs[1])
	})

	t.Run("simple type", func(t *testing.T) {
		t.Parallel()

		_, err := ParseAndCheck(t, `
            entitlement B

            entitlement mapping M {
                Int -> B
            }
        `)

		errs := RequireCheckerErrors(t, err, 1)

		require.IsType(t, &sema.InvalidNonEntitlementTypeInMapError{}, errs[0])
	})

	t.Run("other mapping", func(t *testing.T) {
		t.Parallel()

		_, err := ParseAndCheck(t, `
            entitlement B

            entitlement mapping A {}

            entitlement mapping M {
                A -> B
            }
        `)

		errs := RequireCheckerErrors(t, err, 1)

		require.IsType(t, &sema.InvalidNonEntitlementTypeInMapError{}, errs[0])
	})
}

func TestCheckEntitlementDeclarationNesting(t *testing.T) {
	t.Parallel()

	t.Run("in contract", func(t *testing.T) {
		t.Parallel()

		_, err := ParseAndCheck(t, `
            contract C {
                entitlement E
            }
        `)

		assert.NoError(t, err)
	})

	t.Run("in contract interface", func(t *testing.T) {
		t.Parallel()

		_, err := ParseAndCheck(t, `
            contract interface C {
                entitlement E
            }
        `)

		assert.NoError(t, err)
	})

	t.Run("in resource", func(t *testing.T) {
		t.Parallel()

		_, err := ParseAndCheck(t, `
            resource R {
                entitlement E
            }
        `)

		errs := RequireCheckerErrors(t, err, 1)

		require.IsType(t, &sema.InvalidNestedDeclarationError{}, errs[0])
	})

	t.Run("in resource interface", func(t *testing.T) {
		t.Parallel()

		_, err := ParseAndCheck(t, `
            resource interface R {
                entitlement E
            }
        `)

		errs := RequireCheckerErrors(t, err, 1)

		require.IsType(t, &sema.InvalidNestedDeclarationError{}, errs[0])
	})

	t.Run("in attachment", func(t *testing.T) {
		t.Parallel()

		_, err := ParseAndCheck(t, `
            attachment A for AnyStruct {
                entitlement E
            }
        `)

		errs := RequireCheckerErrors(t, err, 1)

		require.IsType(t, &sema.InvalidNestedDeclarationError{}, errs[0])
	})

	t.Run("in struct", func(t *testing.T) {
		t.Parallel()

		_, err := ParseAndCheck(t, `
            struct S {
                entitlement E
            }
        `)

		errs := RequireCheckerErrors(t, err, 1)

		require.IsType(t, &sema.InvalidNestedDeclarationError{}, errs[0])
	})

	t.Run("in struct", func(t *testing.T) {
		t.Parallel()

		_, err := ParseAndCheck(t, `
            struct interface S {
                entitlement E
            }
        `)

		errs := RequireCheckerErrors(t, err, 1)

		require.IsType(t, &sema.InvalidNestedDeclarationError{}, errs[0])
	})

	t.Run("in enum", func(t *testing.T) {
		t.Parallel()

		_, err := ParseAndCheck(t, `
            enum X: UInt8 {
                entitlement E
            }
        `)

		errs := RequireCheckerErrors(t, err, 2)

		require.IsType(t, &sema.InvalidNestedDeclarationError{}, errs[0])
		require.IsType(t, &sema.InvalidNonEnumCaseError{}, errs[1])
	})
}

func TestCheckEntitlementMappingDeclarationNesting(t *testing.T) {
	t.Parallel()

	t.Run("in contract", func(t *testing.T) {
		t.Parallel()

		_, err := ParseAndCheck(t, `
            contract C {
                entitlement mapping M {}
            }
        `)

		assert.NoError(t, err)
	})

	t.Run("in contract interface", func(t *testing.T) {
		t.Parallel()

		_, err := ParseAndCheck(t, `
            contract interface C {
                entitlement mapping M {}
            }
        `)

		assert.NoError(t, err)
	})

	t.Run("in resource", func(t *testing.T) {
		t.Parallel()

		_, err := ParseAndCheck(t, `
            resource R {
                entitlement mapping M {}
            }
        `)

		errs := RequireCheckerErrors(t, err, 1)

		require.IsType(t, &sema.InvalidNestedDeclarationError{}, errs[0])
	})

	t.Run("in resource interface", func(t *testing.T) {
		t.Parallel()

		_, err := ParseAndCheck(t, `
            resource interface R {
                entitlement mapping M {}
            }
        `)

		errs := RequireCheckerErrors(t, err, 1)

		require.IsType(t, &sema.InvalidNestedDeclarationError{}, errs[0])
	})

	t.Run("in attachment", func(t *testing.T) {
		t.Parallel()

		_, err := ParseAndCheck(t, `
            attachment A for AnyStruct {
                entitlement mapping M {}
            }
        `)

		errs := RequireCheckerErrors(t, err, 1)

		require.IsType(t, &sema.InvalidNestedDeclarationError{}, errs[0])
	})

	t.Run("in struct", func(t *testing.T) {
		t.Parallel()

		_, err := ParseAndCheck(t, `
            struct S {
                entitlement mapping M {}
            }
        `)

		errs := RequireCheckerErrors(t, err, 1)

		require.IsType(t, &sema.InvalidNestedDeclarationError{}, errs[0])
	})

	t.Run("in struct", func(t *testing.T) {
		t.Parallel()

		_, err := ParseAndCheck(t, `
            struct interface S {
                entitlement mapping M {}
            }
        `)

		errs := RequireCheckerErrors(t, err, 1)

		require.IsType(t, &sema.InvalidNestedDeclarationError{}, errs[0])
	})

	t.Run("in enum", func(t *testing.T) {
		t.Parallel()

		_, err := ParseAndCheck(t, `
            enum X: UInt8 {
                entitlement mapping M {}
            }
        `)

		errs := RequireCheckerErrors(t, err, 2)

		require.IsType(t, &sema.InvalidNestedDeclarationError{}, errs[0])
		require.IsType(t, &sema.InvalidNonEnumCaseError{}, errs[1])
	})
}

func TestCheckBasicEntitlementAccess(t *testing.T) {

	t.Parallel()

	t.Run("valid", func(t *testing.T) {
		t.Parallel()

		_, err := ParseAndCheck(t, `
            entitlement E

            struct interface S {
                access(E) let foo: String
            }
        `)

		assert.NoError(t, err)
	})

	t.Run("multiple entitlements conjunction", func(t *testing.T) {
		t.Parallel()

		_, err := ParseAndCheck(t, `
            entitlement A

            entitlement B

            entitlement C

            resource interface R {
                access(A, B) let foo: String
                access(B, C) fun bar()
            }
        `)

		assert.NoError(t, err)
	})

	t.Run("multiple entitlements disjunction", func(t *testing.T) {
		t.Parallel()

		_, err := ParseAndCheck(t, `
            entitlement A

            entitlement B

            entitlement C

            resource interface R {
                access(A | B) let foo: String
                access(B | C) fun bar()
            }
        `)

		assert.NoError(t, err)
	})

	t.Run("valid in contract", func(t *testing.T) {
		t.Parallel()

		_, err := ParseAndCheck(t, `
            contract C {
                entitlement E

                struct interface S {
                    access(E) let foo: String
                }
            }
        `)

		assert.NoError(t, err)
	})

	t.Run("valid in contract interface", func(t *testing.T) {
		t.Parallel()

		_, err := ParseAndCheck(t, `
            contract interface C {
                entitlement E

                struct interface S {
                    access(E) let foo: String
                }
            }
        `)

		assert.NoError(t, err)
	})

	t.Run("qualified", func(t *testing.T) {
		t.Parallel()

		_, err := ParseAndCheck(t, `
            contract C {

                entitlement E

                struct interface S {
                    access(E) let foo: String
                }
            }

            resource R {
                access(C.E) fun bar() {}
            }
        `)

		assert.NoError(t, err)
	})
}

func TestCheckBasicEntitlementMappingAccess(t *testing.T) {

	t.Parallel()

	t.Run("valid", func(t *testing.T) {
		t.Parallel()

		_, err := ParseAndCheck(t, `
            entitlement mapping M {}

            struct interface S {
                access(mapping M) let foo: auth(mapping M) &String
            }
        `)

		assert.NoError(t, err)
	})

	t.Run("optional valid", func(t *testing.T) {
		t.Parallel()

		_, err := ParseAndCheck(t, `
            entitlement mapping M {}

            struct interface S {
                access(mapping M) let foo: auth(mapping M) &String?
            }
        `)

		assert.NoError(t, err)
	})

	t.Run("non-reference field", func(t *testing.T) {
		t.Parallel()

		_, err := ParseAndCheck(t, `
            entitlement mapping M {}

            struct interface S {
                access(mapping M) let foo: String
            }
        `)

		errs := RequireCheckerErrors(t, err, 1)

		require.IsType(t, &sema.InvalidMappedEntitlementMemberError{}, errs[0])
	})

	t.Run("non-auth reference field", func(t *testing.T) {
		t.Parallel()

		_, err := ParseAndCheck(t, `
            entitlement mapping M {}

            struct interface S {
                access(mapping M) let foo: &String
            }
        `)

		errs := RequireCheckerErrors(t, err, 1)

		require.IsType(t, &sema.InvalidMappedEntitlementMemberError{}, errs[0])
	})

	t.Run("non-reference container field", func(t *testing.T) {
		t.Parallel()

		_, err := ParseAndCheck(t, `
            entitlement mapping M {}

            struct interface S {
                access(mapping M) let foo: [String]
            }
        `)

		assert.NoError(t, err)
	})

	t.Run("mismatched entitlement mapping", func(t *testing.T) {
		t.Parallel()

		_, err := ParseAndCheck(t, `
            entitlement mapping M {}

            entitlement mapping N {}

            struct interface S {
                access(mapping M) let foo: auth(mapping N) &String
            }
        `)

		errs := RequireCheckerErrors(t, err, 2)

		require.IsType(t, &sema.InvalidMappedAuthorizationOutsideOfFieldError{}, errs[0])
		require.IsType(t, &sema.InvalidMappedEntitlementMemberError{}, errs[1])
	})

	t.Run("mismatched entitlement mapping to set", func(t *testing.T) {
		t.Parallel()

		_, err := ParseAndCheck(t, `
            entitlement mapping M {}

            entitlement N

            struct interface S {
                access(mapping M) let foo: auth(N) &String
            }
        `)

		errs := RequireCheckerErrors(t, err, 1)

		require.IsType(t, &sema.InvalidMappedEntitlementMemberError{}, errs[0])
	})

	t.Run("function", func(t *testing.T) {
		t.Parallel()

		_, err := ParseAndCheck(t, `
            entitlement mapping M {}

            struct interface S {
                access(mapping M) fun foo()
            }
        `)

		errs := RequireCheckerErrors(t, err, 1)

		require.IsType(t, &sema.InvalidMappedEntitlementMemberError{}, errs[0])
	})

	t.Run("accessor function in contract", func(t *testing.T) {
		t.Parallel()

		_, err := ParseAndCheck(t, `
            entitlement mapping M {}

            contract interface S {
                access(mapping M) fun foo(): auth(mapping M) &Int
            }
        `)

		errs := RequireCheckerErrors(t, err, 1)

		require.IsType(t, &sema.InvalidMappedEntitlementMemberError{}, errs[0])
	})

	t.Run("accessor function no container", func(t *testing.T) {
		t.Parallel()

		_, err := ParseAndCheck(t, `
            entitlement mapping M {}

            access(mapping M) fun foo(): auth(mapping M) &Int {
                return &1 as auth(mapping M) &Int
            }
        `)

		errs := RequireCheckerErrors(t, err, 2)

		require.IsType(t, &sema.InvalidMappedAuthorizationOutsideOfFieldError{}, errs[0])
		require.IsType(t, &sema.InvalidMappedEntitlementMemberError{}, errs[1])
	})

	t.Run("accessor function", func(t *testing.T) {
		t.Parallel()

		_, err := ParseAndCheck(t, `
            entitlement mapping M {}

            struct interface S {
                access(mapping M) fun foo(): auth(mapping M) &Int
            }
        `)

		assert.NoError(t, err)
	})

	t.Run("accessor function non mapped return", func(t *testing.T) {
		t.Parallel()

		_, err := ParseAndCheck(t, `
            entitlement X

            entitlement mapping M {}

            struct interface S {
                access(mapping M) fun foo(): auth(X) &Int
            }
        `)

		errs := RequireCheckerErrors(t, err, 1)

		require.IsType(t, &sema.InvalidMappedEntitlementMemberError{}, errs[0])
	})

	t.Run("accessor function non mapped access", func(t *testing.T) {
		t.Parallel()

		_, err := ParseAndCheck(t, `
            entitlement X

            entitlement mapping M {}

            struct interface S {
                access(X) fun foo(): auth(mapping M) &Int
            }
        `)

		errs := RequireCheckerErrors(t, err, 1)

		require.IsType(t, &sema.InvalidMappedAuthorizationOutsideOfFieldError{}, errs[0])
	})

	t.Run("accessor function optional", func(t *testing.T) {
		t.Parallel()

		_, err := ParseAndCheck(t, `
            entitlement mapping M {}

            struct interface S {
                access(mapping M) fun foo(): auth(mapping M) &Int?
            }
        `)

		assert.NoError(t, err)
	})

	t.Run("accessor function with impl", func(t *testing.T) {
		t.Parallel()

		_, err := ParseAndCheck(t, `
            entitlement mapping M {}

            struct S {
                access(mapping M) fun foo(): auth(mapping M) &Int {
                    return &1 as auth(mapping M) &Int
                }
            }
        `)

		assert.NoError(t, err)
	})

	t.Run("accessor function with impl wrong mapping", func(t *testing.T) {
		t.Parallel()

		_, err := ParseAndCheck(t, `
            entitlement mapping M {}

            entitlement mapping N {}

            struct S {
                access(mapping M) fun foo(): auth(mapping M) &Int {
                    return &1 as auth(mapping N) &Int
                }
            }
        `)

		errs := RequireCheckerErrors(t, err, 2)

		require.IsType(t, &sema.InvalidMappedAuthorizationOutsideOfFieldError{}, errs[0])
		require.IsType(t, &sema.TypeMismatchError{}, errs[1])
	})

	t.Run("accessor function with impl subtype", func(t *testing.T) {
		t.Parallel()

		_, err := ParseAndCheck(t, `
            entitlement X

            entitlement Y

            entitlement Z

            entitlement mapping M {
                X -> Y
                X -> Z
            }

            struct S {
                access(mapping M) fun foo(): auth(mapping M) &Int {
                    return &1 as auth(Y, Z) &Int
                }
            }
        `)

		assert.NoError(t, err)
	})

	t.Run("accessor function with impl supertype", func(t *testing.T) {
		t.Parallel()

		_, err := ParseAndCheck(t, `
            entitlement X

            entitlement Y

            entitlement Z

            entitlement mapping M {
                X -> Y
                X -> Z
            }

            var x: [auth(Y) &Int] = []

            struct S {
                access(mapping M) fun foo(): auth(mapping M) &Int {
                    let r =  &1 as auth(mapping M) &Int
                    x[0] = r
                    return r
                }
            }
        `)

		errs := RequireCheckerErrors(t, err, 1)

		require.IsType(t, &sema.TypeMismatchError{}, errs[0])
	})

	t.Run("accessor function with impl invalid cast", func(t *testing.T) {
		t.Parallel()

		_, err := ParseAndCheck(t, `
            entitlement E

            entitlement F

            entitlement mapping M {
                E -> F
            }

            struct S {
                access(mapping M) fun foo(): auth(mapping M) &Int {
                    let x = &1 as auth(mapping M) &Int
                    // cannot cast, because M may be access(all)
                    let y: auth(F) &Int = x
                    return y
                }
            }
        `)

		errs := RequireCheckerErrors(t, err, 1)

		var typeMismatchError *sema.TypeMismatchError
		require.ErrorAs(t, errs[0], &typeMismatchError)
		assert.Equal(t,
			"auth(F) &Int",
			typeMismatchError.ExpectedType.QualifiedString(),
		)
		assert.Equal(t,
			"auth(M) &Int",
			typeMismatchError.ActualType.QualifiedString(),
		)
	})

	t.Run("accessor function with complex impl", func(t *testing.T) {
		t.Parallel()

		_, err := ParseAndCheck(t, `
            entitlement mapping M {}

            var x: [AnyStruct] = []

            struct S {
                access(mapping M) fun foo(cond: Bool): auth(mapping M) &Int {
                    if(cond) {
                        let r = x[0]
                        if let ref = x as? auth(mapping M) &Int {
                            return ref
                        } else {
                            return &2 as auth(mapping M) &Int
                        }
                    } else {
                        let r = &3 as auth(mapping M) &Int
                        x.append(r)
                        return r
                    }
                }
            }
        `)

		assert.NoError(t, err)
	})

	t.Run("accessor function with downcast impl", func(t *testing.T) {
		t.Parallel()

		_, err := ParseAndCheck(t, `
            entitlement X

            entitlement Y

            entitlement Z

            entitlement mapping M {
                X -> Y
                X -> Z
            }

            struct T {
                access(Y) fun foo() {}
            }

            struct S {
                access(mapping M) fun foo(cond: Bool): auth(mapping M) &T {
                    let x = &T() as auth(mapping M) &T
                    if let y = x as? auth(Y) &T {
                        y.foo()
                    }
                    return x
                }
            }
        `)

		assert.NoError(t, err)
	})

	t.Run("accessor function with no downcast impl", func(t *testing.T) {
		t.Parallel()

		checker, err := ParseAndCheckWithOptions(t,
			`
              entitlement X

              entitlement Y

              entitlement mapping M {
                  X -> Y
              }

              struct T {
                  access(Y) fun foo() {}
              }

              struct S {
                  access(mapping M) fun foo(cond: Bool): auth(mapping M) &T {
                      let x = &T() as auth(mapping M) &T
                      x.foo()
                      return x
                  }
              }
            `,
			ParseAndCheckOptions{
				Config: &sema.Config{
					SuggestionsEnabled: true,
				},
			},
		)

		errs := RequireCheckerErrors(t, err, 1)

		var invalidAccessErr *sema.InvalidAccessError
		require.ErrorAs(t, errs[0], &invalidAccessErr)
		assert.Equal(t,
			sema.NewEntitlementSetAccess(
				[]*sema.EntitlementType{
					checker.Elaboration.EntitlementType("S.test.Y"),
				},
				sema.Conjunction,
			),
			invalidAccessErr.RestrictingAccess,
		)
		// in this case `M` functions like a generic name for an entitlement,
		// so we use `M` as the access for `x` here
		assert.Equal(t,
			sema.NewEntitlementMapAccess(
				checker.Elaboration.EntitlementMapType("S.test.M"),
			),
			invalidAccessErr.PossessedAccess,
		)
	})

	t.Run("accessor function with object access impl", func(t *testing.T) {
		t.Parallel()

		_, err := ParseAndCheck(t, `
            entitlement X

            entitlement Y

            entitlement mapping M {
                X -> Y
            }

            struct T {
                access(Y) fun getRef(): auth(Y) &Int {
                    return &1 as auth(Y) &Int
                }
            }

            struct S {
                access(mapping M) let t: auth(mapping M) &T
                access(mapping M) fun foo(cond: Bool): auth(mapping M) &Int {
                    // success because we have self is fully entitled to the domain of M
                    return self.t.getRef()
                }
                init() {
                    self.t = &T() as auth(Y) &T
                }
            }
        `)

		assert.NoError(t, err)
	})

	t.Run("accessor function with invalid object access impl", func(t *testing.T) {
		t.Parallel()

		checker, err := ParseAndCheckWithOptions(t,
			`
              entitlement X

              entitlement Y

              entitlement Z

              entitlement mapping M {
                  X -> Y
              }

              struct T {
                  access(Z) fun getRef(): auth(Y) &Int {
                      return &1 as auth(Y) &Int
                  }
              }

              struct S {
                  access(mapping M) let t: auth(mapping M) &T
                  access(mapping M) fun foo(cond: Bool): auth(mapping M) &Int {
                      // invalid bc we have no Z entitlement
                      return self.t.getRef()
                  }
                  init() {
                      self.t = &T() as auth(Y) &T
                  }
              }
            `,
			ParseAndCheckOptions{
				Config: &sema.Config{
					SuggestionsEnabled: true,
				},
			},
		)

		errs := RequireCheckerErrors(t, err, 1)

		var invalidAccessErr *sema.InvalidAccessError
		require.ErrorAs(t, errs[0], &invalidAccessErr)
		assert.Equal(t,
			sema.NewEntitlementSetAccess(
				[]*sema.EntitlementType{
					checker.Elaboration.EntitlementType("S.test.Z"),
				},
				sema.Conjunction,
			),
			invalidAccessErr.RestrictingAccess,
		)
		assert.Equal(t,
			sema.NewEntitlementSetAccess(
				[]*sema.EntitlementType{
					checker.Elaboration.EntitlementType("S.test.Y"),
				},
				sema.Conjunction,
			),
			invalidAccessErr.PossessedAccess,
		)
		assert.Equal(t,
			"reference needs entitlement `Z`",
			invalidAccessErr.SecondaryError(),
		)
	})

	t.Run("accessor function with mapped object access impl", func(t *testing.T) {
		t.Parallel()

		_, err := ParseAndCheck(t, `
            entitlement X

            entitlement Y

            entitlement Z

            entitlement mapping M {
                X -> Y
            }

            entitlement mapping N {
                Y -> Z
            }

            struct T {
                access(mapping N) fun getRef(): auth(mapping N) &Int {
                    return &1 as auth(mapping N) &Int
                }
            }

            struct S {
                access(mapping M) let t: auth(mapping M) &T
                access(X) fun foo(cond: Bool): auth(Z) &Int {
                    return self.t.getRef()
                }
                init() {
                    self.t = &T() as auth(Y) &T
                }
            }
        `)

		assert.NoError(t, err)
	})

	t.Run("accessor function with composed mapping object access impl", func(t *testing.T) {
		t.Parallel()

		_, err := ParseAndCheck(t, `
            entitlement X

            entitlement Y

            entitlement Z

            entitlement mapping M {
                X -> Y
            }

            entitlement mapping N {
                Y -> Z
            }

            entitlement mapping NM {
                X -> Z
            }

            struct T {
                access(mapping N) fun getRef(): auth(mapping N) &Int {
                    return &1 as auth(mapping N) &Int
                }
            }

            struct S {
                access(mapping M) let t: auth(mapping M) &T
                access(mapping NM) fun foo(cond: Bool): auth(mapping NM) &Int {
                    return self.t.getRef()
                }

                init() {
                    self.t = &T() as auth(Y) &T
                }
            }
        `)

		assert.NoError(t, err)
	})

	t.Run("accessor function with invalid composed mapping object access impl", func(t *testing.T) {
		t.Parallel()

		_, err := ParseAndCheck(t, `
            entitlement X
            entitlement Y
            entitlement Z
            entitlement Q
            entitlement mapping M {
                X -> Y
            }
            entitlement mapping N {
                Y -> Z
            }
            entitlement mapping NM {
                X -> Q
            }
            struct T {
                access(mapping N) fun getRef(): auth(mapping N) &Int {
                    return &1 as auth(mapping N) &Int
                }
            }
            struct S {
                access(mapping M) let t: auth(mapping M) &T
                access(mapping NM) fun foo(cond: Bool): auth(mapping NM) &Int {
                    return self.t.getRef()
                }
                init() {
                    self.t = &T() as auth(Y) &T
                }
            }
        `)

		errs := RequireCheckerErrors(t, err, 1)

		var typeMismatchErr *sema.TypeMismatchError
		require.ErrorAs(t, errs[0], &typeMismatchErr)
		assert.Equal(t,
			"auth(NM) &Int",
			typeMismatchErr.ExpectedType.QualifiedString(),
		)
		assert.Equal(t,
			"auth(Z) &Int",
			typeMismatchErr.ActualType.QualifiedString(),
		)
	})

	t.Run("accessor function with superset composed mapping object access input", func(t *testing.T) {
		t.Parallel()

		_, err := ParseAndCheck(t, `
            entitlement X
            entitlement Y
            entitlement Z
            entitlement A
            entitlement B
            entitlement mapping M {
                X -> Y
                A -> B
            }
            entitlement mapping N {
                Y -> Z
            }
            entitlement mapping NM {
                X -> Z
            }
            struct T {
                access(mapping N) fun getRef(): auth(mapping N) &Int {
                    return &1 as auth(mapping N) &Int
                }
            }
            struct S {
                access(mapping M) let t: auth(mapping M) &T
                access(mapping NM) fun foo(cond: Bool): auth(mapping NM) &Int {
                    return self.t.getRef()
                }
                init() {
                    self.t = &T() as auth(Y, B) &T
                }
            }`)

		assert.NoError(t, err)
	})

	t.Run("accessor function with composed mapping object access skipped step", func(t *testing.T) {
		t.Parallel()

		_, err := ParseAndCheck(t, `
            entitlement X
            entitlement Y
            entitlement Z
            entitlement A
            entitlement B
            entitlement mapping M {
                X -> Y
                A -> B
            }
            entitlement mapping N {
                Y -> Z
            }
            entitlement mapping NM {
                X -> Z
                A -> B
            }
            struct T {
                access(mapping N) fun getRef(): auth(mapping N) &Int {
                    return &1 as auth(mapping N) &Int
                }
            }
            struct S {
                access(mapping M) let t: auth(mapping M) &T
                access(mapping NM) fun foo(cond: Bool): auth(mapping NM) &Int {
                    // the B entitlement doesn't pass through the mapping N
                    return self.t.getRef()
                }
                init() {
                    self.t = &T() as auth(Y, B) &T
                }
            }`)

		errs := RequireCheckerErrors(t, err, 1)

		var typeMismatchErr *sema.TypeMismatchError
		require.ErrorAs(t, errs[0], &typeMismatchErr)
		assert.Equal(t,
			"auth(NM) &Int",
			typeMismatchErr.ExpectedType.QualifiedString(),
		)
		assert.Equal(t,
			"auth(Z) &Int",
			typeMismatchErr.ActualType.QualifiedString(),
		)
	})

	t.Run("accessor function with composed mapping object access included intermediate step", func(t *testing.T) {

		t.Parallel()

		_, err := ParseAndCheck(t, `
            entitlement X
            entitlement Y
            entitlement Z
            entitlement A
            entitlement B
            entitlement mapping M {
                X -> Y
                A -> B
            }
            entitlement mapping N {
                Y -> Z
                B -> B
            }
            entitlement mapping NM {
                X -> Z
                A -> B
            }
            struct T {
                access(mapping N) fun getRef(): auth(mapping N) &Int {
                    return &1 as auth(mapping N) &Int
                }
            }
            struct S {
                access(mapping M) let t: auth(mapping M) &T
                access(mapping NM) fun foo(cond: Bool): auth(mapping NM) &Int {
                    return self.t.getRef()
                }
                init() {
                    self.t = &T() as auth(Y, B) &T
                }
            }`)

		assert.NoError(t, err)
	})

	t.Run("accessor function array", func(t *testing.T) {
		t.Parallel()

		_, err := ParseAndCheck(t, `
            entitlement mapping M {}
            struct interface S {
                access(mapping M) fun foo(): [auth(mapping M) &Int]
            }
        `)

		errs := RequireCheckerErrors(t, err, 1)

		require.IsType(t, &sema.InvalidMappedEntitlementMemberError{}, errs[0])
	})

	t.Run("accessor function with mapped ref arg", func(t *testing.T) {
<<<<<<< HEAD
=======
		t.Parallel()

		_, err := ParseAndCheck(t, `
            entitlement E
            entitlement F
            entitlement G
            entitlement H
            entitlement mapping M {
                E -> F
                G -> H
            }
            struct interface S {
                access(M) fun foo(_ arg: auth(M) &Int): auth(M) &Int
            }

            fun foo(s: auth(E) &{S}) {
                s.foo(&1 as auth(F) &Int)
            }
        `)

		assert.NoError(t, err)
	})

	t.Run("accessor function with invalid mapped ref arg", func(t *testing.T) {
>>>>>>> 0bfd2c02
		t.Parallel()

		_, err := ParseAndCheck(t, `
            entitlement E
            entitlement F
            entitlement G
            entitlement H
            entitlement mapping M {
                E -> F
                G -> H
            }
            struct interface S {
<<<<<<< HEAD
                access(mapping M) fun foo(arg: auth(mapping M) &Int): auth(mapping M) &Int
=======
                access(M) fun foo(_ arg: auth(M) &Int): auth(M) &Int
            }

            fun foo(s: auth(E) &{S}) {
                s.foo(&1 as auth(H) &Int)
>>>>>>> 0bfd2c02
            }
        `)

		errs := RequireCheckerErrors(t, err, 1)

		require.IsType(t, &sema.TypeMismatchError{}, errs[0])
	})

	t.Run("accessor function with full mapped ref arg", func(t *testing.T) {
		t.Parallel()

		_, err := ParseAndCheck(t, `
            entitlement E
            entitlement F
            entitlement G
            entitlement H
            entitlement mapping M {
                E -> F
                G -> H
            }
            struct interface S {
                access(M) fun foo(_ arg: auth(M) &Int): auth(M) &Int
            }

            fun foo(s: {S}) {
                s.foo(&1 as auth(F, H) &Int)
            }
        `)

		assert.NoError(t, err)
	})

	t.Run("invalid mapping", func(t *testing.T) {
		t.Parallel()

		_, err := ParseAndCheck(t, `
            entitlement M
            resource interface R {
                access(mapping M) let foo: String
            }
        `)

		errs := RequireCheckerErrors(t, err, 1)

		require.IsType(t, &sema.InvalidEntitlementMappingTypeError{}, errs[0])
	})

	t.Run("multiple mappings disjunction with regular", func(t *testing.T) {
		t.Parallel()

		_, err := ParseAndCheck(t, `
            entitlement M
            entitlement mapping N {}
            resource interface R {
                access(M | N) let foo: String
            }
        `)

		errs := RequireCheckerErrors(t, err, 1)

		require.IsType(t, &sema.MappingAccessMissingKeywordError{}, errs[0])
	})

	t.Run("valid in contract", func(t *testing.T) {
		t.Parallel()

		_, err := ParseAndCheck(t, `
            contract C {
                entitlement mapping M {}
                struct interface S {
                    access(mapping M) let foo: auth(mapping M) &String
                }
            }
        `)

		assert.NoError(t, err)
	})

	t.Run("valid in contract interface", func(t *testing.T) {
		t.Parallel()

		_, err := ParseAndCheck(t, `
            contract interface C {
                entitlement mapping M {}
                struct interface S {
                    access(mapping M) let foo: auth(mapping M) &String
                }
            }
        `)

		assert.NoError(t, err)
	})

	t.Run("qualified", func(t *testing.T) {
		t.Parallel()

		_, err := ParseAndCheck(t, `
            contract C {
                entitlement mapping M {}
                struct interface S {
                    access(mapping M) let foo: auth(mapping M) &String
                }
            }
            resource interface R {
                access(mapping C.M) let bar: auth(mapping C.M) &String
            }
        `)

		assert.NoError(t, err)
	})

	t.Run("ref array field", func(t *testing.T) {
		t.Parallel()

		_, err := ParseAndCheck(t, `
            entitlement mapping M {}
            resource interface R {
                access(mapping M) let foo: [auth(mapping M) &Int]
            }
        `)

		assert.NoError(t, err)
	})
}

func TestCheckInvalidEntitlementAccess(t *testing.T) {

	t.Parallel()

	t.Run("invalid variable decl", func(t *testing.T) {
		t.Parallel()

		_, err := ParseAndCheck(t, `
            entitlement E
            access(E) var x: String = ""
        `)

		errs := RequireCheckerErrors(t, err, 1)

		require.IsType(t, &sema.InvalidEntitlementAccessError{}, errs[0])
	})

	t.Run("invalid fun decl", func(t *testing.T) {
		t.Parallel()

		_, err := ParseAndCheck(t, `
            entitlement E
            access(E) fun foo() {}
        `)

		errs := RequireCheckerErrors(t, err, 1)

		require.IsType(t, &sema.InvalidEntitlementAccessError{}, errs[0])
	})

	t.Run("invalid contract field", func(t *testing.T) {
		t.Parallel()

		_, err := ParseAndCheck(t, `
            entitlement E
            contract C {
                access(E) fun foo() {}
            }
        `)

		errs := RequireCheckerErrors(t, err, 1)

		require.IsType(t, &sema.InvalidEntitlementAccessError{}, errs[0])
	})

	t.Run("invalid contract interface field", func(t *testing.T) {
		t.Parallel()

		_, err := ParseAndCheck(t, `
            entitlement E
            contract interface C {
                access(E) fun foo()
            }
        `)

		errs := RequireCheckerErrors(t, err, 1)

		require.IsType(t, &sema.InvalidEntitlementAccessError{}, errs[0])
	})

	t.Run("invalid event", func(t *testing.T) {
		t.Parallel()

		_, err := ParseAndCheck(t, `
            entitlement E
            resource I {
                access(E) event Foo()
            }
        `)

		errs := RequireCheckerErrors(t, err, 2)

		require.IsType(t, &sema.InvalidNestedDeclarationError{}, errs[0])
		require.IsType(t, &sema.InvalidEntitlementAccessError{}, errs[1])
	})

	t.Run("invalid enum case", func(t *testing.T) {
		t.Parallel()

		_, err := ParseAndCheck(t, `
            entitlement E
            enum X: UInt8 {
                access(E) case red
            }
        `)

		errs := RequireCheckerErrors(t, err, 1)

		require.IsType(t, &sema.InvalidAccessModifierError{}, errs[0])
	})

	t.Run("missing entitlement declaration fun", func(t *testing.T) {
		t.Parallel()

		_, err := ParseAndCheck(t, `
            resource R {
                access(E) fun foo() {}
            }
        `)

		errs := RequireCheckerErrors(t, err, 1)

		require.IsType(t, &sema.NotDeclaredError{}, errs[0])
	})

	t.Run("missing entitlement declaration field", func(t *testing.T) {
		t.Parallel()

		_, err := ParseAndCheck(t, `
            struct interface S {
                access(E) let foo: String
            }
        `)

		errs := RequireCheckerErrors(t, err, 1)

		require.IsType(t, &sema.NotDeclaredError{}, errs[0])
	})
}

func TestCheckInvalidEntitlementMappingAuth(t *testing.T) {
	t.Parallel()

	t.Run("invalid variable annot", func(t *testing.T) {
		t.Parallel()

		_, err := ParseAndCheck(t, `
            entitlement mapping M {}
            let x: auth(mapping M) &Int = 3
        `)

		errs := RequireCheckerErrors(t, err, 2)

		require.IsType(t, &sema.InvalidMappedAuthorizationOutsideOfFieldError{}, errs[0])
		require.IsType(t, &sema.TypeMismatchError{}, errs[1])
	})

	t.Run("invalid param annot", func(t *testing.T) {
		t.Parallel()

		_, err := ParseAndCheck(t, `
            entitlement mapping M {}
            fun foo(x: auth(mapping M) &Int) {

            }
        `)

		errs := RequireCheckerErrors(t, err, 1)

		require.IsType(t, &sema.InvalidMappedAuthorizationOutsideOfFieldError{}, errs[0])
	})

	t.Run("invalid return annot", func(t *testing.T) {
		t.Parallel()

		_, err := ParseAndCheck(t, `
            entitlement mapping M {}
            fun foo(): auth(mapping M) &Int {}
        `)

		errs := RequireCheckerErrors(t, err, 2)

		require.IsType(t, &sema.InvalidMappedAuthorizationOutsideOfFieldError{}, errs[0])
		require.IsType(t, &sema.MissingReturnStatementError{}, errs[1])
	})

	t.Run("invalid ref expr annot", func(t *testing.T) {
		t.Parallel()

		_, err := ParseAndCheck(t, `
            entitlement mapping M {}
            let x = &1 as auth(mapping M) &Int
        `)

		errs := RequireCheckerErrors(t, err, 1)

		require.IsType(t, &sema.InvalidMappedAuthorizationOutsideOfFieldError{}, errs[0])
	})

	t.Run("invalid failable annot", func(t *testing.T) {
		t.Parallel()

		_, err := ParseAndCheck(t, `
            entitlement mapping M {}
            let x = &1 as &Int
            let y = x as? auth(mapping M) &Int
        `)

		errs := RequireCheckerErrors(t, err, 1)

		require.IsType(t, &sema.InvalidMappedAuthorizationOutsideOfFieldError{}, errs[0])
	})

	t.Run("invalid type param annot", func(t *testing.T) {
		t.Parallel()

		_, err := ParseAndCheck(t, `
            entitlement mapping M {}
            fun foo(x: Capability<auth(mapping M) &Int>) {}
        `)

		errs := RequireCheckerErrors(t, err, 1)

		require.IsType(t, &sema.InvalidMappedAuthorizationOutsideOfFieldError{}, errs[0])
	})

	t.Run("invalid type argument annot", func(t *testing.T) {
		t.Parallel()

		_, err := ParseAndCheck(t, `
            entitlement mapping M {}

            fun test(storage: auth(Storage) &Account.Storage) {
                let x = storage.borrow<auth(mapping M) &Int>(from: /storage/foo)
            }
        `)

		errs := RequireCheckerErrors(t, err, 1)

		require.IsType(t, &sema.InvalidMappedAuthorizationOutsideOfFieldError{}, errs[0])
	})

	t.Run("invalid cast annot", func(t *testing.T) {
		t.Parallel()

		_, err := ParseAndCheck(t, `
            entitlement mapping M {}
            let x = &1 as &Int
            let y = x as auth(mapping M) &Int
        `)

		errs := RequireCheckerErrors(t, err, 1)

		require.IsType(t, &sema.InvalidMappedAuthorizationOutsideOfFieldError{}, errs[0])
	})

	t.Run("capability field", func(t *testing.T) {
		t.Parallel()

		_, err := ParseAndCheck(t, `
            entitlement mapping M {}
            resource interface R {
                access(mapping M) let foo: Capability<auth(mapping M) &Int>
            }
        `)

		errs := RequireCheckerErrors(t, err, 1)

		require.IsType(t, &sema.InvalidMappedEntitlementMemberError{}, errs[0])
	})

	t.Run("optional ref field", func(t *testing.T) {
		t.Parallel()

		_, err := ParseAndCheck(t, `
            entitlement mapping M {}
            resource interface R {
                access(mapping M) let foo: (auth(mapping M) &Int)?
            }
        `)

		// exception made for optional reference fields
		assert.NoError(t, err)
	})

	t.Run("fun ref field", func(t *testing.T) {
		t.Parallel()

		_, err := ParseAndCheck(t, `
            entitlement mapping M {}
            resource interface R {
                access(mapping M) let foo: fun(auth(mapping M) &Int): auth(mapping M) &Int
            }
        `)

		errs := RequireCheckerErrors(t, err, 1)

		require.IsType(t, &sema.InvalidMappedEntitlementMemberError{}, errs[0])
	})

	t.Run("optional fun ref field", func(t *testing.T) {
		t.Parallel()

		_, err := ParseAndCheck(t, `
            entitlement mapping M {}
            resource interface R {
                access(mapping M) let foo: fun((auth(mapping M) &Int?))
            }
        `)

		errs := RequireCheckerErrors(t, err, 1)

		require.IsType(t, &sema.InvalidMappedEntitlementMemberError{}, errs[0])
	})

	t.Run("mapped ref unmapped field", func(t *testing.T) {
		t.Parallel()

		_, err := ParseAndCheck(t, `
            entitlement E
            entitlement F
            entitlement mapping M {
                E -> F
            }
            struct interface S {
                access(E) var x: auth(mapping M) &String
            }
        `)

		errs := RequireCheckerErrors(t, err, 1)

		require.IsType(t, &sema.InvalidMappedAuthorizationOutsideOfFieldError{}, errs[0])
	})

	t.Run("mapped nonref unmapped field", func(t *testing.T) {
		t.Parallel()

		_, err := ParseAndCheck(t, `
            entitlement E
            entitlement F
            entitlement mapping M {
                E -> F
            }
            struct interface S {
                access(E) var x: fun(auth(mapping M) &String): Int
            }
        `)

		errs := RequireCheckerErrors(t, err, 1)

		require.IsType(t, &sema.InvalidMappedAuthorizationOutsideOfFieldError{}, errs[0])
	})

	t.Run("mapped field unmapped ref", func(t *testing.T) {
		t.Parallel()

		_, err := ParseAndCheck(t, `
            entitlement E
            entitlement F
            entitlement mapping M {
                E -> F
            }
            struct interface S {
                access(mapping M) var x: auth(E) &String
            }
        `)

		errs := RequireCheckerErrors(t, err, 1)

		require.IsType(t, &sema.InvalidMappedEntitlementMemberError{}, errs[0])
	})

	t.Run("different map", func(t *testing.T) {
		t.Parallel()

		_, err := ParseAndCheck(t, `
            entitlement E
            entitlement F
            entitlement mapping M {
                E -> F
            }
            entitlement mapping N {
                E -> F
            }
            struct interface S {
                access(mapping M) var x: auth(mapping N) &String
            }
        `)

		errs := RequireCheckerErrors(t, err, 2)

		require.IsType(t, &sema.InvalidMappedAuthorizationOutsideOfFieldError{}, errs[0])
		require.IsType(t, &sema.InvalidMappedEntitlementMemberError{}, errs[1])
	})
}

func TestCheckInvalidEntitlementMappingAccess(t *testing.T) {

	t.Parallel()

	t.Run("invalid variable decl", func(t *testing.T) {
		t.Parallel()

		_, err := ParseAndCheck(t, `
            entitlement mapping M {}
            access(mapping M) var x: String = ""
        `)

		errs := RequireCheckerErrors(t, err, 1)

		require.IsType(t, &sema.InvalidMappedEntitlementMemberError{}, errs[0])
	})

	t.Run("nonreference field", func(t *testing.T) {
		t.Parallel()

		_, err := ParseAndCheck(t, `
            entitlement mapping M {}
            resource interface R {
                access(mapping M) let foo: Int
            }
        `)

		errs := RequireCheckerErrors(t, err, 1)

		require.IsType(t, &sema.InvalidMappedEntitlementMemberError{}, errs[0])
	})

	t.Run("optional nonreference field", func(t *testing.T) {
		t.Parallel()

		_, err := ParseAndCheck(t, `
            entitlement mapping M {}
            resource interface R {
                access(mapping M) let foo: Int?
            }
        `)

		errs := RequireCheckerErrors(t, err, 1)

		require.IsType(t, &sema.InvalidMappedEntitlementMemberError{}, errs[0])
	})

	t.Run("invalid fun decl", func(t *testing.T) {
		t.Parallel()

		_, err := ParseAndCheck(t, `
            entitlement mapping M {}
            access(mapping M) fun foo() {}
        `)

		errs := RequireCheckerErrors(t, err, 1)

		require.IsType(t, &sema.InvalidMappedEntitlementMemberError{}, errs[0])
	})

	t.Run("invalid contract field", func(t *testing.T) {
		t.Parallel()

		_, err := ParseAndCheck(t, `
            entitlement mapping M {}
            contract C {
                access(mapping M) fun foo() {}
            }
        `)

		errs := RequireCheckerErrors(t, err, 1)

		require.IsType(t, &sema.InvalidMappedEntitlementMemberError{}, errs[0])
	})

	t.Run("invalid contract interface field", func(t *testing.T) {
		t.Parallel()

		_, err := ParseAndCheck(t, `
            entitlement mapping M {}
            contract interface C {
                access(mapping M) fun foo()
            }
        `)

		errs := RequireCheckerErrors(t, err, 1)

		require.IsType(t, &sema.InvalidMappedEntitlementMemberError{}, errs[0])
	})

	t.Run("invalid event", func(t *testing.T) {
		t.Parallel()

		_, err := ParseAndCheck(t, `
            entitlement mapping M {}
            resource I {
                access(mapping M) event Foo()
            }
        `)

		errs := RequireCheckerErrors(t, err, 2)

		require.IsType(t, &sema.InvalidNestedDeclarationError{}, errs[0])
		require.IsType(t, &sema.InvalidMappedEntitlementMemberError{}, errs[1])
	})

	t.Run("invalid enum case", func(t *testing.T) {
		t.Parallel()

		_, err := ParseAndCheck(t, `
            entitlement mapping M {}
            enum X: UInt8 {
                access(mapping M) case red
            }
        `)

		errs := RequireCheckerErrors(t, err, 1)

		require.IsType(t, &sema.InvalidAccessModifierError{}, errs[0])
	})

	t.Run("missing entitlement mapping declaration fun", func(t *testing.T) {
		t.Parallel()

		_, err := ParseAndCheck(t, `
            resource R {
                access(mapping M) fun foo() {}
            }
        `)

		errs := RequireCheckerErrors(t, err, 1)

		require.IsType(t, &sema.NotDeclaredError{}, errs[0])
	})

	t.Run("missing entitlement mapping declaration field", func(t *testing.T) {
		t.Parallel()

		_, err := ParseAndCheck(t, `
            struct interface S {
                access(mapping M) let foo: String
            }
        `)

		errs := RequireCheckerErrors(t, err, 1)

		require.IsType(t, &sema.NotDeclaredError{}, errs[0])
	})
}

func TestCheckNonEntitlementAccess(t *testing.T) {

	t.Parallel()

	t.Run("resource", func(t *testing.T) {
		t.Parallel()

		_, err := ParseAndCheck(t, `
            resource E {}
            resource R {
                access(E) fun foo() {}
            }
        `)

		errs := RequireCheckerErrors(t, err, 1)

		require.IsType(t, &sema.InvalidNonEntitlementAccessError{}, errs[0])
	})

	t.Run("resource interface", func(t *testing.T) {
		t.Parallel()

		_, err := ParseAndCheck(t, `
            resource interface E {}
            resource R {
                access(E) fun foo() {}
            }
        `)

		errs := RequireCheckerErrors(t, err, 1)

		require.IsType(t, &sema.InvalidNonEntitlementAccessError{}, errs[0])
	})

	t.Run("attachment", func(t *testing.T) {
		t.Parallel()

		_, err := ParseAndCheck(t, `
            attachment E for AnyStruct {}
            resource R {
                access(E) fun foo() {}
            }
        `)

		errs := RequireCheckerErrors(t, err, 1)

		require.IsType(t, &sema.InvalidNonEntitlementAccessError{}, errs[0])
	})

	t.Run("struct", func(t *testing.T) {
		t.Parallel()

		_, err := ParseAndCheck(t, `
            struct E {}
            resource R {
                access(E) fun foo() {}
            }
        `)

		errs := RequireCheckerErrors(t, err, 1)

		require.IsType(t, &sema.InvalidNonEntitlementAccessError{}, errs[0])
	})

	t.Run("struct interface", func(t *testing.T) {
		t.Parallel()

		_, err := ParseAndCheck(t, `
            resource E {}
            resource R {
                access(E) fun foo() {}
            }
        `)

		errs := RequireCheckerErrors(t, err, 1)

		require.IsType(t, &sema.InvalidNonEntitlementAccessError{}, errs[0])
	})

	t.Run("event", func(t *testing.T) {
		t.Parallel()

		_, err := ParseAndCheck(t, `
            event E()
            resource R {
                access(E) fun foo() {}
            }
        `)

		errs := RequireCheckerErrors(t, err, 1)

		require.IsType(t, &sema.InvalidNonEntitlementAccessError{}, errs[0])
	})

	t.Run("contract", func(t *testing.T) {
		t.Parallel()

		_, err := ParseAndCheck(t, `
            contract E {}
            resource R {
                access(E) fun foo() {}
            }
        `)

		errs := RequireCheckerErrors(t, err, 1)

		require.IsType(t, &sema.InvalidNonEntitlementAccessError{}, errs[0])
	})

	t.Run("contract interface", func(t *testing.T) {
		t.Parallel()

		_, err := ParseAndCheck(t, `
            contract interface E {}
            resource R {
                access(E) fun foo() {}
            }
        `)

		errs := RequireCheckerErrors(t, err, 1)

		require.IsType(t, &sema.InvalidNonEntitlementAccessError{}, errs[0])
	})

	t.Run("enum", func(t *testing.T) {
		t.Parallel()

		_, err := ParseAndCheck(t, `
            enum E: UInt8 {}
            resource R {
                access(E) fun foo() {}
            }
        `)

		errs := RequireCheckerErrors(t, err, 1)

		require.IsType(t, &sema.InvalidNonEntitlementAccessError{}, errs[0])
	})
}

func TestCheckEntitlementInheritance(t *testing.T) {

	t.Parallel()

	t.Run("valid", func(t *testing.T) {
		t.Parallel()

		_, err := ParseAndCheck(t, `
            entitlement E
            struct interface I {
                access(E) fun foo()
            }
            struct S: I {
                access(E) fun foo() {}
            }
        `)

		assert.NoError(t, err)
	})

	t.Run("valid interface", func(t *testing.T) {
		t.Parallel()

		_, err := ParseAndCheck(t, `
            entitlement E
            struct interface I {
                access(E) fun foo()
            }
            struct interface S: I {
                access(E) fun foo()
            }
        `)

		assert.NoError(t, err)
	})

	t.Run("valid mapped", func(t *testing.T) {
		t.Parallel()

		_, err := ParseAndCheck(t, `
             entitlement X
            entitlement Y
            entitlement mapping M {
                X -> Y
            }
            struct interface I {
                access(mapping M) let x: auth(mapping M) &String
            }
            struct S: I {
                access(mapping M) let x: auth(mapping M) &String
                init() {
                    self.x = &"foo" as auth(Y) &String
                }
            }
        `)

		assert.NoError(t, err)
	})

	t.Run("valid mapped interface", func(t *testing.T) {
		t.Parallel()

		_, err := ParseAndCheck(t, `
             entitlement X
            entitlement Y
            entitlement mapping M {
                X -> Y
            }
            struct interface I {
                access(mapping M) let x: auth(mapping M) &String
            }
            struct interface S: I {
                access(mapping M) let x: auth(mapping M) &String
            }
        `)

		assert.NoError(t, err)
	})

	t.Run("mismatched mapped", func(t *testing.T) {
		t.Parallel()

		_, err := ParseAndCheck(t, `
            entitlement X
            entitlement Y
            entitlement mapping M {}
            entitlement mapping N {
                X -> Y
            }
            struct interface I {
                access(mapping M) let x: auth(mapping M) &String
            }
            struct S: I {
                access(mapping N) let x: auth(mapping N) &String
                init() {
                    self.x = &"foo" as auth(Y) &String
                }
            }
        `)

		errs := RequireCheckerErrors(t, err, 1)

		require.IsType(t, &sema.ConformanceError{}, errs[0])
	})

	t.Run("mismatched mapped interfaces", func(t *testing.T) {
		t.Parallel()

		_, err := ParseAndCheck(t, `
            entitlement X
            entitlement Y
            entitlement mapping M {}
            entitlement mapping N {
                X -> Y
            }
            struct interface I {
                access(mapping M) let x: auth(mapping M) &String
            }
            struct interface S: I {
                access(mapping N) let x: auth(mapping N) &String
            }
        `)

		errs := RequireCheckerErrors(t, err, 1)

		require.IsType(t, &sema.InterfaceMemberConflictError{}, errs[0])
	})

	t.Run("access(all) subtyping invalid", func(t *testing.T) {
		t.Parallel()

		_, err := ParseAndCheck(t, `
            entitlement E
            struct interface I {
                access(all) fun foo()
            }
            struct S: I {
                access(E) fun foo() {}
            }
        `)

		errs := RequireCheckerErrors(t, err, 1)

		require.IsType(t, &sema.ConformanceError{}, errs[0])
	})

	t.Run("access(all) subtyping invalid", func(t *testing.T) {
		t.Parallel()

		_, err := ParseAndCheck(t, `
            entitlement E
            struct interface I {
                access(all) var x: String
            }
            struct S: I {
                access(E) var x: String
                init() {
                    self.x = ""
                }
            }
        `)

		errs := RequireCheckerErrors(t, err, 1)

		require.IsType(t, &sema.ConformanceError{}, errs[0])
	})

	t.Run("access(all) supertying invalid", func(t *testing.T) {
		t.Parallel()

		_, err := ParseAndCheck(t, `
            entitlement E
            struct interface I {
                access(E) fun foo()
            }
            struct S: I {
                access(all) fun foo() {}
            }
        `)

		errs := RequireCheckerErrors(t, err, 1)

		require.IsType(t, &sema.ConformanceError{}, errs[0])
	})

	t.Run("access(all) supertyping invalid", func(t *testing.T) {
		t.Parallel()

		_, err := ParseAndCheck(t, `
            entitlement E
            struct interface I {
                access(E) var x: String
            }
            struct S: I {
                access(all) var x: String
                init() {
                    self.x = ""
                }
            }
        `)

		errs := RequireCheckerErrors(t, err, 1)

		require.IsType(t, &sema.ConformanceError{}, errs[0])
	})

	t.Run("access contract subtyping invalid", func(t *testing.T) {
		t.Parallel()

		_, err := ParseAndCheck(t, `
            entitlement E
            struct interface I {
                access(contract) fun foo()
            }
            struct S: I {
                access(E) fun foo() {}
            }
        `)

		errs := RequireCheckerErrors(t, err, 1)

		require.IsType(t, &sema.ConformanceError{}, errs[0])
	})

	t.Run("access account subtyping invalid", func(t *testing.T) {
		t.Parallel()

		_, err := ParseAndCheck(t, `
            entitlement E

            struct interface I {
                access(account) fun foo()
            }

            struct S: I {
                access(E) fun foo() {}
            }
        `)

		errs := RequireCheckerErrors(t, err, 1)

		require.IsType(t, &sema.ConformanceError{}, errs[0])
	})

	t.Run("access account supertying invalid", func(t *testing.T) {
		t.Parallel()

		_, err := ParseAndCheck(t, `
            entitlement E
            struct interface I {
                access(E) fun foo()
            }
            struct S: I {
                access(account) fun foo() {}
            }
        `)

		errs := RequireCheckerErrors(t, err, 1)

		require.IsType(t, &sema.ConformanceError{}, errs[0])
	})

	t.Run("access contract supertying invalid", func(t *testing.T) {
		t.Parallel()

		_, err := ParseAndCheck(t, `
            entitlement E
            struct interface I {
                access(E) fun foo()
            }
            struct S: I {
                access(contract) fun foo() {}
            }
        `)

		errs := RequireCheckerErrors(t, err, 1)

		require.IsType(t, &sema.ConformanceError{}, errs[0])
	})

	t.Run("access(self) supertying invalid", func(t *testing.T) {
		t.Parallel()

		_, err := ParseAndCheck(t, `
            entitlement E
            struct interface I {
                access(E) fun foo()
            }
            struct S: I {
                access(self) fun foo() {}
            }
        `)

		errs := RequireCheckerErrors(t, err, 1)

		require.IsType(t, &sema.ConformanceError{}, errs[0])
	})

	t.Run("invalid map subtype with regular conjunction", func(t *testing.T) {
		t.Parallel()

		_, err := ParseAndCheck(t, `
            entitlement E
            entitlement F
            entitlement mapping M {
                E -> F
            }
            struct interface I {
                access(E, F) var x: auth(E, F) &String
            }
            struct S: I {
                access(mapping M) var x: auth(mapping M) &String

                init() {
                    self.x = &"foo" as auth(F) &String
                }
            }
        `)

		errs := RequireCheckerErrors(t, err, 1)

		require.IsType(t, &sema.ConformanceError{}, errs[0])
	})

	t.Run("invalid map supertype with regular conjunction", func(t *testing.T) {
		t.Parallel()

		_, err := ParseAndCheck(t, `
            entitlement E
            entitlement F
            entitlement mapping M {
                E -> F
            }
            struct interface I {
                access(mapping M) var x: auth(mapping M) &String
            }
            struct S: I {
                access(E, F) var x: auth(E, F) &String

                init() {
                    self.x = &"foo" as auth(E, F) &String
                }
            }
        `)

		errs := RequireCheckerErrors(t, err, 1)

		require.IsType(t, &sema.ConformanceError{}, errs[0])
	})

	t.Run("invalid map subtype with regular disjunction", func(t *testing.T) {
		t.Parallel()

		_, err := ParseAndCheck(t, `
            entitlement E
            entitlement F
            entitlement mapping M {
                E -> F
            }
            struct interface I {
                access(E | F) var x: auth(E | F) &String
            }
            struct S: I {
                access(mapping M) var x: auth(mapping M) &String

                init() {
                    self.x = &"foo" as auth(F) &String
                }
            }
        `)

		errs := RequireCheckerErrors(t, err, 1)

		require.IsType(t, &sema.ConformanceError{}, errs[0])
	})

	t.Run("invalid map supertype with regular disjunction", func(t *testing.T) {
		t.Parallel()

		_, err := ParseAndCheck(t, `
            entitlement E
            entitlement F
            entitlement mapping M {
                E -> F
            }
            struct interface I {
                access(mapping M) var x: auth(mapping M) &String
            }
            struct S: I {
                access(E | F) var x: auth(E | F) &String

                init() {
                    self.x = &"foo" as auth(F) &String
                }
            }
        `)

		errs := RequireCheckerErrors(t, err, 1)

		require.IsType(t, &sema.ConformanceError{}, errs[0])
	})

	t.Run("expanded entitlements valid in disjunction", func(t *testing.T) {
		t.Parallel()

		_, err := ParseAndCheck(t, `
            entitlement E
            entitlement F
            struct interface I {
                access(E) fun foo()
            }
            struct interface J {
                access(F) fun foo()
            }
            struct S: I, J {
                access(E | F) fun foo() {}
            }
        `)

		assert.NoError(t, err)
	})

	t.Run("more expanded entitlements valid in disjunction", func(t *testing.T) {
		t.Parallel()

		_, err := ParseAndCheck(t, `
            entitlement E
            entitlement F
            entitlement G
            struct interface I {
                access(E | G) fun foo()
            }
            struct S: I {
                access(E | F | G) fun foo() {}
            }
        `)

		assert.NoError(t, err)
	})

	t.Run("reduced entitlements valid with conjunction", func(t *testing.T) {
		t.Parallel()

		_, err := ParseAndCheck(t, `
            entitlement E
            entitlement F
            entitlement G
            struct interface I {
                access(E, G) fun foo()
            }
            struct interface J {
                access(E, F) fun foo()
            }
            struct S: I, J {
                access(E) fun foo() {}
            }
        `)

		assert.NoError(t, err)
	})

	t.Run("more reduced entitlements valid with conjunction", func(t *testing.T) {
		t.Parallel()

		_, err := ParseAndCheck(t, `
            entitlement E
            entitlement F
            entitlement G
            struct interface I {
                access(E, F, G) fun foo()
            }
            struct S: I {
                access(E, F) fun foo() {}
            }
        `)

		assert.NoError(t, err)
	})

	t.Run("expanded entitlements invalid in conjunction", func(t *testing.T) {
		t.Parallel()

		_, err := ParseAndCheck(t, `
            entitlement E
            entitlement F
            struct interface I {
                access(E) fun foo()
            }
            struct interface J {
                access(F) fun foo()
            }
            struct S: I, J {
                access(E, F) fun foo() {}
            }
        `)

		// this conforms to neither I nor J
		errs := RequireCheckerErrors(t, err, 2)

		require.IsType(t, &sema.ConformanceError{}, errs[0])
		require.IsType(t, &sema.ConformanceError{}, errs[1])
	})

	t.Run("more expanded entitlements invalid in conjunction", func(t *testing.T) {
		t.Parallel()

		_, err := ParseAndCheck(t, `
            entitlement E
            entitlement F
            entitlement G
            struct interface I {
                access(E, F) fun foo()
            }
            struct S: I {
                access(E, F, G) fun foo() {}
            }
        `)

		errs := RequireCheckerErrors(t, err, 1)

		require.IsType(t, &sema.ConformanceError{}, errs[0])
	})

	t.Run("expanded entitlements invalid", func(t *testing.T) {
		t.Parallel()

		_, err := ParseAndCheck(t, `
            entitlement E
            entitlement F
            struct interface I {
                access(E) fun foo()
            }
            struct interface J {
                access(F) fun foo()
            }
            struct S: I, J {
                access(E) fun foo() {}
            }
        `)

		errs := RequireCheckerErrors(t, err, 1)

		require.IsType(t, &sema.ConformanceError{}, errs[0])
	})

	t.Run("reduced entitlements invalid with disjunction", func(t *testing.T) {
		t.Parallel()

		_, err := ParseAndCheck(t, `
            entitlement E
            entitlement F
            struct interface I {
                access(E) fun foo()
            }
            struct interface J {
                access(E | F) fun foo()
            }
            struct S: I, J {
                access(E) fun foo() {}
            }
        `)

		errs := RequireCheckerErrors(t, err, 1)

		require.IsType(t, &sema.ConformanceError{}, errs[0])
	})

	t.Run("more reduced entitlements invalid with disjunction", func(t *testing.T) {
		t.Parallel()

		_, err := ParseAndCheck(t, `
            entitlement E
            entitlement F
            entitlement G
            struct interface I {
                access(E | F | G) fun foo()
            }
            struct S: I {
                access(E | G) fun foo() {}
            }
        `)

		errs := RequireCheckerErrors(t, err, 1)

		require.IsType(t, &sema.ConformanceError{}, errs[0])
	})

	t.Run("overlapped entitlements invalid with disjunction", func(t *testing.T) {
		t.Parallel()

		_, err := ParseAndCheck(t, `
            entitlement E
            entitlement F
            entitlement G
            struct interface J {
                access(E | F) fun foo()
            }
            struct S: J {
                access(E | G) fun foo() {}
            }
        `)

		errs := RequireCheckerErrors(t, err, 1)

		require.IsType(t, &sema.ConformanceError{}, errs[0])
	})

	t.Run("overlapped entitlements invalid with disjunction/conjunction subtype", func(t *testing.T) {
		t.Parallel()

		_, err := ParseAndCheck(t, `
            entitlement E
            entitlement F
            entitlement G
            struct interface J {
                access(E | F) fun foo()
            }
            struct S: J {
                access(E, G) fun foo() {}
            }
        `)

		// implementation is more specific because it requires both, but interface only guarantees one
		errs := RequireCheckerErrors(t, err, 1)

		require.IsType(t, &sema.ConformanceError{}, errs[0])
	})

	t.Run("disjunction/conjunction subtype valid when sets are the same", func(t *testing.T) {
		t.Parallel()

		_, err := ParseAndCheck(t, `
            entitlement E
            struct interface J {
                access(E | E) fun foo()
            }
            struct S: J {
                access(E, E) fun foo() {}
            }
        `)

		assert.NoError(t, err)
	})

	t.Run("overlapped entitlements valid with conjunction/disjunction subtype", func(t *testing.T) {
		t.Parallel()

		_, err := ParseAndCheck(t, `
            entitlement E
            entitlement F
            entitlement G
            struct interface J {
                access(E, F) fun foo()
            }
            struct S: J {
                access(E | G) fun foo() {}
            }
        `)

		// implementation is less specific because it only requires one, but interface guarantees both
		assert.NoError(t, err)
	})

	t.Run("different entitlements invalid", func(t *testing.T) {
		t.Parallel()

		_, err := ParseAndCheck(t, `
            entitlement E
            entitlement F
            entitlement G
            struct interface I {
                access(E) fun foo()
            }
            struct interface J {
                access(F) fun foo()
            }
            struct S: I, J {
                access(E | G) fun foo() {}
            }
        `)

		errs := RequireCheckerErrors(t, err, 1)

		require.IsType(t, &sema.ConformanceError{}, errs[0])
	})

	t.Run("default function entitlements", func(t *testing.T) {
		t.Parallel()

		_, err := ParseAndCheck(t, `
            entitlement E
            entitlement F
            entitlement mapping M {
                E -> F
            }
            entitlement G
            struct interface I {
                access(mapping M) fun foo(): auth(mapping M) &Int {
                    return &1 as auth(mapping M) &Int
                }
            }
            struct S: I {}
            fun test() {
                let s = S()
                let ref = &s as auth(E) &S
                let i: auth(F) &Int = s.foo()
            }
        `)

		assert.NoError(t, err)
	})

	t.Run("attachment default function entitlements", func(t *testing.T) {
		t.Parallel()

		_, err := ParseAndCheck(t, `
            entitlement E
            entitlement F
            entitlement G
            entitlement mapping M {
                E -> F
            }
            entitlement mapping N {
                G -> E
            }
            struct interface I {
                access(mapping M) fun foo(): auth(mapping M) &Int {
                    return &1 as auth(mapping M) &Int
                }
            }
            struct S {}
            access(mapping N) attachment A for S: I {}
            fun test() {
                let s = attach A() to S()
                let ref = &s as auth(G) &S
                let i: auth(F) &Int = s[A]!.foo()
            }
        `)

		assert.NoError(t, err)
	})

	t.Run("attachment inherited default function entitlements", func(t *testing.T) {
		t.Parallel()

		_, err := ParseAndCheck(t, `
            entitlement E
            entitlement F
            entitlement G
            entitlement mapping M {
                E -> F
            }
            entitlement mapping N {
                G -> E
            }
            struct interface I {
                access(mapping M) fun foo(): auth(mapping M) &Int {
                    return &1 as auth(mapping M) &Int
                }
            }
            struct interface I2: I {}
            struct S {}
            access(mapping N) attachment A for S: I2 {}
            fun test() {
                let s = attach A() to S()
                let ref = &s as auth(G) &S
                let i: auth(F) &Int = s[A]!.foo()
            }
        `)

		assert.NoError(t, err)
	})

	t.Run("attachment default function entitlements no attachment mapping", func(t *testing.T) {
		t.Parallel()

		_, err := ParseAndCheck(t, `
            entitlement E
            entitlement F
            entitlement G
            entitlement mapping M {
                E -> F
            }
            entitlement mapping N {
                G -> E
            }
            struct interface I {
                access(mapping M) fun foo(): auth(mapping M) &Int {
                    return &1 as auth(mapping M) &Int
                }
            }
            struct S {}
            attachment A for S: I {}
            fun test() {
                let s = attach A() to S()
                let ref = &s as auth(G) &S
                let i: auth(F) &Int = s[A]!.foo() // mismatch
            }
        `)

		errs := RequireCheckerErrors(t, err, 1)

		// because A is declared with no mapping, all its references are unentitled
		require.IsType(t, &sema.TypeMismatchError{}, errs[0])
	})
}

func TestCheckEntitlementTypeAnnotation(t *testing.T) {

	t.Parallel()

	t.Run("invalid local annot", func(t *testing.T) {
		t.Parallel()

		_, err := ParseAndCheck(t, `
            entitlement E
            let x: E = ""
        `)

		errs := RequireCheckerErrors(t, err, 2)

		require.IsType(t, &sema.DirectEntitlementAnnotationError{}, errs[0])
		require.IsType(t, &sema.TypeMismatchError{}, errs[1])
	})

	t.Run("invalid param annot", func(t *testing.T) {
		t.Parallel()

		_, err := ParseAndCheck(t, `
            entitlement E
            access(all) fun foo(e: E) {}
        `)

		errs := RequireCheckerErrors(t, err, 1)

		require.IsType(t, &sema.DirectEntitlementAnnotationError{}, errs[0])
	})

	t.Run("invalid return annot", func(t *testing.T) {
		t.Parallel()

		_, err := ParseAndCheck(t, `
            entitlement E
            resource interface I {
                access(all) fun foo(): E
            }
        `)

		errs := RequireCheckerErrors(t, err, 1)

		require.IsType(t, &sema.DirectEntitlementAnnotationError{}, errs[0])
	})

	t.Run("invalid field annot", func(t *testing.T) {
		t.Parallel()

		_, err := ParseAndCheck(t, `
            entitlement E
            resource interface I {
                let e: E
            }
        `)

		errs := RequireCheckerErrors(t, err, 1)

		require.IsType(t, &sema.DirectEntitlementAnnotationError{}, errs[0])
	})

	t.Run("invalid conformance annotation", func(t *testing.T) {
		t.Parallel()

		_, err := ParseAndCheck(t, `
            entitlement E
            resource R: E {}
        `)

		errs := RequireCheckerErrors(t, err, 1)

		require.IsType(t, &sema.InvalidConformanceError{}, errs[0])
	})

	t.Run("invalid array annot", func(t *testing.T) {
		t.Parallel()

		_, err := ParseAndCheck(t, `
            entitlement E
            resource interface I {
                let e: [E]
            }
        `)

		errs := RequireCheckerErrors(t, err, 1)

		require.IsType(t, &sema.DirectEntitlementAnnotationError{}, errs[0])
	})

	t.Run("invalid fun annot", func(t *testing.T) {
		t.Parallel()

		_, err := ParseAndCheck(t, `
            entitlement E
            resource interface I {
                let e: (fun (E): Void)
            }
        `)

		errs := RequireCheckerErrors(t, err, 1)

		require.IsType(t, &sema.DirectEntitlementAnnotationError{}, errs[0])
	})

	t.Run("invalid enum conformance", func(t *testing.T) {
		t.Parallel()

		_, err := ParseAndCheck(t, `
            entitlement E
            enum X: E {}
        `)

		errs := RequireCheckerErrors(t, err, 1)

		require.IsType(t, &sema.InvalidEnumRawTypeError{}, errs[0])
	})

	t.Run("invalid dict annot", func(t *testing.T) {
		t.Parallel()

		_, err := ParseAndCheck(t, `
            entitlement E
            resource interface I {
                let e: {E: E}
            }
        `)

		errs := RequireCheckerErrors(t, err, 2)

		// key
		require.IsType(t, &sema.InvalidDictionaryKeyTypeError{}, errs[0])
		// value
		require.IsType(t, &sema.DirectEntitlementAnnotationError{}, errs[1])
	})

	t.Run("invalid fun annot", func(t *testing.T) {
		t.Parallel()

		_, err := ParseAndCheck(t, `
            entitlement E
            resource interface I {
                let e: (fun (E): Void)
            }
        `)

		errs := RequireCheckerErrors(t, err, 1)

		require.IsType(t, &sema.DirectEntitlementAnnotationError{}, errs[0])
	})

	t.Run("runtype type", func(t *testing.T) {
		t.Parallel()

		_, err := ParseAndCheck(t, `
            entitlement E
            let e = Type<E>()
        `)

		errs := RequireCheckerErrors(t, err, 1)

		require.IsType(t, &sema.DirectEntitlementAnnotationError{}, errs[0])
	})

	t.Run("type arg", func(t *testing.T) {
		t.Parallel()

		_, err := ParseAndCheck(t, `
            entitlement E

            fun test(storage: auth(Storage) &Account.Storage) {
                let e = storage.load<E>(from: /storage/foo)
            }
        `)

		errs := RequireCheckerErrors(t, err, 2)

		require.IsType(t, &sema.DirectEntitlementAnnotationError{}, errs[0])
		// entitlements are not storable either
		require.IsType(t, &sema.TypeMismatchError{}, errs[1])
	})

	t.Run("intersection", func(t *testing.T) {
		t.Parallel()

		_, err := ParseAndCheck(t, `
            entitlement E

            resource interface I {
                let e: {E}
            }
        `)

		errs := RequireCheckerErrors(t, err, 2)

		require.IsType(t, &sema.InvalidIntersectedTypeError{}, errs[0])
		require.IsType(t, &sema.AmbiguousIntersectionTypeError{}, errs[1])
	})

	t.Run("reference", func(t *testing.T) {
		t.Parallel()

		_, err := ParseAndCheck(t, `
            entitlement E

            resource interface I {
                let e: &E
            }
        `)

		errs := RequireCheckerErrors(t, err, 1)

		require.IsType(t, &sema.DirectEntitlementAnnotationError{}, errs[0])
	})

	t.Run("capability", func(t *testing.T) {
		t.Parallel()

		_, err := ParseAndCheck(t, `
            entitlement E

            resource interface I {
                let e: Capability<&E>
            }
        `)

		errs := RequireCheckerErrors(t, err, 2)

		require.IsType(t, &sema.DirectEntitlementAnnotationError{}, errs[0])
		require.IsType(t, &sema.DirectEntitlementAnnotationError{}, errs[1])
	})

	t.Run("optional", func(t *testing.T) {
		t.Parallel()

		_, err := ParseAndCheck(t, `
            entitlement E

            resource interface I {
                let e: E?
            }
        `)

		errs := RequireCheckerErrors(t, err, 1)

		require.IsType(t, &sema.DirectEntitlementAnnotationError{}, errs[0])
	})
}

func TestCheckEntitlementMappingTypeAnnotation(t *testing.T) {

	t.Parallel()

	t.Run("invalid local annot", func(t *testing.T) {
		t.Parallel()

		_, err := ParseAndCheck(t, `
            entitlement mapping E {}
            let x: E = ""
        `)

		errs := RequireCheckerErrors(t, err, 2)

		require.IsType(t, &sema.DirectEntitlementAnnotationError{}, errs[0])
		require.IsType(t, &sema.TypeMismatchError{}, errs[1])
	})

	t.Run("invalid param annot", func(t *testing.T) {
		t.Parallel()

		_, err := ParseAndCheck(t, `
            entitlement mapping E {}

            access(all) fun foo(e: E) {}
        `)

		errs := RequireCheckerErrors(t, err, 1)

		require.IsType(t, &sema.DirectEntitlementAnnotationError{}, errs[0])
	})

	t.Run("invalid return annot", func(t *testing.T) {
		t.Parallel()

		_, err := ParseAndCheck(t, `
            entitlement mapping E {}

            resource interface I {
                access(all) fun foo(): E
            }
        `)

		errs := RequireCheckerErrors(t, err, 1)

		require.IsType(t, &sema.DirectEntitlementAnnotationError{}, errs[0])
	})

	t.Run("invalid field annot", func(t *testing.T) {
		t.Parallel()

		_, err := ParseAndCheck(t, `
            entitlement mapping E {}

            resource interface I {
                let e: E
            }
        `)

		errs := RequireCheckerErrors(t, err, 1)

		require.IsType(t, &sema.DirectEntitlementAnnotationError{}, errs[0])
	})

	t.Run("invalid conformance annotation", func(t *testing.T) {
		t.Parallel()

		_, err := ParseAndCheck(t, `
            entitlement mapping E {}

            resource R: E {}
        `)

		errs := RequireCheckerErrors(t, err, 1)

		require.IsType(t, &sema.InvalidConformanceError{}, errs[0])
	})

	t.Run("invalid array annot", func(t *testing.T) {
		t.Parallel()

		_, err := ParseAndCheck(t, `
            entitlement mapping E {}

            resource interface I {
                let e: [E]
            }
        `)

		errs := RequireCheckerErrors(t, err, 1)

		require.IsType(t, &sema.DirectEntitlementAnnotationError{}, errs[0])
	})

	t.Run("invalid fun annot", func(t *testing.T) {
		t.Parallel()

		_, err := ParseAndCheck(t, `
            entitlement mapping E {}

            resource interface I {
                let e: (fun (E): Void)
            }
        `)

		errs := RequireCheckerErrors(t, err, 1)

		require.IsType(t, &sema.DirectEntitlementAnnotationError{}, errs[0])
	})

	t.Run("invalid enum conformance", func(t *testing.T) {
		t.Parallel()

		_, err := ParseAndCheck(t, `
            entitlement mapping E {}

            enum X: E {}
        `)

		errs := RequireCheckerErrors(t, err, 1)

		require.IsType(t, &sema.InvalidEnumRawTypeError{}, errs[0])
	})

	t.Run("invalid dict annot", func(t *testing.T) {
		t.Parallel()

		_, err := ParseAndCheck(t, `
            entitlement mapping E {}

            resource interface I {
                let e: {E: E}
            }
        `)

		errs := RequireCheckerErrors(t, err, 2)

		// key
		require.IsType(t, &sema.InvalidDictionaryKeyTypeError{}, errs[0])
		// value
		require.IsType(t, &sema.DirectEntitlementAnnotationError{}, errs[1])
	})

	t.Run("runtime type", func(t *testing.T) {
		t.Parallel()

		_, err := ParseAndCheck(t, `
            entitlement mapping E {}

            let e = Type<E>()
        `)

		errs := RequireCheckerErrors(t, err, 1)

		require.IsType(t, &sema.DirectEntitlementAnnotationError{}, errs[0])
	})

	t.Run("type arg", func(t *testing.T) {
		t.Parallel()

		_, err := ParseAndCheck(t, `
            entitlement mapping E {}

            fun test(storage: auth(Storage) &Account.Storage) {
                let e = storage.load<E>(from: /storage/foo)
            }
        `)

		errs := RequireCheckerErrors(t, err, 2)

		require.IsType(t, &sema.DirectEntitlementAnnotationError{}, errs[0])
		// entitlements are not storable either
		require.IsType(t, &sema.TypeMismatchError{}, errs[1])
	})

	t.Run("intersection", func(t *testing.T) {
		t.Parallel()

		_, err := ParseAndCheck(t, `
            entitlement mapping E {}

            resource interface I {
                let e: {E}
            }
        `)

		errs := RequireCheckerErrors(t, err, 2)

		require.IsType(t, &sema.InvalidIntersectedTypeError{}, errs[0])
		require.IsType(t, &sema.AmbiguousIntersectionTypeError{}, errs[1])
	})

	t.Run("reference", func(t *testing.T) {
		t.Parallel()

		_, err := ParseAndCheck(t, `
            entitlement mapping E {}

            resource interface I {
                let e: &E
            }
        `)

		errs := RequireCheckerErrors(t, err, 1)

		require.IsType(t, &sema.DirectEntitlementAnnotationError{}, errs[0])
	})

	t.Run("capability", func(t *testing.T) {
		t.Parallel()

		_, err := ParseAndCheck(t, `
            entitlement mapping E {}

            resource interface I {
                let e: Capability<&E>
            }
        `)

		errs := RequireCheckerErrors(t, err, 2)

		require.IsType(t, &sema.DirectEntitlementAnnotationError{}, errs[0])
		require.IsType(t, &sema.DirectEntitlementAnnotationError{}, errs[1])
	})

	t.Run("optional", func(t *testing.T) {
		t.Parallel()

		_, err := ParseAndCheck(t, `
            entitlement mapping E {}
            resource interface I {
                let e: E?
            }
        `)

		errs := RequireCheckerErrors(t, err, 1)

		require.IsType(t, &sema.DirectEntitlementAnnotationError{}, errs[0])
	})
}

func TestCheckAttachmentEntitlementAccessAnnotation(t *testing.T) {

	t.Parallel()

	t.Run("mapping allowed", func(t *testing.T) {
		t.Parallel()

		_, err := ParseAndCheck(t, `
            entitlement mapping E {}

            access(mapping E) attachment A for AnyStruct {}
        `)

		assert.NoError(t, err)
	})

	t.Run("entitlement set not allowed", func(t *testing.T) {
		t.Parallel()

		_, err := ParseAndCheck(t, `
            entitlement E

            entitlement F

            access(E, F) attachment A for AnyStruct {}
        `)

		errs := RequireCheckerErrors(t, err, 1)

		require.IsType(t, &sema.InvalidEntitlementAccessError{}, errs[0])
	})

	t.Run("mapping allowed in contract", func(t *testing.T) {
		t.Parallel()

		_, err := ParseAndCheck(t, `
        contract C {
            entitlement X

            entitlement Y

            entitlement mapping E {
                X -> Y
            }
            access(mapping E) attachment A for AnyStruct {
                access(Y) fun foo() {}
            }
        }
        `)

		assert.NoError(t, err)
	})

	t.Run("entitlement set not allowed in contract", func(t *testing.T) {
		t.Parallel()

		_, err := ParseAndCheck(t, `
        contract C {
            entitlement E

            access(E) attachment A for AnyStruct {}
        }
        `)

		errs := RequireCheckerErrors(t, err, 1)

		require.IsType(t, &sema.InvalidEntitlementAccessError{}, errs[0])
	})

}

func TestCheckEntitlementSetAccess(t *testing.T) {

	t.Parallel()

	runTest := func(refType string, memberName string, valid bool) {
		t.Run(fmt.Sprintf("%s on %s", memberName, refType), func(t *testing.T) {
			t.Parallel()

			_, err := ParseAndCheck(t, fmt.Sprintf(`
                entitlement X
                entitlement Y
                entitlement Z

                struct R {
                    access(all) fun p() {}

                    access(X) fun x() {}
                    access(Y) fun y() {}
                    access(Z) fun z() {}

                    access(X, Y) fun xy() {}
                    access(Y, Z) fun yz() {}
                    access(X, Z) fun xz() {}

                    access(X, Y, Z) fun xyz() {}

                    access(X | Y) fun xyOr() {}
                    access(Y | Z) fun yzOr() {}
                    access(X | Z) fun xzOr() {}

                    access(X | Y | Z) fun xyzOr() {}

                    access(self) fun private() {}
                    access(contract) fun c() {}
                    access(account) fun a() {}
                }

                fun test(ref: %s) {
                    ref.%s()
                }
            `, refType, memberName))

			if valid {
				assert.NoError(t, err)
			} else {
				errs := RequireCheckerErrors(t, err, 1)

				require.IsType(t, &sema.InvalidAccessError{}, errs[0])
			}
		})
	}

	tests := []struct {
		refType    string
		memberName string
		valid      bool
	}{
		{"&R", "p", true},
		{"&R", "x", false},
		{"&R", "xy", false},
		{"&R", "xyz", false},
		{"&R", "xyOr", false},
		{"&R", "xyzOr", false},
		{"&R", "private", false},
		{"&R", "a", true},
		{"&R", "c", false},

		{"auth(X) &R", "p", true},
		{"auth(X) &R", "x", true},
		{"auth(X) &R", "y", false},
		{"auth(X) &R", "xy", false},
		{"auth(X) &R", "xyz", false},
		{"auth(X) &R", "xyOr", true},
		{"auth(X) &R", "xyzOr", true},
		{"auth(X) &R", "private", false},
		{"auth(X) &R", "a", true},
		{"auth(X) &R", "c", false},

		{"auth(X, Y) &R", "p", true},
		{"auth(X, Y) &R", "x", true},
		{"auth(X, Y) &R", "y", true},
		{"auth(X, Y) &R", "xy", true},
		{"auth(X, Y) &R", "xyz", false},
		{"auth(X, Y) &R", "xyOr", true},
		{"auth(X, Y) &R", "xyzOr", true},
		{"auth(X, Y) &R", "private", false},
		{"auth(X, Y) &R", "a", true},
		{"auth(X, Y) &R", "c", false},

		{"auth(X, Y, Z) &R", "p", true},
		{"auth(X, Y, Z) &R", "x", true},
		{"auth(X, Y, Z) &R", "y", true},
		{"auth(X, Y, Z) &R", "z", true},
		{"auth(X, Y, Z) &R", "xy", true},
		{"auth(X, Y, Z) &R", "xyz", true},
		{"auth(X, Y, Z) &R", "xyOr", true},
		{"auth(X, Y, Z) &R", "xyzOr", true},
		{"auth(X, Y, Z) &R", "private", false},
		{"auth(X, Y, Z) &R", "a", true},
		{"auth(X, Y, Z) &R", "c", false},

		{"auth(X | Y) &R", "p", true},
		{"auth(X | Y) &R", "x", false},
		{"auth(X | Y) &R", "y", false},
		{"auth(X | Y) &R", "xy", false},
		{"auth(X | Y) &R", "xyz", false},
		{"auth(X | Y) &R", "xyOr", true},
		{"auth(X | Y) &R", "xzOr", false},
		{"auth(X | Y) &R", "yzOr", false},
		{"auth(X | Y) &R", "xyzOr", true},
		{"auth(X | Y) &R", "private", false},
		{"auth(X | Y) &R", "a", true},
		{"auth(X | Y) &R", "c", false},

		{"auth(X | Y | Z) &R", "p", true},
		{"auth(X | Y | Z) &R", "x", false},
		{"auth(X | Y | Z) &R", "y", false},
		{"auth(X | Y | Z) &R", "xy", false},
		{"auth(X | Y | Z) &R", "xyz", false},
		{"auth(X | Y | Z) &R", "xyOr", false},
		{"auth(X | Y | Z) &R", "xzOr", false},
		{"auth(X | Y | Z) &R", "yzOr", false},
		{"auth(X | Y | Z) &R", "xyzOr", true},
		{"auth(X | Y | Z) &R", "private", false},
		{"auth(X | Y | Z) &R", "a", true},
		{"auth(X | Y | Z) &R", "c", false},

		{"R", "p", true},
		{"R", "x", true},
		{"R", "y", true},
		{"R", "xy", true},
		{"R", "xyz", true},
		{"R", "xyOr", true},
		{"R", "xzOr", true},
		{"R", "yzOr", true},
		{"R", "xyzOr", true},
		{"R", "private", false},
		{"R", "a", true},
		{"R", "c", false},
	}

	for _, test := range tests {
		runTest(test.refType, test.memberName, test.valid)
	}

}

func TestCheckEntitlementMapAccess(t *testing.T) {

	t.Parallel()

	t.Run("basic", func(t *testing.T) {
		t.Parallel()

		_, err := ParseAndCheck(t, `
        entitlement X
        entitlement Y
        entitlement mapping M {
            X -> Y
        }
        struct Q {
            access(Y) fun foo() {}
        }
        struct interface S {
            access(mapping M) let x: auth(mapping M) &Q
        }
        fun foo(s: auth(X) &{S}) {
            s.x.foo()
        }
        `)

		assert.NoError(t, err)
	})

	t.Run("basic with optional access", func(t *testing.T) {
		t.Parallel()

		_, err := ParseAndCheck(t, `
        entitlement X
        entitlement Y
        entitlement mapping M {
            X -> Y
        }
        struct Q {
            access(Y) fun foo() {}
        }
        struct interface S {
            access(mapping M) let x: auth(mapping M) &Q
        }
        fun foo(s: auth(X) &{S}?) {
            s?.x?.foo()
        }
        `)

		assert.NoError(t, err)
	})

	t.Run("basic with optional access return", func(t *testing.T) {
		t.Parallel()

		_, err := ParseAndCheck(t, `
        entitlement X
        entitlement Y
        entitlement mapping M {
            X -> Y
        }
        struct Q {}
        struct interface S {
            access(mapping M) let x: auth(mapping M) &Q
        }
        fun foo(s: auth(X) &{S}?): auth(Y) &Q? {
            return s?.x
        }
        `)

		assert.NoError(t, err)
	})

	t.Run("basic with optional full entitled map", func(t *testing.T) {
		t.Parallel()

		_, err := ParseAndCheck(t, `
        entitlement X
        entitlement Y
        entitlement E
        entitlement F
        entitlement mapping M {
            X -> Y
            E -> F
        }
        struct S {
            access (mapping M) let foo: auth(mapping M) &Int
            init() {
                self.foo = &3 as auth(F, Y) &Int
            }
        }
        fun test(): &Int {
            let s: S? = S()
            let i: auth(F, Y) &Int? = s?.foo
            return i!
        }
        `)

		assert.NoError(t, err)
	})

	t.Run("basic with optional partial map", func(t *testing.T) {
		t.Parallel()

		_, err := ParseAndCheck(t, `
        entitlement X
        entitlement Y
        entitlement E
        entitlement F
        entitlement mapping M {
            X -> Y
            E -> F
        }
        struct S {
            access(mapping M) let foo: auth(mapping M) &Int
            init() {
                self.foo = &3 as auth(F, Y) &Int
            }
        }
        fun test(): &Int {
            let s = S()
            let ref = &s as auth(X) &S?
            let i: auth(F, Y) &Int? = ref?.foo
            return i!
        }
        `)

		errs := RequireCheckerErrors(t, err, 2)

		var typeMismatchError *sema.TypeMismatchError
		require.ErrorAs(t, errs[0], &typeMismatchError)
		assert.Equal(t,
			"S?",
			typeMismatchError.ExpectedType.QualifiedString(),
		)
		assert.Equal(t,
			"S",
			typeMismatchError.ActualType.QualifiedString(),
		)

		require.ErrorAs(t, errs[1], &typeMismatchError)
		assert.Equal(t,
			"auth(F, Y) &Int?",
			typeMismatchError.ExpectedType.QualifiedString(),
		)
		assert.Equal(t,
			"auth(Y) &Int?",
			typeMismatchError.ActualType.QualifiedString(),
		)
	})

	t.Run("basic with optional function call return invalid", func(t *testing.T) {
		t.Parallel()

		_, err := ParseAndCheck(t, `
        entitlement X
        entitlement Y
        entitlement E
        entitlement F
        entitlement mapping M {
            X -> Y
            E -> F
        }
        struct S {
            access(mapping M) fun foo(): auth(mapping M) &Int {
                return &1 as auth(mapping M) &Int
            }
        }
        fun foo(s: auth(X) &S?): auth(X, Y) &Int? {
            return s?.foo()
        }
        `)

		errs := RequireCheckerErrors(t, err, 1)

		var typeMismatchErr *sema.TypeMismatchError
		require.ErrorAs(t, errs[0], &typeMismatchErr)
		assert.Equal(t,
			"auth(X, Y) &Int?",
			typeMismatchErr.ExpectedType.QualifiedString(),
		)
		assert.Equal(t,
			"auth(Y) &Int?",
			typeMismatchErr.ActualType.QualifiedString(),
		)
	})

	t.Run("multiple outputs", func(t *testing.T) {
		t.Parallel()

		_, err := ParseAndCheck(t, `
        entitlement X
        entitlement Y
        entitlement E
        entitlement F
        entitlement mapping M {
            X -> Y
            E -> F
        }
        struct interface S {
            access(mapping M) let x: auth(mapping M) &Int
        }
        fun foo(ref: auth(X | E) &{S}) {
            let x: auth(Y | F) &Int = ref.x
            let x2: auth(Y, F) &Int = ref.x
        }
        `)

		errs := RequireCheckerErrors(t, err, 1)

		var typeMismatchErr *sema.TypeMismatchError
		require.ErrorAs(t, errs[0], &typeMismatchErr)
		assert.Equal(t,
			"auth(Y, F) &Int",
			typeMismatchErr.ExpectedType.QualifiedString(),
		)
		assert.Equal(t,
			"auth(Y | F) &Int",
			typeMismatchErr.ActualType.QualifiedString(),
		)
	})

	t.Run("optional", func(t *testing.T) {
		t.Parallel()

		_, err := ParseAndCheck(t, `
        entitlement X
        entitlement Y
        entitlement mapping M {
            X -> Y
        }
        struct interface S {
            access(mapping M) let x: auth(mapping M) &Int?
        }
        fun foo(ref: auth(X) &{S}) {
            let x: auth(Y) &Int? = ref.x
        }
        `)

		assert.NoError(t, err)
	})

	t.Run("do not retain entitlements", func(t *testing.T) {
		t.Parallel()

		_, err := ParseAndCheck(t, `
        entitlement X
        entitlement Y
        entitlement mapping M {
            X -> Y
        }
        struct interface S {
            access(mapping M) let x: auth(mapping M) &Int
        }
        fun foo(ref: auth(X) &{S}) {
            let x: auth(X) &Int = ref.x
        }
        `)

		errs := RequireCheckerErrors(t, err, 1)

		// X is not retained in the entitlements for ref
		var typeMismatchErr *sema.TypeMismatchError
		require.ErrorAs(t, errs[0], &typeMismatchErr)
		assert.Equal(t,
			"auth(X) &Int",
			typeMismatchErr.ExpectedType.QualifiedString(),
		)
		assert.Equal(t,
			"auth(Y) &Int",
			typeMismatchErr.ActualType.QualifiedString(),
		)
	})

	t.Run("different views", func(t *testing.T) {
		t.Parallel()

		_, err := ParseAndCheck(t, `
        entitlement X
        entitlement Y
        entitlement A
        entitlement B
        entitlement mapping M {
            X -> Y
            A -> B
        }
        struct interface S {
            access(mapping M) let x: auth(mapping M) &Int
        }
        fun foo(ref: auth(A) &{S}) {
            let x: auth(Y) &Int = ref.x
        }
        `)

		errs := RequireCheckerErrors(t, err, 1)

		// access gives B, not Y
		var typeMismatchErr *sema.TypeMismatchError
		require.ErrorAs(t, errs[0], &typeMismatchErr)
		assert.Equal(t,
			"auth(Y) &Int",
			typeMismatchErr.ExpectedType.QualifiedString(),
		)
		assert.Equal(t,
			"auth(B) &Int",
			typeMismatchErr.ActualType.QualifiedString(),
		)
	})

	t.Run("safe disjoint", func(t *testing.T) {
		t.Parallel()

		_, err := ParseAndCheck(t, `
        entitlement X
        entitlement Y
        entitlement A
        entitlement B
        entitlement mapping M {
            X -> Y
            A -> B
        }
        struct interface S {
            access(mapping M) let x: auth(mapping M) &Int
        }
        fun foo(ref: auth(A | X) &{S}) {
            let x: auth(B | Y) &Int = ref.x
        }
        `)

		assert.NoError(t, err)
	})

	t.Run("unrepresentable disjoint", func(t *testing.T) {
		t.Parallel()

		_, err := ParseAndCheck(t, `
        entitlement X
        entitlement Y
        entitlement A
        entitlement B
        entitlement C
        entitlement mapping M {
            X -> Y
            X -> C
            A -> B
        }
        struct interface S {
            access(mapping M) let x: auth(mapping M) &Int
        }
        fun foo(ref: auth(A | X) &{S}) {
            let x = ref.x
        }
        `)

		errs := RequireCheckerErrors(t, err, 1)

		require.IsType(t, &sema.UnrepresentableEntitlementMapOutputError{}, errs[0])
	})

	t.Run("unrepresentable disjoint with dedup", func(t *testing.T) {
		t.Parallel()

		_, err := ParseAndCheck(t, `
        entitlement X
        entitlement Y
        entitlement A
        entitlement B
        entitlement mapping M {
            X -> Y
            X -> B
            A -> B
            A -> Y
        }
        struct interface S {
            access(mapping M) let x: auth(mapping M) &Int
        }
        fun foo(ref: auth(A | X) &{S}) {
            let x = ref.x
        }
        `)

		// theoretically this should be allowed, because ((Y & B) | (Y & B)) simplifies to
		// just (Y & B), but this would require us to build in a simplifier for boolean expressions,
		// which is a lot of work for an edge case that is very unlikely to come up
		errs := RequireCheckerErrors(t, err, 1)

		require.IsType(t, &sema.UnrepresentableEntitlementMapOutputError{}, errs[0])
	})

	t.Run("multiple output", func(t *testing.T) {
		t.Parallel()

		_, err := ParseAndCheck(t, `
        entitlement X
        entitlement Y
        entitlement Z
        entitlement mapping M {
            X -> Y
            X -> Z
        }
        struct interface S {
            access(mapping M) let x: auth(mapping M) &Int
        }
        fun foo(ref: auth(X) &{S}) {
            let x: auth(Y, Z) &Int = ref.x
        }
        `)

		assert.NoError(t, err)
	})

	t.Run("unmapped entitlements do not pass through map", func(t *testing.T) {
		t.Parallel()

		_, err := ParseAndCheck(t, `
        entitlement X
        entitlement Y
        entitlement Z
        entitlement D
        entitlement mapping M {
            X -> Y
            X -> Z
        }
        struct interface S {
            access(mapping M) let x: auth(mapping M) &Int
        }
        fun foo(ref: auth(D) &{S}) {
            let x1: auth(D) &Int = ref.x
        }
        `)

		errs := RequireCheckerErrors(t, err, 1)

		// access results in access(all) access because D is not mapped
		var typeMismatchErr *sema.TypeMismatchError
		require.ErrorAs(t, errs[0], &typeMismatchErr)
		assert.Equal(t,
			"auth(D) &Int",
			typeMismatchErr.ExpectedType.QualifiedString(),
		)
		assert.Equal(t,
			"&Int",
			typeMismatchErr.ActualType.QualifiedString(),
		)
	})

	t.Run("multiple output with upcasting", func(t *testing.T) {
		t.Parallel()

		_, err := ParseAndCheck(t, `
        entitlement X
        entitlement Y
        entitlement Z
        entitlement mapping M {
            X -> Y
            X -> Z
        }
        struct interface S {
            access(mapping M) let x: auth(mapping M) &Int
        }
        fun foo(ref: auth(X) &{S}) {
            let x: auth(Z) &Int = ref.x
        }
        `)

		assert.NoError(t, err)
	})

	t.Run("multiple inputs", func(t *testing.T) {
		t.Parallel()

		_, err := ParseAndCheck(t, `
        entitlement A
        entitlement B
        entitlement C
        entitlement X
        entitlement Y
        entitlement Z
        entitlement mapping M {
            A -> C
            B -> C
        }
        struct interface S {
            access(mapping M) let x: auth(mapping M) &Int
        }
        fun foo(ref1: auth(A) &{S}, ref2: auth(B) &{S}) {
            let x1: auth(C) &Int = ref1.x
            let x2: auth(C) &Int = ref2.x
        }
        `)

		assert.NoError(t, err)
	})

	t.Run("multiple inputs and outputs", func(t *testing.T) {
		t.Parallel()

		_, err := ParseAndCheck(t, `
        entitlement A
        entitlement B
        entitlement C
        entitlement X
        entitlement Y
        entitlement Z
        entitlement mapping M {
            A -> B
            A -> C
            X -> Y
            X -> Z
        }
        struct interface S {
            access(mapping M) let x: auth(mapping M) &Int
        }
        fun foo(ref: auth(A, X) &{S}) {
            let x: auth(B, C, Y, Z) &Int = ref.x
            let upRef = ref as auth(A) &{S}
            let upX: auth(B, C) &Int = upRef.x
        }
        `)

		assert.NoError(t, err)
	})

	t.Run("multiple inputs and outputs mismatch", func(t *testing.T) {
		t.Parallel()

		_, err := ParseAndCheck(t, `
        entitlement A
        entitlement B
        entitlement C
        entitlement X
        entitlement Y
        entitlement Z
        entitlement mapping M {
            A -> B
            A -> C
            X -> Y
            X -> Z
        }
        struct interface S {
            access(mapping M) let x: auth(mapping M) &Int
        }
        fun foo(ref: auth(A, X) &{S}) {
            let upRef = ref as auth(A) &{S}
            let upX: auth(X, Y) &Int = upRef.x
        }
        `)

		errs := RequireCheckerErrors(t, err, 1)

		// access gives B & C, not X & Y
		var typeMismatchErr *sema.TypeMismatchError
		require.ErrorAs(t, errs[0], &typeMismatchErr)
		assert.Equal(t,
			"auth(X, Y) &Int",
			typeMismatchErr.ExpectedType.QualifiedString(),
		)
		assert.Equal(t,
			"auth(B, C) &Int",
			typeMismatchErr.ActualType.QualifiedString(),
		)
	})

	t.Run("unauthorized", func(t *testing.T) {
		t.Parallel()

		_, err := ParseAndCheck(t, `
        entitlement X
        entitlement Y
        entitlement mapping M {
            X -> Y
        }
        struct interface S {
            access(mapping M) let x: auth(mapping M) &Int
        }
        fun foo(ref: &{S}) {
            let x: &Int = ref.x
        }
        `)

		assert.NoError(t, err)
	})

	t.Run("unauthorized downcast", func(t *testing.T) {
		t.Parallel()

		_, err := ParseAndCheck(t, `
        entitlement X
        entitlement Y
        entitlement mapping M {
            X -> Y
        }
        struct interface S {
            access(mapping M) let x: auth(mapping M) &Int
        }
        fun foo(ref: &{S}) {
            let x: auth(Y) &Int = ref.x
        }
        `)

		errs := RequireCheckerErrors(t, err, 1)

		// result is not authorized
		var typeMismatchErr *sema.TypeMismatchError
		require.ErrorAs(t, errs[0], &typeMismatchErr)
		assert.Equal(t,
			"auth(Y) &Int",
			typeMismatchErr.ExpectedType.QualifiedString(),
		)
		assert.Equal(t,
			"&Int",
			typeMismatchErr.ActualType.QualifiedString(),
		)
	})

	t.Run("basic with init", func(t *testing.T) {
		t.Parallel()

		_, err := ParseAndCheck(t, `
        entitlement X
        entitlement Y
        entitlement Z
        entitlement mapping M {
            X -> Y
            X -> Z
        }
        struct S {
            access(mapping M) let x: auth(mapping M) &Int
            init() {
                self.x = &1 as auth(Y, Z) &Int
            }
        }
        let ref = &S() as auth(X) &S
        let x = ref.x
        `)

		assert.NoError(t, err)
	})

	t.Run("basic with update", func(t *testing.T) {
		t.Parallel()

		_, err := ParseAndCheck(t, `
        entitlement X
        entitlement Y
        entitlement Z
        entitlement mapping M {
            X -> Y
            X -> Z
        }
        struct S {
            access(mapping M) var x: auth(mapping M) &Int
            init() {
                self.x = &1 as auth(Y, Z) &Int
            }
            fun updateX(x: auth(Y, Z) &Int) {
                self.x = x
            }
        }
        `)

		assert.NoError(t, err)
	})

	t.Run("basic with update error", func(t *testing.T) {
		t.Parallel()

		_, err := ParseAndCheck(t, `
        entitlement X
        entitlement Y
        entitlement Z
        entitlement mapping M {
            X -> Y
            X -> Z
        }
        struct S {
            access(mapping M) var x: auth(mapping M) &Int
            init() {
                self.x = &1 as auth(Y, Z) &Int
            }
            fun updateX(x: auth(Z) &Int) {
                self.x = x
            }
        }
        `)

		errs := RequireCheckerErrors(t, err, 1)

		// init of map needs full authorization of codomain
		require.IsType(t, &sema.TypeMismatchError{}, errs[0])
	})

	t.Run("basic with unauthorized init", func(t *testing.T) {
		t.Parallel()

		_, err := ParseAndCheck(t, `
        entitlement X
        entitlement Y
        entitlement mapping M {
            X -> Y
        }
        struct S {
            access(mapping M) let x: auth(mapping M) &Int
            init() {
                self.x = &1 as &Int
            }
        }
        let ref = &S() as auth(X) &S
        let x = ref.x
        `)

		errs := RequireCheckerErrors(t, err, 1)

		// init of map needs full authorization of codomain
		require.IsType(t, &sema.TypeMismatchError{}, errs[0])
	})

	t.Run("basic with underauthorized init", func(t *testing.T) {
		t.Parallel()

		_, err := ParseAndCheck(t, `
        entitlement X
        entitlement Y
        entitlement Z
        entitlement mapping M {
            X -> Y
            X -> Z
        }
        struct S {
            access(mapping M) let x: auth(mapping M) &Int
            init() {
                self.x = &1 as auth(Y) &Int
            }
        }
        let ref = &S() as auth(X) &S
        let x = ref.x
        `)

		errs := RequireCheckerErrors(t, err, 1)

		// init of map needs full authorization of codomain
		require.IsType(t, &sema.TypeMismatchError{}, errs[0])
	})

	t.Run("basic with underauthorized disjunction init", func(t *testing.T) {
		t.Parallel()

		_, err := ParseAndCheck(t, `
        entitlement X
        entitlement Y
        entitlement Z
        entitlement mapping M {
            X -> Y
            X -> Z
        }
        struct S {
            access(mapping M) let x: auth(mapping M) &Int
            init() {
                self.x = (&1 as auth(Y) &Int) as auth(Y | Z) &Int
            }
        }
        let ref = &S() as auth(X) &S
        let x = ref.x
        `)

		errs := RequireCheckerErrors(t, err, 1)

		// init of map needs full authorization of codomain
		require.IsType(t, &sema.TypeMismatchError{}, errs[0])
	})

	t.Run("basic with non-reference init", func(t *testing.T) {
		t.Parallel()

		_, err := ParseAndCheck(t, `
        entitlement X
        entitlement Y
        entitlement Z
        entitlement mapping M {
            X -> Y
            X -> Z
        }
        struct S {
            access(mapping M) let x: auth(mapping M) &Int
            init() {
                self.x = 1
            }
        }
        let ref = &S() as auth(X) &S
        let x = ref.x
        `)

		errs := RequireCheckerErrors(t, err, 1)

		// init of map needs full authorization of codomain
		require.IsType(t, &sema.TypeMismatchError{}, errs[0])
	})
}

func TestCheckAttachmentEntitlements(t *testing.T) {

	t.Parallel()

	t.Run("basic", func(t *testing.T) {
		t.Parallel()

		_, err := ParseAndCheck(t, `
        entitlement X
        entitlement Y
        entitlement mapping M {
            X -> Y
        }
        struct S {}
        access(mapping M) attachment A for S {
            access(Y) fun entitled() {
                let a: auth(Y) &A = self
                let b: &S = base
            }
            access(all) fun unentitled() {
                let a: auth(X, Y) &A = self // err
                let b: auth(X) &S = base // err
            }
        }
        `)

		errs := RequireCheckerErrors(t, err, 2)

		var typeMismatchErr *sema.TypeMismatchError
		require.ErrorAs(t, errs[0], &typeMismatchErr)
		assert.Equal(t,
			"auth(X, Y) &A",
			typeMismatchErr.ExpectedType.QualifiedString(),
		)
		assert.Equal(t,
			"auth(Y) &A",
			typeMismatchErr.ActualType.QualifiedString(),
		)

		require.ErrorAs(t, errs[1], &typeMismatchErr)
		assert.Equal(t,
			"auth(X) &S",
			typeMismatchErr.ExpectedType.QualifiedString(),
		)
		assert.Equal(t,
			"&S",
			typeMismatchErr.ActualType.QualifiedString(),
		)
	})

	t.Run("base type with too few requirements", func(t *testing.T) {
		t.Parallel()

		_, err := ParseAndCheck(t, `
        entitlement X
        entitlement Y
        entitlement mapping M {
            X -> Y
        }
        struct S {}
        access(mapping M) attachment A for S {
            require entitlement X
            access(all) fun unentitled() {
                let b: &S = base
            }
            access(all) fun entitled() {
                let b: auth(X, Y) &S = base
            }
        }
        `)

		errs := RequireCheckerErrors(t, err, 1)

		var typeMismatchErr *sema.TypeMismatchError
		require.ErrorAs(t, errs[0], &typeMismatchErr)
		assert.Equal(t,
			"auth(X, Y) &S",
			typeMismatchErr.ExpectedType.QualifiedString(),
		)
		assert.Equal(t,
			"auth(X) &S",
			typeMismatchErr.ActualType.QualifiedString(),
		)
	})

	t.Run("base type with no requirements", func(t *testing.T) {
		t.Parallel()

		_, err := ParseAndCheck(t, `
        entitlement X
        entitlement Y
        entitlement mapping M {
            X -> Y
        }
        struct S {}
        access(mapping M) attachment A for S {
            access(all) fun unentitled() {
                let b: &S = base
            }
            access(all) fun entitled() {
                let b: auth(X) &S = base
            }
        }
        `)

		errs := RequireCheckerErrors(t, err, 1)

		var typeMismatchErr *sema.TypeMismatchError
		require.ErrorAs(t, errs[0], &typeMismatchErr)
		assert.Equal(t,
			typeMismatchErr.ExpectedType.QualifiedString(),
			"auth(X) &S",
		)
		assert.Equal(t,
			"&S",
			typeMismatchErr.ActualType.QualifiedString(),
		)
	})

	t.Run("base type", func(t *testing.T) {
		t.Parallel()

		_, err := ParseAndCheck(t, `
        entitlement X
        entitlement Y
        entitlement mapping M {
            X -> Y
        }
        struct S {}
        access(mapping M) attachment A for S {
            require entitlement X
            require entitlement Y
            access(all) fun unentitled() {
                let b: &S = base
            }
            access(all) fun entitled() {
                let b: auth(X, Y) &S = base
            }
        }
        `)

		assert.NoError(t, err)
	})

	t.Run("multiple mappings", func(t *testing.T) {
		t.Parallel()

		_, err := ParseAndCheck(t, `
        entitlement X
        entitlement Y
        entitlement E
        entitlement F
        entitlement mapping M {
            X -> Y
            E -> F
        }
        struct S {
            access(E, X) fun foo() {}
        }
        access(mapping M) attachment A for S {
            access(F, Y) fun entitled() {
                let a: auth(F, Y) &A = self
            }
            access(all) fun unentitled() {
                let a: auth(F, Y, E) &A = self // err
            }
        }
        `)

		errs := RequireCheckerErrors(t, err, 1)

		var typeMismatchErr *sema.TypeMismatchError
		require.ErrorAs(t, errs[0], &typeMismatchErr)
		assert.Equal(t,
			"auth(F, Y, E) &A",
			typeMismatchErr.ExpectedType.QualifiedString(),
		)
		assert.Equal(t,
			"auth(Y, F) &A",
			typeMismatchErr.ActualType.QualifiedString(),
		)
	})

	t.Run("missing in codomain", func(t *testing.T) {
		t.Parallel()

		_, err := ParseAndCheck(t, `
        entitlement X
        entitlement Y
        entitlement Z
        entitlement E
        entitlement mapping M {
            X -> Y
            X -> Z
        }
        struct S {}
        access(mapping M) attachment A for S {
            access(E) fun entitled() {}
        }
        `)

		errs := RequireCheckerErrors(t, err, 1)

		var invalidAttachmentEntitlementErr *sema.InvalidAttachmentEntitlementError
		require.ErrorAs(t, errs[0], &invalidAttachmentEntitlementErr)
		assert.Equal(t,
			"E",
			invalidAttachmentEntitlementErr.InvalidEntitlement.QualifiedString(),
		)
	})

	t.Run("missing in codomain in set", func(t *testing.T) {
		t.Parallel()

		_, err := ParseAndCheck(t, `
        entitlement X
        entitlement Y
        entitlement Z
        entitlement E
        entitlement mapping M {
            X -> Y
            X -> Z
        }
        struct S {}
        access(mapping M) attachment A for S {
            access(Y | E | Z) fun entitled() {}
        }
        `)

		errs := RequireCheckerErrors(t, err, 1)

		var invalidAttachmentEntitlementErr *sema.InvalidAttachmentEntitlementError
		require.ErrorAs(t, errs[0], &invalidAttachmentEntitlementErr)
		assert.Equal(t,
			"E",
			invalidAttachmentEntitlementErr.InvalidEntitlement.QualifiedString(),
		)
	})

	t.Run("multiple missing in codomain", func(t *testing.T) {
		t.Parallel()

		_, err := ParseAndCheck(t, `
        entitlement X
        entitlement E
        entitlement F
        entitlement mapping M {
            E -> F
        }
        struct S {}
        access(mapping M) attachment A for S {
            access(F, X, E) fun entitled() {}
        }
        `)

		errs := RequireCheckerErrors(t, err, 2)

		var invalidAttachmentEntitlementErr *sema.InvalidAttachmentEntitlementError
		require.ErrorAs(t, errs[0], &invalidAttachmentEntitlementErr)
		assert.Equal(t,
			"X",
			invalidAttachmentEntitlementErr.InvalidEntitlement.QualifiedString(),
		)

		require.ErrorAs(t, errs[1], &invalidAttachmentEntitlementErr)
		assert.Equal(t,
			"E",
			invalidAttachmentEntitlementErr.InvalidEntitlement.QualifiedString(),
		)
	})

	t.Run("mapped field", func(t *testing.T) {
		t.Parallel()

		_, err := ParseAndCheck(t, `
        entitlement X
        entitlement Y
        entitlement mapping M {
            X -> Y
        }
        struct S {
            access(Y) fun foo() {}
        }
        access(mapping M) attachment A for S {
            access(mapping M) let x: auth(mapping M) &S
            init() {
                self.x = &S() as auth(Y) &S
            }
        }
        `)

		assert.NoError(t, err)
	})

	t.Run("access(all) decl", func(t *testing.T) {
		t.Parallel()

		_, err := ParseAndCheck(t, `
        entitlement X
        entitlement Y
        struct S {}
        attachment A for S {
            access(Y) fun entitled() {}
            access(Y) let entitledField: Int
            access(all) fun unentitled() {
                let a: auth(Y) &A = self // err
                let b: auth(X) &S = base // err
            }
            init() {
                self.entitledField = 3
            }
        }
        `)

		errs := RequireCheckerErrors(t, err, 4)

		var typeMismatchErr *sema.TypeMismatchError
		require.ErrorAs(t, errs[0], &typeMismatchErr)
		assert.Equal(t,
			"auth(Y) &A",
			typeMismatchErr.ExpectedType.QualifiedString(),
		)
		assert.Equal(t,
			"&A",
			typeMismatchErr.ActualType.QualifiedString(),
		)

		require.ErrorAs(t, errs[1], &typeMismatchErr)
		require.Equal(t,
			"auth(X) &S",
			typeMismatchErr.ExpectedType.QualifiedString(),
		)
		require.Equal(t,
			"&S",
			typeMismatchErr.ActualType.QualifiedString(),
		)

		require.IsType(t, &sema.InvalidAttachmentEntitlementError{}, errs[2])
		require.IsType(t, &sema.InvalidAttachmentEntitlementError{}, errs[3])
	})

	t.Run("non mapped entitlement decl", func(t *testing.T) {
		t.Parallel()

		_, err := ParseAndCheck(t, `
        entitlement X
        entitlement Y
        struct S {}
        access(X) attachment A for S {

        }
        `)

		errs := RequireCheckerErrors(t, err, 1)
		require.IsType(t, &sema.InvalidEntitlementAccessError{}, errs[0])
	})

}

func TestCheckAttachmentAccessEntitlements(t *testing.T) {

	t.Parallel()

	t.Run("basic owned fully entitled", func(t *testing.T) {
		t.Parallel()

		_, err := ParseAndCheck(t, `
        entitlement X
        entitlement Y
        entitlement Z
        entitlement mapping M {
            X -> Y
            X -> Z
        }
        struct S {}
        access(mapping M) attachment A for S {
            access(Y, Z) fun foo() {}
        }
        let s = attach A() to S()
        let a: auth(Y, Z) &A = s[A]!
        `)

		assert.NoError(t, err)
	})

	t.Run("basic owned intersection fully entitled", func(t *testing.T) {
		t.Parallel()

		_, err := ParseAndCheck(t, `
        entitlement X
        entitlement Y
        entitlement Z
        entitlement mapping M {
            X -> Y
            X -> Z
        }
        struct interface I {}
        struct S: I {}
        access(mapping M) attachment A for I {
            access(Y, Z) fun foo() {}
        }
        let s: {I} = attach A() to S()
        let a: auth(Y, Z) &A = s[A]!
        `)

		assert.NoError(t, err)
	})

	t.Run("basic reference mapping", func(t *testing.T) {
		t.Parallel()

		_, err := ParseAndCheck(t, `
        entitlement X
        entitlement Y
        entitlement E
        entitlement F
        entitlement mapping M {
            X -> Y
            E -> F
        }
        struct S {
            access(X, E) fun foo() {}
        }
        access(mapping M) attachment A for S {
            access(Y, F) fun foo() {}
        }
        let s = attach A() to S()
        let yRef = &s as auth(X) &S
        let fRef = &s as auth(E) &S
        let bothRef = &s as auth(X, E) &S
        let a1: auth(Y) &A = yRef[A]!
        let a2: auth(F) &A = fRef[A]!
        let a3: auth(F) &A = yRef[A]! // err
        let a4: auth(Y) &A = fRef[A]! // err
        let a5: auth(Y, F) &A = bothRef[A]!
        `)

		errs := RequireCheckerErrors(t, err, 2)

		var typeMismatchErr *sema.TypeMismatchError
		require.ErrorAs(t, errs[0], &typeMismatchErr)
		assert.Equal(t,
			"auth(F) &A?",
			typeMismatchErr.ExpectedType.QualifiedString(),
		)
		assert.Equal(t,
			"auth(Y) &A?",
			typeMismatchErr.ActualType.QualifiedString(),
		)

		require.ErrorAs(t, errs[1], &typeMismatchErr)
		assert.Equal(t,
			"auth(Y) &A?",
			typeMismatchErr.ExpectedType.QualifiedString(),
		)
		assert.Equal(t,
			"auth(F) &A?",
			typeMismatchErr.ActualType.QualifiedString(),
		)
	})

	t.Run("access(all) access entitled attachment", func(t *testing.T) {
		t.Parallel()

		_, err := ParseAndCheck(t, `
        entitlement X
        entitlement Y
        entitlement mapping M {
            X -> Y
        }
        struct S {}
        access(mapping M) attachment A for S {
            access(Y) fun foo() {}
        }
        let s = attach A() to S()
        let ref = &s as &S
        let a1: auth(Y) &A = ref[A]!
        `)

		errs := RequireCheckerErrors(t, err, 1)

		var typeMismatchErr *sema.TypeMismatchError
		require.ErrorAs(t, errs[0], &typeMismatchErr)
		assert.Equal(t,
			"auth(Y) &A?",
			typeMismatchErr.ExpectedType.QualifiedString(),
		)
		assert.Equal(t,
			"&A?",
			typeMismatchErr.ActualType.QualifiedString(),
		)
	})

	t.Run("entitled access access(all) attachment", func(t *testing.T) {
		t.Parallel()

		_, err := ParseAndCheck(t, `
        entitlement X
        entitlement Y
        entitlement mapping M {
            X -> Y
        }
        struct S {
            access(X) fun foo() {}
        }
        access(all) attachment A for S {
            access(all) fun foo() {}
        }
        let s = attach A() to S()
        let ref = &s as auth(X) &S
        let a1: auth(Y) &A = ref[A]!
        `)

		errs := RequireCheckerErrors(t, err, 1)

		var typeMismatchErr *sema.TypeMismatchError
		require.ErrorAs(t, errs[0], &typeMismatchErr)
		assert.Equal(t,
			"auth(Y) &A?",
			typeMismatchErr.ExpectedType.QualifiedString(),
		)
		assert.Equal(t,
			"&A?",
			typeMismatchErr.ActualType.QualifiedString(),
		)
	})

	t.Run("access(all) access access(all) attachment", func(t *testing.T) {
		t.Parallel()

		_, err := ParseAndCheck(t, `
          entitlement X

          entitlement Y

          entitlement mapping M {
              X -> Y
          }

          struct S {}

          access(all) attachment A for S {}

          let s = attach A() to S()
          let ref = &s as &S
          let a1: auth(Y) &A = ref[A]!
        `)

		errs := RequireCheckerErrors(t, err, 1)

		var typeMismatchErr *sema.TypeMismatchError
		require.ErrorAs(t, errs[0], &typeMismatchErr)
		assert.Equal(t,
			"auth(Y) &A?",
			typeMismatchErr.ExpectedType.QualifiedString(),
		)
		assert.Equal(t,
			"&A?",
			typeMismatchErr.ActualType.QualifiedString(),
		)
	})

	t.Run("unrepresentable access mapping", func(t *testing.T) {
		t.Parallel()

		_, err := ParseAndCheck(t, `
          entitlement X
          entitlement Y
          entitlement Z
          entitlement E
          entitlement F
          entitlement G

          entitlement mapping M {
              X -> Y
              X -> Z
              E -> F
              E -> G
          }

          struct S {
              access(X, E) fun foo() {}
          }

          access(mapping M) attachment A for S {
              access(Y, Z, F, G) fun foo() {}
          }

          let s = attach A() to S()
          let ref = (&s as auth(X) &S) as auth(X | E) &S
          let a1 = ref[A]!
        `)

		errs := RequireCheckerErrors(t, err, 2)

		require.IsType(t, &sema.UnrepresentableEntitlementMapOutputError{}, errs[0])
		require.IsType(t, &sema.InvalidTypeIndexingError{}, errs[1])
	})
}

func TestCheckEntitlementConditions(t *testing.T) {
	t.Parallel()

	t.Run("use of function on owned value", func(t *testing.T) {
		t.Parallel()

		_, err := ParseAndCheck(t, `
          entitlement X

          struct S {
              view access(X) fun foo(): Bool {
                  return true
              }
          }

          fun bar(r: S) {
              pre {
                  r.foo(): ""
              }
              post {
                  r.foo(): ""
              }
              r.foo()
          }
        `)

		assert.NoError(t, err)
	})

	t.Run("use of function on entitled referenced value", func(t *testing.T) {
		t.Parallel()

		_, err := ParseAndCheck(t, `
          entitlement X

          struct S {
              view access(X) fun foo(): Bool {
                  return true
              }
          }

          fun bar(r: auth(X) &S) {
              pre {
                  r.foo(): ""
              }
              post {
                  r.foo(): ""
              }
              r.foo()
          }
        `)

		assert.NoError(t, err)
	})

	t.Run("use of function on unentitled referenced value", func(t *testing.T) {
		t.Parallel()

		checker, err := ParseAndCheckWithOptions(t,
			`
              entitlement X

              struct S {
                  view access(X) fun foo(): Bool {
                      return true
                  }
              }

              fun bar(r: &S) {
                  pre {
                      r.foo(): ""
                  }
                  post {
                      r.foo(): ""
                  }
                  r.foo()
              }
            `,
			ParseAndCheckOptions{
				Config: &sema.Config{
					SuggestionsEnabled: true,
				},
			},
		)

		errs := RequireCheckerErrors(t, err, 3)

		var invalidAccessErr *sema.InvalidAccessError
		require.ErrorAs(t, errs[0], &invalidAccessErr)
		assert.Equal(
			t,
			sema.NewEntitlementSetAccess(
				[]*sema.EntitlementType{
					checker.Elaboration.EntitlementType("S.test.X"),
				},
				sema.Conjunction,
			),
			invalidAccessErr.RestrictingAccess,
		)
		assert.Equal(t,
			sema.UnauthorizedAccess,
			invalidAccessErr.PossessedAccess,
		)

		require.IsType(t, &sema.InvalidAccessError{}, errs[1])

		require.ErrorAs(t, errs[2], &invalidAccessErr)
		assert.Equal(t,
			"reference needs entitlement `X`",
			invalidAccessErr.SecondaryError(),
		)
	})

	t.Run("result value usage struct", func(t *testing.T) {
		t.Parallel()

		_, err := ParseAndCheck(t, `
          entitlement X

          struct S {
              view access(X) fun foo(): Bool {
                  return true
              }
          }

          fun bar(r: S): S {
              post {
                  result.foo(): ""
              }
              return r
          }
        `)

		assert.NoError(t, err)
	})

	t.Run("result value usage reference", func(t *testing.T) {
		t.Parallel()

		checker, err := ParseAndCheckWithOptions(t,
			`
              entitlement X

              struct S {
                  view access(X) fun foo(): Bool {
                      return true
                  }
              }

              fun bar(r: S): &S {
                  post {
                      result.foo(): ""
                  }
                  return &r as auth(X) &S
              }
            `,
			ParseAndCheckOptions{
				Config: &sema.Config{
					SuggestionsEnabled: true,
				},
			},
		)

		errs := RequireCheckerErrors(t, err, 1)

		var invalidAccessErr *sema.InvalidAccessError
		require.ErrorAs(t, errs[0], &invalidAccessErr)
		assert.Equal(t,
			sema.NewEntitlementSetAccess(
				[]*sema.EntitlementType{
					checker.Elaboration.EntitlementType("S.test.X"),
				},
				sema.Conjunction,
			),
			invalidAccessErr.RestrictingAccess,
		)
		assert.Equal(t,
			sema.UnauthorizedAccess,
			invalidAccessErr.PossessedAccess,
		)
		assert.Equal(t,
			"reference needs entitlement `X`",
			invalidAccessErr.SecondaryError(),
		)
	})

	t.Run("result value usage reference authorized", func(t *testing.T) {
		t.Parallel()

		_, err := ParseAndCheck(t, `
        entitlement X
        struct S {
            view access(X) fun foo(): Bool {
                return true
            }
        }
        fun bar(r: S): auth(X) &S {
            post {
                result.foo(): ""
            }
            return &r as auth(X) &S
        }
        `)

		assert.NoError(t, err)
	})

	t.Run("result value usage resource", func(t *testing.T) {
		t.Parallel()

		_, err := ParseAndCheck(t, `
        entitlement X
        entitlement Y
        resource R {
            view access(X) fun foo(): Bool {
                return true
            }
            view access(X, Y) fun bar(): Bool {
                return true
            }
        }
        fun bar(r: @R): @R {
            post {
                result.foo(): ""
                result.bar(): ""
            }
            return <-r
        }
        `)

		assert.NoError(t, err)
	})

	t.Run("optional result value usage resource", func(t *testing.T) {
		t.Parallel()

		_, err := ParseAndCheck(t, `
        entitlement X
        entitlement Y
        resource R {
            view access(X) fun foo(): Bool {
                return true
            }
            view access(X, Y) fun bar(): Bool {
                return true
            }
        }
        fun bar(r: @R): @R? {
            post {
                result?.foo()!: ""
                result?.bar()!: ""
            }
            return <-r
        }
        `)

		assert.NoError(t, err)
	})

	t.Run("result value inherited entitlement resource", func(t *testing.T) {
		t.Parallel()

		_, err := ParseAndCheck(t, `
        entitlement X
        entitlement Y
        resource interface I {
            access(X, Y) view fun foo(): Bool {
                return true
            }
        }
        resource R: I {}
        fun bar(r: @R): @R {
            post {
                result.foo(): ""
            }
            return <-r
        }
        `)

		assert.NoError(t, err)
	})

	t.Run("result value usage unentitled resource", func(t *testing.T) {
		t.Parallel()

		_, err := ParseAndCheck(t, `
        resource R {
            view fun foo(): Bool {
                return true
            }
        }
        fun bar(r: @R): @R {
            post {
                result.foo(): ""
            }
            return <-r
        }
        `)

		assert.NoError(t, err)
	})

	t.Run("result value usage, variable-sized resource array", func(t *testing.T) {
		t.Parallel()

		_, err := ParseAndCheck(t, `
            resource R {}

            fun foo(r: @[R]): @[R] {
                post {
                    bar(result): ""
                }
                return <-r
            }

            // 'result' variable should have all the entitlements available for arrays.
            view fun bar(_ r: auth(Mutate, Insert, Remove) &[R]): Bool {
                return true
            }
        `)

		assert.NoError(t, err)
	})

	t.Run("result value usage, constant-sized resource array", func(t *testing.T) {
		t.Parallel()

		_, err := ParseAndCheck(t, `
            resource R {}

            fun foo(r: @[R; 5]): @[R; 5] {
                post {
                    bar(result): ""
                }
                return <-r
            }

            // 'result' variable should have all the entitlements available for arrays.
            view fun bar(_ r: auth(Mutate, Insert, Remove) &[R; 5]): Bool {
                return true
            }
        `)

		assert.NoError(t, err)
	})

	t.Run("result value usage, resource dictionary", func(t *testing.T) {
		t.Parallel()

		_, err := ParseAndCheck(t, `
            resource R {}

            fun foo(r: @{String:R}): @{String:R} {
                post {
                    bar(result): ""
                }
                return <-r
            }

            // 'result' variable should have all the entitlements available for dictionaries.
            view fun bar(_ r: auth(Mutate, Insert, Remove) &{String:R}): Bool {
                return true
            }
        `)

		assert.NoError(t, err)
	})
}

func TestCheckEntitledWriteAndMutateNotAllowed(t *testing.T) {

	t.Parallel()

	t.Run("basic owned", func(t *testing.T) {
		t.Parallel()

		_, err := ParseAndCheck(t, `
            entitlement E
            struct S {
                access(E) var x: Int
                init() {
                    self.x = 1
                }
            }
            fun foo() {
                let s = S()
                s.x = 3
            }
        `)

		errs := RequireCheckerErrors(t, err, 1)
		require.IsType(t, &sema.InvalidAssignmentAccessError{}, errs[0])
	})

	t.Run("basic authorized", func(t *testing.T) {
		t.Parallel()

		_, err := ParseAndCheck(t, `
            entitlement E
            struct S {
                access(E) var x: Int
                init() {
                    self.x = 1
                }
            }
            fun foo() {
                let s = S()
                let ref = &s as auth(E) &S
                ref.x = 3
            }
        `)

		errs := RequireCheckerErrors(t, err, 1)
		require.IsType(t, &sema.InvalidAssignmentAccessError{}, errs[0])
	})

	t.Run("mapped owned", func(t *testing.T) {
		t.Parallel()

		_, err := ParseAndCheck(t, `
            entitlement X
            entitlement Y
            entitlement mapping M {
                X -> Y
            }
            struct S {
                access(mapping M) var x: auth(mapping M) &Int
                init() {
                    self.x = &1 as auth(Y) &Int
                }
            }
            fun foo() {
                let s = S()
                s.x = &1 as auth(Y) &Int
            }
        `)

		errs := RequireCheckerErrors(t, err, 1)
		require.IsType(t, &sema.InvalidAssignmentAccessError{}, errs[0])
	})

	t.Run("mapped authorized", func(t *testing.T) {
		t.Parallel()

		_, err := ParseAndCheck(t, `
        entitlement X
        entitlement Y
        entitlement mapping M {
            X -> Y
        }
        struct S {
            access(mapping M) var x: auth(mapping M) &Int
            init() {
                self.x = &1 as auth(Y) &Int
            }
        }
        fun foo() {
            let s = S()
            let ref = &s as auth(X) &S
            ref.x = &1 as auth(Y) &Int
        }
        `)

		errs := RequireCheckerErrors(t, err, 1)
		require.IsType(t, &sema.InvalidAssignmentAccessError{}, errs[0])
	})

	t.Run("basic mutate", func(t *testing.T) {
		t.Parallel()

		_, err := ParseAndCheck(t, `
            entitlement E
            struct S {
                access(E) var x: [Int]
                init() {
                    self.x = [1]
                }
            }
            fun foo() {
                let s = S()
                s.x.append(3)
            }
        `)

		assert.NoError(t, err)
	})

	t.Run("basic authorized", func(t *testing.T) {
		t.Parallel()

		_, err := ParseAndCheckWithOptions(t,
			`
              entitlement E

              struct S {
                  access(E) var x: [Int]
                  init() {
                      self.x = [1]
                  }
              }

              fun foo() {
                  let s = S()
                  let ref = &s as auth(E) &S
                  ref.x.append(3)
              }
            `,
			ParseAndCheckOptions{
				Config: &sema.Config{
					SuggestionsEnabled: true,
				},
			},
		)

		errs := RequireCheckerErrors(t, err, 1)

		var invalidAccessErr *sema.InvalidAccessError
		require.ErrorAs(t, errs[0], &invalidAccessErr)
		assert.Equal(t,
			sema.NewEntitlementSetAccess(
				[]*sema.EntitlementType{
					sema.InsertType,
					sema.MutateType,
				},
				sema.Disjunction,
			),
			invalidAccessErr.RestrictingAccess,
		)
		assert.Equal(t,
			sema.UnauthorizedAccess,
			invalidAccessErr.PossessedAccess,
		)
		assert.Equal(t,
			"reference needs one of entitlements `Insert` or `Mutate`",
			invalidAccessErr.SecondaryError(),
		)
	})
}

func TestCheckAttachmentRequireEntitlements(t *testing.T) {
	t.Parallel()

	t.Run("entitlements allowed", func(t *testing.T) {
		t.Parallel()

		_, err := ParseAndCheck(t, `
            entitlement E
            entitlement F
            attachment A for AnyStruct {
                require entitlement E
                require entitlement F
            }
        `)

		assert.NoError(t, err)
	})

	t.Run("entitlement mapping disallowed", func(t *testing.T) {
		t.Parallel()

		_, err := ParseAndCheck(t, `
            entitlement E
            entitlement mapping M {}
            attachment A for AnyStruct {
                require entitlement E
                require entitlement M
            }
        `)

		errs := RequireCheckerErrors(t, err, 1)

		require.IsType(t, &sema.InvalidNonEntitlementRequirement{}, errs[0])
	})

	t.Run("event disallowed", func(t *testing.T) {
		t.Parallel()

		_, err := ParseAndCheck(t, `
            entitlement E
            event M()
            attachment A for AnyStruct {
                require entitlement E
                require entitlement M
            }
        `)

		errs := RequireCheckerErrors(t, err, 1)

		require.IsType(t, &sema.InvalidNonEntitlementRequirement{}, errs[0])
	})

	t.Run("struct disallowed", func(t *testing.T) {
		t.Parallel()

		_, err := ParseAndCheck(t, `
            entitlement E
            struct M {}
            attachment A for AnyStruct {
                require entitlement E
                require entitlement M
            }
        `)

		errs := RequireCheckerErrors(t, err, 1)

		require.IsType(t, &sema.InvalidNonEntitlementRequirement{}, errs[0])
	})

	t.Run("struct interface disallowed", func(t *testing.T) {
		t.Parallel()

		_, err := ParseAndCheck(t, `
            entitlement E
            struct interface M {}
            attachment A for AnyStruct {
                require entitlement E
                require entitlement M
            }
        `)

		errs := RequireCheckerErrors(t, err, 1)

		require.IsType(t, &sema.InvalidNonEntitlementRequirement{}, errs[0])
	})

	t.Run("resource disallowed", func(t *testing.T) {
		t.Parallel()

		_, err := ParseAndCheck(t, `
            entitlement E
            resource M {}
            attachment A for AnyStruct {
                require entitlement E
                require entitlement M
            }
        `)

		errs := RequireCheckerErrors(t, err, 1)

		require.IsType(t, &sema.InvalidNonEntitlementRequirement{}, errs[0])
	})

	t.Run("resource interface disallowed", func(t *testing.T) {
		t.Parallel()

		_, err := ParseAndCheck(t, `
            entitlement E
            resource interface M {}
            attachment A for AnyStruct {
                require entitlement E
                require entitlement M
            }
        `)

		errs := RequireCheckerErrors(t, err, 1)

		require.IsType(t, &sema.InvalidNonEntitlementRequirement{}, errs[0])
	})

	t.Run("attachment disallowed", func(t *testing.T) {
		t.Parallel()

		_, err := ParseAndCheck(t, `
            entitlement E
            attachment M for AnyResource {}
            attachment A for AnyStruct {
                require entitlement E
                require entitlement M
            }
        `)

		errs := RequireCheckerErrors(t, err, 1)

		require.IsType(t, &sema.InvalidNonEntitlementRequirement{}, errs[0])
	})

	t.Run("enum disallowed", func(t *testing.T) {
		t.Parallel()

		_, err := ParseAndCheck(t, `
            entitlement E
            enum M: UInt8 {}
            attachment A for AnyStruct {
                require entitlement E
                require entitlement M
            }
        `)

		errs := RequireCheckerErrors(t, err, 1)

		require.IsType(t, &sema.InvalidNonEntitlementRequirement{}, errs[0])
	})

	t.Run("int disallowed", func(t *testing.T) {
		t.Parallel()

		_, err := ParseAndCheck(t, `
            entitlement E
            attachment A for AnyStruct {
                require entitlement E
                require entitlement Int
            }
        `)

		errs := RequireCheckerErrors(t, err, 1)

		require.IsType(t, &sema.InvalidNonEntitlementRequirement{}, errs[0])
	})

	t.Run("duplicates disallowed", func(t *testing.T) {
		t.Parallel()

		_, err := ParseAndCheck(t, `
            entitlement E
            attachment A for AnyStruct {
                require entitlement E
                require entitlement E
            }
        `)

		errs := RequireCheckerErrors(t, err, 1)

		require.IsType(t, &sema.DuplicateEntitlementRequirementError{}, errs[0])
	})
}

func TestCheckAttachProvidedEntitlements(t *testing.T) {
	t.Parallel()

	t.Run("all provided", func(t *testing.T) {
		t.Parallel()

		_, err := ParseAndCheck(t, `
            entitlement E
            entitlement F
            struct S {}
            attachment A for S {
                require entitlement E
                require entitlement F
            }
            fun foo() {
                let s = attach A() to S() with (E, F)
            }

        `)
		assert.NoError(t, err)
	})

	t.Run("extra provided", func(t *testing.T) {
		t.Parallel()

		_, err := ParseAndCheck(t, `
            entitlement E
            entitlement F
            entitlement G
            struct S {}
            attachment A for S {
                require entitlement E
                require entitlement F
            }
            fun foo() {
                let s = attach A() to S() with (E, F, G)
            }

        `)
		assert.NoError(t, err)
	})

	t.Run("one missing", func(t *testing.T) {
		t.Parallel()

		_, err := ParseAndCheck(t, `
            entitlement E
            entitlement F
            struct S {}
            attachment A for S {
                require entitlement E
                require entitlement F
            }
            fun foo() {
                let s = attach A() to S() with (E)
            }

        `)
		errs := RequireCheckerErrors(t, err, 1)

		var requiredEntitlementNotProvidedErr *sema.RequiredEntitlementNotProvidedError
		require.ErrorAs(t, errs[0], &requiredEntitlementNotProvidedErr)
		assert.Equal(t,
			"F",
			requiredEntitlementNotProvidedErr.RequiredEntitlement.Identifier,
		)
	})

	t.Run("one missing with extra provided", func(t *testing.T) {
		t.Parallel()

		_, err := ParseAndCheck(t, `
            entitlement E
            entitlement F
            entitlement G
            struct S {}
            attachment A for S {
                require entitlement E
                require entitlement F
            }
            fun foo() {
                let s = attach A() to S() with (E, G)
            }

        `)
		errs := RequireCheckerErrors(t, err, 1)

		var requiredEntitlementNotProvidedErr *sema.RequiredEntitlementNotProvidedError
		require.ErrorAs(t, errs[0], &requiredEntitlementNotProvidedErr)
		assert.Equal(t,
			"F",
			requiredEntitlementNotProvidedErr.RequiredEntitlement.Identifier,
		)
	})

	t.Run("two missing", func(t *testing.T) {
		t.Parallel()

		_, err := ParseAndCheck(t, `
            entitlement E
            entitlement F
            struct S {}
            attachment A for S {
                require entitlement E
                require entitlement F
            }
            fun foo() {
                let s = attach A() to S()
            }

        `)
		errs := RequireCheckerErrors(t, err, 2)

		var requiredEntitlementNotProvidedErr *sema.RequiredEntitlementNotProvidedError
		require.ErrorAs(t, errs[0], &requiredEntitlementNotProvidedErr)
		assert.Equal(t,
			"E",
			requiredEntitlementNotProvidedErr.RequiredEntitlement.Identifier,
		)

		require.ErrorAs(t, errs[1], &requiredEntitlementNotProvidedErr)
		assert.Equal(t,
			"F",
			requiredEntitlementNotProvidedErr.RequiredEntitlement.Identifier,
		)
	})

	t.Run("mapping provided", func(t *testing.T) {
		t.Parallel()

		_, err := ParseAndCheck(t, `
            entitlement E
            entitlement mapping M {}
            struct S {}
            attachment A for S {
                require entitlement E
            }
            fun foo() {
                let s = attach A() to S() with (M)
            }

        `)
		errs := RequireCheckerErrors(t, err, 2)

		require.IsType(t, &sema.InvalidNonEntitlementProvidedError{}, errs[0])

		var requiredEntitlementNotProvidedErr *sema.RequiredEntitlementNotProvidedError
		require.ErrorAs(t, errs[1], &requiredEntitlementNotProvidedErr)
		assert.Equal(t,
			"E",
			requiredEntitlementNotProvidedErr.RequiredEntitlement.Identifier,
		)
	})

	t.Run("int provided", func(t *testing.T) {
		t.Parallel()

		_, err := ParseAndCheck(t, `
            entitlement E
            struct S {}
            attachment A for S {
                require entitlement E
            }
            fun foo() {
                let s = attach A() to S() with (UInt8)
            }

        `)
		errs := RequireCheckerErrors(t, err, 2)

		require.IsType(t, &sema.InvalidNonEntitlementProvidedError{}, errs[0])

		var requiredEntitlementNotProvidedErr *sema.RequiredEntitlementNotProvidedError
		require.ErrorAs(t, errs[1], &requiredEntitlementNotProvidedErr)
		assert.Equal(t,
			"E",
			requiredEntitlementNotProvidedErr.RequiredEntitlement.Identifier,
		)
	})

	t.Run("struct provided", func(t *testing.T) {
		t.Parallel()

		_, err := ParseAndCheck(t, `
            entitlement E
            struct S {}
            attachment A for S {
                require entitlement E
            }
            fun foo() {
                let s = attach A() to S() with (S)
            }

        `)
		errs := RequireCheckerErrors(t, err, 2)

		require.IsType(t, &sema.InvalidNonEntitlementProvidedError{}, errs[0])

		var requiredEntitlementNotProvidedErr *sema.RequiredEntitlementNotProvidedError
		require.ErrorAs(t, errs[1], &requiredEntitlementNotProvidedErr)
		assert.Equal(t,
			"E",
			requiredEntitlementNotProvidedErr.RequiredEntitlement.Identifier,
		)
	})
}

func TestCheckBuiltinEntitlements(t *testing.T) {

	t.Parallel()

	t.Run("builtin", func(t *testing.T) {
		t.Parallel()

		_, err := ParseAndCheck(t, `
            struct S {
                access(Mutate) fun foo() {}
                access(Insert) fun bar() {}
                access(Remove) fun baz() {}
            }

            fun main() {
                let s = S()
                let mutableRef = &s as auth(Mutate) &S
                let insertableRef = &s as auth(Insert) &S
                let removableRef = &s as auth(Remove) &S
            }
        `)

		assert.NoError(t, err)
	})

	t.Run("redefine", func(t *testing.T) {
		t.Parallel()

		_, err := ParseAndCheck(t, `
            entitlement Mutate
            entitlement Insert
            entitlement Remove
        `)

		errs := RequireCheckerErrors(t, err, 3)

		require.IsType(t, &sema.RedeclarationError{}, errs[0])
		require.IsType(t, &sema.RedeclarationError{}, errs[1])
		require.IsType(t, &sema.RedeclarationError{}, errs[2])
	})

}

func TestCheckIdentityMapping(t *testing.T) {

	t.Parallel()

	t.Run("owned value", func(t *testing.T) {
		t.Parallel()

		_, err := ParseAndCheck(t, `
            struct S {
                access(mapping Identity) fun foo(): auth(mapping Identity) &AnyStruct {
                    let a: AnyStruct = "hello"
                    return &a as auth(mapping Identity) &AnyStruct
                }
            }

            fun main() {
                let s = S()

                // OK
                let resultRef1: &AnyStruct = s.foo()

                // Error: Must return an unauthorized ref
                let resultRef2: auth(Mutate) &AnyStruct = s.foo()
            }
        `)

		errors := RequireCheckerErrors(t, err, 1)
		var typeMismatchError *sema.TypeMismatchError
		require.ErrorAs(t, errors[0], &typeMismatchError)

		require.IsType(t, &sema.ReferenceType{}, typeMismatchError.ActualType)
		actualReference := typeMismatchError.ActualType.(*sema.ReferenceType)

		require.IsType(t, sema.EntitlementSetAccess{}, actualReference.Authorization)
		actualAuth := actualReference.Authorization.(sema.EntitlementSetAccess)

		assert.Equal(t, 0, actualAuth.Entitlements.Len())
	})

	t.Run("unauthorized ref", func(t *testing.T) {
		t.Parallel()

		_, err := ParseAndCheck(t, `
            struct S {
                access(mapping Identity) fun foo(): auth(mapping Identity) &AnyStruct {
                    let a: AnyStruct = "hello"
                    return &a as auth(mapping Identity) &AnyStruct
                }
            }

            fun main() {
                let s = S()

                let ref = &s as &S

                // OK
                let resultRef1: &AnyStruct = ref.foo()

                // Error: Must return an unauthorized ref
                let resultRef2: auth(Mutate) &AnyStruct = ref.foo()
            }
        `)

		errors := RequireCheckerErrors(t, err, 1)
		require.IsType(t, &sema.TypeMismatchError{}, errors[0])
	})

	t.Run("basic entitled ref", func(t *testing.T) {
		t.Parallel()

		_, err := ParseAndCheck(t, `
            struct S {
                access(mapping Identity) fun foo(): auth(mapping Identity) &AnyStruct {
                    let a: AnyStruct = "hello"
                    return &a as auth(mapping Identity) &AnyStruct
                }
            }

            fun main() {
                let s = S()

                let mutableRef = &s as auth(Mutate) &S
                let ref1: auth(Mutate) &AnyStruct = mutableRef.foo()

                let insertableRef = &s as auth(Insert) &S
                let ref2: auth(Insert) &AnyStruct = insertableRef.foo()

                let removableRef = &s as auth(Remove) &S
                let ref3: auth(Remove) &AnyStruct = removableRef.foo()
            }
        `)

		assert.NoError(t, err)
	})

	t.Run("entitlement set ref", func(t *testing.T) {
		t.Parallel()

		_, err := ParseAndCheck(t, `
            struct S {
                access(mapping Identity) fun foo(): auth(mapping Identity) &AnyStruct {
                    let a: AnyStruct = "hello"
                    return &a as auth(mapping Identity) &AnyStruct
                }
            }

            fun main() {
                let s = S()

                let ref1 = &s as auth(Insert | Remove) &S
                let resultRef1: auth(Insert | Remove) &AnyStruct = ref1.foo()

                let ref2 = &s as auth(Insert, Remove) &S
                let resultRef2: auth(Insert, Remove) &AnyStruct = ref2.foo()
            }
        `)

		assert.NoError(t, err)
	})

	t.Run("owned value, with entitlements", func(t *testing.T) {
		t.Parallel()

		_, err := ParseAndCheck(t, `
            entitlement A
            entitlement B
            entitlement C

            struct X {
               access(A | B) var s: String

               init() {
                   self.s = "hello"
               }

               access(C) fun foo() {}
            }

            struct Y {

                // Reference
                access(mapping Identity) var x1: auth(mapping Identity) &X

                // Optional reference
                access(mapping Identity) var x2: auth(mapping Identity) &X?

                // Function returning a reference
                access(mapping Identity) fun getX(): auth(mapping Identity) &X {
                    let x = X()
                    return &x as auth(mapping Identity) &X
                }

                // Function returning an optional reference
                access(mapping Identity) fun getOptionalX(): auth(mapping Identity) &X? {
                    let x: X? = X()
                    return &x as auth(mapping Identity) &X?
                }

                init() {
                    let x = X()
                    self.x1 = &x as auth(A, B, C) &X
                    self.x2 = nil
                }
            }

            fun main() {
                let y = Y()

                let ref1: auth(A, B, C) &X = y.x1

                let ref2: auth(A, B, C) &X? = y.x2

                let ref3: auth(A, B, C) &X = y.getX()

                let ref4: auth(A, B, C) &X? = y.getOptionalX()
            }
        `)

		assert.NoError(t, err)
	})

	t.Run("owned value, with entitlements, function typed field", func(t *testing.T) {
		t.Parallel()

		_, err := ParseAndCheck(t, `
            entitlement A
            entitlement B
            entitlement C

            struct X {
               access(A | B) var s: String

               init() {
                   self.s = "hello"
               }

               access(C) fun foo() {}
            }

            struct Y {

                access(mapping Identity) let fn: (fun (): X)

                init() {
                    self.fn = fun(): X {
                        return X()
                    }
                }
            }

            fun main() {
                let y = Y()
                let v = y.fn()
            }
        `)

		errors := RequireCheckerErrors(t, err, 1)
		require.IsType(t, errors[0], &sema.InvalidMappedEntitlementMemberError{})
	})

	t.Run("owned value, with entitlements, function ref typed field", func(t *testing.T) {
		t.Parallel()

		_, err := ParseAndCheck(t, `
            entitlement A
            entitlement B
            entitlement C

            struct X {
               access(A | B) var s: String

               init() {
                   self.s = "hello"
               }

               access(C) fun foo() {}
            }

            struct Y {

                access(mapping Identity) let fn: auth(mapping Identity) &(fun (): X)?

                init() {
                    self.fn = nil
                }
            }

            fun main() {
                let y = Y()
                let v: auth(A, B, C) &(fun (): X) = y.fn
            }
        `)

		errors := RequireCheckerErrors(t, err, 1)
		var typeMismatchError *sema.TypeMismatchError
		require.ErrorAs(t, errors[0], &typeMismatchError)

		actualType := typeMismatchError.ActualType
		require.IsType(t, &sema.OptionalType{}, actualType)
		optionalType := actualType.(*sema.OptionalType)

		require.IsType(t, &sema.ReferenceType{}, optionalType.Type)
		referenceType := optionalType.Type.(*sema.ReferenceType)

		require.IsType(t, sema.EntitlementSetAccess{}, referenceType.Authorization)
		auth := referenceType.Authorization.(sema.EntitlementSetAccess)

		// Entitlements of function return type `X` must NOT be
		// available for the reference typed field.
		require.Equal(t, 0, auth.Entitlements.Len())
	})
}

func TestCheckMappingDefinitionWithInclude(t *testing.T) {

	t.Parallel()

	t.Run("cannot include non-maps", func(t *testing.T) {
		t.Parallel()
		tests := []string{
			"struct X {}",
			"struct interface X {}",
			"resource X {}",
			"resource interface X {}",
			"contract X {}",
			"contract interface X {}",
			"enum X: Int {}",
			"event X()",
			"entitlement X",
		}
		for _, typeDef := range tests {
			t.Run(typeDef, func(t *testing.T) {
				_, err := ParseAndCheck(t, fmt.Sprintf(`
                    %s
                    entitlement mapping M {
                        include X
                    }
                `, typeDef))

				errors := RequireCheckerErrors(t, err, 1)
				require.IsType(t, errors[0], &sema.InvalidEntitlementMappingInclusionError{})
			})
		}
	})

	t.Run("include identity", func(t *testing.T) {
		t.Parallel()

		checker, err := ParseAndCheck(t, `
            entitlement E
            entitlement F
            entitlement G

            entitlement mapping M {
                E -> F
                include Identity
                F -> G
            }
        `)

		require.NoError(t, err)
		require.True(t, checker.Elaboration.EntitlementMapType("S.test.M").IncludesIdentity)
	})

	t.Run("no include identity", func(t *testing.T) {
		t.Parallel()

		checker, err := ParseAndCheck(t, `
            entitlement E
            entitlement F
            entitlement G

            entitlement mapping M {
                E -> F
                F -> G
            }
        `)

		require.NoError(t, err)
		require.False(t, checker.Elaboration.EntitlementMapType("S.test.M").IncludesIdentity)
	})

	t.Run("duplicate include", func(t *testing.T) {
		t.Parallel()

		_, err := ParseAndCheck(t, `
            entitlement E
            entitlement F
            entitlement G

            entitlement mapping M {
                include Identity
                include Identity
            }
        `)

		errors := RequireCheckerErrors(t, err, 1)
		require.IsType(t, errors[0], &sema.DuplicateEntitlementMappingInclusionError{})
	})

	t.Run("duplicate include non-identity", func(t *testing.T) {
		t.Parallel()

		_, err := ParseAndCheck(t, `
            entitlement mapping X {}

            entitlement mapping M {
                include X
                include Identity
                include X
            }
        `)

		errors := RequireCheckerErrors(t, err, 1)
		require.IsType(t, &sema.DuplicateEntitlementMappingInclusionError{}, errors[0])
	})

	t.Run("non duplicate across hierarchy", func(t *testing.T) {
		t.Parallel()

		_, err := ParseAndCheck(t, `
            entitlement mapping Y {
                include X
            }

            entitlement mapping X {}

            entitlement mapping M {
                include X
                include Y
            }
        `)

		require.NoError(t, err)
	})

	t.Run("simple cycle detection", func(t *testing.T) {
		t.Parallel()

		_, err := ParseAndCheck(t, `
            entitlement mapping Y {
                include Y
            }
        `)

		errors := RequireCheckerErrors(t, err, 1)
		require.IsType(t, &sema.CyclicEntitlementMappingError{}, errors[0])
	})

	t.Run("complex cycle detection", func(t *testing.T) {
		t.Parallel()

		_, err := ParseAndCheck(t, `
            entitlement mapping Y {
                include X
            }

            entitlement mapping X {
                include Y
                include Z
            }

            entitlement mapping M {
                include X
                include Y
            }

            entitlement mapping Z {
                include Identity
            }
        `)

		errors := RequireCheckerErrors(t, err, 1)
		require.IsType(t, &sema.CyclicEntitlementMappingError{}, errors[0])
	})

}

func TestCheckIdentityIncludedMaps(t *testing.T) {

	t.Parallel()

	t.Run("only identity included", func(t *testing.T) {
		t.Parallel()

		_, err := ParseAndCheck(t, `
            entitlement E
            entitlement F
            entitlement G

            entitlement mapping M {
                include Identity
            }

            struct S {
                access(mapping M) fun foo(): auth(mapping M) &Int {
                    return &3
                }
            }

            fun foo(s: auth(E, F) &S): auth(E, F) &Int {
                return s.foo()
            }
        `)

		require.NoError(t, err)
	})

	t.Run("only identity included error", func(t *testing.T) {
		t.Parallel()

		_, err := ParseAndCheck(t, `
            entitlement E
            entitlement F
            entitlement G

            entitlement mapping M {
                include Identity
            }

            struct S {
                access(mapping M) fun foo(): auth(mapping M) &Int {
                    return &3
                }
            }

            fun foo(s: auth(E, F) &S): auth(E, F, G) &Int {
                return s.foo()
            }
        `)

		errors := RequireCheckerErrors(t, err, 1)
		var typeMismatchError *sema.TypeMismatchError
		require.ErrorAs(t, errors[0], &typeMismatchError)
		assert.Equal(t,
			"auth(E, F) &Int",
			typeMismatchError.ActualType.String(),
		)
	})

	t.Run("identity included with relations", func(t *testing.T) {
		t.Parallel()

		_, err := ParseAndCheck(t, `
            entitlement E
            entitlement F
            entitlement G

            entitlement mapping M {
                include Identity
                F -> G
            }

            struct S {
                access(mapping M) fun foo(): auth(mapping M) &Int {
                    return &3
                }
            }

            fun foo(s: auth(E, F) &S): auth(E, F, G) &Int {
                return s.foo()
            }
        `)

		require.NoError(t, err)
	})

	t.Run("identity included disjoint", func(t *testing.T) {
		t.Parallel()

		_, err := ParseAndCheck(t, `
            entitlement E
            entitlement F
            entitlement G

            // this is functionally equivalent to
            // entitlement mapping M {
                //    E -> E
                //    F -> F
                //    G -> G
                //    F -> G
            // }
            entitlement mapping M {
                include Identity
                F -> G
            }

            struct S {
                access(mapping M) fun foo(): auth(mapping M) &Int {
                    return &3
                }
            }

            fun foo(s: auth(E | F) &S): &Int {
                return s.foo()
            }
        `)

		// because the Identity map will always try to create conjunctions of the input with
		// any additional relations, it is functionally impossible to map a disjointly authorized
		// reference through any non-trivial map including the Identity
		errors := RequireCheckerErrors(t, err, 1)
		require.IsType(t, &sema.UnrepresentableEntitlementMapOutputError{}, errors[0])
	})
}

func TestCheckGeneralIncludedMaps(t *testing.T) {
	t.Run("basic include", func(t *testing.T) {
		t.Parallel()

		_, err := ParseAndCheck(t, `
            entitlement E
            entitlement F
            entitlement X
            entitlement Y

            entitlement mapping M {
                include N
            }

            entitlement mapping N {
                E -> F
                X -> Y
            }

            struct S {
                access(mapping M) fun foo(): auth(mapping M) &Int {
                    return &3
                }
            }

            fun foo(s: auth(E, X) &S): auth(F, Y) &Int {
                return s.foo()
            }
        `)

		require.NoError(t, err)
	})

	t.Run("multiple includes", func(t *testing.T) {
		t.Parallel()

		_, err := ParseAndCheck(t, `
            entitlement E
            entitlement F
            entitlement X
            entitlement Y

            entitlement mapping M {
                include A
                include B
            }

            entitlement mapping A {
                E -> F
            }

            entitlement mapping B {
                X -> Y
            }

            struct S {
                access(mapping M) fun foo(): auth(mapping M) &Int {
                    return &3
                }
            }

            fun foo(s: auth(E, X) &S): auth(F, Y) &Int {
                return s.foo()
            }
        `)

		require.NoError(t, err)
	})

	t.Run("multiple includes with overlap", func(t *testing.T) {
		t.Parallel()

		_, err := ParseAndCheck(t, `
            entitlement E
            entitlement F
            entitlement X
            entitlement Y

            entitlement mapping A {
                E -> F
                F -> X
                X -> Y
            }

            entitlement mapping B {
                X -> Y
            }

            entitlement mapping M {
                include A
                include B
                F -> X
            }

            struct S {
                access(mapping M) fun foo(): auth(mapping M) &Int {
                    return &3
                }
            }

            fun foo(s: auth(E, X, F) &S): auth(F, Y, X) &Int {
                return s.foo()
            }
        `)

		require.NoError(t, err)
	})

	t.Run("multilayer include", func(t *testing.T) {
		t.Parallel()

		_, err := ParseAndCheck(t, `
            entitlement E
            entitlement F
            entitlement X
            entitlement Y

            entitlement mapping M {
                include B
            }

            entitlement mapping B {
                include A
                X -> Y
            }

            entitlement mapping A {
                E -> F
                F -> X
            }

            struct S {
                access(mapping M) fun foo(): auth(mapping M) &Int {
                    return &3
                }
            }

            fun foo(s: auth(E, X, F) &S): auth(F, Y, X) &Int {
                return s.foo()
            }
        `)

		require.NoError(t, err)
	})

	t.Run("diamond include", func(t *testing.T) {
		t.Parallel()

		_, err := ParseAndCheck(t, `
            entitlement E
            entitlement F
            entitlement X
            entitlement Y

            entitlement mapping M {
                include B
                include C
            }

            entitlement mapping C {
                include A
                X -> Y
            }

            entitlement mapping B {
                F -> X
                include A
            }

            entitlement mapping A {
                E -> F
            }

            struct S {
                access(mapping M) fun foo(): auth(mapping M) &Int {
                    return &3
                }
            }

            fun foo(s: auth(E, X, F) &S): auth(F, Y, X) &Int {
                return s.foo()
            }
        `)

		require.NoError(t, err)
	})

	t.Run("multilayer include identity", func(t *testing.T) {
		t.Parallel()

		checker, err := ParseAndCheck(t, `
            entitlement E
            entitlement F
            entitlement X
            entitlement Y

            entitlement mapping M {
                include B
            }

            entitlement mapping B {
                include A
                X -> Y
            }

            entitlement mapping A {
                include Identity
                E -> F
                F -> X
            }

            struct S {
                access(mapping M) fun foo(): auth(mapping M) &Int {
                    return &3
                }
            }

            fun foo(s: auth(E, X, F) &S): auth(E, F, Y, X) &Int {
                return s.foo()
            }
        `)

		require.NoError(t, err)
		require.True(t, checker.Elaboration.EntitlementMapType("S.test.A").IncludesIdentity)
		require.True(t, checker.Elaboration.EntitlementMapType("S.test.B").IncludesIdentity)
		require.True(t, checker.Elaboration.EntitlementMapType("S.test.M").IncludesIdentity)
	})
}

func TestCheckEntitlementErrorReporting(t *testing.T) {
	t.Run("three or more conjunction", func(t *testing.T) {
		t.Parallel()
		checker, err := ParseAndCheckWithOptions(t, `
        entitlement X
        entitlement Y
        entitlement Z
        entitlement A
        entitlement B

        struct S {
            view access(X, Y, Z) fun foo(): Bool {
                return true
            }
        }

        fun bar(r: auth(A, B) &S) {
            r.foo()
        }
    `,
			ParseAndCheckOptions{
				Config: &sema.Config{
					SuggestionsEnabled: true,
				},
			},
		)

		errs := RequireCheckerErrors(t, err, 1)

		var invalidAccessErr *sema.InvalidAccessError
		require.ErrorAs(t, errs[0], &invalidAccessErr)
		assert.Equal(t,
			sema.NewEntitlementSetAccess(
				[]*sema.EntitlementType{
					checker.Elaboration.EntitlementType("S.test.X"),
					checker.Elaboration.EntitlementType("S.test.Y"),
					checker.Elaboration.EntitlementType("S.test.Z"),
				},
				sema.Conjunction,
			),
			invalidAccessErr.RestrictingAccess,
		)
		assert.Equal(t,
			sema.NewEntitlementSetAccess(
				[]*sema.EntitlementType{
					checker.Elaboration.EntitlementType("S.test.A"),
					checker.Elaboration.EntitlementType("S.test.B"),
				},
				sema.Conjunction,
			),
			invalidAccessErr.PossessedAccess,
		)
		assert.Equal(t,
			"reference needs all of entitlements `X`, `Y`, and `Z`",
			invalidAccessErr.SecondaryError(),
		)
	})

	t.Run("has one entitlement of three", func(t *testing.T) {
		t.Parallel()
		checker, err := ParseAndCheckWithOptions(t, `
        entitlement X
        entitlement Y
        entitlement Z
        entitlement A
        entitlement B

        struct S {
            view access(X, Y, Z) fun foo(): Bool {
                return true
            }
        }

        fun bar(r: auth(A, B, Y) &S) {
            r.foo()
        }
    `,
			ParseAndCheckOptions{
				Config: &sema.Config{
					SuggestionsEnabled: true,
				},
			},
		)

		errs := RequireCheckerErrors(t, err, 1)

		var invalidAccessErr *sema.InvalidAccessError
		require.ErrorAs(t, errs[0], &invalidAccessErr)
		assert.Equal(t,
			sema.NewEntitlementSetAccess(
				[]*sema.EntitlementType{
					checker.Elaboration.EntitlementType("S.test.X"),
					checker.Elaboration.EntitlementType("S.test.Y"),
					checker.Elaboration.EntitlementType("S.test.Z"),
				},
				sema.Conjunction,
			),
			invalidAccessErr.RestrictingAccess,
		)
		assert.Equal(t,
			sema.NewEntitlementSetAccess(
				[]*sema.EntitlementType{
					checker.Elaboration.EntitlementType("S.test.A"),
					checker.Elaboration.EntitlementType("S.test.B"),
					checker.Elaboration.EntitlementType("S.test.Y"),
				},
				sema.Conjunction,
			),
			invalidAccessErr.PossessedAccess,
		)
		assert.Equal(t,
			"reference needs all of entitlements `X` and `Z`",
			invalidAccessErr.SecondaryError(),
		)
	})

	t.Run("has one entitlement of three", func(t *testing.T) {
		t.Parallel()
		checker, err := ParseAndCheckWithOptions(t, `
        entitlement X
        entitlement Y
        entitlement Z
        entitlement A
        entitlement B

        struct S {
            view access(X | Y | Z) fun foo(): Bool {
                return true
            }
        }

        fun bar(r: auth(A, B) &S) {
            r.foo()
        }
    `,
			ParseAndCheckOptions{
				Config: &sema.Config{
					SuggestionsEnabled: true,
				},
			},
		)

		errs := RequireCheckerErrors(t, err, 1)

		var invalidAccessErr *sema.InvalidAccessError
		require.ErrorAs(t, errs[0], &invalidAccessErr)
		assert.Equal(t,
			sema.NewEntitlementSetAccess(
				[]*sema.EntitlementType{
					checker.Elaboration.EntitlementType("S.test.X"),
					checker.Elaboration.EntitlementType("S.test.Y"),
					checker.Elaboration.EntitlementType("S.test.Z"),
				},
				sema.Disjunction,
			),
			invalidAccessErr.RestrictingAccess,
		)
		assert.Equal(t,
			sema.NewEntitlementSetAccess(
				[]*sema.EntitlementType{
					checker.Elaboration.EntitlementType("S.test.A"),
					checker.Elaboration.EntitlementType("S.test.B"),
				},
				sema.Conjunction,
			),
			invalidAccessErr.PossessedAccess,
		)
		assert.Equal(t,
			"reference needs one of entitlements `X`, `Y`, or `Z`",
			invalidAccessErr.SecondaryError(),
		)
	})

	t.Run("no suggestion for disjoint possession set", func(t *testing.T) {
		t.Parallel()
		checker, err := ParseAndCheckWithOptions(t, `
        entitlement X
        entitlement Y
        entitlement Z
        entitlement A
        entitlement B

        struct S {
            view access(X | Y | Z) fun foo(): Bool {
                return true
            }
        }

        fun bar(r: auth(A | B) &S) {
            r.foo()
        }
    `,
			ParseAndCheckOptions{
				Config: &sema.Config{
					SuggestionsEnabled: true,
				},
			},
		)

		errs := RequireCheckerErrors(t, err, 1)

		var invalidAccessErr *sema.InvalidAccessError
		require.ErrorAs(t, errs[0], &invalidAccessErr)
		assert.Equal(t,
			sema.NewEntitlementSetAccess(
				[]*sema.EntitlementType{
					checker.Elaboration.EntitlementType("S.test.X"),
					checker.Elaboration.EntitlementType("S.test.Y"),
					checker.Elaboration.EntitlementType("S.test.Z"),
				},
				sema.Disjunction,
			),
			invalidAccessErr.RestrictingAccess,
		)
		assert.Equal(t,
			sema.NewEntitlementSetAccess(
				[]*sema.EntitlementType{
					checker.Elaboration.EntitlementType("S.test.A"),
					checker.Elaboration.EntitlementType("S.test.B"),
				},
				sema.Disjunction,
			),
			invalidAccessErr.PossessedAccess,
		)
		assert.Equal(t,
			"",
			invalidAccessErr.SecondaryError(),
		)
	})

	t.Run("no suggestion for self access requirement", func(t *testing.T) {
		t.Parallel()
		_, err := ParseAndCheckWithOptions(t, `
        entitlement A
        entitlement B

        struct S {
            view access(self) fun foo(): Bool {
                return true
            }
        }

        fun bar(r: auth(A, B) &S) {
            r.foo()
        }
    `,
			ParseAndCheckOptions{
				Config: &sema.Config{
					SuggestionsEnabled: true,
				},
			},
		)

		errs := RequireCheckerErrors(t, err, 1)

		var invalidAccessErr *sema.InvalidAccessError
		require.ErrorAs(t, errs[0], &invalidAccessErr)
		assert.Equal(t,
			sema.PrimitiveAccess(ast.AccessSelf),
			invalidAccessErr.RestrictingAccess,
		)
		assert.Equal(t,
			nil,
			invalidAccessErr.PossessedAccess,
		)
		assert.Equal(
			t,
			"",
			invalidAccessErr.SecondaryError(),
		)
	})
}

func TestCheckEntitlementOptionalChaining(t *testing.T) {

	t.Parallel()

	t.Run("optional chain function call", func(t *testing.T) {
		t.Parallel()
		_, err := ParseAndCheck(t, `
            entitlement X

            struct S {
                access(X) fun foo() {}
            }

            fun bar(r: &S?) {
                r?.foo()
            }
        `)

		errs := RequireCheckerErrors(t, err, 1)
		var invalidAccessErr *sema.InvalidAccessError
		require.ErrorAs(t, errs[0], &invalidAccessErr)
	})

	t.Run("optional chain field access", func(t *testing.T) {
		t.Parallel()
		_, err := ParseAndCheck(t, `
            entitlement X
            entitlement Y

            struct S {
                access(X, Y) let foo: Int
                init() {
                    self.foo = 0
                }
            }

            fun bar(r: auth(X) &S?) {
                r?.foo
            }
        `)

		errs := RequireCheckerErrors(t, err, 1)
		var invalidAccessErr *sema.InvalidAccessError
		require.ErrorAs(t, errs[0], &invalidAccessErr)
	})

	t.Run("optional chain non reference", func(t *testing.T) {
		t.Parallel()
		_, err := ParseAndCheck(t, `
            entitlement X
            entitlement Y

            struct S {
                access(X, Y) let foo: Int
                init() {
                    self.foo = 0
                }
            }

            fun bar(r: S?) {
                r?.foo
            }
        `)

		require.NoError(t, err)
	})

	t.Run("optional chain mapping", func(t *testing.T) {
		t.Parallel()
		_, err := ParseAndCheck(t, `
            entitlement X
            entitlement Y

            entitlement mapping E {
                X -> Y
            }

            struct S {
                access(mapping E) let foo: auth(mapping E) &Int
                init() {
                    self.foo = &0 as auth(Y) &Int
                }
            }

            fun bar(r: (auth(X) &S)?): (auth(Y) &Int)? {
                return r?.foo
            }
        `)

		require.NoError(t, err)
	})
}

func TestCheckEntitlementMissingInMap(t *testing.T) {

	t.Parallel()

	t.Run("missing type", func(t *testing.T) {

		t.Parallel()

		_, err := ParseAndCheck(t, `
        access(all) entitlement X
        access(all) entitlement mapping M {
            X -> X
            NonExistingEntitlement -> X
        }
        access(all) struct S {
            access(mapping M) var foo: auth(mapping M) &Int
            init() {
                self.foo = &3 as auth(X) &Int
                var selfRef = &self as auth(X) &S
                selfRef.foo
            }
        }
    `)

		errors := RequireCheckerErrors(t, err, 2)
		require.IsType(t, &sema.NotDeclaredError{}, errors[0])
		require.IsType(t, &sema.InvalidNonEntitlementTypeInMapError{}, errors[1])
	})

	t.Run("non entitlement type", func(t *testing.T) {

		t.Parallel()

		_, err := ParseAndCheck(t, `
        access(all) entitlement X
        access(all) entitlement mapping M {
            X -> X
            Int -> X
        }
        access(all) struct S {
            access(mapping M) var foo: auth(mapping M) &Int
            init() {
                self.foo = &3 as auth(X) &Int
                var selfRef = &self as auth(X) &S
                selfRef.foo
            }
        }
    `)

		errors := RequireCheckerErrors(t, err, 1)
		require.IsType(t, &sema.InvalidNonEntitlementTypeInMapError{}, errors[0])
	})
}

func TestInterpretMappingEscalation(t *testing.T) {

	t.Parallel()

	t.Run("escalate", func(t *testing.T) {
		t.Parallel()

		_, err := ParseAndCheck(t, `
			entitlement X
			entitlement Y
			entitlement mapping M {
				X -> Insert
				Y -> Remove
			}
			struct S {
				access(mapping M) var member: auth(mapping M) &[Int]?
				init() {
					self.member = nil;
				}
				access(all) fun grantRemovePrivileges(param: auth(Insert) &[Int]): Void{
					var selfRef = &self as auth(X) &S;
					selfRef.member = param;
				}
			}
			fun main(): Void {
				var arr: [Int] = [123];
				var arrRef = &arr as auth(Insert) &[Int];
				let s = S()
				s.grantRemovePrivileges(param: arrRef);
				s.member?.removeLast()
			} 
        `)

		errors := RequireCheckerErrors(t, err, 1)
		require.IsType(t, &sema.TypeMismatchError{}, errors[0])
	})

	t.Run("field assign", func(t *testing.T) {
		t.Parallel()

		_, err := ParseAndCheck(t, `
			entitlement X
			entitlement Y
			entitlement mapping M {
				X -> Insert
				Y -> Remove
			}
			struct S {
				access(mapping M) var member: auth(mapping M) &[Int]?
				init() {
					self.member = nil;
				}
				access(all) fun grantRemovePrivileges(sRef: auth(X) &S, param: auth(Insert) &[Int]): Void{
					sRef.member = param;
				}
			}
			fun main(): Void {
				var arr: [Int] = [123];
				var arrRef = &arr as auth(Insert) &[Int];
				let s = S()
				s.grantRemovePrivileges(sRef: &s as auth(X) &S, param: arrRef);
				s.member?.removeLast()
			} 
        `)

		errors := RequireCheckerErrors(t, err, 1)
		require.IsType(t, &sema.TypeMismatchError{}, errors[0])
	})

}

func TestCheckEntitlementMappingComplexFields(t *testing.T) {

	t.Parallel()

	t.Run("array mapped field", func(t *testing.T) {
		t.Parallel()

		_, err := ParseAndCheck(t, `
            entitlement Inner1
            entitlement Inner2
            entitlement Outer1
            entitlement Outer2

            entitlement mapping MyMap {
                Outer1 -> Inner1
                Outer2 -> Inner2
            }
            struct InnerObj {
                access(Inner1) fun first(): Int{ return 9999 }
                access(Inner2) fun second(): Int{ return 8888 }
            }

            struct Carrier{
                access(MyMap) let arr: [auth(MyMap) &InnerObj]
                init() {
                    self.arr = [&InnerObj()]
                }
            }    

            fun foo() {
                let x: auth(Inner1, Inner2) &InnerObj = Carrier().arr[0]
                x.first()
                x.second()
            }
        `)

		require.NoError(t, err)
	})

	t.Run("array mapped field via reference", func(t *testing.T) {
		t.Parallel()

		_, err := ParseAndCheck(t, `
            entitlement Inner1
            entitlement Inner2
            entitlement Outer1
            entitlement Outer2

            entitlement mapping MyMap {
                Outer1 -> Inner1
                Outer2 -> Inner2
            }
            struct InnerObj {
                access(Inner1) fun first(): Int{ return 9999 }
                access(Inner2) fun second(): Int{ return 8888 }
            }

            struct Carrier{
                access(MyMap) let arr: [auth(MyMap) &InnerObj]
                init() {
                    self.arr = [&InnerObj()]
                }
            }    

            fun foo() {
                let x = (&Carrier() as auth(Outer1) &Carrier).arr[0]
                x.first() // ok
                x.second() // fails
            }
        `)

		errors := RequireCheckerErrors(t, err, 1)
		require.IsType(t, &sema.InvalidAccessError{}, errors[0])
	})

	t.Run("array mapped function", func(t *testing.T) {
		t.Parallel()

		_, err := ParseAndCheck(t, `
            entitlement Inner1
            entitlement Inner2
            entitlement Outer1
            entitlement Outer2

            entitlement mapping MyMap {
                Outer1 -> Inner1
                Outer2 -> Inner2
            }
            struct InnerObj {
                access(Inner1) fun first(): Int{ return 9999 }
                access(Inner2) fun second(): Int{ return 8888 }
            }

            struct Carrier{
                access(MyMap) fun getArr(): [auth(MyMap) &InnerObj] {
                    return [&InnerObj()]
                }
            }    

           
        `)

		errors := RequireCheckerErrors(t, err, 1)
		require.IsType(t, &sema.InvalidMappedEntitlementMemberError{}, errors[0])
	})

	t.Run("array mapped field escape", func(t *testing.T) {
		t.Parallel()

		_, err := ParseAndCheck(t, `
            entitlement Inner1
            entitlement Inner2
            entitlement Outer1
            entitlement Outer2

            entitlement mapping MyMap {
                Outer1 -> Inner1
                Outer2 -> Inner2
            }
            struct InnerObj {
                access(Inner1) fun first(): Int{ return 9999 }
                access(Inner2) fun second(): Int{ return 8888 }
            }

            struct Carrier{
                access(MyMap) let arr: [auth(MyMap) &InnerObj]
                init() {
                    self.arr = [&InnerObj()]
                }
            }   
            
            struct TranslatorStruct {
                access(self) var carrier: &Carrier;
                access(MyMap) fun translate(): auth(MyMap) &InnerObj {
                    return self.carrier.arr[0] // type mismatch
                }
                init(_ carrier: &Carrier) {
                    self.carrier = carrier 
                }
            }    
        `)

		errors := RequireCheckerErrors(t, err, 1)
		require.IsType(t, &sema.TypeMismatchError{}, errors[0])
	})

	t.Run("dictionary mapped field", func(t *testing.T) {
		t.Parallel()

		_, err := ParseAndCheck(t, `
            entitlement Inner1
            entitlement Inner2
            entitlement Outer1
            entitlement Outer2

            entitlement mapping MyMap {
                Outer1 -> Inner1
                Outer2 -> Inner2
            }
            struct InnerObj {
                access(Inner1) fun first(): Int{ return 9999 }
                access(Inner2) fun second(): Int{ return 8888 }
            }

            struct Carrier{
                access(MyMap) let dict: {String: auth(MyMap) &InnerObj}
                init() {
                    self.dict = {"": &InnerObj()}
                }
            }    

            fun foo() {
                let x: auth(Inner1, Inner2) &InnerObj = Carrier().dict[""]!
                x.first()
                x.second()
            }
        `)

		require.NoError(t, err)
	})

	t.Run("dictionary mapped field via reference", func(t *testing.T) {
		t.Parallel()

		_, err := ParseAndCheck(t, `
            entitlement Inner1
            entitlement Inner2
            entitlement Outer1
            entitlement Outer2

            entitlement mapping MyMap {
                Outer1 -> Inner1
                Outer2 -> Inner2
            }
            struct InnerObj {
                access(Inner1) fun first(): Int{ return 9999 }
                access(Inner2) fun second(): Int{ return 8888 }
            }

            struct Carrier{
                access(MyMap) let dict: {String: auth(MyMap) &InnerObj}
                init() {
                    self.dict = {"": &InnerObj()}
                }
            }    

            fun foo() {
                let x = (&Carrier() as auth(Outer1) &Carrier).dict[""]!
                x.first() // ok
                x.second() // fails
            }
        `)

		errors := RequireCheckerErrors(t, err, 1)
		require.IsType(t, &sema.InvalidAccessError{}, errors[0])
	})

	t.Run("array mapped function", func(t *testing.T) {
		t.Parallel()

		_, err := ParseAndCheck(t, `
            entitlement Inner1
            entitlement Inner2
            entitlement Outer1
            entitlement Outer2

            entitlement mapping MyMap {
                Outer1 -> Inner1
                Outer2 -> Inner2
            }
            struct InnerObj {
                access(Inner1) fun first(): Int{ return 9999 }
                access(Inner2) fun second(): Int{ return 8888 }
            }

            struct Carrier{
                access(MyMap) fun getDict(): {String: auth(MyMap) &InnerObj} {
                    return {"": &InnerObj()}
                }
            }    

           
        `)

		errors := RequireCheckerErrors(t, err, 1)
		require.IsType(t, &sema.InvalidMappedEntitlementMemberError{}, errors[0])
	})

	t.Run("lambda mapped array field", func(t *testing.T) {
		t.Parallel()

		_, err := ParseAndCheck(t, `
            entitlement Inner1
            entitlement Inner2
            entitlement Outer1
            entitlement Outer2

            entitlement mapping MyMap {
                Outer1 -> Inner1
                Outer2 -> Inner2
            }
            struct InnerObj {
                access(Inner1) fun first(): Int{ return 9999 }
                access(Inner2) fun second(): Int{ return 8888 }
            }

            struct Carrier{
                access(MyMap) let fnArr: [fun(auth(MyMap) &InnerObj): auth(MyMap) &InnerObj]
                init() {
                    let innerObj = &InnerObj() as auth(Inner1, Inner2) &InnerObj
                    self.fnArr = [fun(_ x: &InnerObj): auth(Inner1, Inner2) &InnerObj {
                        return innerObj
                    }]
                }
             
            }    

            fun foo() {
                let x = (&Carrier() as auth(Outer1) &Carrier).fnArr[0]
                x(&InnerObj()).first() // ok

                x(&InnerObj() as auth(Inner1) &InnerObj).first() // ok

                x(&InnerObj() as auth(Inner2) &InnerObj).first() // mismatch

                x(&InnerObj()).second() // fails
            }
          
        `)

		errors := RequireCheckerErrors(t, err, 2)
		require.IsType(t, &sema.TypeMismatchError{}, errors[0])
		require.IsType(t, &sema.InvalidAccessError{}, errors[1])
	})

	t.Run("lambda escape", func(t *testing.T) {

		t.Parallel()

		_, err := ParseAndCheck(t, `
			entitlement Inner1
			entitlement Inner2
			entitlement Outer1
			entitlement Outer2

			entitlement mapping MyMap {
				Outer1 -> Inner1
				Outer2 -> Inner2
			}
			struct InnerObj {
				access(Inner1) fun first(): Int{ return 9999 }
				access(Inner2) fun second(): Int{ return 8888 }
			}

			struct FuncGenerator {
				access(MyMap) fun generate(): auth(MyMap) &Int? {
                    // cannot declare lambda with mapped entitlement
					fun innerFunc(_ param: auth(MyMap) &InnerObj): Int {
						return 123;
					}
					var f = innerFunc; // will fail if we're called via a reference
					return nil;
				}
			}      

			fun test() {
				(&FuncGenerator() as auth(Outer1) &FuncGenerator).generate()
			}
		`)

		errors := RequireCheckerErrors(t, err, 1)
		require.IsType(t, &sema.InvalidMappedAuthorizationOutsideOfFieldError{}, errors[0])
	})
}<|MERGE_RESOLUTION|>--- conflicted
+++ resolved
@@ -1462,8 +1462,6 @@
 	})
 
 	t.Run("accessor function with mapped ref arg", func(t *testing.T) {
-<<<<<<< HEAD
-=======
 		t.Parallel()
 
 		_, err := ParseAndCheck(t, `
@@ -1476,7 +1474,7 @@
                 G -> H
             }
             struct interface S {
-                access(M) fun foo(_ arg: auth(M) &Int): auth(M) &Int
+                access(mapping M) fun foo(_ arg: auth(mapping M) &Int): auth(mapping M) &Int
             }
 
             fun foo(s: auth(E) &{S}) {
@@ -1487,8 +1485,7 @@
 		assert.NoError(t, err)
 	})
 
-	t.Run("accessor function with invalid mapped ref arg", func(t *testing.T) {
->>>>>>> 0bfd2c02
+	t.Run("accessor function with full mapped ref arg", func(t *testing.T) {
 		t.Parallel()
 
 		_, err := ParseAndCheck(t, `
@@ -1501,37 +1498,7 @@
                 G -> H
             }
             struct interface S {
-<<<<<<< HEAD
-                access(mapping M) fun foo(arg: auth(mapping M) &Int): auth(mapping M) &Int
-=======
-                access(M) fun foo(_ arg: auth(M) &Int): auth(M) &Int
-            }
-
-            fun foo(s: auth(E) &{S}) {
-                s.foo(&1 as auth(H) &Int)
->>>>>>> 0bfd2c02
-            }
-        `)
-
-		errs := RequireCheckerErrors(t, err, 1)
-
-		require.IsType(t, &sema.TypeMismatchError{}, errs[0])
-	})
-
-	t.Run("accessor function with full mapped ref arg", func(t *testing.T) {
-		t.Parallel()
-
-		_, err := ParseAndCheck(t, `
-            entitlement E
-            entitlement F
-            entitlement G
-            entitlement H
-            entitlement mapping M {
-                E -> F
-                G -> H
-            }
-            struct interface S {
-                access(M) fun foo(_ arg: auth(M) &Int): auth(M) &Int
+                access(mapping M) fun foo(_ arg: auth(mapping M) &Int): auth(mapping M) &Int
             }
 
             fun foo(s: {S}) {
@@ -7497,7 +7464,7 @@
             }
 
             struct Carrier{
-                access(MyMap) let arr: [auth(MyMap) &InnerObj]
+                access(mapping MyMap) let arr: [auth(mapping MyMap) &InnerObj]
                 init() {
                     self.arr = [&InnerObj()]
                 }
@@ -7532,7 +7499,7 @@
             }
 
             struct Carrier{
-                access(MyMap) let arr: [auth(MyMap) &InnerObj]
+                access(mapping MyMap) let arr: [auth(mapping MyMap) &InnerObj]
                 init() {
                     self.arr = [&InnerObj()]
                 }
@@ -7568,7 +7535,7 @@
             }
 
             struct Carrier{
-                access(MyMap) fun getArr(): [auth(MyMap) &InnerObj] {
+                access(mapping MyMap) fun getArr(): [auth(mapping MyMap) &InnerObj] {
                     return [&InnerObj()]
                 }
             }    
@@ -7599,7 +7566,7 @@
             }
 
             struct Carrier{
-                access(MyMap) let arr: [auth(MyMap) &InnerObj]
+                access(mapping MyMap) let arr: [auth(mapping MyMap) &InnerObj]
                 init() {
                     self.arr = [&InnerObj()]
                 }
@@ -7607,7 +7574,7 @@
             
             struct TranslatorStruct {
                 access(self) var carrier: &Carrier;
-                access(MyMap) fun translate(): auth(MyMap) &InnerObj {
+                access(mapping MyMap) fun translate(): auth(mapping MyMap) &InnerObj {
                     return self.carrier.arr[0] // type mismatch
                 }
                 init(_ carrier: &Carrier) {
@@ -7639,7 +7606,7 @@
             }
 
             struct Carrier{
-                access(MyMap) let dict: {String: auth(MyMap) &InnerObj}
+                access(mapping MyMap) let dict: {String: auth(mapping MyMap) &InnerObj}
                 init() {
                     self.dict = {"": &InnerObj()}
                 }
@@ -7674,7 +7641,7 @@
             }
 
             struct Carrier{
-                access(MyMap) let dict: {String: auth(MyMap) &InnerObj}
+                access(mapping MyMap) let dict: {String: auth(mapping MyMap) &InnerObj}
                 init() {
                     self.dict = {"": &InnerObj()}
                 }
@@ -7710,7 +7677,7 @@
             }
 
             struct Carrier{
-                access(MyMap) fun getDict(): {String: auth(MyMap) &InnerObj} {
+                access(mapping MyMap) fun getDict(): {String: auth(mapping MyMap) &InnerObj} {
                     return {"": &InnerObj()}
                 }
             }    
@@ -7741,7 +7708,7 @@
             }
 
             struct Carrier{
-                access(MyMap) let fnArr: [fun(auth(MyMap) &InnerObj): auth(MyMap) &InnerObj]
+                access(mapping MyMap) let fnArr: [fun(auth(mapping MyMap) &InnerObj): auth(mapping MyMap) &InnerObj]
                 init() {
                     let innerObj = &InnerObj() as auth(Inner1, Inner2) &InnerObj
                     self.fnArr = [fun(_ x: &InnerObj): auth(Inner1, Inner2) &InnerObj {
@@ -7789,9 +7756,9 @@
 			}
 
 			struct FuncGenerator {
-				access(MyMap) fun generate(): auth(MyMap) &Int? {
+				access(mapping MyMap) fun generate(): auth(mapping MyMap) &Int? {
                     // cannot declare lambda with mapped entitlement
-					fun innerFunc(_ param: auth(MyMap) &InnerObj): Int {
+					fun innerFunc(_ param: auth(mapping MyMap) &InnerObj): Int {
 						return 123;
 					}
 					var f = innerFunc; // will fail if we're called via a reference
