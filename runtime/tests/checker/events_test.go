/*
 * Cadence - The resource-oriented smart contract programming language
 *
 * Copyright Dapper Labs, Inc.
 *
 * Licensed under the Apache License, Version 2.0 (the "License");
 * you may not use this file except in compliance with the License.
 * You may obtain a copy of the License at
 *
 *   http://www.apache.org/licenses/LICENSE-2.0
 *
 * Unless required by applicable law or agreed to in writing, software
 * distributed under the License is distributed on an "AS IS" BASIS,
 * WITHOUT WARRANTIES OR CONDITIONS OF ANY KIND, either express or implied.
 * See the License for the specific language governing permissions and
 * limitations under the License.
 */

package checker

import (
	"fmt"
	"testing"

	"github.com/onflow/cadence/runtime/ast"
	"github.com/onflow/cadence/runtime/common"
	"github.com/onflow/cadence/runtime/errors"
	"github.com/onflow/cadence/runtime/tests/utils"

	"github.com/stretchr/testify/assert"
	"github.com/stretchr/testify/require"

	"github.com/onflow/cadence/runtime/sema"
)

func TestCheckEventDeclaration(t *testing.T) {

	t.Parallel()

	t.Run("invalid: non-primitive type composite", func(t *testing.T) {

		t.Parallel()

		test := func(compositeKind common.CompositeKind) {

			t.Run(compositeKind.Name(), func(t *testing.T) {

				t.Parallel()

				var baseType string
				if compositeKind == common.CompositeKindAttachment {
					baseType = "for AnyStruct"
				}

				_, err := ParseAndCheck(t,
					fmt.Sprintf(
						`
                          %[1]s Token %[3]s {
                            let id: String

                            init(id: String) {
                              self.id = id
                            }
                          }

                          event Transfer(token: %[2]sToken)
                        `,
						compositeKind.Keyword(),
						compositeKind.Annotation(),
						baseType,
					),
				)

				switch compositeKind {
				case common.CompositeKindResource:
					errs := RequireCheckerErrors(t, err, 3)

					assert.IsType(t, &sema.ResourceLossError{}, errs[0])
					assert.IsType(t, &sema.InvalidEventParameterTypeError{}, errs[1])
					assert.IsType(t, &sema.InvalidResourceFieldError{}, errs[2])

				case common.CompositeKindStructure:
					require.NoError(t, err)

				case common.CompositeKindAttachment:
					errs := RequireCheckerErrors(t, err, 2)

					assert.IsType(t, &sema.InvalidEventParameterTypeError{}, errs[1])
					assert.IsType(t, &sema.InvalidAttachmentAnnotationError{}, errs[0])

				default:
					panic(errors.NewUnreachableError())
				}
			})
		}

		for _, compositeKind := range common.CompositeKindsWithFieldsAndFunctions {
			if compositeKind == common.CompositeKindContract {
				continue
			}

			test(compositeKind)
		}
	})

	t.Run("valid", func(t *testing.T) {

		t.Parallel()

		validTypes := common.Concat(
			sema.AllNumberTypes,
			[]sema.Type{
				sema.StringType,
				sema.CharacterType,
				sema.BoolType,
				sema.TheAddressType,
				sema.MetaType,
				sema.PathType,
				sema.StoragePathType,
				sema.PublicPathType,
				sema.PrivatePathType,
				sema.CapabilityPathType,
			},
		)

		tests := validTypes[:]

		for _, ty := range validTypes {
			tests = append(tests,
				&sema.OptionalType{Type: ty},
				&sema.VariableSizedType{Type: ty},
				&sema.ConstantSizedType{Type: ty},
				&sema.DictionaryType{
					KeyType:   sema.StringType,
					ValueType: ty,
				},
			)

			if sema.IsValidDictionaryKeyType(ty) {
				tests = append(tests,
					&sema.DictionaryType{
						KeyType:   ty,
						ValueType: sema.StringType,
					},
				)
			}
		}

		for _, ty := range tests {

			t.Run(ty.String(), func(t *testing.T) {

				_, err := ParseAndCheck(t,
					fmt.Sprintf(
						`
                          event Transfer(_ value: %s)
                        `,
						ty,
					),
				)

				require.NoError(t, err)
			})
		}
	})

	t.Run("recursive", func(t *testing.T) {

		t.Parallel()

		_, err := ParseAndCheck(t, `
          event E(recursive: Recursive)

          struct Recursive {
              let children: [Recursive]
              init() {
                  self.children = []
              }
          }
		`)

		require.NoError(t, err)
	})

	t.Run("RedeclaredEvent", func(t *testing.T) {

		t.Parallel()

		_, err := ParseAndCheck(t, `
            event Transfer(to: Int, from: Int)
            event Transfer(to: Int)
		`)

		// NOTE: two redeclaration errors: one for type, one for function

		errs := RequireCheckerErrors(t, err, 2)

		assert.IsType(t, &sema.RedeclarationError{}, errs[0])
		assert.IsType(t, &sema.RedeclarationError{}, errs[1])
	})

}

func TestCheckEmitEvent(t *testing.T) {

	t.Parallel()

	t.Run("ValidEvent", func(t *testing.T) {
		_, err := ParseAndCheck(t, `
            event Transfer(to: Int, from: Int)

            fun test() {
                emit Transfer(to: 1, from: 2)
            }
        `)

		require.NoError(t, err)
	})

	t.Run("MissingEmitStatement", func(t *testing.T) {
		_, err := ParseAndCheck(t, `
            event Transfer(to: Int, from: Int)

            fun test() {
                Transfer(to: 1, from: 2)
            }
        `)

		errs := RequireCheckerErrors(t, err, 1)

		assert.IsType(t, &sema.InvalidEventUsageError{}, errs[0])
	})

	t.Run("EmitNonEvent", func(t *testing.T) {
		_, err := ParseAndCheck(t, `
            fun notAnEvent(): Int { return 1 }

            fun test() {
                emit notAnEvent()
            }
        `)

		errs := RequireCheckerErrors(t, err, 1)

		assert.IsType(t, &sema.EmitNonEventError{}, errs[0])
	})

	t.Run("EmitNotDeclared", func(t *testing.T) {
		_, err := ParseAndCheck(t, `
            fun test() {
              emit notAnEvent()
            }
        `)

		errs := RequireCheckerErrors(t, err, 1)

		assert.IsType(t, &sema.NotDeclaredError{}, errs[0])
	})

	t.Run("EmitImported", func(t *testing.T) {

		importedChecker, err := ParseAndCheckWithOptions(t,
			`
              access(all) event Transfer(to: Int, from: Int)
            `,
			ParseAndCheckOptions{
				Location: utils.ImportedLocation,
			},
		)
		require.NoError(t, err)

		_, err = ParseAndCheckWithOptions(t, `
              import Transfer from "imported"

              access(all) fun test() {
                  emit Transfer(to: 1, from: 2)
              }
            `,
			ParseAndCheckOptions{
				Config: &sema.Config{
					ImportHandler: func(_ *sema.Checker, _ common.Location, _ ast.Range) (sema.Import, error) {
						return sema.ElaborationImport{
							Elaboration: importedChecker.Elaboration,
						}, nil
					},
				},
			},
		)

		errs := RequireCheckerErrors(t, err, 1)

		assert.IsType(t, &sema.EmitImportedEventError{}, errs[0])
	})
}

func TestCheckAccountEventParameter(t *testing.T) {

	t.Parallel()

<<<<<<< HEAD
	_, err := ParseAndCheck(t, `
      contract Test {
          event AccountEvent(account: &Account)
      }
    `)
	require.NoError(t, err)
=======
	t.Run("AuthAccount", func(t *testing.T) {

		t.Parallel()

		_, err := ParseAndCheck(t, `
          contract Test {
              event Account(account: AuthAccount)
          }
        `)
		require.NoError(t, err)
	})

	t.Run("PublicAccount", func(t *testing.T) {

		t.Parallel()

		_, err := ParseAndCheck(t, `
          contract Test {
              event Account(account: PublicAccount)
          }
        `)
		require.NoError(t, err)
	})

}

func TestCheckDeclareEventInInterface(t *testing.T) {

	t.Parallel()

	t.Run("declare", func(t *testing.T) {

		t.Parallel()

		_, err := ParseAndCheck(t, `
			contract interface Test {
				event Foo()
			}
        `)
		require.NoError(t, err)
	})

	t.Run("declare and emit", func(t *testing.T) {

		t.Parallel()

		_, err := ParseAndCheck(t, `
			contract interface Test {
				event Foo(x: String)
				fun foo() {
					emit Foo(x: "")
				}
			}
        `)
		require.NoError(t, err)
	})

	t.Run("declare and emit nested", func(t *testing.T) {

		t.Parallel()

		_, err := ParseAndCheck(t, `
			contract interface Test {
				event Foo(x: String)

				resource interface R {
					fun foo() {
						emit Foo(x: "")
					}
				}
			}
        `)
		require.NoError(t, err)
	})

	t.Run("emit non-declared event", func(t *testing.T) {

		t.Parallel()

		_, err := ParseAndCheck(t, `
			contract interface Test {
				fun foo() {
					pre {
						emit Foo()
					}
				}
			}
        `)
		errs := RequireCheckerErrors(t, err, 1)

		assert.IsType(t, &sema.NotDeclaredError{}, errs[0])
	})

	t.Run("declare and emit type mismatch", func(t *testing.T) {

		t.Parallel()

		_, err := ParseAndCheck(t, `
			contract interface Test {
				event Foo(x: String)
				fun foo() {
					pre {
						emit Foo(x: 3)
					}
				}
			}
        `)
		errs := RequireCheckerErrors(t, err, 1)

		assert.IsType(t, &sema.TypeMismatchError{}, errs[0])
	})

	t.Run("declare and emit qualified", func(t *testing.T) {

		t.Parallel()

		_, err := ParseAndCheck(t, `
			access(all) contract interface Test {
				access(all) event Foo()
			}
			access(all) contract C {
				access(all) resource R {
					access(all) fun emitEvent() {
						emit Test.Foo()
					}
				}
			}
        `)
		errs := RequireCheckerErrors(t, err, 1)

		assert.IsType(t, &sema.NotDeclaredError{}, errs[0])
	})

	t.Run("declare and emit in pre-condition", func(t *testing.T) {

		t.Parallel()

		_, err := ParseAndCheck(t, `
			contract interface Test {
				event Foo()
				fun foo() {
					pre {
						emit Foo()
					}
				}
			}
        `)
		require.NoError(t, err)
	})

	t.Run("declare and emit in post-condition", func(t *testing.T) {

		t.Parallel()

		_, err := ParseAndCheck(t, `
			contract interface Test {
				event Foo()
				fun foo() {
					post {
						emit Foo()
					}
				}
			}
        `)
		require.NoError(t, err)
	})

	t.Run("declare does not create a type requirement", func(t *testing.T) {

		t.Parallel()

		_, err := ParseAndCheck(t, `
			contract interface Test {
				event Foo()
			}
			contract Impl: Test {}
        `)
		require.NoError(t, err)
	})

	t.Run("impl with different type", func(t *testing.T) {

		t.Parallel()

		_, err := ParseAndCheck(t, `
			contract interface Test {
				event Foo(y: Int)
				fun emitEvent() {
					emit Foo(y: 3)
				}
			}
			contract Impl: Test {
				event Foo(x: String)
				fun emitEvent() {
					emit Foo(x: "")
				}
			}
        `)
		require.NoError(t, err)
	})

>>>>>>> 4c9643b0
}<|MERGE_RESOLUTION|>--- conflicted
+++ resolved
@@ -297,38 +297,12 @@
 
 	t.Parallel()
 
-<<<<<<< HEAD
 	_, err := ParseAndCheck(t, `
       contract Test {
           event AccountEvent(account: &Account)
       }
     `)
 	require.NoError(t, err)
-=======
-	t.Run("AuthAccount", func(t *testing.T) {
-
-		t.Parallel()
-
-		_, err := ParseAndCheck(t, `
-          contract Test {
-              event Account(account: AuthAccount)
-          }
-        `)
-		require.NoError(t, err)
-	})
-
-	t.Run("PublicAccount", func(t *testing.T) {
-
-		t.Parallel()
-
-		_, err := ParseAndCheck(t, `
-          contract Test {
-              event Account(account: PublicAccount)
-          }
-        `)
-		require.NoError(t, err)
-	})
-
 }
 
 func TestCheckDeclareEventInInterface(t *testing.T) {
@@ -506,5 +480,4 @@
 		require.NoError(t, err)
 	})
 
->>>>>>> 4c9643b0
 }