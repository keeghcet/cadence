/*
 * Cadence - The resource-oriented smart contract programming language
 *
 * Copyright 2019-2022 Dapper Labs, Inc.
 *
 * Licensed under the Apache License, Version 2.0 (the "License");
 * you may not use this file except in compliance with the License.
 * You may obtain a copy of the License at
 *
 *   http://www.apache.org/licenses/LICENSE-2.0
 *
 * Unless required by applicable law or agreed to in writing, software
 * distributed under the License is distributed on an "AS IS" BASIS,
 * WITHOUT WARRANTIES OR CONDITIONS OF ANY KIND, either express or implied.
 * See the License for the specific language governing permissions and
 * limitations under the License.
 */

package interpreter_test

import (
	"fmt"
	"math/big"
	"strings"
	"testing"

	"github.com/onflow/cadence/runtime/activations"

	"github.com/onflow/atree"
	"github.com/stretchr/testify/assert"
	"github.com/stretchr/testify/require"

	"github.com/onflow/cadence/runtime/ast"
	"github.com/onflow/cadence/runtime/common"
	"github.com/onflow/cadence/runtime/errors"
	"github.com/onflow/cadence/runtime/interpreter"
	"github.com/onflow/cadence/runtime/parser"
	"github.com/onflow/cadence/runtime/pretty"
	"github.com/onflow/cadence/runtime/sema"
	"github.com/onflow/cadence/runtime/stdlib"
	"github.com/onflow/cadence/runtime/tests/checker"
	"github.com/onflow/cadence/runtime/tests/examples"
	. "github.com/onflow/cadence/runtime/tests/utils"
)

type ParseCheckAndInterpretOptions struct {
	Config             *interpreter.Config
	CheckerConfig      *sema.Config
	HandleCheckerError func(error)
}

func parseCheckAndInterpret(t testing.TB, code string) *interpreter.Interpreter {
	inter, err := parseCheckAndInterpretWithOptions(t, code, ParseCheckAndInterpretOptions{})
	require.NoError(t, err)
	return inter
}

func parseCheckAndInterpretWithOptions(
	t testing.TB,
	code string,
	options ParseCheckAndInterpretOptions,
) (
	inter *interpreter.Interpreter,
	err error,
) {
	return parseCheckAndInterpretWithOptionsAndMemoryMetering(t, code, options, nil)
}

func parseCheckAndInterpretWithMemoryMetering(
	t testing.TB,
	code string,
	memoryGauge common.MemoryGauge,
) *interpreter.Interpreter {

	baseValueActivation := sema.NewVariableActivation(sema.BaseValueActivation)
	baseValueActivation.DeclareValue(stdlib.PanicFunction)

	inter, err := parseCheckAndInterpretWithOptionsAndMemoryMetering(
		t,
		code,
		ParseCheckAndInterpretOptions{
			CheckerConfig: &sema.Config{
				BaseValueActivation: baseValueActivation,
			},
		},
		memoryGauge,
	)
	require.NoError(t, err)
	return inter
}

func parseCheckAndInterpretWithOptionsAndMemoryMetering(
	t testing.TB,
	code string,
	options ParseCheckAndInterpretOptions,
	memoryGauge common.MemoryGauge,
) (
	inter *interpreter.Interpreter,
	err error,
) {

	checker, err := checker.ParseAndCheckWithOptionsAndMemoryMetering(t,
		code,
		checker.ParseAndCheckOptions{
			Config: options.CheckerConfig,
		},
		memoryGauge,
	)

	if options.HandleCheckerError != nil {
		options.HandleCheckerError(err)
	} else if !assert.NoError(t, err) {
		var sb strings.Builder
		location := checker.Location
		printErr := pretty.NewErrorPrettyPrinter(&sb, true).
			PrettyPrintError(err, location, map[common.Location][]byte{location: []byte(code)})
		if printErr != nil {
			panic(printErr)
		}
		assert.Fail(t, sb.String())
		return nil, err
	}

	var uuid uint64 = 0

	var config interpreter.Config
	if options.Config != nil {
		config = *options.Config
	}
	config.InvalidatedResourceValidationEnabled = true
	config.AtreeValueValidationEnabled = true
	config.AtreeStorageValidationEnabled = true
	if config.UUIDHandler == nil {
		config.UUIDHandler = func() (uint64, error) {
			uuid++
			return uuid, nil
		}
	}
	if config.Storage == nil {
		config.Storage = interpreter.NewInMemoryStorage(memoryGauge)
	}

	if memoryGauge != nil && config.MemoryGauge == nil {
		config.MemoryGauge = memoryGauge
	}

	inter, err = interpreter.NewInterpreter(
		interpreter.ProgramFromChecker(checker),
		checker.Location,
		&config,
	)

	require.NoError(t, err)

	err = inter.Interpret()

	if err == nil {

		// recover internal panics and return them as an error
		defer inter.RecoverErrors(func(internalErr error) {
			err = internalErr
		})

		// Contract declarations are evaluated lazily,
		// so force the contract value handler to be called

		for _, compositeDeclaration := range checker.Program.CompositeDeclarations() {
			if compositeDeclaration.CompositeKind != common.CompositeKindContract {
				continue
			}

			contractVariable := inter.Globals[compositeDeclaration.Identifier.Identifier]

			_ = contractVariable.GetValue()
		}
	}

	return inter, err
}

func newUnmeteredInMemoryStorage() interpreter.InMemoryStorage {
	return interpreter.NewInMemoryStorage(nil)
}

func constructorArguments(compositeKind common.CompositeKind, arguments string) string {
	switch compositeKind {
	case common.CompositeKindContract:
		return ""
	case common.CompositeKindEnum:
		return ".a"
	default:
		return fmt.Sprintf("(%s)", arguments)
	}
}

// makeContractValueHandler creates an interpreter option which
// sets the ContractValueHandler.
// The handler immediately invokes the constructor with the given arguments.
func makeContractValueHandler(
	arguments []interpreter.Value,
	argumentTypes []sema.Type,
	parameterTypes []sema.Type,
) interpreter.ContractValueHandlerFunc {
	return func(
		inter *interpreter.Interpreter,
		compositeType *sema.CompositeType,
		constructorGenerator func(common.Address) *interpreter.HostFunctionValue,
		invocationRange ast.Range,
	) interpreter.ContractValue {

		constructor := constructorGenerator(common.Address{})

		value, err := inter.InvokeFunctionValue(
			constructor,
			arguments,
			argumentTypes,
			parameterTypes,
			ast.Range{},
		)
		if err != nil {
			panic(err)
		}

		return value.(*interpreter.CompositeValue)
	}
}

func TestInterpretConstantAndVariableDeclarations(t *testing.T) {

	t.Parallel()

	inter := parseCheckAndInterpret(t, `
        let x = 1
        let y = true
        let z = 1 + 2
        var a = 3 == 3
        var b = [1, 2]
        let s = "123"
    `)

	AssertValuesEqual(
		t,
		inter,
		interpreter.NewUnmeteredIntValueFromInt64(1),
		inter.Globals["x"].GetValue(),
	)

	AssertValuesEqual(
		t,
		inter,
		interpreter.BoolValue(true),
		inter.Globals["y"].GetValue(),
	)

	AssertValuesEqual(
		t,
		inter,
		interpreter.NewUnmeteredIntValueFromInt64(3),
		inter.Globals["z"].GetValue(),
	)

	AssertValuesEqual(
		t,
		inter,
		interpreter.BoolValue(true),
		inter.Globals["a"].GetValue(),
	)

	AssertValuesEqual(
		t,
		inter,
		interpreter.NewArrayValue(
			inter,
			interpreter.ReturnEmptyLocationRange,
			interpreter.VariableSizedStaticType{
				Type: interpreter.PrimitiveStaticTypeInt,
			},
			common.Address{},
			interpreter.NewUnmeteredIntValueFromInt64(1),
			interpreter.NewUnmeteredIntValueFromInt64(2),
		),
		inter.Globals["b"].GetValue(),
	)

	AssertValuesEqual(
		t,
		inter,
		interpreter.NewUnmeteredStringValue("123"),
		inter.Globals["s"].GetValue(),
	)
}

func TestInterpretDeclarations(t *testing.T) {

	t.Parallel()

	inter := parseCheckAndInterpret(t, `
        fun test(): Int {
            return 42
        }
    `)

	value, err := inter.Invoke("test")
	require.NoError(t, err)

	AssertValuesEqual(
		t,
		inter,
		interpreter.NewUnmeteredIntValueFromInt64(42),
		value,
	)
}

func TestInterpretInvalidUnknownDeclarationInvocation(t *testing.T) {

	t.Parallel()

	inter := parseCheckAndInterpret(t, ``)

	_, err := inter.Invoke("test")
	assert.IsType(t, interpreter.NotDeclaredError{}, err)
}

func TestInterpretInvalidNonFunctionDeclarationInvocation(t *testing.T) {

	t.Parallel()

	inter := parseCheckAndInterpret(t, `
       let test = 1
   `)

	_, err := inter.Invoke("test")
	assert.IsType(t, interpreter.NotInvokableError{}, err)
}

func TestInterpretLexicalScope(t *testing.T) {

	t.Parallel()

	inter := parseCheckAndInterpret(t, `
       let x = 10

       fun f(): Int {
          // check resolution
          return x
       }

       fun g(): Int {
          // check scope is lexical, not dynamic
          let x = 20
          return f()
       }
    `)

	AssertValuesEqual(
		t,
		inter,
		interpreter.NewUnmeteredIntValueFromInt64(10),
		inter.Globals["x"].GetValue(),
	)

	value, err := inter.Invoke("f")
	require.NoError(t, err)

	AssertValuesEqual(
		t,
		inter,
		interpreter.NewUnmeteredIntValueFromInt64(10),
		value,
	)

	value, err = inter.Invoke("g")
	require.NoError(t, err)

	AssertValuesEqual(
		t,
		inter,
		interpreter.NewUnmeteredIntValueFromInt64(10),
		value,
	)
}

func TestInterpretFunctionSideEffects(t *testing.T) {

	t.Parallel()

	inter := parseCheckAndInterpret(t, `
       var value = 0

       fun test(_ newValue: Int) {
           value = newValue
       }
    `)

	newValue := interpreter.NewUnmeteredIntValueFromInt64(42)

	value, err := inter.Invoke("test", newValue)
	require.NoError(t, err)

	AssertValuesEqual(
		t,
		inter,
		interpreter.VoidValue{},
		value,
	)

	AssertValuesEqual(
		t,
		inter,
		newValue,
		inter.Globals["value"].GetValue(),
	)
}

func TestInterpretNoHoisting(t *testing.T) {

	t.Parallel()

	inter := parseCheckAndInterpret(t, `
       let x = 2

       fun test(): Int {
          if x == 0 {
              let x = 3
              return x
          }
          return x
       }
    `)

	value, err := inter.Invoke("test")
	require.NoError(t, err)

	AssertValuesEqual(
		t,
		inter,
		interpreter.NewUnmeteredIntValueFromInt64(2),
		value,
	)

	AssertValuesEqual(
		t,
		inter,
		interpreter.NewUnmeteredIntValueFromInt64(2),
		inter.Globals["x"].GetValue(),
	)
}

func TestInterpretFunctionExpressionsAndScope(t *testing.T) {

	t.Parallel()

	inter := parseCheckAndInterpret(t, `
       let x = 10

       // check first-class functions and scope inside them
       let y = (fun (x: Int): Int { return x })(42)
    `)

	AssertValuesEqual(
		t,
		inter,
		interpreter.NewUnmeteredIntValueFromInt64(10),
		inter.Globals["x"].GetValue(),
	)

	AssertValuesEqual(
		t,
		inter,
		interpreter.NewUnmeteredIntValueFromInt64(42),
		inter.Globals["y"].GetValue(),
	)
}

func TestInterpretVariableAssignment(t *testing.T) {

	t.Parallel()

	inter := parseCheckAndInterpret(t, `
       fun test(): Int {
           var x = 2
           x = 3
           return x
       }
    `)

	value, err := inter.Invoke("test")
	require.NoError(t, err)

	AssertValuesEqual(
		t,
		inter,
		interpreter.NewUnmeteredIntValueFromInt64(3),
		value,
	)
}

func TestInterpretGlobalVariableAssignment(t *testing.T) {

	t.Parallel()

	inter := parseCheckAndInterpret(t, `
       var x = 2

       fun test(): Int {
           x = 3
           return x
       }
    `)

	AssertValuesEqual(
		t,
		inter,
		interpreter.NewUnmeteredIntValueFromInt64(2),
		inter.Globals["x"].GetValue(),
	)

	value, err := inter.Invoke("test")
	require.NoError(t, err)

	AssertValuesEqual(
		t,
		inter,
		interpreter.NewUnmeteredIntValueFromInt64(3),
		value,
	)

	AssertValuesEqual(
		t,
		inter,
		interpreter.NewUnmeteredIntValueFromInt64(3),
		inter.Globals["x"].GetValue(),
	)
}

func TestInterpretConstantRedeclaration(t *testing.T) {

	t.Parallel()

	inter := parseCheckAndInterpret(t, `
       let x = 2

       fun test(): Int {
           let x = 3
           return x
       }
    `)

	AssertValuesEqual(
		t,
		inter,
		interpreter.NewUnmeteredIntValueFromInt64(2),
		inter.Globals["x"].GetValue(),
	)

	value, err := inter.Invoke("test")
	require.NoError(t, err)

	AssertValuesEqual(
		t,
		inter,
		interpreter.NewUnmeteredIntValueFromInt64(3),
		value,
	)
}

func TestInterpretParameters(t *testing.T) {

	t.Parallel()

	inter := parseCheckAndInterpret(t, `
       fun returnA(a: Int, b: Int): Int {
           return a
       }

       fun returnB(a: Int, b: Int): Int {
           return b
       }
    `)

	a := interpreter.NewUnmeteredIntValueFromInt64(24)
	b := interpreter.NewUnmeteredIntValueFromInt64(42)

	value, err := inter.Invoke("returnA", a, b)
	require.NoError(t, err)

	AssertValuesEqual(
		t,
		inter, a, value)

	value, err = inter.Invoke("returnB", a, b)
	require.NoError(t, err)

	AssertValuesEqual(
		t,
		inter, b, value)
}

func TestInterpretArrayIndexing(t *testing.T) {

	t.Parallel()

	inter := parseCheckAndInterpret(t, `
       fun test(): Int {
           let z = [0, 3]
           return z[1]
       }
    `)

	value, err := inter.Invoke("test")
	require.NoError(t, err)

	AssertValuesEqual(
		t,
		inter,
		interpreter.NewUnmeteredIntValueFromInt64(3),
		value,
	)
}

func TestInterpretInvalidArrayIndexing(t *testing.T) {

	t.Parallel()

	for name, index := range map[string]int{
		"negative":          -1,
		"larger than count": 2,
	} {

		t.Run(name, func(t *testing.T) {

			inter := parseCheckAndInterpret(t, `
               fun test(_ index: Int): Int {
                   let z = [0, 3]
                   return z[index]
               }
            `)

			indexValue := interpreter.NewUnmeteredIntValueFromInt64(int64(index))
			_, err := inter.Invoke("test", indexValue)
			require.Error(t, err)
			_ = err.Error()

			var indexErr interpreter.ArrayIndexOutOfBoundsError
			require.ErrorAs(t, err, &indexErr)

			require.Equal(t,
				interpreter.ArrayIndexOutOfBoundsError{
					Index: index,
					Size:  2,
					LocationRange: interpreter.LocationRange{
						Location: TestLocation,
						Range: ast.Range{
							StartPos: ast.Position{Offset: 107, Line: 4, Column: 27},
							EndPos:   ast.Position{Offset: 113, Line: 4, Column: 33},
						},
					},
				},
				indexErr,
			)
		})
	}
}

func TestInterpretArrayIndexingAssignment(t *testing.T) {

	t.Parallel()

	inter := parseCheckAndInterpret(t, `
       let z = [0, 3]

       fun test() {
           z[1] = 2
       }
    `)

	_, err := inter.Invoke("test")
	require.NoError(t, err)

	actualArray := inter.Globals["z"].GetValue()

	expectedArray := interpreter.NewArrayValue(
		inter,
		interpreter.ReturnEmptyLocationRange,
		interpreter.VariableSizedStaticType{
			Type: interpreter.PrimitiveStaticTypeInt,
		},
		common.Address{},
		interpreter.NewUnmeteredIntValueFromInt64(0),
		interpreter.NewUnmeteredIntValueFromInt64(2),
	)

	RequireValuesEqual(
		t,
		inter,
		expectedArray,
		actualArray,
	)
}

func TestInterpretInvalidArrayIndexingAssignment(t *testing.T) {

	t.Parallel()

	for name, index := range map[string]int{
		"negative":          -1,
		"larger than count": 2,
	} {

		t.Run(name, func(t *testing.T) {

			inter := parseCheckAndInterpret(t, `
               fun test(_ index: Int) {
                   let z = [0, 3]
                   z[index] = 1
               }
            `)

			indexValue := interpreter.NewUnmeteredIntValueFromInt64(int64(index))
			_, err := inter.Invoke("test", indexValue)
			require.Error(t, err)
			_ = err.Error()

			var indexErr interpreter.ArrayIndexOutOfBoundsError
			require.ErrorAs(t, err, &indexErr)

			require.Equal(t,
				interpreter.ArrayIndexOutOfBoundsError{
					Index: index,
					Size:  2,
					LocationRange: interpreter.LocationRange{
						Location: TestLocation,
						Range: ast.Range{
							StartPos: ast.Position{Offset: 95, Line: 4, Column: 20},
							EndPos:   ast.Position{Offset: 101, Line: 4, Column: 26},
						},
					},
				},
				indexErr,
			)
		})
	}
}

func TestInterpretStringIndexing(t *testing.T) {

	t.Parallel()

	inter := parseCheckAndInterpret(t, `
      let a = "abc"
      let x = a[0]
      let y = a[1]
      let z = a[2]
    `)

	AssertValuesEqual(
		t,
		inter,
		interpreter.NewUnmeteredCharacterValue("a"),
		inter.Globals["x"].GetValue(),
	)
	AssertValuesEqual(
		t,
		inter,
		interpreter.NewUnmeteredCharacterValue("b"),
		inter.Globals["y"].GetValue(),
	)
	AssertValuesEqual(
		t,
		inter,
		interpreter.NewUnmeteredCharacterValue("c"),
		inter.Globals["z"].GetValue(),
	)
}

func TestInterpretInvalidStringIndexing(t *testing.T) {

	t.Parallel()

	for name, index := range map[string]int{
		"negative":          -1,
		"larger than count": 2,
	} {

		t.Run(name, func(t *testing.T) {

			inter := parseCheckAndInterpret(t, `
               fun test(_ index: Int) {
                   let x = "ab"
                   x[index]
               }
            `)

			indexValue := interpreter.NewUnmeteredIntValueFromInt64(int64(index))
			_, err := inter.Invoke("test", indexValue)
			require.Error(t, err)
			_ = err.Error()

			var indexErr interpreter.StringIndexOutOfBoundsError
			require.ErrorAs(t, err, &indexErr)

			require.Equal(t,
				interpreter.StringIndexOutOfBoundsError{
					Index:  index,
					Length: 2,
					LocationRange: interpreter.LocationRange{
						Location: TestLocation,
						Range: ast.Range{
							StartPos: ast.Position{Offset: 93, Line: 4, Column: 20},
							EndPos:   ast.Position{Offset: 99, Line: 4, Column: 26},
						},
					},
				},
				indexErr,
			)
		})
	}
}

func TestInterpretStringIndexingUnicode(t *testing.T) {

	t.Parallel()

	inter := parseCheckAndInterpret(t, `
      fun testUnicodeA(): Character {
          let a = "caf\u{E9}"
          return a[3]
      }

      fun testUnicodeB(): Character {
        let b = "cafe\u{301}"
        return b[3]
      }
    `)

	value, err := inter.Invoke("testUnicodeA")
	require.NoError(t, err)

	AssertValuesEqual(
		t,
		inter,
		interpreter.NewUnmeteredCharacterValue("\u00e9"),
		value,
	)

	value, err = inter.Invoke("testUnicodeB")
	require.NoError(t, err)

	AssertValuesEqual(
		t,
		inter,
		interpreter.NewUnmeteredCharacterValue("e\u0301"),
		value,
	)
}

func TestInterpretStringSlicing(t *testing.T) {

	t.Parallel()

	locationRange1 := interpreter.LocationRange{
		Location: TestLocation,
		Range: ast.Range{
			StartPos: ast.Position{Offset: 116, Line: 4, Column: 31},
			EndPos:   ast.Position{Offset: 140, Line: 4, Column: 55},
		},
	}

	locationRange2 := interpreter.LocationRange{
		Location: TestLocation,
		Range: ast.Range{
			StartPos: ast.Position{Offset: 116, Line: 4, Column: 31},
			EndPos:   ast.Position{Offset: 141, Line: 4, Column: 56},
		},
	}

	type test struct {
		str           string
		from          int
		to            int
		result        string
		expectedError error
	}

	tests := []test{
		{"abcdef", 0, 6, "abcdef", nil},
		{"abcdef", 0, 0, "", nil},
		{"abcdef", 0, 1, "a", nil},
		{"abcdef", 0, 2, "ab", nil},
		{"abcdef", 1, 2, "b", nil},
		{"abcdef", 2, 3, "c", nil},
		{"abcdef", 5, 6, "f", nil},
		{"abcdef", 1, 6, "bcdef", nil},
		// Invalid indices
		{"abcdef", -1, 0, "", interpreter.StringSliceIndicesError{
			FromIndex:     -1,
			UpToIndex:     0,
			Length:        6,
			LocationRange: locationRange2,
		}},
		{"abcdef", 0, -1, "", interpreter.StringSliceIndicesError{
			FromIndex:     0,
			UpToIndex:     -1,
			Length:        6,
			LocationRange: locationRange2,
		}},
		{"abcdef", 0, 10, "", interpreter.StringSliceIndicesError{
			FromIndex:     0,
			UpToIndex:     10,
			Length:        6,
			LocationRange: locationRange2,
		}},
		{"abcdef", 2, 1, "", interpreter.InvalidSliceIndexError{
			FromIndex:     2,
			UpToIndex:     1,
			LocationRange: locationRange1,
		}},
		// Unicode: indices are based on characters = grapheme clusters
		{"cafe\\u{301}b", 0, 5, "cafe\u0301b", nil},
		{"cafe\\u{301}ba\\u{308}", 0, 6, "cafe\u0301ba\u0308", nil},
		{"cafe\\u{301}ba\\u{308}be", 0, 8, "cafe\u0301ba\u0308be", nil},
		{"cafe\\u{301}b", 3, 5, "e\u0301b", nil},
		{"cafe\\u{301}ba\\u{308}", 3, 6, "e\u0301ba\u0308", nil},
		{"cafe\\u{301}ba\\u{308}be", 3, 8, "e\u0301ba\u0308be", nil},
		{"cafe\\u{301}b", 4, 5, "b", nil},
		{"cafe\\u{301}ba\\u{308}", 4, 6, "ba\u0308", nil},
		{"cafe\\u{301}ba\\u{308}be", 4, 8, "ba\u0308be", nil},
		{"cafe\\u{301}ba\\u{308}be", 3, 4, "e\u0301", nil},
		{"cafe\\u{301}ba\\u{308}be", 5, 6, "a\u0308", nil},
	}

	for _, test := range tests {
		t.Run("", func(t *testing.T) {

			inter := parseCheckAndInterpret(t,
				fmt.Sprintf(
					`
                      fun test(): String {
                        let s = "%s"
                        return s.slice(from: %d, upTo: %d)
                      }
                    `,
					test.str,
					test.from,
					test.to,
				),
			)

			value, err := inter.Invoke("test")
			if test.expectedError == nil {
				require.NoError(t, err)

				AssertValuesEqual(
					t,
					inter,
					interpreter.NewUnmeteredStringValue(test.result),
					value,
				)
			} else {
				require.IsType(t,
					interpreter.Error{},
					err,
				)
				err = err.(interpreter.Error).Unwrap()

				assert.Equal(t, test.expectedError, err)
			}
		})
	}
}

func TestInterpretReturnWithoutExpression(t *testing.T) {

	t.Parallel()

	inter := parseCheckAndInterpret(t, `
       fun returnNothing() {
           return
       }
    `)

	value, err := inter.Invoke("returnNothing")
	require.NoError(t, err)

	AssertValuesEqual(
		t,
		inter,
		interpreter.VoidValue{},
		value,
	)
}

func TestInterpretReturns(t *testing.T) {

	t.Parallel()

	inter, err := parseCheckAndInterpretWithOptions(t,
		`
           pub fun returnEarly(): Int {
               return 2
               return 1
           }
        `,
		ParseCheckAndInterpretOptions{
			HandleCheckerError: func(err error) {
				errs := checker.ExpectCheckerErrors(t, err, 1)

				assert.IsType(t, &sema.UnreachableStatementError{}, errs[0])
			},
		},
	)
	require.NoError(t, err)

	value, err := inter.Invoke("returnEarly")
	require.NoError(t, err)

	AssertValuesEqual(
		t,
		inter,
		interpreter.NewUnmeteredIntValueFromInt64(2),
		value,
	)
}

func TestInterpretEqualOperator(t *testing.T) {

	t.Parallel()

	inter := parseCheckAndInterpret(t, `
      fun testIntegersUnequal(): Bool {
          return 5 == 3
      }

      fun testIntegersEqual(): Bool {
          return 3 == 3
      }

      fun testTrueAndTrue(): Bool {
          return true == true
      }

      fun testTrueAndFalse(): Bool {
          return true == false
      }

      fun testFalseAndTrue(): Bool {
          return false == true
      }

      fun testFalseAndFalse(): Bool {
          return false == false
      }

      fun testEqualStrings(): Bool {
          return "123" == "123"
      }

      fun testUnequalStrings(): Bool {
          return "123" == "abc"
      }

      fun testUnicodeStrings(): Bool {
          return "caf\u{E9}" == "cafe\u{301}"
      }

      fun testEqualPaths(): Bool {
          // different domains
          return /public/foo == /public/foo &&
                 /private/bar == /private/bar &&
                 /storage/baz == /storage/baz
       }

       fun testUnequalPaths(): Bool {
          return /public/foo == /public/foofoo ||
                 /private/bar == /private/barbar ||
                 /storage/baz == /storage/bazbaz
       }

       fun testCastedPaths(): Bool {
          let foo: StoragePath = /storage/foo
          let bar: PublicPath = /public/foo
          return (foo as Path) == (bar as Path)
       }
    `)

	for name, expected := range map[string]bool{
		"testIntegersUnequal": false,
		"testIntegersEqual":   true,
		"testTrueAndTrue":     true,
		"testTrueAndFalse":    false,
		"testFalseAndTrue":    false,
		"testFalseAndFalse":   true,
		"testEqualStrings":    true,
		"testUnequalStrings":  false,
		"testUnicodeStrings":  true,
		"testEqualPaths":      true,
		"testUnequalPaths":    false,
		"testCastedPaths":     false,
	} {
		t.Run(name, func(t *testing.T) {
			value, err := inter.Invoke(name)
			require.NoError(t, err)

			AssertValuesEqual(
				t,
				inter,
				interpreter.BoolValue(expected),
				value,
			)
		})
	}
}

func TestInterpretUnequalOperator(t *testing.T) {

	t.Parallel()

	inter := parseCheckAndInterpret(t, `
      fun testIntegersUnequal(): Bool {
          return 5 != 3
      }

      fun testIntegersEqual(): Bool {
          return 3 != 3
      }

      fun testTrueAndTrue(): Bool {
          return true != true
      }

      fun testTrueAndFalse(): Bool {
          return true != false
      }

      fun testFalseAndTrue(): Bool {
          return false != true
      }

      fun testFalseAndFalse(): Bool {
          return false != false
      }
    `)

	for name, expected := range map[string]bool{
		"testIntegersUnequal": true,
		"testIntegersEqual":   false,
		"testTrueAndTrue":     false,
		"testTrueAndFalse":    true,
		"testFalseAndTrue":    true,
		"testFalseAndFalse":   false,
	} {
		t.Run(name, func(t *testing.T) {
			value, err := inter.Invoke(name)
			require.NoError(t, err)

			AssertValuesEqual(
				t,
				inter,
				interpreter.BoolValue(expected),
				value,
			)
		})
	}
}

func TestInterpretLessOperator(t *testing.T) {

	t.Parallel()

	inter := parseCheckAndInterpret(t, `
      fun testIntegersGreater(): Bool {
          return 5 < 3
      }

      fun testIntegersEqual(): Bool {
          return 3 < 3
      }

      fun testIntegersLess(): Bool {
          return 3 < 5
      }
    `)

	for name, expected := range map[string]bool{
		"testIntegersGreater": false,
		"testIntegersEqual":   false,
		"testIntegersLess":    true,
	} {
		t.Run(name, func(t *testing.T) {
			value, err := inter.Invoke(name)
			require.NoError(t, err)

			AssertValuesEqual(
				t,
				inter,
				interpreter.BoolValue(expected),
				value,
			)
		})
	}
}

func TestInterpretLessEqualOperator(t *testing.T) {

	t.Parallel()

	inter := parseCheckAndInterpret(t, `
      fun testIntegersGreater(): Bool {
          return 5 <= 3
      }

      fun testIntegersEqual(): Bool {
          return 3 <= 3
      }

      fun testIntegersLess(): Bool {
          return 3 <= 5
      }
    `)

	for name, expected := range map[string]bool{
		"testIntegersGreater": false,
		"testIntegersEqual":   true,
		"testIntegersLess":    true,
	} {
		t.Run(name, func(t *testing.T) {
			value, err := inter.Invoke(name)
			require.NoError(t, err)

			AssertValuesEqual(
				t,
				inter,
				interpreter.BoolValue(expected),
				value,
			)
		})
	}
}

func TestInterpretGreaterOperator(t *testing.T) {

	t.Parallel()

	inter := parseCheckAndInterpret(t, `
      fun testIntegersGreater(): Bool {
          return 5 > 3
      }

      fun testIntegersEqual(): Bool {
          return 3 > 3
      }

      fun testIntegersLess(): Bool {
          return 3 > 5
      }
    `)

	for name, expected := range map[string]bool{
		"testIntegersGreater": true,
		"testIntegersEqual":   false,
		"testIntegersLess":    false,
	} {
		t.Run(name, func(t *testing.T) {
			value, err := inter.Invoke(name)
			require.NoError(t, err)

			AssertValuesEqual(
				t,
				inter,
				interpreter.BoolValue(expected),
				value,
			)
		})
	}
}

func TestInterpretGreaterEqualOperator(t *testing.T) {

	t.Parallel()

	inter := parseCheckAndInterpret(t, `
      fun testIntegersGreater(): Bool {
          return 5 >= 3
      }

      fun testIntegersEqual(): Bool {
          return 3 >= 3
      }

      fun testIntegersLess(): Bool {
          return 3 >= 5
      }
    `)

	for name, expected := range map[string]bool{
		"testIntegersGreater": true,
		"testIntegersEqual":   true,
		"testIntegersLess":    false,
	} {
		t.Run(name, func(t *testing.T) {
			value, err := inter.Invoke(name)
			require.NoError(t, err)

			AssertValuesEqual(
				t,
				inter,
				interpreter.BoolValue(expected),
				value,
			)
		})
	}
}

func TestInterpretOrOperator(t *testing.T) {

	t.Parallel()

	inter := parseCheckAndInterpret(t, `
      fun testTrueTrue(): Bool {
          return true || true
      }

      fun testTrueFalse(): Bool {
          return true || false
      }

      fun testFalseTrue(): Bool {
          return false || true
      }

      fun testFalseFalse(): Bool {
          return false || false
      }
    `)

	for name, expected := range map[string]bool{
		"testTrueTrue":   true,
		"testTrueFalse":  true,
		"testFalseTrue":  true,
		"testFalseFalse": false,
	} {
		t.Run(name, func(t *testing.T) {
			value, err := inter.Invoke(name)
			require.NoError(t, err)

			AssertValuesEqual(
				t,
				inter,
				interpreter.BoolValue(expected),
				value,
			)
		})
	}
}

func TestInterpretOrOperatorShortCircuitLeftSuccess(t *testing.T) {

	t.Parallel()

	inter := parseCheckAndInterpret(t, `
      var x = false
      var y = false

      fun changeX(): Bool {
          x = true
          return true
      }

      fun changeY(): Bool {
          y = true
          return true
      }

      let test = changeX() || changeY()
    `)

	AssertValuesEqual(
		t,
		inter,
		interpreter.BoolValue(true),
		inter.Globals["test"].GetValue(),
	)

	AssertValuesEqual(
		t,
		inter,
		interpreter.BoolValue(true),
		inter.Globals["x"].GetValue(),
	)

	AssertValuesEqual(
		t,
		inter,
		interpreter.BoolValue(false),
		inter.Globals["y"].GetValue(),
	)
}

func TestInterpretOrOperatorShortCircuitLeftFailure(t *testing.T) {

	t.Parallel()

	inter := parseCheckAndInterpret(t, `
      var x = false
      var y = false

      fun changeX(): Bool {
          x = true
          return false
      }

      fun changeY(): Bool {
          y = true
          return true
      }

      let test = changeX() || changeY()
    `)

	AssertValuesEqual(
		t,
		inter,
		interpreter.BoolValue(true),
		inter.Globals["test"].GetValue(),
	)

	AssertValuesEqual(
		t,
		inter,
		interpreter.BoolValue(true),
		inter.Globals["x"].GetValue(),
	)

	AssertValuesEqual(
		t,
		inter,
		interpreter.BoolValue(true),
		inter.Globals["y"].GetValue(),
	)
}

func TestInterpretAndOperator(t *testing.T) {

	t.Parallel()

	inter := parseCheckAndInterpret(t, `
      fun testTrueTrue(): Bool {
          return true && true
      }

      fun testTrueFalse(): Bool {
          return true && false
      }

      fun testFalseTrue(): Bool {
          return false && true
      }

      fun testFalseFalse(): Bool {
          return false && false
      }
    `)

	for name, expected := range map[string]bool{
		"testTrueTrue":   true,
		"testTrueFalse":  false,
		"testFalseTrue":  false,
		"testFalseFalse": false,
	} {
		t.Run(name, func(t *testing.T) {
			value, err := inter.Invoke(name)
			require.NoError(t, err)

			AssertValuesEqual(
				t,
				inter,
				interpreter.BoolValue(expected),
				value,
			)
		})
	}
}

func TestInterpretAndOperatorShortCircuitLeftSuccess(t *testing.T) {

	t.Parallel()

	inter := parseCheckAndInterpret(t, `
      var x = false
      var y = false

      fun changeX(): Bool {
          x = true
          return true
      }

      fun changeY(): Bool {
          y = true
          return true
      }

      let test = changeX() && changeY()
    `)

	AssertValuesEqual(
		t,
		inter,
		interpreter.BoolValue(true),
		inter.Globals["test"].GetValue(),
	)

	AssertValuesEqual(
		t,
		inter,
		interpreter.BoolValue(true),
		inter.Globals["x"].GetValue(),
	)

	AssertValuesEqual(
		t,
		inter,
		interpreter.BoolValue(true),
		inter.Globals["y"].GetValue(),
	)
}

func TestInterpretAndOperatorShortCircuitLeftFailure(t *testing.T) {

	t.Parallel()

	inter := parseCheckAndInterpret(t, `
      var x = false
      var y = false

      fun changeX(): Bool {
          x = true
          return false
      }

      fun changeY(): Bool {
          y = true
          return true
      }

      let test = changeX() && changeY()
    `)

	AssertValuesEqual(
		t,
		inter,
		interpreter.BoolValue(false),
		inter.Globals["test"].GetValue(),
	)

	AssertValuesEqual(
		t,
		inter,
		interpreter.BoolValue(true),
		inter.Globals["x"].GetValue(),
	)

	AssertValuesEqual(
		t,
		inter,
		interpreter.BoolValue(false),
		inter.Globals["y"].GetValue(),
	)
}

func TestInterpretExpressionStatement(t *testing.T) {

	t.Parallel()

	inter := parseCheckAndInterpret(t, `
       var x = 0

       fun incX() {
           x = x + 2
       }

       fun test(): Int {
           incX()
           return x
       }
    `)

	AssertValuesEqual(
		t,
		inter,
		interpreter.NewUnmeteredIntValueFromInt64(0),
		inter.Globals["x"].GetValue(),
	)

	value, err := inter.Invoke("test")
	require.NoError(t, err)

	AssertValuesEqual(
		t,
		inter,
		interpreter.NewUnmeteredIntValueFromInt64(2),
		value,
	)

	AssertValuesEqual(
		t,
		inter,
		interpreter.NewUnmeteredIntValueFromInt64(2),
		inter.Globals["x"].GetValue(),
	)
}

func TestInterpretConditionalOperator(t *testing.T) {

	t.Parallel()

	inter := parseCheckAndInterpret(t, `
       fun testTrue(): Int {
           return true ? 2 : 3
       }

       fun testFalse(): Int {
            return false ? 2 : 3
       }
    `)

	value, err := inter.Invoke("testTrue")
	require.NoError(t, err)

	AssertValuesEqual(
		t,
		inter,
		interpreter.NewUnmeteredIntValueFromInt64(2),
		value,
	)

	value, err = inter.Invoke("testFalse")
	require.NoError(t, err)

	AssertValuesEqual(
		t,
		inter,
		interpreter.NewUnmeteredIntValueFromInt64(3),
		value,
	)
}

func TestInterpretFunctionBindingInFunction(t *testing.T) {

	t.Parallel()

	inter := parseCheckAndInterpret(t, `
      fun foo(): AnyStruct {
          return foo
      }
  `)

	_, err := inter.Invoke("foo")
	require.NoError(t, err)
}

func TestInterpretRecursionFib(t *testing.T) {

	t.Parallel()

	// mainly tests that the function declaration identifier is bound
	// to the function inside the function and that the arguments
	// of the function calls are evaluated in the call-site scope

	inter := parseCheckAndInterpret(t, `
       fun fib(_ n: Int): Int {
           if n < 2 {
              return n
           }
           return fib(n - 1) + fib(n - 2)
       }
   `)

	value, err := inter.Invoke(
		"fib",
		interpreter.NewUnmeteredIntValueFromInt64(14),
	)
	require.NoError(t, err)

	AssertValuesEqual(
		t,
		inter,
		interpreter.NewUnmeteredIntValueFromInt64(377),
		value,
	)
}

func TestInterpretRecursionFactorial(t *testing.T) {

	t.Parallel()

	inter := parseCheckAndInterpret(t, `
        fun factorial(_ n: Int): Int {
            if n < 1 {
               return 1
            }

            return n * factorial(n - 1)
        }
   `)

	value, err := inter.Invoke(
		"factorial",
		interpreter.NewUnmeteredIntValueFromInt64(5),
	)
	require.NoError(t, err)

	AssertValuesEqual(
		t,
		inter,
		interpreter.NewUnmeteredIntValueFromInt64(120),
		value,
	)
}

func TestInterpretUnaryIntegerNegation(t *testing.T) {

	t.Parallel()

	inter := parseCheckAndInterpret(t, `
      let x = -2
      let y = -(-2)
    `)

	AssertValuesEqual(
		t,
		inter,
		interpreter.NewUnmeteredIntValueFromInt64(-2),
		inter.Globals["x"].GetValue(),
	)

	AssertValuesEqual(
		t,
		inter,
		interpreter.NewUnmeteredIntValueFromInt64(2),
		inter.Globals["y"].GetValue(),
	)
}

func TestInterpretUnaryBooleanNegation(t *testing.T) {

	t.Parallel()

	inter := parseCheckAndInterpret(t, `
      let a = !true
      let b = !(!true)
      let c = !false
      let d = !(!false)
    `)

	AssertValuesEqual(
		t,
		inter,
		interpreter.BoolValue(false),
		inter.Globals["a"].GetValue(),
	)

	AssertValuesEqual(
		t,
		inter,
		interpreter.BoolValue(true),
		inter.Globals["b"].GetValue(),
	)

	AssertValuesEqual(
		t,
		inter,
		interpreter.BoolValue(true),
		inter.Globals["c"].GetValue(),
	)

	AssertValuesEqual(
		t,
		inter,
		interpreter.BoolValue(false),
		inter.Globals["d"].GetValue(),
	)
}

func TestInterpretHostFunction(t *testing.T) {

	t.Parallel()

	const code = `
      pub let a = test(1, 2)
    `
	program, err := parser.ParseProgram([]byte(code), nil)

	require.NoError(t, err)

	testFunction := stdlib.NewStandardLibraryFunction(
		"test",
		&sema.FunctionType{
			Parameters: []*sema.Parameter{
				{
					Label:          sema.ArgumentLabelNotRequired,
					Identifier:     "a",
					TypeAnnotation: sema.NewTypeAnnotation(sema.IntType),
				},
				{
					Label:          sema.ArgumentLabelNotRequired,
					Identifier:     "b",
					TypeAnnotation: sema.NewTypeAnnotation(sema.IntType),
				},
			},
			ReturnTypeAnnotation: sema.NewTypeAnnotation(
				sema.IntType,
			),
		},
		``,
		func(invocation interpreter.Invocation) interpreter.Value {
			a := invocation.Arguments[0].(interpreter.IntValue).ToBigInt(nil)
			b := invocation.Arguments[1].(interpreter.IntValue).ToBigInt(nil)
			value := new(big.Int).Add(a, b)
			return interpreter.NewUnmeteredIntValueFromBigInt(value)
		},
	)

	baseValueActivation := sema.NewVariableActivation(sema.BaseValueActivation)
	baseValueActivation.DeclareValue(testFunction)

	checker, err := sema.NewChecker(
		program,
		TestLocation,
		nil,
		&sema.Config{
			BaseValueActivation: baseValueActivation,
			AccessCheckMode:     sema.AccessCheckModeStrict,
		},
	)
	require.NoError(t, err)

	err = checker.Check()
	require.NoError(t, err)

	storage := newUnmeteredInMemoryStorage()

	baseActivation := activations.NewActivation[*interpreter.Variable](nil, interpreter.BaseActivation)
	interpreter.Declare(baseActivation, testFunction)

	inter, err := interpreter.NewInterpreter(
		interpreter.ProgramFromChecker(checker),
		checker.Location,
		&interpreter.Config{
			Storage:        storage,
			BaseActivation: baseActivation,
		},
	)
	require.NoError(t, err)

	err = inter.Interpret()
	require.NoError(t, err)

	AssertValuesEqual(
		t,
		inter,
		interpreter.NewUnmeteredIntValueFromInt64(3),
		inter.Globals["a"].GetValue(),
	)
}

func TestInterpretHostFunctionWithVariableArguments(t *testing.T) {

	t.Parallel()

	const code = `
      pub let nothing = test(1, true, "test")
    `
	program, err := parser.ParseProgram([]byte(code), nil)

	require.NoError(t, err)

	called := false

	testFunction := stdlib.NewStandardLibraryFunction(
		"test",
		&sema.FunctionType{
			Parameters: []*sema.Parameter{
				{
					Label:          sema.ArgumentLabelNotRequired,
					Identifier:     "value",
					TypeAnnotation: sema.NewTypeAnnotation(sema.IntType),
				},
			},
			ReturnTypeAnnotation: sema.NewTypeAnnotation(
				sema.VoidType,
			),
			RequiredArgumentCount: sema.RequiredArgumentCount(1),
		},
		``,
		func(invocation interpreter.Invocation) interpreter.Value {
			called = true

			require.Len(t, invocation.ArgumentTypes, 3)
			assert.IsType(t, sema.IntType, invocation.ArgumentTypes[0])
			assert.IsType(t, sema.BoolType, invocation.ArgumentTypes[1])
			assert.IsType(t, sema.StringType, invocation.ArgumentTypes[2])

			require.Len(t, invocation.Arguments, 3)

			inter := invocation.Interpreter

			AssertValuesEqual(
				t,
				inter,
				interpreter.NewUnmeteredIntValueFromInt64(1),
				invocation.Arguments[0],
			)

			AssertValuesEqual(
				t,
				inter,
				interpreter.BoolValue(true),
				invocation.Arguments[1],
			)

			AssertValuesEqual(
				t,
				inter,
				interpreter.NewUnmeteredStringValue("test"),
				invocation.Arguments[2],
			)

			return interpreter.VoidValue{}
		},
	)

	baseValueActivation := sema.NewVariableActivation(sema.BaseValueActivation)
	baseValueActivation.DeclareValue(testFunction)

	checker, err := sema.NewChecker(
		program,
		TestLocation,
		nil,
		&sema.Config{
			BaseValueActivation: baseValueActivation,
			AccessCheckMode:     sema.AccessCheckModeStrict,
		},
	)
	require.NoError(t, err)

	err = checker.Check()
	require.NoError(t, err)

	storage := newUnmeteredInMemoryStorage()

	baseActivation := activations.NewActivation[*interpreter.Variable](nil, interpreter.BaseActivation)
	interpreter.Declare(baseActivation, testFunction)

	inter, err := interpreter.NewInterpreter(
		interpreter.ProgramFromChecker(checker),
		checker.Location,
		&interpreter.Config{
			Storage:        storage,
			BaseActivation: baseActivation,
		},
	)
	require.NoError(t, err)

	err = inter.Interpret()
	require.NoError(t, err)

	assert.True(t, called)
}

func TestInterpretCompositeDeclaration(t *testing.T) {

	t.Parallel()

	test := func(compositeKind common.CompositeKind) {

		t.Run(compositeKind.Name(), func(t *testing.T) {

			t.Parallel()

			inter, err := parseCheckAndInterpretWithOptions(t,
				fmt.Sprintf(
					`
                       pub %[1]s Test {}

                       pub fun test(): %[2]sTest {
                           return %[3]s %[4]s Test%[5]s
                       }
                    `,
					compositeKind.Keyword(),
					compositeKind.Annotation(),
					compositeKind.MoveOperator(),
					compositeKind.ConstructionKeyword(),
					constructorArguments(compositeKind, ""),
				),
				ParseCheckAndInterpretOptions{
					Config: &interpreter.Config{
						ContractValueHandler: makeContractValueHandler(nil, nil, nil),
					},
				},
			)
			require.NoError(t, err)

			value, err := inter.Invoke("test")
			require.NoError(t, err)

			assert.IsType(t,
				&interpreter.CompositeValue{},
				value,
			)
		})
	}

	for _, compositeKind := range common.AllCompositeKinds {

		switch compositeKind {
		case common.CompositeKindContract,
			common.CompositeKindEvent,
			common.CompositeKindEnum:

			continue
		}

		test(compositeKind)
	}
}

func TestInterpretStructureSelfUseInInitializer(t *testing.T) {

	t.Parallel()

	inter := parseCheckAndInterpret(t, `

      struct Test {

          init() {
              self
          }
      }

      fun test() {
          Test()
      }
    `)

	value, err := inter.Invoke("test")
	require.NoError(t, err)

	AssertValuesEqual(
		t,
		inter,
		interpreter.VoidValue{},
		value,
	)
}

func TestInterpretStructureConstructorUseInInitializerAndFunction(t *testing.T) {

	t.Parallel()

	inter := parseCheckAndInterpret(t, `

      struct Test {

          init() {
              Test
          }

          fun test(): Test {
              return Test()
          }
      }

      fun test(): Test {
          return Test()
      }

      fun test2(): Test {
          return Test().test()
      }
    `)

	value, err := inter.Invoke("test")
	require.NoError(t, err)

	assert.IsType(t,
		&interpreter.CompositeValue{},
		value,
	)

	value, err = inter.Invoke("test2")
	require.NoError(t, err)

	assert.IsType(t,
		&interpreter.CompositeValue{},
		value,
	)
}

func TestInterpretStructureSelfUseInFunction(t *testing.T) {

	t.Parallel()

	inter := parseCheckAndInterpret(t, `

      struct Test {

          fun test() {
              self
          }
      }

      fun test() {
          Test().test()
      }
    `)

	value, err := inter.Invoke("test")
	require.NoError(t, err)

	AssertValuesEqual(
		t,
		inter,
		interpreter.VoidValue{},
		value,
	)
}

func TestInterpretStructureConstructorUseInFunction(t *testing.T) {

	t.Parallel()

	inter := parseCheckAndInterpret(t, `
      struct Test {

          fun test() {
              Test
          }
      }

      fun test() {
          Test().test()
      }
    `)

	value, err := inter.Invoke("test")
	require.NoError(t, err)

	AssertValuesEqual(
		t,
		inter,
		interpreter.VoidValue{},
		value,
	)
}

func TestInterpretStructureDeclarationWithField(t *testing.T) {

	t.Parallel()

	inter := parseCheckAndInterpret(t, `

      struct Test {
          var test: Int

          init(_ test: Int) {
              self.test = test
          }
      }

      fun test(test: Int): Int {
          let test = Test(test)
          return test.test
      }
    `)

	newValue := interpreter.NewUnmeteredIntValueFromInt64(42)

	value, err := inter.Invoke("test", newValue)
	require.NoError(t, err)

	AssertValuesEqual(
		t,
		inter, newValue, value)
}

func TestInterpretStructureDeclarationWithFunction(t *testing.T) {

	t.Parallel()

	inter := parseCheckAndInterpret(t, `
      var value = 0

      struct Test {
          fun test(_ newValue: Int) {
              value = newValue
          }
      }

      fun test(newValue: Int) {
          let test = Test()
          test.test(newValue)
      }
    `)

	newValue := interpreter.NewUnmeteredIntValueFromInt64(42)

	value, err := inter.Invoke("test", newValue)
	require.NoError(t, err)

	AssertValuesEqual(
		t,
		inter,
		interpreter.VoidValue{},
		value,
	)

	AssertValuesEqual(
		t,
		inter, newValue, inter.Globals["value"].GetValue())
}

func TestInterpretStructureFunctionCall(t *testing.T) {

	t.Parallel()

	inter := parseCheckAndInterpret(t, `
      struct Test {
          fun foo(): Int {
              return 42
          }

          fun bar(): Int {
              return self.foo()
          }
      }

      let value = Test().bar()
    `)

	AssertValuesEqual(
		t,
		inter,
		interpreter.NewUnmeteredIntValueFromInt64(42),
		inter.Globals["value"].GetValue(),
	)
}

func TestInterpretStructureFieldAssignment(t *testing.T) {

	t.Parallel()

	inter := parseCheckAndInterpret(t, `
      struct Test {
          var foo: Int

          init() {
              self.foo = 1
              let alsoSelf = self
              alsoSelf.foo = 2
          }

          fun test() {
              self.foo = 3
              let alsoSelf = self
              alsoSelf.foo = 4
          }
      }

      let test = Test()

      fun callTest() {
          test.test()
      }
    `)

	test := inter.Globals["test"].GetValue().(*interpreter.CompositeValue)

	AssertValuesEqual(
		t,
		inter,
		interpreter.NewUnmeteredIntValueFromInt64(1),
		test.GetField(inter, interpreter.ReturnEmptyLocationRange, "foo"),
	)

	value, err := inter.Invoke("callTest")
	require.NoError(t, err)

	AssertValuesEqual(
		t,
		inter,
		interpreter.VoidValue{},
		value,
	)

	AssertValuesEqual(
		t,
		inter,
		interpreter.NewUnmeteredIntValueFromInt64(3),
		test.GetField(inter, interpreter.ReturnEmptyLocationRange, "foo"),
	)
}

func TestInterpretStructureInitializesConstant(t *testing.T) {

	t.Parallel()

	inter := parseCheckAndInterpret(t, `
      struct Test {
          let foo: Int

          init() {
              self.foo = 42
          }
      }

      let test = Test()
    `)

	actual := inter.Globals["test"].GetValue().(*interpreter.CompositeValue).
		GetMember(inter, interpreter.ReturnEmptyLocationRange, "foo")
	AssertValuesEqual(
		t,
		inter,
		interpreter.NewUnmeteredIntValueFromInt64(42),
		actual,
	)
}

func TestInterpretStructureFunctionMutatesSelf(t *testing.T) {

	t.Parallel()

	inter := parseCheckAndInterpret(t, `
      struct Test {
          var foo: Int

          init() {
              self.foo = 0
          }

          fun inc() {
              self.foo = self.foo + 1
          }
      }

      fun test(): Int {
          let test = Test()
          test.inc()
          test.inc()
          return test.foo
      }
    `)

	value, err := inter.Invoke("test")
	require.NoError(t, err)

	AssertValuesEqual(
		t,
		inter,
		interpreter.NewUnmeteredIntValueFromInt64(2),
		value,
	)
}

func TestInterpretStructCopyOnDeclaration(t *testing.T) {

	t.Parallel()

	inter := parseCheckAndInterpret(t, `
      struct Cat {
          var wasFed: Bool

          init() {
              self.wasFed = false
          }
      }

      fun test(): [Bool] {
          let cat = Cat()
          let kitty = cat
          kitty.wasFed = true
          return [cat.wasFed, kitty.wasFed]
      }
    `)

	value, err := inter.Invoke("test")
	require.NoError(t, err)

	AssertValuesEqual(
		t,
		inter,
		interpreter.NewArrayValue(
			inter,
			interpreter.ReturnEmptyLocationRange,
			interpreter.VariableSizedStaticType{
				Type: interpreter.PrimitiveStaticTypeBool,
			},
			common.Address{},
			interpreter.BoolValue(false),
			interpreter.BoolValue(true),
		),
		value,
	)
}

func TestInterpretStructCopyOnDeclarationModifiedWithStructFunction(t *testing.T) {

	t.Parallel()

	inter := parseCheckAndInterpret(t, `
      struct Cat {
          var wasFed: Bool

          init() {
              self.wasFed = false
          }

          fun feed() {
              self.wasFed = true
          }
      }

      fun test(): [Bool] {
          let cat = Cat()
          let kitty = cat
          kitty.feed()
          return [cat.wasFed, kitty.wasFed]
      }
    `)

	value, err := inter.Invoke("test")
	require.NoError(t, err)

	AssertValuesEqual(
		t,
		inter,
		interpreter.NewArrayValue(
			inter,
			interpreter.ReturnEmptyLocationRange,
			interpreter.VariableSizedStaticType{
				Type: interpreter.PrimitiveStaticTypeBool,
			},
			common.Address{},
			interpreter.BoolValue(false),
			interpreter.BoolValue(true),
		),
		value,
	)
}

func TestInterpretStructCopyOnIdentifierAssignment(t *testing.T) {

	t.Parallel()

	inter := parseCheckAndInterpret(t, `
      struct Cat {
          var wasFed: Bool

          init() {
              self.wasFed = false
          }
      }

      fun test(): [Bool] {
          var cat = Cat()
          let kitty = Cat()
          cat = kitty
          kitty.wasFed = true
          return [cat.wasFed, kitty.wasFed]
      }
    `)

	value, err := inter.Invoke("test")
	require.NoError(t, err)

	AssertValuesEqual(
		t,
		inter,
		interpreter.NewArrayValue(
			inter,
			interpreter.ReturnEmptyLocationRange,
			interpreter.VariableSizedStaticType{
				Type: interpreter.PrimitiveStaticTypeBool,
			},
			common.Address{},
			interpreter.BoolValue(false),
			interpreter.BoolValue(true),
		),
		value,
	)
}

func TestInterpretStructCopyOnIndexingAssignment(t *testing.T) {

	t.Parallel()

	inter := parseCheckAndInterpret(t, `
      struct Cat {
          var wasFed: Bool

          init() {
              self.wasFed = false
          }
      }

      fun test(): [Bool] {
          let cats = [Cat()]
          let kitty = Cat()
          cats[0] = kitty
          kitty.wasFed = true
          return [cats[0].wasFed, kitty.wasFed]
      }
    `)

	value, err := inter.Invoke("test")
	require.NoError(t, err)

	AssertValuesEqual(
		t,
		inter,
		interpreter.NewArrayValue(
			inter,
			interpreter.ReturnEmptyLocationRange,
			interpreter.VariableSizedStaticType{
				Type: interpreter.PrimitiveStaticTypeBool,
			},
			common.Address{},
			interpreter.BoolValue(false),
			interpreter.BoolValue(true),
		),
		value,
	)
}

func TestInterpretStructCopyOnMemberAssignment(t *testing.T) {

	t.Parallel()

	inter := parseCheckAndInterpret(t, `
      struct Cat {
          var wasFed: Bool

          init() {
              self.wasFed = false
          }
      }

      struct Carrier {
          var cat: Cat
          init(cat: Cat) {
              self.cat = cat
          }
      }

      fun test(): [Bool] {
          let carrier = Carrier(cat: Cat())
          let kitty = Cat()
          carrier.cat = kitty
          kitty.wasFed = true
          return [carrier.cat.wasFed, kitty.wasFed]
      }
    `)

	value, err := inter.Invoke("test")
	require.NoError(t, err)

	AssertValuesEqual(
		t,
		inter,
		interpreter.NewArrayValue(
			inter,
			interpreter.ReturnEmptyLocationRange,
			interpreter.VariableSizedStaticType{
				Type: interpreter.PrimitiveStaticTypeBool,
			},
			common.Address{},
			interpreter.BoolValue(false),
			interpreter.BoolValue(true),
		),
		value,
	)
}

func TestInterpretStructCopyOnPassing(t *testing.T) {

	t.Parallel()

	inter := parseCheckAndInterpret(t, `
      struct Cat {
          var wasFed: Bool

          init() {
              self.wasFed = false
          }
      }

      fun feed(cat: Cat) {
          cat.wasFed = true
      }

      fun test(): Bool {
          let kitty = Cat()
          feed(cat: kitty)
          return kitty.wasFed
      }
    `)

	value, err := inter.Invoke("test")
	require.NoError(t, err)

	AssertValuesEqual(
		t,
		inter,
		interpreter.BoolValue(false),
		value,
	)
}

func TestInterpretArrayCopy(t *testing.T) {

	t.Parallel()

	inter := parseCheckAndInterpret(t, `

      fun change(_ numbers: [Int]): [Int] {
          numbers[0] = 1
          return numbers
      }

      fun test(): [Int] {
          let numbers = [0]
          let numbers2 = change(numbers)
          return [
              numbers[0],
              numbers2[0]
          ]
      }
    `)

	value, err := inter.Invoke("test")
	require.NoError(t, err)

	AssertValuesEqual(
		t,
		inter,
		interpreter.NewArrayValue(
			inter,
			interpreter.ReturnEmptyLocationRange,
			interpreter.VariableSizedStaticType{
				Type: interpreter.PrimitiveStaticTypeInt,
			},
			common.Address{},
			interpreter.NewUnmeteredIntValueFromInt64(0),
			interpreter.NewUnmeteredIntValueFromInt64(1),
		),
		value,
	)
}

func TestInterpretStructCopyInArray(t *testing.T) {

	t.Parallel()

	inter := parseCheckAndInterpret(t, `
      struct Foo {
          var bar: Int
          init(bar: Int) {
              self.bar = bar
          }
      }

      fun test(): [Int] {
        let foo = Foo(bar: 1)
        let foos = [foo, foo]
        foo.bar = 2
        foos[0].bar = 3
        return [foo.bar, foos[0].bar, foos[1].bar]
      }
    `)

	value, err := inter.Invoke("test")
	require.NoError(t, err)

	AssertValuesEqual(
		t,
		inter,
		interpreter.NewArrayValue(
			inter,
			interpreter.ReturnEmptyLocationRange,
			interpreter.VariableSizedStaticType{
				Type: interpreter.PrimitiveStaticTypeInt,
			},
			common.Address{},
			interpreter.NewUnmeteredIntValueFromInt64(2),
			interpreter.NewUnmeteredIntValueFromInt64(3),
			interpreter.NewUnmeteredIntValueFromInt64(1),
		),
		value,
	)
}

func TestInterpretMutuallyRecursiveFunctions(t *testing.T) {

	t.Parallel()

	inter := parseCheckAndInterpret(t, `
      fun isEven(_ n: Int): Bool {
          if n == 0 {
              return true
          }
          return isOdd(n - 1)
      }

      fun isOdd(_ n: Int): Bool {
          if n == 0 {
              return false
          }
          return isEven(n - 1)
      }
    `)

	four := interpreter.NewUnmeteredIntValueFromInt64(4)

	value, err := inter.Invoke("isEven", four)
	require.NoError(t, err)

	AssertValuesEqual(
		t,
		inter,
		interpreter.BoolValue(true),
		value,
	)

	value, err = inter.Invoke("isOdd", four)
	require.NoError(t, err)

	AssertValuesEqual(
		t,
		inter,
		interpreter.BoolValue(false),
		value,
	)
}

func TestInterpretUseBeforeDeclaration(t *testing.T) {

	t.Parallel()

	inter := parseCheckAndInterpret(t, `
      var tests = 0

      fun test(): Test {
          return Test()
      }

      struct Test {
         init() {
             tests = tests + 1
         }
      }
    `)

	AssertValuesEqual(
		t,
		inter,
		interpreter.NewUnmeteredIntValueFromInt64(0),
		inter.Globals["tests"].GetValue(),
	)

	value, err := inter.Invoke("test")
	require.NoError(t, err)

	assert.IsType(t,
		&interpreter.CompositeValue{},
		value,
	)

	AssertValuesEqual(
		t,
		inter,
		interpreter.NewUnmeteredIntValueFromInt64(1),
		inter.Globals["tests"].GetValue(),
	)

	value, err = inter.Invoke("test")
	require.NoError(t, err)

	assert.IsType(t,
		&interpreter.CompositeValue{},
		value,
	)

	AssertValuesEqual(
		t,
		inter,
		interpreter.NewUnmeteredIntValueFromInt64(2),
		inter.Globals["tests"].GetValue(),
	)
}

func TestInterpretOptionalVariableDeclaration(t *testing.T) {

	t.Parallel()

	inter := parseCheckAndInterpret(t, `
      let x: Int?? = 2
    `)

	AssertValuesEqual(
		t,
		inter,
		interpreter.NewUnmeteredSomeValueNonCopying(
			interpreter.NewUnmeteredSomeValueNonCopying(
				interpreter.NewUnmeteredIntValueFromInt64(2),
			),
		),
		inter.Globals["x"].GetValue(),
	)
}

func TestInterpretOptionalParameterInvokedExternal(t *testing.T) {

	t.Parallel()

	inter := parseCheckAndInterpret(t, `
      fun test(x: Int??): Int?? {
          return x
      }
    `)

	value, err := inter.Invoke(
		"test",
		interpreter.NewUnmeteredIntValueFromInt64(2),
	)
	require.NoError(t, err)

	AssertValuesEqual(
		t,
		inter,
		interpreter.NewUnmeteredSomeValueNonCopying(
			interpreter.NewUnmeteredSomeValueNonCopying(
				interpreter.NewUnmeteredIntValueFromInt64(2),
			),
		),
		value,
	)
}

func TestInterpretOptionalParameterInvokedInternal(t *testing.T) {

	t.Parallel()

	inter := parseCheckAndInterpret(t, `
      fun testActual(x: Int??): Int?? {
          return x
      }

      fun test(): Int?? {
          return testActual(x: 2)
      }
    `)

	value, err := inter.Invoke("test")
	require.NoError(t, err)

	AssertValuesEqual(
		t,
		inter,
		interpreter.NewUnmeteredSomeValueNonCopying(
			interpreter.NewUnmeteredSomeValueNonCopying(
				interpreter.NewUnmeteredIntValueFromInt64(2),
			),
		),
		value,
	)
}

func TestInterpretOptionalReturn(t *testing.T) {

	t.Parallel()

	inter := parseCheckAndInterpret(t, `
      fun test(x: Int): Int?? {
          return x
      }
    `)

	value, err := inter.Invoke("test", interpreter.NewUnmeteredIntValueFromInt64(2))
	require.NoError(t, err)

	AssertValuesEqual(
		t,
		inter,
		interpreter.NewUnmeteredSomeValueNonCopying(
			interpreter.NewUnmeteredSomeValueNonCopying(
				interpreter.NewUnmeteredIntValueFromInt64(2),
			),
		),
		value,
	)
}

func TestInterpretOptionalAssignment(t *testing.T) {

	t.Parallel()

	inter := parseCheckAndInterpret(t, `
      var x: Int?? = 1

      fun test() {
          x = 2
      }
    `)

	value, err := inter.Invoke("test")
	require.NoError(t, err)

	AssertValuesEqual(
		t,
		inter,
		interpreter.VoidValue{},
		value,
	)

	AssertValuesEqual(
		t,
		inter,
		interpreter.NewUnmeteredSomeValueNonCopying(
			interpreter.NewUnmeteredSomeValueNonCopying(
				interpreter.NewUnmeteredIntValueFromInt64(2),
			),
		),
		inter.Globals["x"].GetValue(),
	)
}

func TestInterpretNil(t *testing.T) {

	t.Parallel()

	inter := parseCheckAndInterpret(t, `
     let x: Int? = nil
   `)

	AssertValuesEqual(
		t,
		inter,
		interpreter.NilValue{},
		inter.Globals["x"].GetValue(),
	)
}

func TestInterpretOptionalNestingNil(t *testing.T) {

	t.Parallel()

	inter := parseCheckAndInterpret(t, `
     let x: Int?? = nil
   `)

	AssertValuesEqual(
		t,
		inter,
		interpreter.NilValue{},
		inter.Globals["x"].GetValue(),
	)
}

func TestInterpretNilReturnValue(t *testing.T) {

	t.Parallel()

	inter := parseCheckAndInterpret(t, `
     fun test(): Int?? {
         return nil
     }
   `)

	value, err := inter.Invoke("test")
	require.NoError(t, err)

	AssertValuesEqual(
		t,
		inter,
		interpreter.NilValue{},
		value,
	)
}

func TestInterpretSomeReturnValue(t *testing.T) {

	t.Parallel()

	inter := parseCheckAndInterpret(t, `
     fun test(): Int? {
         let x: Int? = 1
         return x
     }
   `)

	value, err := inter.Invoke("test")
	require.NoError(t, err)

	AssertValuesEqual(
		t,
		inter,
		interpreter.NewUnmeteredSomeValueNonCopying(
			interpreter.NewUnmeteredIntValueFromInt64(1),
		),
		value,
	)
}

func TestInterpretSomeReturnValueFromDictionary(t *testing.T) {

	t.Parallel()

	inter := parseCheckAndInterpret(t, `
     fun test(): Int? {
         let foo: {String: Int} = {"a": 1}
         return foo["a"]
     }
   `)

	value, err := inter.Invoke("test")
	require.NoError(t, err)

	AssertValuesEqual(
		t,
		inter,
		interpreter.NewUnmeteredSomeValueNonCopying(
			interpreter.NewUnmeteredIntValueFromInt64(1),
		),
		value,
	)
}

func TestInterpretNilCoalescingNilIntToOptional(t *testing.T) {

	t.Parallel()

	inter := parseCheckAndInterpret(t, `
      let one = 1
      let none: Int? = nil
      let x: Int? = none ?? one
    `)

	AssertValuesEqual(
		t,
		inter,
		interpreter.NewUnmeteredSomeValueNonCopying(
			interpreter.NewUnmeteredIntValueFromInt64(1),
		),
		inter.Globals["x"].GetValue(),
	)
}

func TestInterpretNilCoalescingNilIntToOptionals(t *testing.T) {

	t.Parallel()

	inter := parseCheckAndInterpret(t, `
      let one = 1
      let none: Int?? = nil
      let x: Int? = none ?? one
    `)

	AssertValuesEqual(
		t,
		inter,
		interpreter.NewUnmeteredSomeValueNonCopying(
			interpreter.NewUnmeteredIntValueFromInt64(1),
		),
		inter.Globals["x"].GetValue(),
	)
}

func TestInterpretNilCoalescingNilIntToOptionalNilLiteral(t *testing.T) {

	t.Parallel()

	inter := parseCheckAndInterpret(t, `
      let one = 1
      let x: Int? = nil ?? one
    `)

	AssertValuesEqual(
		t,
		inter,
		interpreter.NewUnmeteredSomeValueNonCopying(
			interpreter.NewUnmeteredIntValueFromInt64(1),
		),
		inter.Globals["x"].GetValue(),
	)
}

func TestInterpretNilCoalescingRightSubtype(t *testing.T) {

	t.Parallel()

	inter := parseCheckAndInterpret(t, `
      let x: Int? = nil ?? nil
    `)

	AssertValuesEqual(
		t,
		inter,
		interpreter.NilValue{},
		inter.Globals["x"].GetValue(),
	)
}

func TestInterpretNilCoalescingNilInt(t *testing.T) {

	t.Parallel()

	inter := parseCheckAndInterpret(t, `
      let one = 1
      let none: Int? = nil
      let x: Int = none ?? one
    `)

	AssertValuesEqual(
		t,
		inter,
		interpreter.NewUnmeteredIntValueFromInt64(1),
		inter.Globals["x"].GetValue(),
	)
}

func TestInterpretNilCoalescingNilLiteralInt(t *testing.T) {

	t.Parallel()

	inter := parseCheckAndInterpret(t, `
      let one = 1
      let x: Int = nil ?? one
    `)

	AssertValuesEqual(
		t,
		inter,
		interpreter.NewUnmeteredIntValueFromInt64(1),
		inter.Globals["x"].GetValue(),
	)
}

func TestInterpretNilCoalescingShortCircuitLeftSuccess(t *testing.T) {

	t.Parallel()

	inter := parseCheckAndInterpret(t, `
      var x = false
      var y = false

      fun changeX(): Int? {
          x = true
          return 1
      }

      fun changeY(): Int {
          y = true
          return 2
      }

      let test = changeX() ?? changeY()
    `)

	AssertValuesEqual(
		t,
		inter,
		interpreter.NewUnmeteredIntValueFromInt64(1),
		inter.Globals["test"].GetValue(),
	)

	AssertValuesEqual(
		t,
		inter,
		interpreter.BoolValue(true),
		inter.Globals["x"].GetValue(),
	)

	AssertValuesEqual(
		t,
		inter,
		interpreter.BoolValue(false),
		inter.Globals["y"].GetValue(),
	)
}

func TestInterpretNilCoalescingShortCircuitLeftFailure(t *testing.T) {

	t.Parallel()

	inter := parseCheckAndInterpret(t, `
      var x = false
      var y = false

      fun changeX(): Int? {
          x = true
          return nil
      }

      fun changeY(): Int {
          y = true
          return 2
      }

      let test = changeX() ?? changeY()
    `)

	AssertValuesEqual(
		t,
		inter,
		interpreter.NewUnmeteredIntValueFromInt64(2),
		inter.Globals["test"].GetValue(),
	)

	AssertValuesEqual(
		t,
		inter,
		interpreter.BoolValue(true),
		inter.Globals["x"].GetValue(),
	)

	AssertValuesEqual(
		t,
		inter,
		interpreter.BoolValue(true),
		inter.Globals["y"].GetValue(),
	)
}

func TestInterpretNilCoalescingOptionalAnyStructNil(t *testing.T) {

	t.Parallel()

	inter := parseCheckAndInterpret(t, `
      let x: AnyStruct? = nil
      let y = x ?? true
    `)

	AssertValuesEqual(
		t,
		inter,
		interpreter.BoolValue(true),
		inter.Globals["y"].GetValue(),
	)
}

func TestInterpretNilCoalescingOptionalAnyStructSome(t *testing.T) {

	t.Parallel()

	inter := parseCheckAndInterpret(t, `
      let x: AnyStruct? = 2
      let y = x ?? true
    `)

	AssertValuesEqual(
		t,
		inter,
		interpreter.NewUnmeteredIntValueFromInt64(2),
		inter.Globals["y"].GetValue(),
	)
}

func TestInterpretNilCoalescingOptionalRightHandSide(t *testing.T) {

	t.Parallel()

	inter := parseCheckAndInterpret(t, `
      let x: Int? = 1
      let y: Int? = 2
      let z = x ?? y
    `)

	AssertValuesEqual(
		t,
		inter,
		interpreter.NewUnmeteredSomeValueNonCopying(
			interpreter.NewUnmeteredIntValueFromInt64(1),
		),
		inter.Globals["z"].GetValue(),
	)
}

func TestInterpretNilCoalescingBothOptional(t *testing.T) {

	t.Parallel()

	inter := parseCheckAndInterpret(t, `
     let x: Int?? = 1
     let y: Int? = 2
     let z = x ?? y
   `)

	AssertValuesEqual(
		t,
		inter,
		interpreter.NewUnmeteredSomeValueNonCopying(
			interpreter.NewUnmeteredIntValueFromInt64(1),
		),
		inter.Globals["z"].GetValue(),
	)
}

func TestInterpretNilCoalescingBothOptionalLeftNil(t *testing.T) {

	t.Parallel()

	inter := parseCheckAndInterpret(t, `
     let x: Int?? = nil
     let y: Int? = 2
     let z = x ?? y
   `)

	AssertValuesEqual(
		t,
		inter,
		interpreter.NewUnmeteredSomeValueNonCopying(
			interpreter.NewUnmeteredIntValueFromInt64(2),
		),
		inter.Globals["z"].GetValue(),
	)
}

func TestInterpretNilsComparison(t *testing.T) {

	t.Parallel()

	inter := parseCheckAndInterpret(t, `
      let x = nil == nil
   `)

	AssertValuesEqual(
		t,
		inter,
		interpreter.BoolValue(true),
		inter.Globals["x"].GetValue(),
	)
}

func TestInterpretNonOptionalNilComparison(t *testing.T) {

	t.Parallel()

	inter := parseCheckAndInterpret(t, `
      let x: Int = 1
      let y = x == nil
      let z = nil == x
   `)

	AssertValuesEqual(
		t,
		inter,
		interpreter.BoolValue(false),
		inter.Globals["y"].GetValue(),
	)

	AssertValuesEqual(
		t,
		inter,
		interpreter.BoolValue(false),
		inter.Globals["z"].GetValue(),
	)
}

func TestInterpretOptionalNilComparison(t *testing.T) {

	t.Parallel()

	inter := parseCheckAndInterpret(t, `
     let x: Int? = 1
     let y = x == nil
   `)

	AssertValuesEqual(
		t,
		inter,
		interpreter.BoolValue(false),
		inter.Globals["y"].GetValue(),
	)
}

func TestInterpretNestedOptionalNilComparison(t *testing.T) {

	t.Parallel()

	inter := parseCheckAndInterpret(t, `
      let x: Int?? = 1
      let y = x == nil
    `)

	AssertValuesEqual(
		t,
		inter,
		interpreter.BoolValue(false),
		inter.Globals["y"].GetValue(),
	)
}

func TestInterpretOptionalNilComparisonSwapped(t *testing.T) {

	t.Parallel()

	inter := parseCheckAndInterpret(t, `
      let x: Int? = 1
      let y = nil == x
    `)

	AssertValuesEqual(
		t,
		inter,
		interpreter.BoolValue(false),
		inter.Globals["y"].GetValue(),
	)
}

func TestInterpretNestedOptionalNilComparisonSwapped(t *testing.T) {

	t.Parallel()

	inter := parseCheckAndInterpret(t, `
      let x: Int?? = 1
      let y = nil == x
    `)

	AssertValuesEqual(
		t,
		inter,
		interpreter.BoolValue(false),
		inter.Globals["y"].GetValue(),
	)
}

func TestInterpretNestedOptionalComparisonNils(t *testing.T) {

	t.Parallel()

	inter := parseCheckAndInterpret(t, `
      let x: Int? = nil
      let y: Int?? = nil
      let z = x == y
    `)

	AssertValuesEqual(
		t,
		inter,
		interpreter.BoolValue(true),
		inter.Globals["z"].GetValue(),
	)
}

func TestInterpretNestedOptionalComparisonValues(t *testing.T) {

	t.Parallel()

	inter := parseCheckAndInterpret(t, `
      let x: Int? = 2
      let y: Int?? = 2
      let z = x == y
    `)

	AssertValuesEqual(
		t,
		inter,
		interpreter.BoolValue(true),
		inter.Globals["z"].GetValue(),
	)
}

func TestInterpretNestedOptionalComparisonMixed(t *testing.T) {

	t.Parallel()

	inter := parseCheckAndInterpret(t, `
      let x: Int? = 2
      let y: Int?? = nil
      let z = x == y
    `)

	AssertValuesEqual(
		t,
		inter,
		interpreter.BoolValue(false),
		inter.Globals["z"].GetValue(),
	)
}

func TestInterpretOptionalSomeValueComparison(t *testing.T) {

	t.Parallel()

	inter := parseCheckAndInterpret(t, `
     let x: Int? = 1
     let y = x == 1
   `)

	AssertValuesEqual(
		t,
		inter,
		interpreter.BoolValue(true),
		inter.Globals["y"].GetValue(),
	)
}

func TestInterpretOptionalNilValueComparison(t *testing.T) {

	t.Parallel()

	inter := parseCheckAndInterpret(t, `
     let x: Int? = nil
     let y = x == 1
   `)

	AssertValuesEqual(
		t,
		inter,
		interpreter.BoolValue(false),
		inter.Globals["y"].GetValue(),
	)
}

func TestInterpretOptionalMap(t *testing.T) {

	t.Parallel()

	t.Run("some", func(t *testing.T) {

		inter := parseCheckAndInterpret(t, `
          let one: Int? = 42
          let result = one.map(fun (v: Int): String {
              return v.toString()
          })
        `)

		AssertValuesEqual(
			t,
			inter,
			interpreter.NewUnmeteredSomeValueNonCopying(
				interpreter.NewUnmeteredStringValue("42"),
			),
			inter.Globals["result"].GetValue(),
		)
	})

	t.Run("nil", func(t *testing.T) {

		inter := parseCheckAndInterpret(t, `
          let none: Int? = nil
          let result = none.map(fun (v: Int): String {
              return v.toString()
          })
        `)

		AssertValuesEqual(
			t,
			inter,
			interpreter.NilValue{},
			inter.Globals["result"].GetValue(),
		)
	})
}

func TestInterpretCompositeNilEquality(t *testing.T) {

	t.Parallel()

	test := func(compositeKind common.CompositeKind) {

		t.Run(compositeKind.Name(), func(t *testing.T) {

			t.Parallel()

			var setupCode, identifier string
			if compositeKind == common.CompositeKindContract {
				identifier = "X"
			} else {
				setupCode = fmt.Sprintf(
					`pub let x: %[1]sX? %[2]s %[3]s X%[4]s`,
					compositeKind.Annotation(),
					compositeKind.TransferOperator(),
					compositeKind.ConstructionKeyword(),
					constructorArguments(compositeKind, ""),
				)
				identifier = "x"
			}

			body := "{}"
			if compositeKind == common.CompositeKindEnum {
				body = "{ case a }"
			}

			conformances := ""
			if compositeKind == common.CompositeKindEnum {
				conformances = ": Int"
			}

			inter, err := parseCheckAndInterpretWithOptions(t,
				fmt.Sprintf(
					`
                      pub %[1]s X%[2]s %[3]s

                      %[4]s

                      pub let y = %[5]s == nil
                      pub let z = nil == %[5]s
                    `,
					compositeKind.Keyword(),
					conformances,
					body,
					setupCode,
					identifier,
				),
				ParseCheckAndInterpretOptions{
					Config: &interpreter.Config{
						ContractValueHandler: makeContractValueHandler(nil, nil, nil),
					},
				},
			)
			require.NoError(t, err)

			AssertValuesEqual(
				t,
				inter,
				interpreter.BoolValue(false),
				inter.Globals["y"].GetValue(),
			)

			AssertValuesEqual(
				t,
				inter,
				interpreter.BoolValue(false),
				inter.Globals["z"].GetValue(),
			)
		})
	}

	for _, compositeKind := range common.AllCompositeKinds {

		if compositeKind == common.CompositeKindEvent {
			continue
		}

		test(compositeKind)
	}
}

func TestInterpretInterfaceConformanceNoRequirements(t *testing.T) {

	t.Parallel()

	for _, compositeKind := range common.AllCompositeKinds {

		if compositeKind == common.CompositeKindContract {
			continue
		}

		if !compositeKind.SupportsInterfaces() {
			continue
		}

		interfaceType := AsInterfaceType("Test", compositeKind)

		t.Run(compositeKind.Keyword(), func(t *testing.T) {

			inter := parseCheckAndInterpret(t,
				fmt.Sprintf(
					`
                      pub %[1]s interface Test {}

                      pub %[1]s TestImpl: Test {}

                      pub let test: %[2]s%[3]s %[4]s %[5]s TestImpl%[6]s
                    `,
					compositeKind.Keyword(),
					compositeKind.Annotation(),
					interfaceType,
					compositeKind.TransferOperator(),
					compositeKind.ConstructionKeyword(),
					constructorArguments(compositeKind, ""),
				),
			)

			assert.IsType(t,
				&interpreter.CompositeValue{},
				inter.Globals["test"].GetValue(),
			)
		})
	}
}

func TestInterpretInterfaceFieldUse(t *testing.T) {

	t.Parallel()

	for _, compositeKind := range common.CompositeKindsWithFieldsAndFunctions {

		if !compositeKind.SupportsInterfaces() {
			continue
		}

		var setupCode, identifier string
		if compositeKind == common.CompositeKindContract {
			identifier = "TestImpl"
		} else {
			interfaceType := AsInterfaceType("Test", compositeKind)

			setupCode = fmt.Sprintf(
				`pub let test: %[1]s%[2]s %[3]s %[4]s TestImpl%[5]s`,
				compositeKind.Annotation(),
				interfaceType,
				compositeKind.TransferOperator(),
				compositeKind.ConstructionKeyword(),
				constructorArguments(compositeKind, "x: 1"),
			)
			identifier = "test"
		}

		t.Run(compositeKind.Keyword(), func(t *testing.T) {

			inter, err := parseCheckAndInterpretWithOptions(t,
				fmt.Sprintf(
					`
                      pub %[1]s interface Test {
                          pub x: Int
                      }

                      pub %[1]s TestImpl: Test {
                          pub var x: Int

                          init(x: Int) {
                              self.x = x
                          }
                      }

                      %[2]s

                      pub let x = %[3]s.x
                    `,
					compositeKind.Keyword(),
					setupCode,
					identifier,
				),
				ParseCheckAndInterpretOptions{
					Config: &interpreter.Config{
						ContractValueHandler: makeContractValueHandler(
							[]interpreter.Value{
								interpreter.NewUnmeteredIntValueFromInt64(1),
							},
							[]sema.Type{
								sema.IntType,
							},
							[]sema.Type{
								sema.IntType,
							},
						),
					},
				},
			)
			require.NoError(t, err)

			AssertValuesEqual(
				t,
				inter,
				interpreter.NewUnmeteredIntValueFromInt64(1),
				inter.Globals["x"].GetValue(),
			)
		})
	}
}

func TestInterpretInterfaceFunctionUse(t *testing.T) {

	t.Parallel()

	for _, compositeKind := range common.CompositeKindsWithFieldsAndFunctions {

		if !compositeKind.SupportsInterfaces() {
			continue
		}

		var setupCode, identifier string
		if compositeKind == common.CompositeKindContract {
			identifier = "TestImpl"
		} else {
			interfaceType := AsInterfaceType("Test", compositeKind)

			setupCode = fmt.Sprintf(
				`pub let test: %[1]s %[2]s %[3]s %[4]s TestImpl%[5]s`,
				compositeKind.Annotation(),
				interfaceType,
				compositeKind.TransferOperator(),
				compositeKind.ConstructionKeyword(),
				constructorArguments(compositeKind, ""),
			)
			identifier = "test"
		}

		t.Run(compositeKind.Keyword(), func(t *testing.T) {

			inter, err := parseCheckAndInterpretWithOptions(t,
				fmt.Sprintf(
					`
                      pub %[1]s interface Test {
                          pub fun test(): Int
                      }

                      pub %[1]s TestImpl: Test {
                          pub fun test(): Int {
                              return 2
                          }
                      }

                      %[2]s

                      pub let val = %[3]s.test()
                    `,
					compositeKind.Keyword(),
					setupCode,
					identifier,
				),
				ParseCheckAndInterpretOptions{
					Config: &interpreter.Config{
						ContractValueHandler: makeContractValueHandler(nil, nil, nil),
					},
				},
			)
			require.NoError(t, err)

			AssertValuesEqual(
				t,
				inter,
				interpreter.NewUnmeteredIntValueFromInt64(2),
				inter.Globals["val"].GetValue(),
			)
		})
	}
}

func TestInterpretImport(t *testing.T) {

	t.Parallel()

	importedChecker, err := checker.ParseAndCheckWithOptions(t,
		`
          pub fun answer(): Int {
              return 42
          }
        `,
		checker.ParseAndCheckOptions{
			Location: ImportedLocation,
		},
	)
	require.NoError(t, err)

	importingChecker, err := checker.ParseAndCheckWithOptions(t,
		`
          import answer from "imported"

          pub fun test(): Int {
              return answer()
          }
        `,
		checker.ParseAndCheckOptions{
			Config: &sema.Config{
				ImportHandler: func(_ *sema.Checker, importedLocation common.Location, _ ast.Range) (sema.Import, error) {
					assert.Equal(t,
						ImportedLocation,
						importedLocation,
					)

					return sema.ElaborationImport{
						Elaboration: importedChecker.Elaboration,
					}, nil
				},
			},
		},
	)
	require.NoError(t, err)

	storage := newUnmeteredInMemoryStorage()

	inter, err := interpreter.NewInterpreter(
		interpreter.ProgramFromChecker(importingChecker),
		importingChecker.Location,
		&interpreter.Config{
			Storage: storage,
			ImportLocationHandler: func(inter *interpreter.Interpreter, location common.Location) interpreter.Import {
				assert.Equal(t,
					ImportedLocation,
					location,
				)

				program := interpreter.ProgramFromChecker(importedChecker)
				subInterpreter, err := inter.NewSubInterpreter(program, location)
				if err != nil {
					panic(err)
				}

				return interpreter.InterpreterImport{
					Interpreter: subInterpreter,
				}
			},
		},
	)
	require.NoError(t, err)

	err = inter.Interpret()
	require.NoError(t, err)

	value, err := inter.Invoke("test")
	require.NoError(t, err)

	AssertValuesEqual(
		t,
		inter,
		interpreter.NewUnmeteredIntValueFromInt64(42),
		value,
	)
}

func TestInterpretImportError(t *testing.T) {

	t.Parallel()

	const importedLocation1 = common.StringLocation("imported1")
	const importedLocation2 = common.StringLocation("imported2")

	var importedChecker1, importedChecker2 *sema.Checker

	baseValueActivation := sema.NewVariableActivation(sema.BaseValueActivation)
	baseValueActivation.DeclareValue(stdlib.PanicFunction)

	parseAndCheck := func(code string, location common.Location) *sema.Checker {
		checker, err := checker.ParseAndCheckWithOptions(t,
			code,
			checker.ParseAndCheckOptions{
				Location: location,
				Config: &sema.Config{
					BaseValueActivation: baseValueActivation,
					ImportHandler: func(_ *sema.Checker, importedLocation common.Location, _ ast.Range) (sema.Import, error) {
						switch importedLocation {
						case importedLocation1:
							return sema.ElaborationImport{
								Elaboration: importedChecker1.Elaboration,
							}, nil
						case importedLocation2:
							return sema.ElaborationImport{
								Elaboration: importedChecker2.Elaboration,
							}, nil
						default:
							assert.FailNow(t, "invalid location")
							return nil, nil
						}
					},
				},
			},
		)
		require.NoError(t, err)
		return checker
	}

	const importedCode1 = `
      pub fun realAnswer(): Int {
          return panic("?!")
      }
    `

	importedChecker1 = parseAndCheck(importedCode1, importedLocation1)

	const importedCode2 = `
       import realAnswer from "imported1"

      pub fun answer(): Int {
          return realAnswer()
      }
    `

	importedChecker2 = parseAndCheck(importedCode2, importedLocation2)

	const code = `
      import answer from "imported2"

      pub fun test(): Int {
          return answer()
      }
    `

	mainChecker := parseAndCheck(code, TestLocation)

	baseActivation := activations.NewActivation[*interpreter.Variable](nil, interpreter.BaseActivation)
	interpreter.Declare(baseActivation, stdlib.PanicFunction)

	storage := newUnmeteredInMemoryStorage()

	inter, err := interpreter.NewInterpreter(
		interpreter.ProgramFromChecker(mainChecker),
		mainChecker.Location,
		&interpreter.Config{
			Storage:        storage,
			BaseActivation: baseActivation,
			ImportLocationHandler: func(inter *interpreter.Interpreter, location common.Location) interpreter.Import {
				var importedChecker *sema.Checker
				switch location {
				case importedLocation1:
					importedChecker = importedChecker1
				case importedLocation2:
					importedChecker = importedChecker2
				default:
					assert.FailNow(t, "invalid location")
				}

				program := interpreter.ProgramFromChecker(importedChecker)
				subInterpreter, err := inter.NewSubInterpreter(program, location)
				if err != nil {
					panic(err)
				}

				return interpreter.InterpreterImport{
					Interpreter: subInterpreter,
				}
			},
		},
	)
	require.NoError(t, err)

	err = inter.Interpret()
	require.NoError(t, err)

	_, err = inter.Invoke("test")

	var sb strings.Builder
	printErr := pretty.NewErrorPrettyPrinter(&sb, false).
		PrettyPrintError(
			err,
			mainChecker.Location,
			map[common.Location][]byte{
				TestLocation:      []byte(code),
				importedLocation1: []byte(importedCode1),
				importedLocation2: []byte(importedCode2),
			},
		)
	require.NoError(t, printErr)
	assert.Equal(t,
		" --> test:5:17\n"+
			"  |\n"+
			"5 |           return answer()\n"+
			"  |                  ^^^^^^^^\n"+
			"\n"+
			" --> imported2:5:17\n"+
			"  |\n"+
			"5 |           return realAnswer()\n"+
			"  |                  ^^^^^^^^^^^^\n"+
			"\n"+
			"error: panic: ?!\n"+
			" --> imported1:3:17\n"+
			"  |\n"+
			"3 |           return panic(\"?!\")\n"+
			"  |                  ^^^^^^^^^^^\n",
		sb.String(),
	)
	require.Error(t, err)
	_ = err.Error()

	var panicErr stdlib.PanicError
	require.ErrorAs(t, err, &panicErr)

	assert.Equal(t,
		"?!",
		panicErr.Message,
	)
}

func TestInterpretDictionary(t *testing.T) {

	t.Parallel()

	inter := parseCheckAndInterpret(t, `
      let x = {"a": 1, "b": 2}
    `)

	expectedDict := interpreter.NewDictionaryValue(
		inter,
		interpreter.ReturnEmptyLocationRange,
		interpreter.DictionaryStaticType{
			KeyType:   interpreter.PrimitiveStaticTypeString,
			ValueType: interpreter.PrimitiveStaticTypeInt,
		},
		interpreter.NewUnmeteredStringValue("a"), interpreter.NewUnmeteredIntValueFromInt64(1),
		interpreter.NewUnmeteredStringValue("b"), interpreter.NewUnmeteredIntValueFromInt64(2),
	)

	actualDict := inter.Globals["x"].GetValue()

	AssertValuesEqual(
		t,
		inter,
		expectedDict,
		actualDict,
	)
}

func TestInterpretDictionaryInsertionOrder(t *testing.T) {

	t.Parallel()

	inter := parseCheckAndInterpret(t, `
      let x = {"c": 3, "a": 1, "b": 2}
    `)

	expectedDict := interpreter.NewDictionaryValue(
		inter,
		interpreter.ReturnEmptyLocationRange,
		interpreter.DictionaryStaticType{
			KeyType:   interpreter.PrimitiveStaticTypeString,
			ValueType: interpreter.PrimitiveStaticTypeInt,
		},
		interpreter.NewUnmeteredStringValue("c"), interpreter.NewUnmeteredIntValueFromInt64(3),
		interpreter.NewUnmeteredStringValue("a"), interpreter.NewUnmeteredIntValueFromInt64(1),
		interpreter.NewUnmeteredStringValue("b"), interpreter.NewUnmeteredIntValueFromInt64(2),
	)

	actualDict := inter.Globals["x"].GetValue()

	AssertValuesEqual(
		t,
		inter,
		expectedDict,
		actualDict,
	)
}

func TestInterpretDictionaryIndexingString(t *testing.T) {

	t.Parallel()

	inter := parseCheckAndInterpret(t, `
      let x = {"abc": 1, "def": 2}
      let a = x["abc"]
      let b = x["def"]
      let c = x["ghi"]
    `)

	AssertValuesEqual(
		t,
		inter,
		interpreter.NewUnmeteredSomeValueNonCopying(
			interpreter.NewUnmeteredIntValueFromInt64(1),
		),
		inter.Globals["a"].GetValue(),
	)

	AssertValuesEqual(
		t,
		inter,
		interpreter.NewUnmeteredSomeValueNonCopying(
			interpreter.NewUnmeteredIntValueFromInt64(2),
		),
		inter.Globals["b"].GetValue(),
	)

	AssertValuesEqual(
		t,
		inter,
		interpreter.NilValue{},
		inter.Globals["c"].GetValue(),
	)
}

func TestInterpretDictionaryIndexingBool(t *testing.T) {

	t.Parallel()

	inter := parseCheckAndInterpret(t, `
      let x = {true: 1, false: 2}
      let a = x[true]
      let b = x[false]
    `)

	AssertValuesEqual(
		t,
		inter,
		interpreter.NewUnmeteredSomeValueNonCopying(
			interpreter.NewUnmeteredIntValueFromInt64(1),
		),
		inter.Globals["a"].GetValue(),
	)

	AssertValuesEqual(
		t,
		inter,
		interpreter.NewUnmeteredSomeValueNonCopying(
			interpreter.NewUnmeteredIntValueFromInt64(2),
		),
		inter.Globals["b"].GetValue(),
	)
}

func TestInterpretDictionaryIndexingInt(t *testing.T) {

	t.Parallel()

	inter := parseCheckAndInterpret(t, `
      let x = {23: "a", 42: "b"}
      let a = x[23]
      let b = x[42]
      let c = x[100]
    `)

	AssertValuesEqual(
		t,
		inter,
		interpreter.NewUnmeteredSomeValueNonCopying(
			interpreter.NewUnmeteredStringValue("a"),
		),
		inter.Globals["a"].GetValue(),
	)

	AssertValuesEqual(
		t,
		inter,
		interpreter.NewUnmeteredSomeValueNonCopying(
			interpreter.NewUnmeteredStringValue("b"),
		),
		inter.Globals["b"].GetValue(),
	)

	AssertValuesEqual(
		t,
		inter,
		interpreter.NilValue{},
		inter.Globals["c"].GetValue(),
	)
}

func TestInterpretDictionaryIndexingType(t *testing.T) {

	t.Parallel()

	inter := parseCheckAndInterpret(t, `
      struct TestStruct {}
      resource TestResource {}

      let x: {Type: String} = {
        Type<Int16>(): "a", 
        Type<String>(): "b", 
        Type<AnyStruct>(): "c",
        Type<@TestResource>(): "f"
      }

      let a = x[Type<Int16>()]
      let b = x[Type<String>()]
      let c = x[Type<AnyStruct>()]
      let d = x[Type<Int>()]
      let e = x[Type<TestStruct>()]
      let f = x[Type<@TestResource>()]
    `)

	assert.Equal(t,
		interpreter.NewUnmeteredSomeValueNonCopying(
			interpreter.NewUnmeteredStringValue("a"),
		),
		inter.Globals["a"].GetValue(),
	)

	assert.Equal(t,
		interpreter.NewUnmeteredSomeValueNonCopying(
			interpreter.NewUnmeteredStringValue("b"),
		),
		inter.Globals["b"].GetValue(),
	)

	assert.Equal(t,
		interpreter.NewUnmeteredSomeValueNonCopying(
			interpreter.NewUnmeteredStringValue("c"),
		),
		inter.Globals["c"].GetValue(),
	)

	assert.Equal(t,
		interpreter.NilValue{},
		inter.Globals["d"].GetValue(),
	)

	// types need to match exactly, subtypes won't cut it
	assert.Equal(t,
		interpreter.NilValue{},
		inter.Globals["e"].GetValue(),
	)

	assert.Equal(t,
		interpreter.NewUnmeteredSomeValueNonCopying(
			interpreter.NewUnmeteredStringValue("f"),
		),
		inter.Globals["f"].GetValue(),
	)
}

func TestInterpretDictionaryIndexingAssignmentExisting(t *testing.T) {

	t.Parallel()

	inter := parseCheckAndInterpret(t, `
      let x = {"abc": 42}
      fun test() {
          x["abc"] = 23
      }
    `)

	value, err := inter.Invoke("test")
	require.NoError(t, err)

	AssertValuesEqual(
		t,
		inter,
		interpreter.VoidValue{},
		value,
	)

	actualValue := inter.Globals["x"].GetValue()
	actualDict := actualValue.(*interpreter.DictionaryValue)

	newValue := actualDict.GetKey(
		inter,
		interpreter.ReturnEmptyLocationRange,
		interpreter.NewUnmeteredStringValue("abc"),
	)

	AssertValuesEqual(
		t,
		inter,
		interpreter.NewUnmeteredSomeValueNonCopying(interpreter.NewUnmeteredIntValueFromInt64(23)),
		newValue,
	)

	AssertValueSlicesEqual(
		t,
		inter,
		[]interpreter.Value{
			interpreter.NewUnmeteredStringValue("abc"),
			interpreter.NewUnmeteredIntValueFromInt64(23),
		},
		dictionaryKeyValues(inter, actualDict),
	)
}

func TestInterpretDictionaryIndexingAssignmentNew(t *testing.T) {

	t.Parallel()

	inter := parseCheckAndInterpret(t, `
      let x = {"def": 42}
      fun test() {
          x["abc"] = 23
      }
    `)

	value, err := inter.Invoke("test")
	require.NoError(t, err)

	AssertValuesEqual(
		t,
		inter,
		interpreter.VoidValue{},
		value,
	)

	expectedDict := interpreter.NewDictionaryValue(
		inter,
		interpreter.ReturnEmptyLocationRange,
		interpreter.DictionaryStaticType{
			KeyType:   interpreter.PrimitiveStaticTypeString,
			ValueType: interpreter.PrimitiveStaticTypeInt,
		},
		interpreter.NewUnmeteredStringValue("def"), interpreter.NewUnmeteredIntValueFromInt64(42),
		interpreter.NewUnmeteredStringValue("abc"), interpreter.NewUnmeteredIntValueFromInt64(23),
	)

	actualDict := inter.Globals["x"].GetValue().(*interpreter.DictionaryValue)

	AssertValuesEqual(
		t,
		inter,
		expectedDict,
		actualDict,
	)

	newValue := actualDict.GetKey(
		inter,
		interpreter.ReturnEmptyLocationRange,
		interpreter.NewUnmeteredStringValue("abc"),
	)

	AssertValuesEqual(
		t,
		inter,
		interpreter.NewUnmeteredSomeValueNonCopying(interpreter.NewUnmeteredIntValueFromInt64(23)),
		newValue,
	)

	AssertValueSlicesEqual(
		t,
		inter,
		[]interpreter.Value{
			interpreter.NewUnmeteredStringValue("abc"),
			interpreter.NewUnmeteredIntValueFromInt64(23),
			interpreter.NewUnmeteredStringValue("def"),
			interpreter.NewUnmeteredIntValueFromInt64(42),
		},
		dictionaryKeyValues(inter, actualDict),
	)
}

func TestInterpretDictionaryIndexingAssignmentNil(t *testing.T) {

	t.Parallel()

	inter := parseCheckAndInterpret(t, `
      let x = {"def": 42, "abc": 23}
      fun test() {
          x["def"] = nil
      }
    `)

	value, err := inter.Invoke("test")
	require.NoError(t, err)

	AssertValuesEqual(
		t,
		inter,
		interpreter.VoidValue{},
		value,
	)

	expectedDict := interpreter.NewDictionaryValue(
		inter,
		interpreter.ReturnEmptyLocationRange,
		interpreter.DictionaryStaticType{
			KeyType:   interpreter.PrimitiveStaticTypeString,
			ValueType: interpreter.PrimitiveStaticTypeInt,
		},
		interpreter.NewUnmeteredStringValue("abc"), interpreter.NewUnmeteredIntValueFromInt64(23),
	)

	actualDict := inter.Globals["x"].GetValue().(*interpreter.DictionaryValue)

	RequireValuesEqual(
		t,
		inter,
		expectedDict,
		actualDict,
	)

	newValue := actualDict.GetKey(
		inter,
		interpreter.ReturnEmptyLocationRange,
		interpreter.NewUnmeteredStringValue("def"),
	)

	AssertValuesEqual(
		t,
		inter,
		interpreter.NilValue{},
		newValue,
	)

	AssertValueSlicesEqual(
		t,
		inter,

		[]interpreter.Value{
			interpreter.NewUnmeteredStringValue("abc"),
			interpreter.NewUnmeteredIntValueFromInt64(23),
		},
		dictionaryKeyValues(inter, actualDict),
	)
}

func TestInterpretOptionalAnyStruct(t *testing.T) {

	t.Parallel()

	inter := parseCheckAndInterpret(t, `
      let x: AnyStruct? = 42
    `)

	AssertValuesEqual(
		t,
		inter,
		interpreter.NewUnmeteredSomeValueNonCopying(
			interpreter.NewUnmeteredIntValueFromInt64(42),
		),
		inter.Globals["x"].GetValue(),
	)
}

func TestInterpretOptionalAnyStructFailableCasting(t *testing.T) {

	t.Parallel()

	inter := parseCheckAndInterpret(t, `
      let x: AnyStruct? = 42
      let y = (x ?? 23) as? Int
    `)

	AssertValuesEqual(
		t,
		inter,
		interpreter.NewUnmeteredSomeValueNonCopying(
			interpreter.NewUnmeteredIntValueFromInt64(42),
		),
		inter.Globals["x"].GetValue(),
	)

	AssertValuesEqual(
		t,
		inter,
		interpreter.NewUnmeteredSomeValueNonCopying(
			interpreter.NewUnmeteredIntValueFromInt64(42),
		),
		inter.Globals["y"].GetValue(),
	)
}

func TestInterpretOptionalAnyStructFailableCastingInt(t *testing.T) {

	t.Parallel()

	inter := parseCheckAndInterpret(t, `
      let x: AnyStruct? = 23
      let y = x ?? 42
      let z = y as? Int
    `)

	AssertValuesEqual(
		t,
		inter,
		interpreter.NewUnmeteredSomeValueNonCopying(
			interpreter.NewUnmeteredIntValueFromInt64(23),
		),
		inter.Globals["x"].GetValue(),
	)

	AssertValuesEqual(
		t,
		inter,
		interpreter.NewUnmeteredIntValueFromInt64(23),
		inter.Globals["y"].GetValue(),
	)

	AssertValuesEqual(
		t,
		inter,
		interpreter.NewUnmeteredSomeValueNonCopying(
			interpreter.NewUnmeteredIntValueFromInt64(23),
		),
		inter.Globals["z"].GetValue(),
	)
}

func TestInterpretOptionalAnyStructFailableCastingNil(t *testing.T) {

	t.Parallel()

	inter := parseCheckAndInterpret(t, `
      let x: AnyStruct? = nil
      let y = x ?? 42
      let z = y as? Int
    `)

	AssertValuesEqual(
		t,
		inter,
		interpreter.NilValue{},
		inter.Globals["x"].GetValue(),
	)

	AssertValuesEqual(
		t,
		inter,
		interpreter.NewUnmeteredIntValueFromInt64(42),
		inter.Globals["y"].GetValue(),
	)

	AssertValuesEqual(
		t,
		inter,
		interpreter.NewUnmeteredSomeValueNonCopying(
			interpreter.NewUnmeteredIntValueFromInt64(42),
		),
		inter.Globals["z"].GetValue(),
	)
}

func TestInterpretReferenceFailableDowncasting(t *testing.T) {

	t.Parallel()

	t.Run("ephemeral", func(t *testing.T) {

		t.Parallel()

		inter := parseCheckAndInterpret(t, `
          resource interface RI {}

          resource R: RI {}

          fun testInvalidUnauthorized(): Bool {
              let r  <- create R()
              let ref: AnyStruct = &r as &R{RI}
              let ref2 = ref as? &R
              let isNil = ref2 == nil
              destroy r
              return isNil
          }

          fun testValidAuthorized(): Bool {
              let r  <- create R()
              let ref: AnyStruct = &r as auth &R{RI}
              let ref2 = ref as? &R
              let isNil = ref2 == nil
              destroy r
              return isNil
          }

          fun testValidRestricted(): Bool {
              let r  <- create R()
              let ref: AnyStruct = &r as &R{RI}
              let ref2 = ref as? &R{RI}
              let isNil = ref2 == nil
              destroy r
              return isNil
          }
        `)

		result, err := inter.Invoke("testInvalidUnauthorized")
		require.NoError(t, err)

		AssertValuesEqual(
			t,
			inter,
			interpreter.BoolValue(true),
			result,
		)

		result, err = inter.Invoke("testValidAuthorized")
		require.NoError(t, err)

		assert.IsType(t,
			interpreter.BoolValue(false),
			result,
		)

		result, err = inter.Invoke("testValidRestricted")
		require.NoError(t, err)

		assert.IsType(t,
			interpreter.BoolValue(false),
			result,
		)
	})

	t.Run("storage", func(t *testing.T) {

		t.Parallel()

		var inter *interpreter.Interpreter

		getType := func(name string) sema.Type {
			variable, ok := inter.Program.Elaboration.GlobalTypes.Get(name)
			require.True(t, ok, "missing global type %s", name)
			return variable.Type
		}

		// Inject a function that returns a storage reference value,
		// which is borrowed as:
		// - `&R{RI}` (unauthorized, if argument for parameter `authorized` == false)
		// - `auth &R{RI}` (authorized, if argument for parameter `authorized` == true)

		storageAddress := common.MustBytesToAddress([]byte{0x42})
		storagePath := interpreter.PathValue{
			Domain:     common.PathDomainStorage,
			Identifier: "test",
		}

		getStorageReferenceFunctionType := &sema.FunctionType{
			Parameters: []*sema.Parameter{
				{
					Label:      "authorized",
					Identifier: "authorized",
					TypeAnnotation: sema.NewTypeAnnotation(
						sema.BoolType,
					),
				},
			},
			ReturnTypeAnnotation: sema.NewTypeAnnotation(
				sema.AnyStructType,
			),
		}

		valueDeclaration := stdlib.NewStandardLibraryFunction(
			"getStorageReference",
			getStorageReferenceFunctionType,
			"",
			func(invocation interpreter.Invocation) interpreter.Value {
				authorized := bool(invocation.Arguments[0].(interpreter.BoolValue))

				riType := getType("RI").(*sema.InterfaceType)
				rType := getType("R")

				return &interpreter.StorageReferenceValue{
					Authorized:           authorized,
					TargetStorageAddress: storageAddress,
					TargetPath:           storagePath,
					BorrowedType: &sema.RestrictedType{
						Type: rType,
						Restrictions: []*sema.InterfaceType{
							riType,
						},
					},
				}
			},
		)

		baseValueActivation := sema.NewVariableActivation(sema.BaseValueActivation)
		baseValueActivation.DeclareValue(valueDeclaration)

		baseActivation := activations.NewActivation[*interpreter.Variable](nil, interpreter.BaseActivation)
		interpreter.Declare(baseActivation, valueDeclaration)

		storage := newUnmeteredInMemoryStorage()

		var err error
		inter, err = parseCheckAndInterpretWithOptions(t,
			`
              resource interface RI {}

              resource R: RI {}

              fun createR(): @R {
                  return <- create R()
              }

              fun testInvalidUnauthorized(): &R? {
                  let ref: AnyStruct = getStorageReference(authorized: false)
                  return ref as? &R
              }

              fun testValidAuthorized(): &R? {
                  let ref: AnyStruct = getStorageReference(authorized: true)
                  return ref as? &R
              }

              fun testValidRestricted(): &R{RI}? {
                  let ref: AnyStruct = getStorageReference(authorized: false)
                  return ref as? &R{RI}
              }
            `,
			ParseCheckAndInterpretOptions{
				CheckerConfig: &sema.Config{
					BaseValueActivation: baseValueActivation,
				},
				Config: &interpreter.Config{
					Storage:        storage,
					BaseActivation: baseActivation,
				},
			},
		)
		require.NoError(t, err)

		r, err := inter.Invoke("createR")
		require.NoError(t, err)

		r = r.Transfer(
			inter,
			interpreter.ReturnEmptyLocationRange,
			atree.Address(storageAddress),
			true,
			nil,
		)

		storageMap := storage.GetStorageMap(storageAddress, storagePath.Domain.Identifier(), true)
		storageMap.WriteValue(inter, storagePath.Identifier, r)

		result, err := inter.Invoke("testInvalidUnauthorized")
		require.NoError(t, err)

		AssertValuesEqual(
			t,
			inter,
			interpreter.NilValue{},
			result,
		)

		result, err = inter.Invoke("testValidAuthorized")
		require.NoError(t, err)

		assert.IsType(t,
			&interpreter.SomeValue{},
			result,
		)

		result, err = inter.Invoke("testValidRestricted")
		require.NoError(t, err)

		assert.IsType(t,
			&interpreter.SomeValue{},
			result,
		)
	})
}

func TestInterpretArrayLength(t *testing.T) {

	t.Parallel()

	inter := parseCheckAndInterpret(t, `
      let y = [1, 2, 3].length
    `)

	AssertValuesEqual(
		t,
		inter,
		interpreter.NewUnmeteredIntValueFromInt64(3),
		inter.Globals["y"].GetValue(),
	)
}

func TestInterpretStringLength(t *testing.T) {

	t.Parallel()

	inter := parseCheckAndInterpret(t, `
      let x = "cafe\u{301}".length
      let y = x
    `)

	AssertValuesEqual(
		t,
		inter,
		interpreter.NewUnmeteredIntValueFromInt64(4),
		inter.Globals["x"].GetValue(),
	)
	AssertValuesEqual(
		t,
		inter,
		interpreter.NewUnmeteredIntValueFromInt64(4),
		inter.Globals["y"].GetValue(),
	)
}

func TestInterpretStructureFunctionBindingInside(t *testing.T) {

	t.Parallel()

	// TODO: replace AnyStruct return types with (X#(): X),
	//   and test case once bound function types are supported:
	//
	//   fun test(): X {
	//        let x = X()
	//        let bar = x.foo()
	//        return bar()
	//   }

	inter := parseCheckAndInterpret(t, `
        struct X {
            fun foo(): AnyStruct {
                return self.bar
            }

            fun bar(): X {
                return self
            }
        }

        fun test(): AnyStruct {
            let x = X()
            return x.foo()
        }
    `)

	functionValue, err := inter.Invoke("test")
	require.NoError(t, err)

	value, err := inter.InvokeFunctionValue(
		functionValue.(interpreter.FunctionValue),
		nil,
		nil,
		nil,
		nil,
	)
	require.NoError(t, err)

	assert.IsType(t,
		&interpreter.CompositeValue{},
		value,
	)
}

func TestInterpretStructureFunctionBindingOutside(t *testing.T) {

	t.Parallel()

	inter := parseCheckAndInterpret(t, `
        struct X {
            fun foo(): X {
                return self
            }
        }

        fun test(): X {
            let x = X()
            let bar = x.foo
            return bar()
        }
    `)

	value, err := inter.Invoke("test")
	require.NoError(t, err)

	assert.IsType(t,
		&interpreter.CompositeValue{},
		value,
	)
}

func TestInterpretArrayAppend(t *testing.T) {

	t.Parallel()

	inter := parseCheckAndInterpret(t, `
      let xs = [1, 2, 3]

      fun test() {
          xs.append(4)
      }
    `)

	_, err := inter.Invoke("test")
	require.NoError(t, err)

	actualArray := inter.Globals["xs"].GetValue()

	arrayValue := actualArray.(*interpreter.ArrayValue)
	AssertValueSlicesEqual(
		t,
		inter,

		[]interpreter.Value{
			interpreter.NewUnmeteredIntValueFromInt64(1),
			interpreter.NewUnmeteredIntValueFromInt64(2),
			interpreter.NewUnmeteredIntValueFromInt64(3),
			interpreter.NewUnmeteredIntValueFromInt64(4),
		},
		arrayElements(inter, arrayValue),
	)
}

func TestInterpretArrayAppendBound(t *testing.T) {

	t.Parallel()

	inter := parseCheckAndInterpret(t, `
      fun test(): [Int] {
          let x = [1, 2, 3]
          let y = x.append
          y(4)
          return x
      }
    `)

	value, err := inter.Invoke("test")
	require.NoError(t, err)

	arrayValue := value.(*interpreter.ArrayValue)
	AssertValueSlicesEqual(
		t,
		inter,

		[]interpreter.Value{
			interpreter.NewUnmeteredIntValueFromInt64(1),
			interpreter.NewUnmeteredIntValueFromInt64(2),
			interpreter.NewUnmeteredIntValueFromInt64(3),
			interpreter.NewUnmeteredIntValueFromInt64(4),
		},
		arrayElements(inter, arrayValue),
	)
}

func TestInterpretArrayAppendAll(t *testing.T) {

	t.Parallel()

	inter := parseCheckAndInterpret(t, `
      fun test(): [Int] {
          let a = [1, 2]
          a.appendAll([3, 4])
          return a
      }
    `)

	value, err := inter.Invoke("test")
	require.NoError(t, err)

	arrayValue := value.(*interpreter.ArrayValue)
	AssertValueSlicesEqual(
		t,
		inter,

		[]interpreter.Value{
			interpreter.NewUnmeteredIntValueFromInt64(1),
			interpreter.NewUnmeteredIntValueFromInt64(2),
			interpreter.NewUnmeteredIntValueFromInt64(3),
			interpreter.NewUnmeteredIntValueFromInt64(4),
		},
		arrayElements(inter, arrayValue),
	)
}

func TestInterpretArrayAppendAllBound(t *testing.T) {

	t.Parallel()

	inter := parseCheckAndInterpret(t, `
      fun test(): [Int] {
          let a = [1, 2]
          let b = a.appendAll
          b([3, 4])
          return a
      }
    `)

	value, err := inter.Invoke("test")
	require.NoError(t, err)

	arrayValue := value.(*interpreter.ArrayValue)
	AssertValueSlicesEqual(
		t,
		inter,

		[]interpreter.Value{
			interpreter.NewUnmeteredIntValueFromInt64(1),
			interpreter.NewUnmeteredIntValueFromInt64(2),
			interpreter.NewUnmeteredIntValueFromInt64(3),
			interpreter.NewUnmeteredIntValueFromInt64(4),
		},
		arrayElements(inter, arrayValue),
	)
}

func TestInterpretArrayConcat(t *testing.T) {

	t.Parallel()

	inter := parseCheckAndInterpret(t, `
      fun test(): [Int] {
          let a = [1, 2]
          return a.concat([3, 4])
      }
    `)

	value, err := inter.Invoke("test")
	require.NoError(t, err)

	arrayValue := value.(*interpreter.ArrayValue)
	AssertValueSlicesEqual(
		t,
		inter,

		[]interpreter.Value{
			interpreter.NewUnmeteredIntValueFromInt64(1),
			interpreter.NewUnmeteredIntValueFromInt64(2),
			interpreter.NewUnmeteredIntValueFromInt64(3),
			interpreter.NewUnmeteredIntValueFromInt64(4),
		},
		arrayElements(inter, arrayValue),
	)
}

func TestInterpretArrayConcatBound(t *testing.T) {

	t.Parallel()

	inter := parseCheckAndInterpret(t, `
      fun test(): [Int] {
          let a = [1, 2]
          let b = a.concat
          return b([3, 4])
      }
    `)

	value, err := inter.Invoke("test")
	require.NoError(t, err)

	arrayValue := value.(*interpreter.ArrayValue)
	AssertValueSlicesEqual(
		t,
		inter,

		[]interpreter.Value{
			interpreter.NewUnmeteredIntValueFromInt64(1),
			interpreter.NewUnmeteredIntValueFromInt64(2),
			interpreter.NewUnmeteredIntValueFromInt64(3),
			interpreter.NewUnmeteredIntValueFromInt64(4),
		},
		arrayElements(inter, arrayValue),
	)
}

func TestInterpretArrayConcatDoesNotModifyOriginalArray(t *testing.T) {

	t.Parallel()

	inter := parseCheckAndInterpret(t, `
      fun test(): [Int] {
          let a = [1, 2]
          a.concat([3, 4])
          return a
      }
    `)

	value, err := inter.Invoke("test")
	require.NoError(t, err)

	arrayValue := value.(*interpreter.ArrayValue)
	AssertValueSlicesEqual(
		t,
		inter,

		[]interpreter.Value{
			interpreter.NewUnmeteredIntValueFromInt64(1),
			interpreter.NewUnmeteredIntValueFromInt64(2),
		},
		arrayElements(inter, arrayValue),
	)
}

func TestInterpretArrayInsert(t *testing.T) {

	t.Parallel()

	type testCase struct {
		name           string
		index          int
		expectedValues []interpreter.Value
	}

	for _, testCase := range []testCase{
		{
			name:  "start",
			index: 0,
			expectedValues: []interpreter.Value{
				interpreter.NewUnmeteredIntValueFromInt64(100),
				interpreter.NewUnmeteredIntValueFromInt64(1),
				interpreter.NewUnmeteredIntValueFromInt64(2),
				interpreter.NewUnmeteredIntValueFromInt64(3),
			},
		},
		{
			name:  "middle",
			index: 1,
			expectedValues: []interpreter.Value{
				interpreter.NewUnmeteredIntValueFromInt64(1),
				interpreter.NewUnmeteredIntValueFromInt64(100),
				interpreter.NewUnmeteredIntValueFromInt64(2),
				interpreter.NewUnmeteredIntValueFromInt64(3),
			},
		},
		{
			name:  "end",
			index: 3,
			expectedValues: []interpreter.Value{
				interpreter.NewUnmeteredIntValueFromInt64(1),
				interpreter.NewUnmeteredIntValueFromInt64(2),
				interpreter.NewUnmeteredIntValueFromInt64(3),
				interpreter.NewUnmeteredIntValueFromInt64(100),
			},
		},
	} {

		t.Run(testCase.name, func(t *testing.T) {

			inter := parseCheckAndInterpret(t, `
              let x = [1, 2, 3]

              fun test(_ index: Int) {
                  x.insert(at: index, 100)
              }
            `)

			_, err := inter.Invoke("test", interpreter.NewUnmeteredIntValueFromInt64(int64(testCase.index)))
			require.NoError(t, err)

			actualArray := inter.Globals["x"].GetValue()

			require.IsType(t, &interpreter.ArrayValue{}, actualArray)

			AssertValueSlicesEqual(
				t,
				inter,

				testCase.expectedValues,
				arrayElements(inter, actualArray.(*interpreter.ArrayValue)),
			)
		})
	}
}

func TestInterpretInvalidArrayInsert(t *testing.T) {

	t.Parallel()

	for name, index := range map[string]int{
		"negative":          -1,
		"larger than count": 4,
	} {

		t.Run(name, func(t *testing.T) {

			inter := parseCheckAndInterpret(t, `
               let x = [1, 2, 3]

               fun test(_ index: Int) {
                   x.insert(at: index, 4)
               }
            `)

			indexValue := interpreter.NewUnmeteredIntValueFromInt64(int64(index))
			_, err := inter.Invoke("test", indexValue)
			require.Error(t, err)
			_ = err.Error()

			var indexErr interpreter.ArrayIndexOutOfBoundsError
			require.ErrorAs(t, err, &indexErr)

			require.Equal(t,
				interpreter.ArrayIndexOutOfBoundsError{
					Index: index,
					Size:  3,
					LocationRange: interpreter.LocationRange{
						Location: TestLocation,
						Range: ast.Range{
							StartPos: ast.Position{Offset: 94, Line: 5, Column: 19},
							EndPos:   ast.Position{Offset: 115, Line: 5, Column: 40},
						},
					},
				},
				indexErr,
			)
		})
	}
}

func TestInterpretArrayRemove(t *testing.T) {

	t.Parallel()

	inter := parseCheckAndInterpret(t, `
      let x = [1, 2, 3]
      let y = x.remove(at: 1)
    `)

	value := inter.Globals["x"].GetValue()

	arrayValue := value.(*interpreter.ArrayValue)
	AssertValueSlicesEqual(
		t,
		inter,

		[]interpreter.Value{
			interpreter.NewUnmeteredIntValueFromInt64(1),
			interpreter.NewUnmeteredIntValueFromInt64(3),
		},
		arrayElements(inter, arrayValue),
	)

	AssertValuesEqual(
		t,
		inter,
		interpreter.NewUnmeteredIntValueFromInt64(2),
		inter.Globals["y"].GetValue(),
	)
}

func TestInterpretInvalidArrayRemove(t *testing.T) {

	t.Parallel()

	for name, index := range map[string]int{
		"negative":          -1,
		"larger than count": 3,
	} {

		t.Run(name, func(t *testing.T) {

			inter := parseCheckAndInterpret(t, `
               let x = [1, 2, 3]

               fun test(_ index: Int) {
                   x.remove(at: index)
               }
            `)

			indexValue := interpreter.NewUnmeteredIntValueFromInt64(int64(index))
			_, err := inter.Invoke("test", indexValue)
			require.Error(t, err)
			_ = err.Error()

			var indexErr interpreter.ArrayIndexOutOfBoundsError
			require.ErrorAs(t, err, &indexErr)

			require.Equal(t,
				interpreter.ArrayIndexOutOfBoundsError{
					Index: index,
					Size:  3,
					LocationRange: interpreter.LocationRange{
						Location: TestLocation,
						Range: ast.Range{
							StartPos: ast.Position{Offset: 94, Line: 5, Column: 19},
							EndPos:   ast.Position{Offset: 112, Line: 5, Column: 37},
						},
					},
				},
				indexErr,
			)
		})
	}
}

func TestInterpretArrayRemoveFirst(t *testing.T) {

	t.Parallel()

	inter := parseCheckAndInterpret(t, `
      let x = [1, 2, 3]
      let y = x.removeFirst()
    `)

	value := inter.Globals["x"].GetValue()

	arrayValue := value.(*interpreter.ArrayValue)
	AssertValueSlicesEqual(
		t,
		inter,

		[]interpreter.Value{
			interpreter.NewUnmeteredIntValueFromInt64(2),
			interpreter.NewUnmeteredIntValueFromInt64(3),
		},
		arrayElements(inter, arrayValue),
	)

	AssertValuesEqual(
		t,
		inter,
		interpreter.NewUnmeteredIntValueFromInt64(1),
		inter.Globals["y"].GetValue(),
	)
}

func TestInterpretInvalidArrayRemoveFirst(t *testing.T) {

	t.Parallel()

	inter := parseCheckAndInterpret(t, `
       let x: [Int] = []

       fun test() {
           x.removeFirst()
       }
    `)

	_, err := inter.Invoke("test")
	require.Error(t, err)
	_ = err.Error()

	var indexErr interpreter.ArrayIndexOutOfBoundsError
	require.ErrorAs(t, err, &indexErr)

	require.Equal(t,
		interpreter.ArrayIndexOutOfBoundsError{
			Index: 0,
			Size:  0,
			LocationRange: interpreter.LocationRange{
				Location: TestLocation,
				Range: ast.Range{
					StartPos: ast.Position{Offset: 58, Line: 5, Column: 11},
					EndPos:   ast.Position{Offset: 72, Line: 5, Column: 25},
				},
			},
		},
		indexErr,
	)
}

func TestInterpretArrayRemoveLast(t *testing.T) {

	t.Parallel()

	inter := parseCheckAndInterpret(t, `
          let x = [1, 2, 3]
          let y = x.removeLast()
    `)

	value := inter.Globals["x"].GetValue()

	arrayValue := value.(*interpreter.ArrayValue)

	AssertValueSlicesEqual(
		t,
		inter,

		[]interpreter.Value{
			interpreter.NewUnmeteredIntValueFromInt64(1),
			interpreter.NewUnmeteredIntValueFromInt64(2),
		},
		arrayElements(inter, arrayValue),
	)

	AssertValuesEqual(
		t,
		inter,
		interpreter.NewUnmeteredIntValueFromInt64(3),
		inter.Globals["y"].GetValue(),
	)
}

func TestInterpretInvalidArrayRemoveLast(t *testing.T) {

	t.Parallel()

	inter := parseCheckAndInterpret(t, `
       let x: [Int] = []

       fun test() {
           x.removeLast()
       }
    `)

	_, err := inter.Invoke("test")
	require.Error(t, err)
	_ = err.Error()

	var indexErr interpreter.ArrayIndexOutOfBoundsError
	require.ErrorAs(t, err, &indexErr)

	require.Equal(t,
		interpreter.ArrayIndexOutOfBoundsError{
			Index: -1,
			Size:  0,
			LocationRange: interpreter.LocationRange{
				Location: TestLocation,
				Range: ast.Range{
					StartPos: ast.Position{Offset: 58, Line: 5, Column: 11},
					EndPos:   ast.Position{Offset: 71, Line: 5, Column: 24},
				},
			},
		},
		indexErr,
	)
}

func TestInterpretArraySlicing(t *testing.T) {

	t.Parallel()

	locationRange1 := interpreter.LocationRange{
		Location: TestLocation,
		Range: ast.Range{
			StartPos: ast.Position{Offset: 125, Line: 4, Column: 31},
			EndPos:   ast.Position{Offset: 149, Line: 4, Column: 55},
		},
	}

	locationRange2 := interpreter.LocationRange{
		Location: TestLocation,
		Range: ast.Range{
			StartPos: ast.Position{Offset: 125, Line: 4, Column: 31},
			EndPos:   ast.Position{Offset: 150, Line: 4, Column: 56},
		},
	}

	type test struct {
		literal       string
		from          int
		to            int
		result        string
		expectedError error
	}

	tests := []test{
		{"[1, 2, 3, 4, 5, 6]", 0, 6, "[1, 2, 3, 4, 5, 6]", nil},
		{"[1, 2, 3, 4, 5, 6]", 0, 0, "[]", nil},
		{"[1, 2, 3, 4, 5, 6]", 0, 1, "[1]", nil},
		{"[1, 2, 3, 4, 5, 6]", 0, 2, "[1, 2]", nil},
		{"[1, 2, 3, 4, 5, 6]", 1, 2, "[2]", nil},
		{"[1, 2, 3, 4, 5, 6]", 2, 3, "[3]", nil},
		{"[1, 2, 3, 4, 5, 6]", 5, 6, "[6]", nil},
		{"[1, 2, 3, 4, 5, 6]", 1, 6, "[2, 3, 4, 5, 6]", nil},
		// Invalid indices
		{"[1, 2, 3, 4, 5, 6]", -1, 0, "", interpreter.ArraySliceIndicesError{
			FromIndex:     -1,
			UpToIndex:     0,
			Size:          6,
			LocationRange: locationRange2,
		}},
		{"[1, 2, 3, 4, 5, 6]", 0, -1, "", interpreter.ArraySliceIndicesError{
			FromIndex:     0,
			UpToIndex:     -1,
			Size:          6,
			LocationRange: locationRange2,
		}},
		{"[1, 2, 3, 4, 5, 6]", 0, 10, "", interpreter.ArraySliceIndicesError{
			FromIndex:     0,
			UpToIndex:     10,
			Size:          6,
			LocationRange: locationRange2,
		}},
		{"[1, 2, 3, 4, 5, 6]", 2, 1, "", interpreter.InvalidSliceIndexError{
			FromIndex:     2,
			UpToIndex:     1,
			LocationRange: locationRange1,
		}},
	}

	for _, test := range tests {
		t.Run("", func(t *testing.T) {

			inter := parseCheckAndInterpret(t,
				fmt.Sprintf(
					`
                      fun test(): [Int] {
                        let s = %s
                        return s.slice(from: %d, upTo: %d)
                      }
                    `,
					test.literal,
					test.from,
					test.to,
				),
			)

			value, err := inter.Invoke("test")
			if test.expectedError == nil {
				require.NoError(t, err)

				assert.Equal(
					t,
					test.result,
					fmt.Sprint(value),
				)
			} else {
				require.IsType(t,
					interpreter.Error{},
					err,
				)
				err = err.(interpreter.Error).Unwrap()

				assert.Equal(t, test.expectedError, err)
			}
		})
	}
}

func TestInterpretArrayContains(t *testing.T) {

	t.Parallel()

	inter := parseCheckAndInterpret(t, `
      fun doesContain(): Bool {
          let a = [1, 2]
          return a.contains(1)
      }

      fun doesNotContain(): Bool {
          let a = [1, 2]
          return a.contains(3)
      }
    `)

	value, err := inter.Invoke("doesContain")
	require.NoError(t, err)

	AssertValuesEqual(
		t,
		inter,
		interpreter.BoolValue(true),
		value,
	)

	value, err = inter.Invoke("doesNotContain")
	require.NoError(t, err)

	AssertValuesEqual(
		t,
		inter,
		interpreter.BoolValue(false),
		value,
	)
}

func TestInterpretDictionaryContainsKey(t *testing.T) {

	t.Parallel()

	inter := parseCheckAndInterpret(t, `
      fun doesContainKey(): Bool {
          let x = {
              1: "one",
              2: "two"
          }
          return x.containsKey(1)
      }

      fun doesNotContainKey(): Bool {
          let x = {
              1: "one",
              2: "two"
          }
          return x.containsKey(3)
      }
    `)

	value, err := inter.Invoke("doesContainKey")
	require.NoError(t, err)

	AssertValuesEqual(
		t,
		inter,
		interpreter.BoolValue(true),
		value,
	)

	value, err = inter.Invoke("doesNotContainKey")
	require.NoError(t, err)

	AssertValuesEqual(
		t,
		inter,
		interpreter.BoolValue(false),
		value,
	)
}

func TestInterpretStringConcat(t *testing.T) {

	t.Parallel()

	inter := parseCheckAndInterpret(t, `
      fun test(): String {
          let a = "abc"
          return a.concat("def")
      }
    `)

	value, err := inter.Invoke("test")
	require.NoError(t, err)

	AssertValuesEqual(
		t,
		inter,
		interpreter.NewUnmeteredStringValue("abcdef"),
		value,
	)
}

func TestInterpretStringConcatBound(t *testing.T) {

	t.Parallel()

	inter := parseCheckAndInterpret(t, `
      fun test(): String {
          let a = "abc"
          let b = a.concat
          return b("def")
      }
    `)

	value, err := inter.Invoke("test")
	require.NoError(t, err)

	AssertValuesEqual(
		t,
		inter,
		interpreter.NewUnmeteredStringValue("abcdef"),
		value,
	)
}

func TestInterpretDictionaryRemove(t *testing.T) {

	t.Parallel()

	inter := parseCheckAndInterpret(t, `
      let xs = {"abc": 1, "def": 2}
      let removed = xs.remove(key: "abc")
    `)

	actualValue := inter.Globals["xs"].GetValue()

	require.IsType(t, actualValue, &interpreter.DictionaryValue{})
	actualDict := actualValue.(*interpreter.DictionaryValue)

	AssertValueSlicesEqual(
		t,
		inter,

		[]interpreter.Value{
			interpreter.NewUnmeteredStringValue("def"),
			interpreter.NewUnmeteredIntValueFromInt64(2),
		},
		dictionaryKeyValues(inter, actualDict),
	)

	AssertValuesEqual(
		t,
		inter,
		interpreter.NewUnmeteredSomeValueNonCopying(
			interpreter.NewUnmeteredIntValueFromInt64(1),
		),
		inter.Globals["removed"].GetValue(),
	)
}

func TestInterpretDictionaryInsert(t *testing.T) {

	t.Parallel()

	inter := parseCheckAndInterpret(t, `
      let xs = {"abc": 1, "def": 2}
      let inserted = xs.insert(key: "abc", 3)
    `)

	actualValue := inter.Globals["xs"].GetValue()

	require.IsType(t, actualValue, &interpreter.DictionaryValue{})
	actualDict := actualValue.(*interpreter.DictionaryValue)

	AssertValueSlicesEqual(
		t,
		inter,
		[]interpreter.Value{
			interpreter.NewUnmeteredStringValue("abc"),
			interpreter.NewUnmeteredIntValueFromInt64(3),
			interpreter.NewUnmeteredStringValue("def"),
			interpreter.NewUnmeteredIntValueFromInt64(2),
		},
		dictionaryKeyValues(inter, actualDict),
	)

	AssertValuesEqual(
		t,
		inter,
		interpreter.NewUnmeteredSomeValueNonCopying(
			interpreter.NewUnmeteredIntValueFromInt64(1),
		),
		inter.Globals["inserted"].GetValue(),
	)
}

func TestInterpretDictionaryKeys(t *testing.T) {

	t.Parallel()

	inter := parseCheckAndInterpret(t, `
      fun test(): [String] {
          let dict = {"def": 2, "abc": 1}
          dict.insert(key: "a", 3)
          return dict.keys
      }
    `)

	value, err := inter.Invoke("test")
	require.NoError(t, err)

	arrayValue := value.(*interpreter.ArrayValue)

	AssertValueSlicesEqual(
		t,
		inter,

		[]interpreter.Value{
			interpreter.NewUnmeteredStringValue("abc"),
			interpreter.NewUnmeteredStringValue("def"),
			interpreter.NewUnmeteredStringValue("a"),
		},
		arrayElements(inter, arrayValue),
	)
}

func TestInterpretDictionaryForEachKey(t *testing.T) {
	t.Parallel()

	type testcase struct {
		n        int64
		endPoint int64
	}
	testcases := []testcase{
		{10, 1},
		{20, 5},
		{100, 10},
		{100, 0},
	}
	code := `
	fun testForEachKey(n: Int, stopIter: Int): {Int: Int} {
		var dict: {Int:Int} = {}
		var counts: {Int:Int} = {}
		var i = 0
		while i < n {
			dict[i] = i
			counts[i] = 0
			i = i + 1
		}
		dict.forEachKey(fun(k: Int): Bool {
			if k == stopIter {
				return false
			}
			let curVal = counts[k]!
			counts[k] = curVal + 1
			return true
		})

		return counts
	}`
	inter := parseCheckAndInterpret(t, code)

	for _, test := range testcases {
		name := fmt.Sprintf("n = %d", test.n)
		t.Run(name, func(t *testing.T) {
			n := test.n
			endPoint := test.endPoint
			// t.Parallel()

			nVal := interpreter.NewUnmeteredIntValueFromInt64(n)
			stopIter := interpreter.NewUnmeteredIntValueFromInt64(endPoint)
			res, err := inter.Invoke("testForEachKey", nVal, stopIter)

			require.NoError(t, err)

			dict, ok := res.(*interpreter.DictionaryValue)
			assert.True(t, ok)

			toInt := func(val interpreter.Value) (int, bool) {
				intVal, ok := val.(interpreter.IntValue)
				if !ok {
					return 0, ok
				}
				return intVal.ToInt(), true
			}

			entries, ok := dictionaryEntries(inter, dict, toInt, toInt)

			assert.True(t, ok)

			for _, entry := range entries {
				// iteration order is undefined, so the only thing we can deterministically test is
				// whether visited keys exist in the dict
				// and whether iteration is affine

				key := int64(entry.key)
				require.True(t, 0 <= key && key < n, "Visited key not present in the original dictionary: %d", key)
				// assert that we exited early
				if int64(entry.key) == endPoint {
					AssertEqualWithDiff(t, 0, entry.value)
				} else {
					// make sure no key was visited twice
					require.LessOrEqual(t, entry.value, 1, "Dictionary entry visited twice during iteration")
				}

			}

		})
	}
}

func TestInterpretDictionaryValues(t *testing.T) {

	t.Parallel()

	inter := parseCheckAndInterpret(t, `
      fun test(): [Int] {
          let dict = {"def": 2, "abc": 1}
          dict.insert(key: "a", 3)
          return dict.values
      }
    `)

	value, err := inter.Invoke("test")
	require.NoError(t, err)

	arrayValue := value.(*interpreter.ArrayValue)

	AssertValueSlicesEqual(
		t,
		inter,
		[]interpreter.Value{
			interpreter.NewUnmeteredIntValueFromInt64(1),
			interpreter.NewUnmeteredIntValueFromInt64(2),
			interpreter.NewUnmeteredIntValueFromInt64(3),
		},
		arrayElements(inter, arrayValue),
	)
}

func TestInterpretDictionaryKeyTypes(t *testing.T) {

	t.Parallel()

	tests := map[string]string{
		"String":         `"abc"`,
		"Character":      `"X"`,
		"Address":        `0x1`,
		"Bool":           `true`,
		"Path":           `/storage/a`,
		"StoragePath":    `/storage/a`,
		"PublicPath":     `/public/a`,
		"PrivatePath":    `/private/a`,
		"CapabilityPath": `/private/a`,
	}

	for _, integerType := range sema.AllIntegerTypes {
		tests[integerType.String()] = `42`
	}

	for _, fixedPointType := range sema.AllFixedPointTypes {

		var literal string

		if sema.IsSubType(fixedPointType, sema.SignedFixedPointType) {
			literal = "-1.23"
		} else {
			literal = "1.23"
		}

		tests[fixedPointType.String()] = literal
	}

	for ty, code := range tests {
		t.Run(ty, func(t *testing.T) {

			inter := parseCheckAndInterpret(t,
				fmt.Sprintf(
					`
                      let k: %s = %s
                      let xs = {k: "test"}
                      let v = xs[k]
                    `,
					ty,
					code,
				),
			)

			AssertValuesEqual(
				t,
				inter,
				interpreter.NewUnmeteredSomeValueNonCopying(
					interpreter.NewUnmeteredStringValue("test"),
				),
				inter.Globals["v"].GetValue(),
			)
		})
	}
}

func TestInterpretPathToString(t *testing.T) {

	t.Parallel()

	tests := map[string]string{
		"Path":           `/storage/a`,
		"StoragePath":    `/storage/a`,
		"PublicPath":     `/public/a`,
		"PrivatePath":    `/private/a`,
		"CapabilityPath": `/private/a`,
	}

	for ty, val := range tests {
		t.Run(ty, func(t *testing.T) {
			inter := parseCheckAndInterpret(t,
				fmt.Sprintf(
					`
                           let x: %s = %s
                           let y: String = x.toString()
                         `,
					ty,
					val,
				))

			assert.Equal(t,
				interpreter.NewUnmeteredStringValue(val),
				inter.Globals["y"].GetValue(),
			)
		})
	}
}

func TestInterpretIndirectDestroy(t *testing.T) {

	t.Parallel()

	inter := parseCheckAndInterpret(t, `
      resource X {}

      fun test() {
          let x <- create X()
          destroy x
      }
    `)

	value, err := inter.Invoke("test")
	require.NoError(t, err)

	AssertValuesEqual(
		t,
		inter,
		interpreter.VoidValue{},
		value,
	)
}

func TestInterpretUnaryMove(t *testing.T) {

	t.Parallel()

	inter := parseCheckAndInterpret(t, `
      resource X {}

      fun foo(x: @X): @X {
          return <-x
      }

      fun bar() {
          let x <- foo(x: <-create X())
          destroy x
      }
    `)

	value, err := inter.Invoke("bar")
	require.NoError(t, err)

	AssertValuesEqual(
		t,
		inter,
		interpreter.VoidValue{},
		value,
	)
}

func TestInterpretResourceMoveInArrayAndDestroy(t *testing.T) {

	t.Parallel()

	inter := parseCheckAndInterpret(t, `
      var destroys = 0

      resource Foo {
          var bar: Int

          init(bar: Int) {
              self.bar = bar
          }

          destroy() {
              destroys = destroys + 1
          }
      }

      fun test(): Int {
          let foo1 <- create Foo(bar: 1)
          let foo2 <- create Foo(bar: 2)
          let foos <- [<-foo1, <-foo2]
          let bar = foos[1].bar
          destroy foos
          return bar
      }
    `)

	AssertValuesEqual(
		t,
		inter,
		interpreter.NewUnmeteredIntValueFromInt64(0),
		inter.Globals["destroys"].GetValue(),
	)

	value, err := inter.Invoke("test")
	require.NoError(t, err)

	AssertValuesEqual(
		t,
		inter,
		interpreter.NewUnmeteredIntValueFromInt64(2),
		value,
	)

	AssertValuesEqual(
		t,
		inter,
		interpreter.NewUnmeteredIntValueFromInt64(2),
		inter.Globals["destroys"].GetValue(),
	)
}

func TestInterpretResourceMoveInDictionaryAndDestroy(t *testing.T) {

	t.Parallel()

	inter := parseCheckAndInterpret(t, `
      var destroys = 0

      resource Foo {
          var bar: Int

          init(bar: Int) {
              self.bar = bar
          }

          destroy() {
              destroys = destroys + 1
          }
      }

      fun test() {
          let foo1 <- create Foo(bar: 1)
          let foo2 <- create Foo(bar: 2)
          let foos <- {"foo1": <-foo1, "foo2": <-foo2}
          destroy foos
      }
    `)

	RequireValuesEqual(
		t,
		inter,
		interpreter.NewUnmeteredIntValueFromInt64(0),
		inter.Globals["destroys"].GetValue(),
	)

	_, err := inter.Invoke("test")
	require.NoError(t, err)

	AssertValuesEqual(
		t,
		inter,
		interpreter.NewUnmeteredIntValueFromInt64(2),
		inter.Globals["destroys"].GetValue(),
	)
}

func TestInterpretClosure(t *testing.T) {

	t.Parallel()

	// Create a closure that increments and returns
	// a variable each time it is invoked.

	inter := parseCheckAndInterpret(t, `
        fun makeCounter(): ((): Int) {
            var count = 0
            return fun (): Int {
                count = count + 1
                return count
            }
        }

        let test = makeCounter()
    `)

	value, err := inter.Invoke("test")
	require.NoError(t, err)

	AssertValuesEqual(
		t,
		inter,
		interpreter.NewUnmeteredIntValueFromInt64(1),
		value,
	)

	value, err = inter.Invoke("test")
	require.NoError(t, err)

	AssertValuesEqual(
		t,
		inter,
		interpreter.NewUnmeteredIntValueFromInt64(2),
		value,
	)

	value, err = inter.Invoke("test")
	require.NoError(t, err)

	AssertValuesEqual(
		t,
		inter,
		interpreter.NewUnmeteredIntValueFromInt64(3),
		value,
	)
}

// TestInterpretCompositeFunctionInvocationFromImportingProgram checks
// that member functions of imported composites can be invoked from an importing program.
// See https://github.com/dapperlabs/flow-go/issues/838
func TestInterpretCompositeFunctionInvocationFromImportingProgram(t *testing.T) {

	t.Parallel()

	importedChecker, err := checker.ParseAndCheckWithOptions(t,
		`
          // function must have arguments
          pub fun x(x: Int) {}

          // invocation must be in composite
          pub struct Y {

              pub fun x() {
                  x(x: 1)
              }
          }
        `,
		checker.ParseAndCheckOptions{
			Location: ImportedLocation,
		},
	)
	require.NoError(t, err)

	importingChecker, err := checker.ParseAndCheckWithOptions(t,
		`
          import Y from "imported"

          pub fun test() {
              // get member must bind using imported interpreter
              Y().x()
          }
        `,
		checker.ParseAndCheckOptions{
			Config: &sema.Config{
				ImportHandler: func(_ *sema.Checker, importedLocation common.Location, _ ast.Range) (sema.Import, error) {
					assert.Equal(t,
						ImportedLocation,
						importedLocation,
					)

					return sema.ElaborationImport{
						Elaboration: importedChecker.Elaboration,
					}, nil
				},
			},
		},
	)
	require.NoError(t, err)

	storage := newUnmeteredInMemoryStorage()

	inter, err := interpreter.NewInterpreter(
		interpreter.ProgramFromChecker(importingChecker),
		importingChecker.Location,
		&interpreter.Config{
			Storage: storage,
			ImportLocationHandler: func(inter *interpreter.Interpreter, location common.Location) interpreter.Import {
				assert.Equal(t,
					ImportedLocation,
					location,
				)

				program := interpreter.ProgramFromChecker(importedChecker)
				subInterpreter, err := inter.NewSubInterpreter(program, location)
				if err != nil {
					panic(err)
				}

				return interpreter.InterpreterImport{
					Interpreter: subInterpreter,
				}
			},
		},
	)
	require.NoError(t, err)

	err = inter.Interpret()
	require.NoError(t, err)

	_, err = inter.Invoke("test")
	require.NoError(t, err)
}

func TestInterpretSwapVariables(t *testing.T) {

	t.Parallel()

	inter := parseCheckAndInterpret(t, `
       fun test(): [Int] {
           var x = 2
           var y = 3
           x <-> y
           return [x, y]
       }
    `)

	value, err := inter.Invoke("test")
	require.NoError(t, err)

	AssertValuesEqual(
		t,
		inter,
		interpreter.NewArrayValue(
			inter,
			interpreter.ReturnEmptyLocationRange,
			interpreter.VariableSizedStaticType{
				Type: interpreter.PrimitiveStaticTypeInt,
			},
			common.Address{},
			interpreter.NewUnmeteredIntValueFromInt64(3),
			interpreter.NewUnmeteredIntValueFromInt64(2),
		),
		value,
	)
}

func TestInterpretSwapArrayAndField(t *testing.T) {

	t.Parallel()

	inter := parseCheckAndInterpret(t, `
       struct Foo {
           var bar: Int

           init(bar: Int) {
               self.bar = bar
           }
       }

       fun test(): [Int] {
           let foo = Foo(bar: 1)
           let nums = [2]
           foo.bar <-> nums[0]
           return [foo.bar, nums[0]]
       }
    `)

	value, err := inter.Invoke("test")
	require.NoError(t, err)

	AssertValuesEqual(
		t,
		inter,
		interpreter.NewArrayValue(
			inter,
			interpreter.ReturnEmptyLocationRange,
			interpreter.VariableSizedStaticType{
				Type: interpreter.PrimitiveStaticTypeInt,
			},
			common.Address{},
			interpreter.NewUnmeteredIntValueFromInt64(2),
			interpreter.NewUnmeteredIntValueFromInt64(1),
		),
		value,
	)
}

func TestInterpretResourceDestroyExpressionNoDestructor(t *testing.T) {

	t.Parallel()

	inter := parseCheckAndInterpret(t, `
       resource R {}

       fun test() {
           let r <- create R()
           destroy r
       }
    `)

	_, err := inter.Invoke("test")
	require.NoError(t, err)
}

func TestInterpretResourceDestroyExpressionDestructor(t *testing.T) {

	t.Parallel()

	inter := parseCheckAndInterpret(t, `
       var ranDestructor = false

       resource R {
           destroy() {
               ranDestructor = true
           }
       }

       fun test() {
           let r <- create R()
           destroy r
       }
    `)

	AssertValuesEqual(
		t,
		inter,
		interpreter.BoolValue(false),
		inter.Globals["ranDestructor"].GetValue(),
	)

	_, err := inter.Invoke("test")
	require.NoError(t, err)

	AssertValuesEqual(
		t,
		inter,
		interpreter.BoolValue(true),
		inter.Globals["ranDestructor"].GetValue(),
	)
}

func TestInterpretResourceDestroyExpressionNestedResources(t *testing.T) {

	t.Parallel()

	inter := parseCheckAndInterpret(t, `
      var ranDestructorA = false
      var ranDestructorB = false

      resource B {
          destroy() {
              ranDestructorB = true
          }
      }

      resource A {
          let b: @B

          init(b: @B) {
              self.b <- b
          }

          destroy() {
              ranDestructorA = true
              destroy self.b
          }
      }

      fun test() {
          let b <- create B()
          let a <- create A(b: <-b)
          destroy a
      }
    `)

	AssertValuesEqual(
		t,
		inter,
		interpreter.BoolValue(false),
		inter.Globals["ranDestructorA"].GetValue(),
	)

	AssertValuesEqual(
		t,
		inter,
		interpreter.BoolValue(false),
		inter.Globals["ranDestructorB"].GetValue(),
	)

	_, err := inter.Invoke("test")
	require.NoError(t, err)

	AssertValuesEqual(
		t,
		inter,
		interpreter.BoolValue(true),
		inter.Globals["ranDestructorA"].GetValue(),
	)

	AssertValuesEqual(
		t,
		inter,
		interpreter.BoolValue(true),
		inter.Globals["ranDestructorB"].GetValue(),
	)
}

func TestInterpretResourceDestroyArray(t *testing.T) {

	t.Parallel()

	inter := parseCheckAndInterpret(t, `
      var destructionCount = 0

      resource R {
          destroy() {
              destructionCount = destructionCount + 1
          }
      }

      fun test() {
          let rs <- [<-create R(), <-create R()]
          destroy rs
      }
    `)

	RequireValuesEqual(
		t,
		inter,
		interpreter.NewUnmeteredIntValueFromInt64(0),
		inter.Globals["destructionCount"].GetValue(),
	)

	_, err := inter.Invoke("test")
	require.NoError(t, err)

	AssertValuesEqual(
		t,
		inter,
		interpreter.NewUnmeteredIntValueFromInt64(2),
		inter.Globals["destructionCount"].GetValue(),
	)
}

func TestInterpretResourceDestroyDictionary(t *testing.T) {

	t.Parallel()

	inter := parseCheckAndInterpret(t, `
      var destructionCount = 0

      resource R {
          destroy() {
              destructionCount = destructionCount + 1
          }
      }

      fun test() {
          let rs <- {"r1": <-create R(), "r2": <-create R()}
          destroy rs
      }
    `)

	RequireValuesEqual(
		t,
		inter,
		interpreter.NewUnmeteredIntValueFromInt64(0),
		inter.Globals["destructionCount"].GetValue(),
	)

	_, err := inter.Invoke("test")
	require.NoError(t, err)

	AssertValuesEqual(
		t,
		inter,
		interpreter.NewUnmeteredIntValueFromInt64(2),
		inter.Globals["destructionCount"].GetValue(),
	)
}

func TestInterpretResourceDestroyOptionalSome(t *testing.T) {

	t.Parallel()

	inter := parseCheckAndInterpret(t, `
      var destructionCount = 0

      resource R {
          destroy() {
              destructionCount = destructionCount + 1
          }
      }

      fun test() {
          let maybeR: @R? <- create R()
          destroy maybeR
      }
    `)

	RequireValuesEqual(
		t,
		inter,
		interpreter.NewUnmeteredIntValueFromInt64(0),
		inter.Globals["destructionCount"].GetValue(),
	)

	_, err := inter.Invoke("test")
	require.NoError(t, err)

	AssertValuesEqual(
		t,
		inter,
		interpreter.NewUnmeteredIntValueFromInt64(1),
		inter.Globals["destructionCount"].GetValue(),
	)
}

func TestInterpretResourceDestroyOptionalNil(t *testing.T) {

	t.Parallel()

	inter := parseCheckAndInterpret(t, `
      var destructionCount = 0

      resource R {
          destroy() {
              destructionCount = destructionCount + 1
          }
      }

      fun test() {
          let maybeR: @R? <- nil
          destroy maybeR
      }
    `)

	RequireValuesEqual(
		t,
		inter,
		interpreter.NewUnmeteredIntValueFromInt64(0),
		inter.Globals["destructionCount"].GetValue(),
	)

	_, err := inter.Invoke("test")
	require.NoError(t, err)

	AssertValuesEqual(
		t,
		inter,
		interpreter.NewUnmeteredIntValueFromInt64(0),
		inter.Globals["destructionCount"].GetValue(),
	)
}

// TestInterpretResourceDestroyExpressionResourceInterfaceCondition tests that
// the resource interface's destructor is called, even if the conforming resource
// does not have an destructor
func TestInterpretResourceDestroyExpressionResourceInterfaceCondition(t *testing.T) {

	t.Parallel()

	inter := parseCheckAndInterpret(t, `
      resource interface I {
          destroy() {
              pre { false }
          }
      }

      resource R: I {}

      fun test() {
          let r <- create R()
          destroy r
      }
    `)

	_, err := inter.Invoke("test")
	require.IsType(t,
		interpreter.Error{},
		err,
	)
	interpreterErr := err.(interpreter.Error)

	require.IsType(t,
		interpreter.ConditionError{},
		interpreterErr.Err,
	)
}

// TestInterpretInterfaceInitializer tests that the interface's initializer
// is called, even if the conforming composite does not have an initializer
func TestInterpretInterfaceInitializer(t *testing.T) {

	t.Parallel()

	inter := parseCheckAndInterpret(t, `
      struct interface I {
          init(a a1: Bool) {
              pre { a1 }
          }
      }

      struct S: I {
          init(a a2: Bool) {}
      }

      fun test() {
          S(a: false)
      }
    `)

	_, err := inter.Invoke("test")
	require.IsType(t,
		interpreter.Error{},
		err,
	)
	interpreterErr := err.(interpreter.Error)

	require.IsType(t,
		interpreter.ConditionError{},
		interpreterErr.Err,
	)
}

func TestInterpretEmitEvent(t *testing.T) {

	t.Parallel()

	var actualEvents []interpreter.Value

	inter, err := parseCheckAndInterpretWithOptions(t,
		`
          event Transfer(to: Int, from: Int)
          event TransferAmount(to: Int, from: Int, amount: Int)

          fun test() {
              emit Transfer(to: 1, from: 2)
              emit Transfer(to: 3, from: 4)
              emit TransferAmount(to: 1, from: 2, amount: 100)
          }
        `,
		ParseCheckAndInterpretOptions{
			Config: &interpreter.Config{
				OnEventEmitted: func(
					_ *interpreter.Interpreter,
					_ func() interpreter.LocationRange,
					event *interpreter.CompositeValue,
					eventType *sema.CompositeType,
				) error {
					actualEvents = append(actualEvents, event)
					return nil
				},
			},
		},
	)
	require.NoError(t, err)

	_, err = inter.Invoke("test")
	require.NoError(t, err)

	transferEventType := checker.RequireGlobalType(t, inter.Program.Elaboration, "Transfer")
	transferAmountEventType := checker.RequireGlobalType(t, inter.Program.Elaboration, "TransferAmount")

	fields1 := []interpreter.CompositeField{
		{
			Name:  "to",
			Value: interpreter.NewUnmeteredIntValueFromInt64(1),
		},
		{
			Name:  "from",
			Value: interpreter.NewUnmeteredIntValueFromInt64(2),
		},
	}

	fields2 := []interpreter.CompositeField{
		{
			Name:  "to",
			Value: interpreter.NewUnmeteredIntValueFromInt64(3),
		},
		{
			Name:  "from",
			Value: interpreter.NewUnmeteredIntValueFromInt64(4),
		},
	}

	fields3 := []interpreter.CompositeField{
		{
			Name:  "to",
			Value: interpreter.NewUnmeteredIntValueFromInt64(1),
		},
		{
			Name:  "from",
			Value: interpreter.NewUnmeteredIntValueFromInt64(2),
		},
		{
			Name:  "amount",
			Value: interpreter.NewUnmeteredIntValueFromInt64(100),
		},
	}

	expectedEvents := []interpreter.Value{
		interpreter.NewCompositeValue(
			inter,
			interpreter.ReturnEmptyLocationRange,
			TestLocation,
			TestLocation.QualifiedIdentifier(transferEventType.ID()),
			common.CompositeKindEvent,
			fields1,
			common.Address{},
		),
		interpreter.NewCompositeValue(
			inter,
			interpreter.ReturnEmptyLocationRange,
			TestLocation,
			TestLocation.QualifiedIdentifier(transferEventType.ID()),
			common.CompositeKindEvent,
			fields2,
			common.Address{},
		),
		interpreter.NewCompositeValue(
			inter,
			interpreter.ReturnEmptyLocationRange,
			TestLocation,
			TestLocation.QualifiedIdentifier(transferAmountEventType.ID()),
			common.CompositeKindEvent,
			fields3,
			common.Address{},
		),
	}

	for _, event := range expectedEvents {
		event.(*interpreter.CompositeValue).InitializeFunctions(inter)
	}

	AssertValueSlicesEqual(
		t,
		inter,

		expectedEvents,
		actualEvents,
	)
}

type testValue struct {
	value              interpreter.Value
	ty                 sema.Type
	literal            string
	notAsDictionaryKey bool
}

func (v testValue) String() string {
	if v.literal == "" {
		return v.value.String()
	}
	return v.literal
}

func TestInterpretEmitEventParameterTypes(t *testing.T) {

	t.Parallel()

	sType := &sema.CompositeType{
		Location:   TestLocation,
		Identifier: "S",
		Kind:       common.CompositeKindStructure,
		Members:    &sema.StringMemberOrderedMap{},
	}

	storage := newUnmeteredInMemoryStorage()

	inter, err := interpreter.NewInterpreter(
		nil,
		TestLocation,
		&interpreter.Config{Storage: storage},
	)
	require.NoError(t, err)

	sValue := interpreter.NewCompositeValue(
		inter,
		interpreter.ReturnEmptyLocationRange,
		TestLocation,
		"S",
		common.CompositeKindStructure,
		nil,
		common.Address{},
	)
	sValue.Functions = map[string]interpreter.FunctionValue{}

	validTypes := map[string]testValue{
		"String": {
			value: interpreter.NewUnmeteredStringValue("test"),
			ty:    sema.StringType,
		},
		"Character": {
			value: interpreter.NewUnmeteredCharacterValue("X"),
			ty:    sema.CharacterType,
		},
		"Bool": {
			value: interpreter.BoolValue(true),
			ty:    sema.BoolType,
		},
		"Address": {
			literal: `0x1`,
			value:   interpreter.NewUnmeteredAddressValueFromBytes([]byte{0x1}),
			ty:      &sema.AddressType{},
		},
		// Int*
		"Int": {
			value: interpreter.NewUnmeteredIntValueFromInt64(42),
			ty:    sema.IntType,
		},
		"Int8": {
			value: interpreter.NewUnmeteredInt8Value(42),
			ty:    sema.Int8Type,
		},
		"Int16": {
			value: interpreter.NewUnmeteredInt16Value(42),
			ty:    sema.Int16Type,
		},
		"Int32": {
			value: interpreter.NewUnmeteredInt32Value(42),
			ty:    sema.Int32Type,
		},
		"Int64": {
			value: interpreter.NewUnmeteredInt64Value(42),
			ty:    sema.Int64Type,
		},
		"Int128": {
			value: interpreter.NewUnmeteredInt128ValueFromInt64(42),
			ty:    sema.Int128Type,
		},
		"Int256": {
			value: interpreter.NewUnmeteredInt256ValueFromInt64(42),
			ty:    sema.Int256Type,
		},
		// UInt*
		"UInt": {
			value: interpreter.NewUnmeteredUIntValueFromUint64(42),
			ty:    sema.UIntType,
		},
		"UInt8": {
			value: interpreter.NewUnmeteredUInt8Value(42),
			ty:    sema.UInt8Type,
		},
		"UInt16": {
			value: interpreter.NewUnmeteredUInt16Value(42),
			ty:    sema.UInt16Type,
		},
		"UInt32": {
			value: interpreter.NewUnmeteredUInt32Value(42),
			ty:    sema.UInt32Type,
		},
		"UInt64": {
			value: interpreter.NewUnmeteredUInt64Value(42),
			ty:    sema.UInt64Type,
		},
		"UInt128": {
			value: interpreter.NewUnmeteredUInt128ValueFromUint64(42),
			ty:    sema.UInt128Type,
		},
		"UInt256": {
			value: interpreter.NewUnmeteredUInt256ValueFromUint64(42),
			ty:    sema.UInt256Type,
		},
		// Word*
		"Word8": {
			value: interpreter.NewUnmeteredWord8Value(42),
			ty:    sema.Word8Type,
		},
		"Word16": {
			value: interpreter.NewUnmeteredWord16Value(42),
			ty:    sema.Word16Type,
		},
		"Word32": {
			value: interpreter.NewUnmeteredWord32Value(42),
			ty:    sema.Word32Type,
		},
		"Word64": {
			value: interpreter.NewUnmeteredWord64Value(42),
			ty:    sema.Word64Type,
		},
		// Fix*
		"Fix64": {
			value: interpreter.NewUnmeteredFix64Value(123000000),
			ty:    sema.Fix64Type,
		},
		// UFix*
		"UFix64": {
			value: interpreter.NewUnmeteredUFix64Value(123000000),
			ty:    sema.UFix64Type,
		},
		// TODO:
		//// Struct
		//"S": {
		//     literal:            `s`,
		//     ty:                 sType,
		//     notAsDictionaryKey: true,
		//},
	}

	for _, integerType := range sema.AllIntegerTypes {

		switch integerType {
		case sema.IntegerType, sema.SignedIntegerType:
			continue
		}

		if _, ok := validTypes[integerType.String()]; !ok {
			panic(fmt.Sprintf("broken test: missing %s", integerType))
		}
	}

	for _, fixedPointType := range sema.AllFixedPointTypes {

		switch fixedPointType {
		case sema.FixedPointType, sema.SignedFixedPointType:
			continue
		}

		if _, ok := validTypes[fixedPointType.String()]; !ok {
			panic(fmt.Sprintf("broken test: missing %s", fixedPointType))
		}
	}

	tests := map[string]testValue{}

	for validType, testCase := range validTypes {
		tests[validType] = testCase

		tests[fmt.Sprintf("%s?", validType)] =
			testValue{
				value:   interpreter.NewUnmeteredSomeValueNonCopying(testCase.value),
				literal: testCase.literal,
			}

		tests[fmt.Sprintf("[%s]", validType)] =
			testValue{
				value: interpreter.NewArrayValue(
					inter,
					interpreter.ReturnEmptyLocationRange,
					interpreter.VariableSizedStaticType{
						Type: interpreter.ConvertSemaToStaticType(nil, testCase.ty),
					},
					common.Address{},
					testCase.value,
				),
				literal: fmt.Sprintf("[%s as %s]", testCase, validType),
			}

		tests[fmt.Sprintf("[%s; 1]", validType)] =
			testValue{
				value: interpreter.NewArrayValue(
					inter,
					interpreter.ReturnEmptyLocationRange,
					interpreter.ConstantSizedStaticType{
						Type: interpreter.ConvertSemaToStaticType(nil, testCase.ty),
						Size: 1,
					},
					common.Address{},
					testCase.value,
				),
				literal: fmt.Sprintf("[%s as %s]", testCase, validType),
			}

		if !testCase.notAsDictionaryKey {

			value := interpreter.NewDictionaryValue(
				inter,
				interpreter.ReturnEmptyLocationRange,
				interpreter.DictionaryStaticType{
					KeyType:   interpreter.ConvertSemaToStaticType(nil, testCase.ty),
					ValueType: interpreter.ConvertSemaToStaticType(nil, testCase.ty),
				},
				testCase.value, testCase.value,
			)

			tests[fmt.Sprintf("{%[1]s: %[1]s}", validType)] =
				testValue{
					value:   value,
					literal: fmt.Sprintf("{%[1]s as %[2]s: %[1]s as %[2]s}", testCase, validType),
				}
		}
	}

	for ty, testCase := range tests {

		t.Run(ty, func(t *testing.T) {

			code := fmt.Sprintf(
				`
                  event Test(_ value: %[1]s)

                  fun test() {
                      emit Test(%[2]s as %[1]s)
                  }
                `,
				ty,
				testCase.String(),
			)

			baseValueActivation := sema.NewVariableActivation(sema.BaseValueActivation)
			baseValueActivation.DeclareValue(stdlib.StandardLibraryValue{
				Name:  "s",
				Type:  sType,
				Value: sValue,
				Kind:  common.DeclarationKindConstant,
			})

			baseTypeActivation := sema.NewVariableActivation(sema.BaseTypeActivation)
			baseTypeActivation.DeclareType(stdlib.StandardLibraryType{
				Name: "S",
				Type: sType,
				Kind: common.DeclarationKindStructure,
			})

			var actualEvents []interpreter.Value

			inter, err := parseCheckAndInterpretWithOptions(
				t, code, ParseCheckAndInterpretOptions{
					CheckerConfig: &sema.Config{
						BaseValueActivation: baseValueActivation,
						BaseTypeActivation:  baseTypeActivation,
					},
					Config: &interpreter.Config{
						Storage: storage,
						OnEventEmitted: func(
							_ *interpreter.Interpreter,
							_ func() interpreter.LocationRange,
							event *interpreter.CompositeValue,
							eventType *sema.CompositeType,
						) error {
							actualEvents = append(actualEvents, event)
							return nil
						},
					},
				},
			)
			require.NoError(t, err)

			_, err = inter.Invoke("test")
			require.NoError(t, err)

			testType := checker.RequireGlobalType(t, inter.Program.Elaboration, "Test")

			fields := []interpreter.CompositeField{
				{
					Name:  "value",
					Value: testCase.value,
				},
			}

			expectedEvents := []interpreter.Value{
				interpreter.NewCompositeValue(
					inter,
					interpreter.ReturnEmptyLocationRange,
					TestLocation,
					TestLocation.QualifiedIdentifier(testType.ID()),
					common.CompositeKindEvent,
					fields,
					common.Address{},
				),
			}

			for _, event := range expectedEvents {
				event.(*interpreter.CompositeValue).InitializeFunctions(inter)
			}

			AssertValueSlicesEqual(
				t,
				inter,

				expectedEvents,
				actualEvents,
			)
		})
	}
}

func TestInterpretSwapResourceDictionaryElementReturnSwapped(t *testing.T) {

	t.Parallel()

	inter := parseCheckAndInterpret(t, `
      resource X {}

      fun test(): @X? {
          let xs: @{String: X} <- {}
          var x: @X? <- create X()
          xs["foo"] <-> x
          destroy xs
          return <-x
      }
    `)

	value, err := inter.Invoke("test")
	require.NoError(t, err)

	AssertValuesEqual(
		t,
		inter,
		interpreter.NilValue{},
		value,
	)
}

func TestInterpretSwapResourceDictionaryElementReturnDictionary(t *testing.T) {

	t.Parallel()

	inter := parseCheckAndInterpret(t, `
      resource X {}

      fun test(): @{String: X} {
          let xs: @{String: X} <- {}
          var x: @X? <- create X()
          xs["foo"] <-> x
          destroy x
          return <-xs
      }
    `)

	value, err := inter.Invoke("test")
	require.NoError(t, err)

	require.IsType(t,
		&interpreter.DictionaryValue{},
		value,
	)

	foo := value.(*interpreter.DictionaryValue).
		GetKey(inter, interpreter.ReturnEmptyLocationRange, interpreter.NewUnmeteredStringValue("foo"))

	require.IsType(t,
		&interpreter.SomeValue{},
		foo,
	)

	assert.IsType(t,
		&interpreter.CompositeValue{},
		foo.(*interpreter.SomeValue).
			InnerValue(inter, interpreter.ReturnEmptyLocationRange),
	)
}

func TestInterpretSwapResourceDictionaryElementRemoveUsingNil(t *testing.T) {

	t.Parallel()

	inter := parseCheckAndInterpret(t, `
      resource X {}

      fun test(): @X? {
          let xs: @{String: X} <- {"foo": <-create X()}
          var x: @X? <- nil
          xs["foo"] <-> x
          destroy xs
          return <-x
      }
    `)

	value, err := inter.Invoke("test")
	require.NoError(t, err)

	require.IsType(t,
		&interpreter.SomeValue{},
		value,
	)

	assert.IsType(t,
		&interpreter.CompositeValue{},
		value.(*interpreter.SomeValue).
			InnerValue(inter, interpreter.ReturnEmptyLocationRange),
	)
}

func TestInterpretReferenceExpression(t *testing.T) {

	t.Parallel()

	_, err := checker.ParseAndCheck(t, `
      resource R {}

      fun test(): &R {
          let r <- create R()
          let ref = &r as &R
          destroy r
          return ref
      }
    `)

	errs := checker.ExpectCheckerErrors(t, err, 1)
	invalidatedRefError := &sema.InvalidatedResourceReferenceError{}
	assert.ErrorAs(t, errs[0], &invalidatedRefError)
}

func TestInterpretReferenceUse(t *testing.T) {

	t.Parallel()

	inter := parseCheckAndInterpret(t, `
      pub resource R {
          pub(set) var x: Int

          init() {
              self.x = 0
          }

          pub fun setX(_ newX: Int) {
              self.x = newX
          }
      }

      pub fun test(): [Int] {
          let r <- create R()

          let ref1 = &r as &R
          let ref2 = &r as &R

          ref1.x = 1
          let x1 = ref1.x
          ref1.setX(2)
          let x2 = ref1.x

          let x3 = ref2.x
          let res = [x1, x2, x3]
          destroy r
          return res
      }
    `)

	value, err := inter.Invoke("test")
	require.NoError(t, err)

	AssertValuesEqual(
		t,
		inter,
		interpreter.NewArrayValue(
			inter,
			interpreter.ReturnEmptyLocationRange,
			interpreter.VariableSizedStaticType{
				Type: interpreter.PrimitiveStaticTypeInt,
			},
			common.Address{},
			interpreter.NewUnmeteredIntValueFromInt64(1),
			interpreter.NewUnmeteredIntValueFromInt64(2),
			interpreter.NewUnmeteredIntValueFromInt64(2),
		),
		value,
	)
}

func TestInterpretReferenceUseAccess(t *testing.T) {

	t.Parallel()

	inter := parseCheckAndInterpret(t, `
      pub resource R {
          pub(set) var x: Int

          init() {
              self.x = 0
          }

          pub fun setX(_ newX: Int) {
              self.x = newX
          }
      }

      pub fun test(): [Int] {
          let rs <- [<-create R()]
          let ref = &rs as &[R]
          let x0 = ref[0].x
          ref[0].x = 1
          let x1 = ref[0].x
          ref[0].setX(2)
          let x2 = ref[0].x
          let res = [x0, x1, x2]
          destroy rs
          return res
      }
    `)

	value, err := inter.Invoke("test")
	require.NoError(t, err)

	AssertValuesEqual(
		t,
		inter,
		interpreter.NewArrayValue(
			inter,
			interpreter.ReturnEmptyLocationRange,
			interpreter.VariableSizedStaticType{
				Type: interpreter.PrimitiveStaticTypeInt,
			},
			common.Address{},
			interpreter.NewUnmeteredIntValueFromInt64(0),
			interpreter.NewUnmeteredIntValueFromInt64(1),
			interpreter.NewUnmeteredIntValueFromInt64(2),
		),
		value,
	)
}

func TestInterpretReferenceDereferenceFailure(t *testing.T) {

	t.Parallel()

	_, err := checker.ParseAndCheck(t, `
      pub resource R {
          pub fun foo() {}
      }

      pub fun test() {
          let r <- create R()
          let ref = &r as &R
          destroy r
          ref.foo()
      }
    `)

	errs := checker.ExpectCheckerErrors(t, err, 1)
	invalidatedRefError := &sema.InvalidatedResourceReferenceError{}
	assert.ErrorAs(t, errs[0], &invalidatedRefError)
}

func TestInterpretVariableDeclarationSecondValue(t *testing.T) {

	t.Parallel()

	inter := parseCheckAndInterpret(t, `
      resource R {
          let id: Int
          init(id: Int) {
              self.id = id
          }
      }

      fun test(): @[R?] {
          let x <- create R(id: 1)
          var ys <- {"r": <-create R(id: 2)}
          // NOTE: nested move is valid here
          let z <- ys["r"] <- x

          // NOTE: nested move is invalid here
          let r <- ys.remove(key: "r")

          destroy ys

          return <-[<-z, <-r]
      }
    `)

	value, err := inter.Invoke("test")
	require.NoError(t, err)

	require.IsType(t,
		&interpreter.ArrayValue{},
		value,
	)

	values := arrayElements(inter, value.(*interpreter.ArrayValue))

	require.IsType(t,
		&interpreter.SomeValue{},
		values[0],
	)

	firstValue := values[0].(*interpreter.SomeValue).
		InnerValue(inter, interpreter.ReturnEmptyLocationRange)

	require.IsType(t,
		&interpreter.CompositeValue{},
		firstValue,
	)

	firstResource := firstValue.(*interpreter.CompositeValue)

	AssertValuesEqual(
		t,
		inter,
		interpreter.NewUnmeteredIntValueFromInt64(2),
		firstResource.GetField(inter, interpreter.ReturnEmptyLocationRange, "id"),
	)

	require.IsType(t,
		&interpreter.SomeValue{},
		values[1],
	)

	secondValue := values[1].(*interpreter.SomeValue).
		InnerValue(inter, interpreter.ReturnEmptyLocationRange)

	require.IsType(t,
		&interpreter.CompositeValue{},
		secondValue,
	)

	secondResource := secondValue.(*interpreter.CompositeValue)

	AssertValuesEqual(
		t,
		inter,
		interpreter.NewUnmeteredIntValueFromInt64(1),
		secondResource.GetField(inter, interpreter.ReturnEmptyLocationRange, "id"),
	)
}

func TestInterpretResourceMovingAndBorrowing(t *testing.T) {

	t.Parallel()

	t.Run("stack to stack", func(t *testing.T) {

		t.Parallel()

		_, err := checker.ParseAndCheck(t, `
            resource R2 {
                let value: String

                init() {
                    self.value = "test"
                }
            }

            resource R1 {
                var r2: @R2?

                init() {
                    self.r2 <- nil
                }

                destroy() {
                    destroy self.r2
                }

                fun moveToStack_Borrow_AndMoveBack(): &R2 {
                    // The second assignment should not lead to the resource being cleared
                    let optR2 <- self.r2 <- nil
                    let r2 <- optR2!
                    let ref = &r2 as &R2
                    self.r2 <-! r2
                    return ref
                }
            }

            fun test(): [String?] {
                let r2 <- create R2()
                let r1 <- create R1()
                r1.r2 <-! r2
                let ref = r1.moveToStack_Borrow_AndMoveBack()
                let value = r1.r2?.value
                let refValue = ref.value
                destroy r1
                return [value, refValue]
            }
        `)

		errs := checker.ExpectCheckerErrors(t, err, 1)
		invalidatedRefError := &sema.InvalidatedResourceReferenceError{}
		assert.ErrorAs(t, errs[0], &invalidatedRefError)
	})

	t.Run("from account to stack and back", func(t *testing.T) {

		t.Parallel()

		_, err := checker.ParseAndCheck(t, `
            resource R2 {
                let value: String

                init() {
                    self.value = "test"
                }
            }

            resource R1 {
                var r2: @R2?

                init() {
                    self.r2 <- nil
                }

                destroy() {
                    destroy self.r2
                }

                fun moveToStack_Borrow_AndMoveBack(): &R2 {
                    // The second assignment should lead to the invalidation of the resource-ref
                    let optR2 <- self.r2 <- nil
                    let r2 <- optR2!
                    let ref = &r2 as &R2
                    self.r2 <-! r2
                    return ref
                }
            }

            fun createR1(): @R1 {
                return <- create R1()
            }

            fun test(r1: &R1): [String?] {
                let r2 <- create R2()
                r1.r2 <-! r2
                let ref = r1.moveToStack_Borrow_AndMoveBack()
                let value = r1.r2?.value
                let refValue = ref.value
                return [value, refValue]
            }
        `)

<<<<<<< HEAD
		r1, err := inter.Invoke("createR1")
		require.NoError(t, err)

		r1 = r1.Transfer(inter, interpreter.ReturnEmptyLocationRange, atree.Address{1}, false, nil)

		r1Type := checker.RequireGlobalType(t, inter.Program.Elaboration, "R1")

		ref := interpreter.NewUnmeteredEphemeralReferenceValue(
			false,
			r1,
			r1Type,
		)

		_, err = inter.Invoke("test", ref)
		require.Error(t, err)
		require.ErrorAs(t, err, &interpreter.InvalidatedResourceReferenceError{})
=======
		errs := checker.ExpectCheckerErrors(t, err, 1)
		invalidatedRefError := &sema.InvalidatedResourceReferenceError{}
		assert.ErrorAs(t, errs[0], &invalidatedRefError)
>>>>>>> 49f08a28
	})
}

func TestInterpretCastingIntLiteralToInt8(t *testing.T) {

	t.Parallel()

	inter := parseCheckAndInterpret(t, `
      let x = 42 as Int8
    `)

	AssertValuesEqual(
		t,
		inter,
		interpreter.NewUnmeteredInt8Value(42),
		inter.Globals["x"].GetValue(),
	)
}

func TestInterpretCastingIntLiteralToAnyStruct(t *testing.T) {

	t.Parallel()

	inter := parseCheckAndInterpret(t, `
      let x = 42 as AnyStruct
    `)

	AssertValuesEqual(
		t,
		inter,
		interpreter.NewUnmeteredIntValueFromInt64(42),
		inter.Globals["x"].GetValue(),
	)
}

func TestInterpretCastingIntLiteralToOptional(t *testing.T) {

	t.Parallel()

	inter := parseCheckAndInterpret(t, `
      let x = 42 as Int?
    `)

	AssertValuesEqual(
		t,
		inter,
		interpreter.NewUnmeteredSomeValueNonCopying(interpreter.NewUnmeteredIntValueFromInt64(42)),
		inter.Globals["x"].GetValue(),
	)
}

func TestInterpretCastingResourceToAnyResource(t *testing.T) {

	t.Parallel()

	inter := parseCheckAndInterpret(t, `
      resource R {}

      fun test(): @AnyResource {
          let r <- create R()
          let x <- r as @AnyResource
          return <-x
      }
    `)

	value, err := inter.Invoke("test")
	require.NoError(t, err)

	assert.IsType(t,
		&interpreter.CompositeValue{},
		value,
	)
}

func TestInterpretOptionalChainingFieldRead(t *testing.T) {

	t.Parallel()

	inter := parseCheckAndInterpret(t,
		`
          struct Test {
              let x: Int

              init(x: Int) {
                  self.x = x
              }
          }

          let test1: Test? = nil
          let x1 = test1?.x

          let test2: Test? = Test(x: 42)
          let x2 = test2?.x
        `,
	)

	AssertValuesEqual(
		t,
		inter,
		interpreter.NilValue{},
		inter.Globals["x1"].GetValue(),
	)

	AssertValuesEqual(
		t,
		inter,
		interpreter.NewUnmeteredSomeValueNonCopying(
			interpreter.NewUnmeteredIntValueFromInt64(42),
		),
		inter.Globals["x2"].GetValue(),
	)
}

func TestInterpretOptionalChainingFunctionRead(t *testing.T) {

	t.Parallel()

	inter := parseCheckAndInterpret(t,
		`
          struct Test {
              fun x(): Int {
                  return 42
              }
          }

          let test1: Test? = nil
          let x1 = test1?.x

          let test2: Test? = Test()
          let x2 = test2?.x
        `,
	)

	AssertValuesEqual(
		t,
		inter,
		interpreter.NilValue{},
		inter.Globals["x1"].GetValue(),
	)

	require.IsType(t,
		&interpreter.SomeValue{},
		inter.Globals["x2"].GetValue(),
	)

	assert.IsType(t,
		interpreter.BoundFunctionValue{},
		inter.Globals["x2"].GetValue().(*interpreter.SomeValue).
			InnerValue(inter, interpreter.ReturnEmptyLocationRange),
	)
}

func TestInterpretOptionalChainingFunctionCall(t *testing.T) {

	t.Parallel()

	inter := parseCheckAndInterpret(t,
		`
         struct Test {
             fun x(): Int {
                 return 42
             }
         }

         let test1: Test? = nil
         let x1 = test1?.x()

         let test2: Test? = Test()
         let x2 = test2?.x()
       `,
	)

	AssertValuesEqual(
		t,
		inter,
		interpreter.NilValue{},
		inter.Globals["x1"].GetValue(),
	)

	AssertValuesEqual(
		t,
		inter,
		interpreter.NewUnmeteredSomeValueNonCopying(
			interpreter.NewUnmeteredIntValueFromInt64(42),
		),
		inter.Globals["x2"].GetValue(),
	)
}

func TestInterpretOptionalChainingFieldReadAndNilCoalescing(t *testing.T) {

	t.Parallel()

	baseValueActivation := sema.NewVariableActivation(sema.BaseValueActivation)
	baseValueActivation.DeclareValue(stdlib.PanicFunction)

	baseActivation := activations.NewActivation[*interpreter.Variable](nil, interpreter.BaseActivation)
	interpreter.Declare(baseActivation, stdlib.PanicFunction)

	inter, err := parseCheckAndInterpretWithOptions(t,
		`
          struct Test {
              let x: Int

              init(x: Int) {
                  self.x = x
              }
          }

          let test: Test? = Test(x: 42)
          let x = test?.x ?? panic("nil")
        `,
		ParseCheckAndInterpretOptions{
			CheckerConfig: &sema.Config{
				BaseValueActivation: baseValueActivation,
			},
			Config: &interpreter.Config{
				BaseActivation: baseActivation,
			},
		},
	)
	require.NoError(t, err)

	AssertValuesEqual(
		t,
		inter,
		interpreter.NewUnmeteredIntValueFromInt64(42),
		inter.Globals["x"].GetValue(),
	)
}

func TestInterpretOptionalChainingFunctionCallAndNilCoalescing(t *testing.T) {

	t.Parallel()

	baseValueActivation := sema.NewVariableActivation(sema.BaseValueActivation)
	baseValueActivation.DeclareValue(stdlib.PanicFunction)

	baseActivation := activations.NewActivation[*interpreter.Variable](nil, interpreter.BaseActivation)
	interpreter.Declare(baseActivation, stdlib.PanicFunction)

	inter, err := parseCheckAndInterpretWithOptions(t,
		`
          struct Test {
              fun x(): Int {
                  return 42
              }
          }

          let test: Test? = Test()
          let x = test?.x() ?? panic("nil")
        `,
		ParseCheckAndInterpretOptions{
			CheckerConfig: &sema.Config{
				BaseValueActivation: baseValueActivation,
			},
			Config: &interpreter.Config{
				BaseActivation: baseActivation,
			},
		},
	)
	require.NoError(t, err)

	AssertValuesEqual(
		t,
		inter,
		interpreter.NewUnmeteredIntValueFromInt64(42),
		inter.Globals["x"].GetValue(),
	)
}

func TestInterpretOptionalChainingArgumentEvaluation(t *testing.T) {

	t.Parallel()

	inter := parseCheckAndInterpret(t,
		`
          var a = 1
          var b = 1

          fun incA(): Int {
              a = a + 1
              return a
          }

          fun incB(): Int {
              b = b + 1
              return b
          }

          struct Test {
              fun test(_ int: Int) {}
          }

          fun test() {
              let test1: Test? = Test()
              test1?.test(incA())

              let test2: Test? = nil
              test2?.test(incB())
          }
        `,
	)

	_, err := inter.Invoke("test")
	require.NoError(t, err)

	AssertValuesEqual(
		t,
		inter,
		interpreter.NewIntValueFromInt64(nil, 2),
		inter.Globals["a"].GetValue(),
	)

	AssertValuesEqual(
		t,
		inter,
		interpreter.NewIntValueFromInt64(nil, 1),
		inter.Globals["b"].GetValue(),
	)
}

func TestInterpretCompositeDeclarationNestedTypeScopingOuterInner(t *testing.T) {

	t.Parallel()

	inter, err := parseCheckAndInterpretWithOptions(t,
		`
          pub contract Test {

              pub struct X {

                  pub fun test(): X {
                     return Test.x()
                  }
              }

              pub fun x(): X {
                 return X()
              }
          }

          pub let x1 = Test.x()
          pub let x2 = x1.test()
        `,
		ParseCheckAndInterpretOptions{
			Config: &interpreter.Config{
				ContractValueHandler: makeContractValueHandler(nil, nil, nil),
			},
		},
	)
	require.NoError(t, err)

	x1 := inter.Globals["x1"].GetValue()
	x2 := inter.Globals["x2"].GetValue()

	require.IsType(t,
		&interpreter.CompositeValue{},
		x1,
	)

	assert.Equal(t,
		sema.TypeID("S.test.Test.X"),
		x1.(*interpreter.CompositeValue).TypeID(),
	)

	require.IsType(t,
		&interpreter.CompositeValue{},
		x2,
	)

	assert.Equal(t,
		sema.TypeID("S.test.Test.X"),
		x2.(*interpreter.CompositeValue).TypeID(),
	)
}

func TestInterpretCompositeDeclarationNestedConstructor(t *testing.T) {

	t.Parallel()

	inter, err := parseCheckAndInterpretWithOptions(t,
		`
          pub contract Test {

              pub struct X {}
          }

          pub let x = Test.X()
        `,
		ParseCheckAndInterpretOptions{
			Config: &interpreter.Config{
				ContractValueHandler: makeContractValueHandler(nil, nil, nil),
			},
		},
	)
	require.NoError(t, err)

	x := inter.Globals["x"].GetValue()

	require.IsType(t,
		&interpreter.CompositeValue{},
		x,
	)

	assert.Equal(t,
		sema.TypeID("S.test.Test.X"),
		x.(*interpreter.CompositeValue).TypeID(),
	)
}

func TestInterpretFungibleTokenContract(t *testing.T) {

	t.Parallel()

	code := strings.Join(
		[]string{
			examples.FungibleTokenContractInterface,
			examples.ExampleFungibleTokenContract,
			`
              pub fun test(): [Int; 2] {

                  let publisher <- ExampleToken.sprout(balance: 100)
                  let receiver <- ExampleToken.sprout(balance: 0)

                  let withdrawn <- publisher.withdraw(amount: 60)
                  receiver.deposit(vault: <-withdrawn)

                  let publisherBalance = publisher.balance
                  let receiverBalance = receiver.balance

                  destroy publisher
                  destroy receiver

                  return [publisherBalance, receiverBalance]
              }
            `,
		},
		"\n",
	)

	baseValueActivation := sema.NewVariableActivation(sema.BaseValueActivation)
	baseValueActivation.DeclareValue(stdlib.PanicFunction)

	baseActivation := activations.NewActivation[*interpreter.Variable](nil, interpreter.BaseActivation)
	interpreter.Declare(baseActivation, stdlib.PanicFunction)

	inter, err := parseCheckAndInterpretWithOptions(t,
		code,
		ParseCheckAndInterpretOptions{
			Config: &interpreter.Config{
				BaseActivation:       baseActivation,
				ContractValueHandler: makeContractValueHandler(nil, nil, nil),
			},
			CheckerConfig: &sema.Config{
				BaseValueActivation: baseValueActivation,
			},
		},
	)
	require.NoError(t, err)

	value, err := inter.Invoke("test")
	require.NoError(t, err)

	AssertValuesEqual(
		t,
		inter,
		interpreter.NewArrayValue(
			inter,
			interpreter.ReturnEmptyLocationRange,
			interpreter.ConstantSizedStaticType{
				Type: interpreter.PrimitiveStaticTypeInt,
				Size: 2,
			},
			common.Address{},
			interpreter.NewUnmeteredIntValueFromInt64(40),
			interpreter.NewUnmeteredIntValueFromInt64(60),
		),
		value,
	)
}

func TestInterpretContractAccountFieldUse(t *testing.T) {

	t.Parallel()

	code := `
      pub contract Test {
          pub let address: Address

          init() {
              // field 'account' can be used, as it is considered initialized
              self.address = self.account.address
          }

          pub fun test(): Address {
              return self.account.address
          }
      }

      pub let address1 = Test.address
      pub let address2 = Test.test()
    `

	addressValue := interpreter.AddressValue{
		0x0, 0x0, 0x0, 0x0, 0x0, 0x0, 0x0, 0x1,
	}

	inter, err := parseCheckAndInterpretWithOptions(t, code,
		ParseCheckAndInterpretOptions{
			Config: &interpreter.Config{
				ContractValueHandler: makeContractValueHandler(nil, nil, nil),
				InjectedCompositeFieldsHandler: func(
					inter *interpreter.Interpreter,
					_ common.Location,
					_ string,
					_ common.CompositeKind,
				) map[string]interpreter.Value {
					return map[string]interpreter.Value{
						"account": newTestAuthAccountValue(inter, addressValue),
					}
				},
			},
		},
	)
	require.NoError(t, err)

	AssertValuesEqual(
		t,
		inter,
		addressValue,
		inter.Globals["address1"].GetValue(),
	)

	AssertValuesEqual(
		t,
		inter,
		addressValue,
		inter.Globals["address2"].GetValue(),
	)
}

func TestInterpretConformToImportedInterface(t *testing.T) {

	t.Parallel()

	importedChecker, err := checker.ParseAndCheckWithOptions(t,
		`
          struct interface Foo {
              fun check(answer: Int) {
                  pre {
                      answer == 42
                  }
              }
          }
        `,
		checker.ParseAndCheckOptions{
			Location: ImportedLocation,
		},
	)
	require.NoError(t, err)

	importingChecker, err := checker.ParseAndCheckWithOptions(t,
		`
          import Foo from "imported"

          struct Bar: Foo {
              fun check(answer: Int) {}
          }

          fun test() {
              let bar = Bar()
              bar.check(answer: 1)
          }
        `,
		checker.ParseAndCheckOptions{
			Config: &sema.Config{
				ImportHandler: func(_ *sema.Checker, importedLocation common.Location, _ ast.Range) (sema.Import, error) {
					assert.Equal(t,
						ImportedLocation,
						importedLocation,
					)

					return sema.ElaborationImport{
						Elaboration: importedChecker.Elaboration,
					}, nil
				},
			},
		},
	)
	require.NoError(t, err)

	storage := newUnmeteredInMemoryStorage()

	inter, err := interpreter.NewInterpreter(
		interpreter.ProgramFromChecker(importingChecker),
		importingChecker.Location,
		&interpreter.Config{
			Storage: storage,
			ImportLocationHandler: func(inter *interpreter.Interpreter, location common.Location) interpreter.Import {
				assert.Equal(t,
					ImportedLocation,
					location,
				)

				program := interpreter.ProgramFromChecker(importedChecker)
				subInterpreter, err := inter.NewSubInterpreter(program, location)
				if err != nil {
					panic(err)
				}

				return interpreter.InterpreterImport{
					Interpreter: subInterpreter,
				}
			},
		},
	)
	require.NoError(t, err)

	err = inter.Interpret()
	require.NoError(t, err)

	_, err = inter.Invoke("test")
	require.IsType(t,
		interpreter.Error{},
		err,
	)
	interpreterErr := err.(interpreter.Error)

	require.IsType(t,
		interpreter.ConditionError{},
		interpreterErr.Err,
	)
}

func TestInterpretContractUseInNestedDeclaration(t *testing.T) {

	t.Parallel()

	inter, err := parseCheckAndInterpretWithOptions(t, `
          pub contract C {

              pub var i: Int

              pub struct S {

                  init() {
                      C.i = C.i + 1
                  }
              }

              init () {
                  self.i = 0
                  S()
                  S()
              }
          }
        `,
		ParseCheckAndInterpretOptions{
			Config: &interpreter.Config{
				ContractValueHandler: makeContractValueHandler(nil, nil, nil),
			},
		},
	)
	require.NoError(t, err)

	i := inter.Globals["C"].GetValue().(interpreter.MemberAccessibleValue).
		GetMember(inter, interpreter.ReturnEmptyLocationRange, "i")

	require.IsType(t,
		interpreter.NewUnmeteredIntValueFromInt64(2),
		i,
	)
}

func TestInterpretNonStorageReference(t *testing.T) {

	t.Parallel()

	inter := parseCheckAndInterpret(t,
		`
          resource NFT {
              var id: Int

              init(id: Int) {
                  self.id = id
              }
          }

          fun test(): Int {
              let resources <- [
                  <-create NFT(id: 1),
                  <-create NFT(id: 2)
              ]

              let nftRef = (&resources[1] as &NFT?)!
              let nftRef2 = nftRef
              nftRef2.id = 3

              let nft <- resources.remove(at: 1)
              destroy resources
              let newID = nft.id
              destroy nft

              return newID
          }
        `,
	)

	value, err := inter.Invoke("test")
	require.NoError(t, err)

	AssertValuesEqual(
		t,
		inter, interpreter.NewUnmeteredIntValueFromInt64(3), value)
}

func TestInterpretNonStorageReferenceAfterDestruction(t *testing.T) {

	t.Parallel()

	_, err := checker.ParseAndCheck(t,
		`
          resource NFT {
              var id: Int

              init(id: Int) {
                  self.id = id
              }
          }

          fun test(): Int {
              let nft <- create NFT(id: 1)
              let nftRef = &nft as &NFT
              destroy nft
              return nftRef.id
          }
        `,
	)

	errs := checker.ExpectCheckerErrors(t, err, 1)
	invalidatedRefError := &sema.InvalidatedResourceReferenceError{}
	assert.ErrorAs(t, errs[0], &invalidatedRefError)
}

func TestInterpretNonStorageReferenceToOptional(t *testing.T) {

	t.Parallel()

	inter := parseCheckAndInterpret(t,
		`
          resource Foo {
              let name: String

              init(name: String) {
                  self.name = name
              }
          }

          fun testSome(): String {
              let xs: @{String: Foo} <- {"yes": <-create Foo(name: "YES")}
              let ref = (&xs["yes"] as &Foo?)!
              let name = ref.name
              destroy xs
              return name
          }

          fun testNil(): String {
              let xs: @{String: Foo} <- {}
              let ref = (&xs["no"] as &Foo?)!
              let name = ref.name
              destroy xs
              return name
          }
        `,
	)
	t.Run("some", func(t *testing.T) {
		value, err := inter.Invoke("testSome")
		require.NoError(t, err)

		AssertValuesEqual(
			t,
			inter, interpreter.NewUnmeteredStringValue("YES"), value)
	})

	t.Run("nil", func(t *testing.T) {
		_, err := inter.Invoke("testNil")
		require.Error(t, err)
		_ = err.Error()

		require.ErrorAs(t, err, &interpreter.ForceNilError{})
	})
}

func TestInterpretFix64(t *testing.T) {

	t.Parallel()

	inter := parseCheckAndInterpret(t,
		`
          let a = 789.00123010
          let b = 1234.056
          let c = -12345.006789
        `,
	)

	AssertValuesEqual(
		t,
		inter,
		interpreter.NewUnmeteredUFix64Value(78_900_123_010),
		inter.Globals["a"].GetValue(),
	)

	AssertValuesEqual(
		t,
		inter,
		interpreter.NewUnmeteredUFix64Value(123_405_600_000),
		inter.Globals["b"].GetValue(),
	)

	AssertValuesEqual(
		t,
		inter,
		interpreter.NewUnmeteredFix64Value(-1_234_500_678_900),
		inter.Globals["c"].GetValue(),
	)
}

func TestInterpretFix64Mul(t *testing.T) {

	t.Parallel()

	inter := parseCheckAndInterpret(t,
		`
          let a = Fix64(1.1) * -1.1
        `,
	)

	AssertValuesEqual(
		t,
		inter,
		interpreter.NewUnmeteredFix64Value(-121000000),
		inter.Globals["a"].GetValue(),
	)
}

func TestInterpretHexDecode(t *testing.T) {

	t.Parallel()

	expected := []interpreter.Value{
		interpreter.NewUnmeteredUInt8Value(71),
		interpreter.NewUnmeteredUInt8Value(111),
		interpreter.NewUnmeteredUInt8Value(32),
		interpreter.NewUnmeteredUInt8Value(87),
		interpreter.NewUnmeteredUInt8Value(105),
		interpreter.NewUnmeteredUInt8Value(116),
		interpreter.NewUnmeteredUInt8Value(104),
		interpreter.NewUnmeteredUInt8Value(32),
		interpreter.NewUnmeteredUInt8Value(116),
		interpreter.NewUnmeteredUInt8Value(104),
		interpreter.NewUnmeteredUInt8Value(101),
		interpreter.NewUnmeteredUInt8Value(32),
		interpreter.NewUnmeteredUInt8Value(70),
		interpreter.NewUnmeteredUInt8Value(108),
		interpreter.NewUnmeteredUInt8Value(111),
		interpreter.NewUnmeteredUInt8Value(119),
	}

	t.Run("in Cadence", func(t *testing.T) {

		baseValueActivation := sema.NewVariableActivation(sema.BaseValueActivation)
		baseValueActivation.DeclareValue(stdlib.PanicFunction)

		baseActivation := activations.NewActivation[*interpreter.Variable](nil, interpreter.BaseActivation)
		interpreter.Declare(baseActivation, stdlib.PanicFunction)

		inter, err := parseCheckAndInterpretWithOptions(t,
			`
              fun hexDecode(_ s: String): [UInt8] {
                  if s.length % 2 != 0 {
                      panic("Input must have even number of characters")
                  }
                  let table: {String: UInt8} = {
                          "0" : 0,
                          "1" : 1,
                          "2" : 2,
                          "3" : 3,
                          "4" : 4,
                          "5" : 5,
                          "6" : 6,
                          "7" : 7,
                          "8" : 8,
                          "9" : 9,
                          "a" : 10,
                          "A" : 10,
                          "b" : 11,
                          "B" : 11,
                          "c" : 12,
                          "C" : 12,
                          "d" : 13,
                          "D" : 13,
                          "e" : 14,
                          "E" : 14,
                          "f" : 15,
                          "F" : 15
                      }
                  let length = s.length / 2
                  var i = 0
                  var res: [UInt8] = []
                  while i < length {
                      let c = s.slice(from: i * 2, upTo: i * 2 + 1)
                      let in1 = table[c] ?? panic("Invalid character ".concat(c))
                      let c2 = s.slice(from: i * 2 + 1, upTo: i * 2 + 2)
                      let in2 = table[c2] ?? panic("Invalid character ".concat(c2))
                      res.append((16 as UInt8) * in1 + in2)
                      i = i + 1
                  }
                  return res
              }

              fun test(): [UInt8] {
                  return hexDecode("476F20576974682074686520466C6F77")
              }
            `,
			ParseCheckAndInterpretOptions{
				CheckerConfig: &sema.Config{
					BaseValueActivation: baseValueActivation,
				},
				Config: &interpreter.Config{
					BaseActivation: baseActivation,
				},
			},
		)
		require.NoError(t, err)

		result, err := inter.Invoke("test")
		require.NoError(t, err)

		require.IsType(t, result, &interpreter.ArrayValue{})
		arrayValue := result.(*interpreter.ArrayValue)

		AssertValueSlicesEqual(
			t,
			inter,

			expected,
			arrayElements(inter, arrayValue),
		)
	})

	t.Run("native", func(t *testing.T) {

		inter := parseCheckAndInterpret(t,
			`
              fun test(): [UInt8] {
                  return "476F20576974682074686520466C6F77".decodeHex()
              }
            `,
		)

		result, err := inter.Invoke("test")
		require.NoError(t, err)

		require.IsType(t, result, &interpreter.ArrayValue{})
		arrayValue := result.(*interpreter.ArrayValue)

		AssertValueSlicesEqual(
			t,
			inter,

			expected,
			arrayElements(inter, arrayValue),
		)
	})

}

func TestInterpretOptionalChainingOptionalFieldRead(t *testing.T) {

	t.Parallel()

	inter := parseCheckAndInterpret(t, `
      struct Test {
          let x: Int?

          init(x: Int?) {
              self.x = x
          }
      }

      let test: Test? = Test(x: 1)
      let x = test?.x
    `)

	AssertValuesEqual(
		t,
		inter,
		interpreter.NewUnmeteredSomeValueNonCopying(
			interpreter.NewUnmeteredIntValueFromInt64(1),
		),
		inter.Globals["x"].GetValue(),
	)
}

func TestInterpretReferenceUseAfterCopy(t *testing.T) {

	t.Parallel()

	t.Run("resource, field write", func(t *testing.T) {

		t.Parallel()

		_, err := checker.ParseAndCheck(t, `
          resource R {
              var name: String
              init(name: String) {
                  self.name = name
              }
          }

          fun test() {
              let r <- create R(name: "1")
              let ref = &r as &R
              let container <- [<-r]
              ref.name = "2"
              destroy container
          }
        `)

		errs := checker.ExpectCheckerErrors(t, err, 1)
		invalidatedRefError := &sema.InvalidatedResourceReferenceError{}
		assert.ErrorAs(t, errs[0], &invalidatedRefError)
	})

	t.Run("resource, field read", func(t *testing.T) {

		t.Parallel()

		_, err := checker.ParseAndCheck(t, `
          resource R {
              var name: String
              init(name: String) {
                  self.name = name
              }
          }

          fun test(): String {
              let r <- create R(name: "1")
              let ref = &r as &R
              let container <- [<-r]
              let name = ref.name
              destroy container
              return name
          }
        `)

		errs := checker.ExpectCheckerErrors(t, err, 1)
		invalidatedRefError := &sema.InvalidatedResourceReferenceError{}
		assert.ErrorAs(t, errs[0], &invalidatedRefError)
	})

	t.Run("resource array, insert", func(t *testing.T) {

		t.Parallel()

		_, err := checker.ParseAndCheck(t, `
          resource R {}

          fun test() {
              let rs <- [<-create R()]
              let ref = &rs as &[R]
              let container <- [<-rs]
              ref.insert(at: 1, <-create R())
              destroy container
          }
        `)

		errs := checker.ExpectCheckerErrors(t, err, 1)
		invalidatedRefError := &sema.InvalidatedResourceReferenceError{}
		assert.ErrorAs(t, errs[0], &invalidatedRefError)
	})

	t.Run("resource array, append", func(t *testing.T) {

		t.Parallel()

		_, err := checker.ParseAndCheck(t, `
          resource R {}

          fun test() {
              let rs <- [<-create R()]
              let ref = &rs as &[R]
              let container <- [<-rs]
              ref.append(<-create R())
              destroy container
          }
        `)

		errs := checker.ExpectCheckerErrors(t, err, 1)
		invalidatedRefError := &sema.InvalidatedResourceReferenceError{}
		assert.ErrorAs(t, errs[0], &invalidatedRefError)
	})

	t.Run("resource array, get/set", func(t *testing.T) {

		t.Parallel()

		_, err := checker.ParseAndCheck(t, `
          resource R {}

          fun test() {
              let rs <- [<-create R()]
              let ref = &rs as &[R]
              let container <- [<-rs]
              var r <- create R()
              ref[0] <-> r
              destroy container
              destroy r
          }
        `)

		errs := checker.ExpectCheckerErrors(t, err, 2)
		invalidatedRefError := &sema.InvalidatedResourceReferenceError{}
		assert.ErrorAs(t, errs[0], &invalidatedRefError)
		assert.ErrorAs(t, errs[1], &invalidatedRefError)
	})

	t.Run("resource array, remove", func(t *testing.T) {

		t.Parallel()

		_, err := checker.ParseAndCheck(t, `
          resource R {}

          fun test() {
              let rs <- [<-create R()]
              let ref = &rs as &[R]
              let container <- [<-rs]
              let r <- ref.remove(at: 0)
              destroy container
              destroy r
          }
        `)

		errs := checker.ExpectCheckerErrors(t, err, 1)
		invalidatedRefError := &sema.InvalidatedResourceReferenceError{}
		assert.ErrorAs(t, errs[0], &invalidatedRefError)
	})

	t.Run("resource dictionary, insert", func(t *testing.T) {

		t.Parallel()

		_, err := checker.ParseAndCheck(t, `
          resource R {}

          fun test() {
              let rs <- {0: <-create R()}
              let ref = &rs as &{Int: R}
              let container <- [<-rs]
              ref[1] <-! create R()
              destroy container
          }
        `)

		errs := checker.ExpectCheckerErrors(t, err, 1)
		invalidatedRefError := &sema.InvalidatedResourceReferenceError{}
		assert.ErrorAs(t, errs[0], &invalidatedRefError)
	})

	t.Run("resource dictionary, remove", func(t *testing.T) {

		t.Parallel()

		_, err := checker.ParseAndCheck(t, `
          resource R {}

          fun test() {
              let rs <- {0: <-create R()}
              let ref = &rs as &{Int: R}
              let container <- [<-rs]
              let r <- ref.remove(key: 0)
              destroy container
              destroy r
          }
        `)

		errs := checker.ExpectCheckerErrors(t, err, 1)
		invalidatedRefError := &sema.InvalidatedResourceReferenceError{}
		assert.ErrorAs(t, errs[0], &invalidatedRefError)
	})

	t.Run("struct, field write and read", func(t *testing.T) {

		t.Parallel()

		inter := parseCheckAndInterpret(t, `
          struct S {
              var name: String
              init(name: String) {
                  self.name = name
              }
          }

          fun test(): [String] {
              let s = S(name: "1")
              let ref = &s as &S
              let container = [s]
              ref.name = "2"
              container[0].name = "3"
              let s2 = container.remove(at: 0)
              return [s.name, s2.name]
          }
        `)

		result, err := inter.Invoke("test")
		require.NoError(t, err)

		AssertValuesEqual(
			t,
			inter,
			interpreter.NewArrayValue(
				inter,
				interpreter.ReturnEmptyLocationRange,
				interpreter.VariableSizedStaticType{
					Type: interpreter.PrimitiveStaticTypeString,
				},
				common.Address{},
				interpreter.NewUnmeteredStringValue("2"),
				interpreter.NewUnmeteredStringValue("3"),
			),
			result,
		)
	})
}

func TestInterpretResourceOwnerFieldUse(t *testing.T) {

	t.Parallel()

	code := `
      pub resource R {}

      pub fun test(): [Address?] {
          let addresses: [Address?] = []

          let r <- create R()
          addresses.append(r.owner?.address)

          account.save(<-r, to: /storage/r)

          let ref = account.borrow<&R>(from: /storage/r)
          addresses.append(ref?.owner?.address)

          return addresses
      }
    `
	// `authAccount`

	address := common.Address{
		0x0, 0x0, 0x0, 0x0, 0x0, 0x0, 0x0, 0x1,
	}

	valueDeclaration := stdlib.StandardLibraryValue{
		Name:  "account",
		Type:  sema.AuthAccountType,
		Value: newTestAuthAccountValue(nil, interpreter.AddressValue(address)),
		Kind:  common.DeclarationKindConstant,
	}

	baseValueActivation := sema.NewVariableActivation(sema.BaseValueActivation)
	baseValueActivation.DeclareValue(valueDeclaration)

	baseActivation := activations.NewActivation[*interpreter.Variable](nil, interpreter.BaseActivation)
	interpreter.Declare(baseActivation, valueDeclaration)

	inter, err := parseCheckAndInterpretWithOptions(t,
		code,
		ParseCheckAndInterpretOptions{
			CheckerConfig: &sema.Config{
				BaseValueActivation: baseValueActivation,
			},
			Config: &interpreter.Config{
				BaseActivation: baseActivation,
				PublicAccountHandler: func(address interpreter.AddressValue) interpreter.Value {
					return newTestPublicAccountValue(nil, address)
				},
			},
		},
	)
	require.NoError(t, err)

	result, err := inter.Invoke("test")
	require.NoError(t, err)

	AssertValueSlicesEqual(
		t,
		inter,
		[]interpreter.Value{
			interpreter.NilValue{},
			interpreter.NewUnmeteredSomeValueNonCopying(interpreter.AddressValue(address)),
		},
		arrayElements(inter, result.(*interpreter.ArrayValue)),
	)
}

func newTestAuthAccountValue(gauge common.MemoryGauge, addressValue interpreter.AddressValue) interpreter.Value {

	panicFunction := interpreter.NewHostFunctionValue(
		gauge,
		func(invocation interpreter.Invocation) interpreter.Value {
			panic(errors.NewUnreachableError())
		},
		stdlib.PanicFunction.Type.(*sema.FunctionType),
	)

	return interpreter.NewAuthAccountValue(
		gauge,
		addressValue,
		returnZeroUFix64,
		returnZeroUFix64,
		returnZeroUInt64,
		returnZeroUInt64,
		func() interpreter.Value {
			return interpreter.NewAuthAccountContractsValue(
				gauge,
				addressValue,
				panicFunction,
				panicFunction,
				panicFunction,
				panicFunction,
				func(
					inter *interpreter.Interpreter,
					getLocationRange func() interpreter.LocationRange,
				) *interpreter.ArrayValue {
					return interpreter.NewArrayValue(
						inter,
						getLocationRange,
						interpreter.VariableSizedStaticType{
							Type: interpreter.PrimitiveStaticTypeString,
						},
						common.Address{},
					)
				},
			)
		},
		func() interpreter.Value {
			return interpreter.NewAuthAccountKeysValue(
				gauge,
				addressValue,
				panicFunction,
				panicFunction,
				panicFunction,
			)
		},
	)
}

func newTestPublicAccountValue(gauge common.MemoryGauge, addressValue interpreter.AddressValue) interpreter.Value {

	panicFunction := interpreter.NewHostFunctionValue(
		gauge,
		func(invocation interpreter.Invocation) interpreter.Value {
			panic(errors.NewUnreachableError())
		},
		stdlib.PanicFunction.Type.(*sema.FunctionType),
	)

	return interpreter.NewPublicAccountValue(
		gauge,
		addressValue,
		returnZeroUFix64,
		returnZeroUFix64,
		returnZeroUInt64,
		returnZeroUInt64,
		func() interpreter.Value {
			return interpreter.NewPublicAccountKeysValue(
				gauge,
				addressValue,
				panicFunction,
			)
		},
		func() interpreter.Value {
			return interpreter.NewPublicAccountContractsValue(
				gauge,
				addressValue,
				panicFunction,
				func(
					inter *interpreter.Interpreter,
					getLocationRange func() interpreter.LocationRange,
				) *interpreter.ArrayValue {
					return interpreter.NewArrayValue(
						inter,
						interpreter.ReturnEmptyLocationRange,
						interpreter.VariableSizedStaticType{
							Type: interpreter.PrimitiveStaticTypeString,
						},
						common.Address{},
					)
				},
			)
		},
	)
}

func TestInterpretResourceAssignmentForceTransfer(t *testing.T) {

	t.Parallel()

	t.Run("new to nil", func(t *testing.T) {

		inter := parseCheckAndInterpret(t, `
          resource X {}

          fun test() {
              var x: @X? <- nil
              x <-! create X()
              destroy x
          }
        `)

		_, err := inter.Invoke("test")
		require.NoError(t, err)
	})

	t.Run("new to non-nil", func(t *testing.T) {

		inter := parseCheckAndInterpret(t, `
         resource X {}

         fun test() {
             var x: @X? <- create X()
             x <-! create X()
             destroy x
         }
       `)

		_, err := inter.Invoke("test")
		require.Error(t, err)
		_ = err.Error()

		require.ErrorAs(t, err, &interpreter.ForceAssignmentToNonNilResourceError{})
	})

	t.Run("existing to nil", func(t *testing.T) {

		inter := parseCheckAndInterpret(t, `
         resource X {}

         fun test() {
             let x <- create X()
             var x2: @X? <- nil
             x2 <-! x
             destroy x2
         }
       `)

		_, err := inter.Invoke("test")
		require.NoError(t, err)
	})

	t.Run("existing to non-nil", func(t *testing.T) {

		inter := parseCheckAndInterpret(t, `
         resource X {}

         fun test() {
             let x <- create X()
             var x2: @X? <- create X()
             x2 <-! x
             destroy x2
         }
       `)

		_, err := inter.Invoke("test")
		require.Error(t, err)
		_ = err.Error()

		require.ErrorAs(t, err, &interpreter.ForceAssignmentToNonNilResourceError{})
	})

	t.Run("force-assignment initialization", func(t *testing.T) {

		inter := parseCheckAndInterpret(t, `
         resource X {}

         resource Y {

             var x: @X?

             init() {
                 self.x <-! create X()
             }

             destroy() {
                 destroy self.x
             }
         }

         fun test() {
             let y <- create Y()
             destroy y
         }
       `)

		_, err := inter.Invoke("test")
		require.NoError(t, err)
	})

}

func TestInterpretForce(t *testing.T) {

	t.Parallel()

	t.Run("non-nil", func(t *testing.T) {

		t.Parallel()

		inter := parseCheckAndInterpret(t, `
          let x: Int? = 1
          let y = x!
        `)

		AssertValuesEqual(
			t,
			inter,
			interpreter.NewUnmeteredSomeValueNonCopying(
				interpreter.NewUnmeteredIntValueFromInt64(1),
			),
			inter.Globals["x"].GetValue(),
		)

		AssertValuesEqual(
			t,
			inter,
			interpreter.NewUnmeteredIntValueFromInt64(1),
			inter.Globals["y"].GetValue(),
		)
	})

	t.Run("nil", func(t *testing.T) {

		t.Parallel()

		inter := parseCheckAndInterpret(t, `
          let x: Int? = nil

          fun test(): Int {
              return x!
          }
        `)

		_, err := inter.Invoke("test")
		require.Error(t, err)
		_ = err.Error()

		require.ErrorAs(t, err, &interpreter.ForceNilError{})
	})

	t.Run("non-optional", func(t *testing.T) {

		t.Parallel()

		inter := parseCheckAndInterpret(t, `
          let x: Int = 1
          let y = x!
        `)

		AssertValuesEqual(
			t,
			inter,
			interpreter.NewUnmeteredIntValueFromInt64(1),
			inter.Globals["y"].GetValue(),
		)
	})
}

func TestInterpretEphemeralReferenceToOptional(t *testing.T) {

	t.Parallel()

	_, err := parseCheckAndInterpretWithOptions(t,
		`
          contract C {

              var rs: @{Int: R}

              resource R {
                  pub let id: Int

                  init(id: Int) {
                      self.id = id
                  }
              }

              fun borrow(id: Int): &R? {
                  return &C.rs[id] as &R?
              }

              init() {
                  self.rs <- {}
                  self.rs[1] <-! create R(id: 1)
                  let ref = self.borrow(id: 1)!
                  ref.id
              }
          }
        `,
		ParseCheckAndInterpretOptions{
			Config: &interpreter.Config{
				ContractValueHandler: makeContractValueHandler(nil, nil, nil),
			},
		},
	)
	require.NoError(t, err)
}

func TestInterpretNestedDeclarationOrder(t *testing.T) {

	t.Parallel()

	t.Run("A, B", func(t *testing.T) {

		t.Parallel()

		_, err := parseCheckAndInterpretWithOptions(t,
			`
              pub contract Test {

                  pub resource A {

                      pub fun b(): @B {
                          return <-create B()
                      }
                  }

                  pub resource B {}

                  init() {
                      let a <- create A()
                      let b <- a.b()
                      destroy a
                      destroy b
                  }
              }
            `,
			ParseCheckAndInterpretOptions{
				Config: &interpreter.Config{
					ContractValueHandler: makeContractValueHandler(nil, nil, nil),
				},
			},
		)
		require.NoError(t, err)
	})

	t.Run("B, A", func(t *testing.T) {

		t.Parallel()

		_, err := parseCheckAndInterpretWithOptions(t,
			`
              pub contract Test {

                  pub resource B {}

                  pub resource A {

                      pub fun b(): @B {
                          return <-create B()
                      }
                  }

                  init() {
                      let a <- create A()
                      let b <- a.b()
                      destroy a
                      destroy b
                  }
              }
            `,
			ParseCheckAndInterpretOptions{
				Config: &interpreter.Config{
					ContractValueHandler: makeContractValueHandler(nil, nil, nil),
				},
			},
		)
		require.NoError(t, err)
	})
}

func TestInterpretCountDigits256(t *testing.T) {

	t.Parallel()

	type test struct {
		Type    sema.Type
		Literal string
		Count   int
	}

	for _, test := range []test{
		{
			sema.Int256Type,
			"676983016644359394637212096269997871684197836659065544033845082275068334",
			72,
		},
		{
			sema.UInt256Type,
			"676983016644359394637212096269997871684197836659065544033845082275068334",
			72,
		},
		{
			sema.Int128Type,
			"676983016644359394637212096269997871",
			36,
		},
		{
			sema.UInt128Type,
			"676983016644359394637212096269997871",
			36,
		},
	} {

		t.Run(test.Type.String(), func(t *testing.T) {

			inter := parseCheckAndInterpret(t,
				fmt.Sprintf(
					`
                      fun countDigits(_ x: %[2]s): UInt8 {
                          var count: UInt8 = UInt8(0)
                          var input = x
                          while input != %[2]s(0) {
                              count = count + UInt8(1)
                              input = input / %[2]s(10)
                          }
                          return count
                      }

                      let number: %[2]s = %[1]s
                      let result1 = countDigits(%[1]s)
                      let result2 = countDigits(%[2]s(%[1]s))
                      let result3 = countDigits(number)
                    `,
					test.Literal,
					test.Type,
				),
			)

			bigInt, ok := new(big.Int).SetString(test.Literal, 10)
			require.True(t, ok)

			assert.Equal(t,
				bigInt,
				inter.Globals["number"].GetValue().(interpreter.BigNumberValue).ToBigInt(nil),
			)

			expected := interpreter.NewUnmeteredUInt8Value(uint8(test.Count))

			for i := 1; i <= 3; i++ {
				variableName := fmt.Sprintf("result%d", i)
				AssertValuesEqual(
					t,
					inter,
					expected,
					inter.Globals[variableName].GetValue(),
				)
			}
		})
	}
}

func TestInterpretFailableCastingCompositeTypeConfusion(t *testing.T) {

	t.Parallel()

	inter, err := parseCheckAndInterpretWithOptions(t,
		`
          contract A {
              struct S {}
          }

          contract B {
              struct S {}
          }

          let s = A.S() as? B.S
        `,
		ParseCheckAndInterpretOptions{
			Config: &interpreter.Config{
				ContractValueHandler: makeContractValueHandler(nil, nil, nil),
			},
		},
	)
	require.NoError(t, err)

	AssertValuesEqual(
		t,
		inter,
		interpreter.NilValue{},
		inter.Globals["s"].GetValue(),
	)
}

func TestInterpretNestedDestroy(t *testing.T) {

	t.Parallel()

	var logs []string

	logFunction := stdlib.NewStandardLibraryFunction(
		"log",
		&sema.FunctionType{
			Parameters: []*sema.Parameter{
				{
					Label:          sema.ArgumentLabelNotRequired,
					Identifier:     "value",
					TypeAnnotation: sema.NewTypeAnnotation(sema.AnyStructType),
				},
			},
			ReturnTypeAnnotation: sema.NewTypeAnnotation(
				sema.VoidType,
			),
		},
		``,
		func(invocation interpreter.Invocation) interpreter.Value {
			message := invocation.Arguments[0].String()
			logs = append(logs, message)
			return interpreter.VoidValue{}
		},
	)

	baseValueActivation := sema.NewVariableActivation(sema.BaseValueActivation)
	baseValueActivation.DeclareValue(logFunction)

	baseActivation := activations.NewActivation[*interpreter.Variable](nil, interpreter.BaseActivation)
	interpreter.Declare(baseActivation, logFunction)

	inter, err := parseCheckAndInterpretWithOptions(t,
		`
          resource B {
              let id: Int

              init(_ id: Int){
                  self.id = id
              }

              destroy(){
                  log("destroying B with id:")
                  log(self.id)
              }
          }

          resource A {
              let id: Int
              let bs: @[B]

              init(_ id: Int){
                  self.id = id
                  self.bs <- []
              }

              fun add(_ b: @B){
                  self.bs.append(<-b)
              }

              destroy() {
                  log("destroying A with id:")
                  log(self.id)
                  destroy self.bs
              }
          }

          fun test() {
              let a <- create A(1)
              a.add(<- create B(2))
              a.add(<- create B(3))
              a.add(<- create B(4))

              destroy a
          }
        `,
		ParseCheckAndInterpretOptions{
			Config: &interpreter.Config{
				BaseActivation: baseActivation,
			},
			CheckerConfig: &sema.Config{
				BaseValueActivation: baseValueActivation,
			},
			HandleCheckerError: nil,
		},
	)
	require.NoError(t, err)

	value, err := inter.Invoke("test")
	require.NoError(t, err)

	AssertValuesEqual(
		t,
		inter,
		interpreter.VoidValue{},
		value,
	)

	assert.Equal(t,
		[]string{
			`"destroying A with id:"`,
			"1",
			`"destroying B with id:"`,
			"2",
			`"destroying B with id:"`,
			"3",
			`"destroying B with id:"`,
			"4",
		},
		logs,
	)
}

// TestInterpretInternalAssignment ensures that a modification of an "internal" value
// is not possible, because the value that is assigned into is a copy
func TestInterpretInternalAssignment(t *testing.T) {

	t.Parallel()

	inter := parseCheckAndInterpret(t, `
       struct S {
           priv let xs: {String: Int}

           init() {
               self.xs = {"a": 1}
           }

           fun getXS(): {String: Int} {
               return self.xs
           }
       }

       fun test(): [{String: Int}] {
           let s = S()
           let xs = s.getXS()
           xs["b"] = 2
           return [xs, s.getXS()]
       }
    `)

	value, err := inter.Invoke("test")
	require.NoError(t, err)

	stringIntDictionaryStaticType := interpreter.DictionaryStaticType{
		KeyType:   interpreter.PrimitiveStaticTypeString,
		ValueType: interpreter.PrimitiveStaticTypeInt,
	}

	AssertValuesEqual(
		t,
		inter,
		interpreter.NewArrayValue(
			inter,
			interpreter.ReturnEmptyLocationRange,
			interpreter.VariableSizedStaticType{
				Type: stringIntDictionaryStaticType,
			},
			common.Address{},
			interpreter.NewDictionaryValue(
				inter,
				interpreter.ReturnEmptyLocationRange,
				stringIntDictionaryStaticType,
				interpreter.NewUnmeteredStringValue("a"),
				interpreter.NewUnmeteredIntValueFromInt64(1),
				interpreter.NewUnmeteredStringValue("b"),
				interpreter.NewUnmeteredIntValueFromInt64(2),
			),
			interpreter.NewDictionaryValue(
				inter,
				interpreter.ReturnEmptyLocationRange,
				stringIntDictionaryStaticType,
				interpreter.NewUnmeteredStringValue("a"),
				interpreter.NewUnmeteredIntValueFromInt64(1),
			),
		),
		value,
	)
}

func TestInterpretCopyOnReturn(t *testing.T) {

	t.Parallel()

	inter := parseCheckAndInterpret(t,
		`
          let xs: {String: String} = {}

          fun returnXS(): {String: String} {
              return xs
          }

          fun test(): {String: String} {
              returnXS().insert(key: "foo", "bar")
              return xs
          }
        `,
	)

	value, err := inter.Invoke("test")
	require.NoError(t, err)

	AssertValuesEqual(
		t,
		inter,
		interpreter.NewDictionaryValue(
			inter,
			interpreter.ReturnEmptyLocationRange,
			interpreter.DictionaryStaticType{
				KeyType:   interpreter.PrimitiveStaticTypeString,
				ValueType: interpreter.PrimitiveStaticTypeString,
			},
		),
		value,
	)
}

func BenchmarkInterpretRecursionFib(b *testing.B) {

	inter := parseCheckAndInterpret(b, `
       fun fib(_ n: Int): Int {
           if n < 2 {
              return n
           }
           return fib(n - 1) + fib(n - 2)
       }
   `)

	expected := interpreter.NewUnmeteredIntValueFromInt64(377)

	b.ReportAllocs()
	b.ResetTimer()

	for i := 0; i < b.N; i++ {

		result, err := inter.Invoke(
			"fib",
			interpreter.NewUnmeteredIntValueFromInt64(14),
		)
		require.NoError(b, err)
		RequireValuesEqual(b, inter, expected, result)
	}
}

func TestInterpretMissingMember(t *testing.T) {

	t.Parallel()

	inter := parseCheckAndInterpret(t,
		`
          struct X {
              let y: Int

              init() {
                  self.y = 1
              }
          }

          let x = X()

          fun test() {
              // access missing field y
              x.y
          }
        `,
	)

	// Remove field `y`
	compositeValue := inter.Globals["x"].GetValue().(*interpreter.CompositeValue)
	compositeValue.RemoveField(inter, interpreter.ReturnEmptyLocationRange, "y")

	_, err := inter.Invoke("test")
	require.Error(t, err)
	_ = err.Error()

	var missingMemberError interpreter.MissingMemberValueError
	require.ErrorAs(t, err, &missingMemberError)

	require.Equal(t, "y", missingMemberError.Name)
}

func BenchmarkNewInterpreter(b *testing.B) {

	b.Run("new interpreter", func(b *testing.B) {
		b.ResetTimer()
		b.ReportAllocs()

		for i := 0; i < b.N; i++ {
			_, err := interpreter.NewInterpreter(nil, nil, &interpreter.Config{})
			require.NoError(b, err)
		}
	})

	b.Run("new sub-interpreter", func(b *testing.B) {
		b.ReportAllocs()

		inter, err := interpreter.NewInterpreter(nil, nil, &interpreter.Config{})
		require.NoError(b, err)

		b.ResetTimer()

		for i := 0; i < b.N; i++ {
			_, err := inter.NewSubInterpreter(nil, nil)
			require.NoError(b, err)
		}
	})
}

func TestHostFunctionStaticType(t *testing.T) {

	t.Parallel()

	t.Run("toString function", func(t *testing.T) {
		t.Parallel()

		inter := parseCheckAndInterpret(t, `
            let x = 5
            let y = x.toString
        `)

		value := inter.Globals["y"].GetValue()
		assert.Equal(
			t,
			interpreter.ConvertSemaToStaticType(nil, sema.ToStringFunctionType),
			value.StaticType(inter),
		)
	})

	t.Run("Type function", func(t *testing.T) {
		t.Parallel()

		inter := parseCheckAndInterpret(t, `
            let x = Type
            let y = x<Int8>()
        `)

		value := inter.Globals["x"].GetValue()
		assert.Equal(
			t,
			interpreter.ConvertSemaToStaticType(
				nil,
				&sema.FunctionType{
					Purity:               sema.FunctionPurityView,
					ReturnTypeAnnotation: sema.NewTypeAnnotation(sema.MetaType),
				},
			),
			value.StaticType(inter),
		)

		value = inter.Globals["y"].GetValue()
		assert.Equal(
			t,
			interpreter.PrimitiveStaticTypeMetaType,
			value.StaticType(inter),
		)

		require.IsType(t, interpreter.TypeValue{}, value)
		typeValue := value.(interpreter.TypeValue)
		assert.Equal(t, interpreter.PrimitiveStaticTypeInt8, typeValue.Type)
	})

	t.Run("toString function", func(t *testing.T) {
		t.Parallel()

		inter := parseCheckAndInterpret(t, `
            let a: Int8 = 5
            let b: Fix64 = 4.0

            let x = a.toString
            let y = b.toString
        `)

		// Both `x` and `y` are two functions that returns a string.
		// Hence, their types are equal. i.e: Receivers shouldn't matter.

		xValue := inter.Globals["x"].GetValue()
		assert.Equal(
			t,
			interpreter.ConvertSemaToStaticType(nil, sema.ToStringFunctionType),
			xValue.StaticType(inter),
		)

		yValue := inter.Globals["y"].GetValue()
		assert.Equal(
			t,
			interpreter.ConvertSemaToStaticType(nil, sema.ToStringFunctionType),
			yValue.StaticType(inter),
		)

		assert.Equal(t, xValue.StaticType(inter), yValue.StaticType(inter))
	})
}

func TestInterpretArrayTypeInference(t *testing.T) {

	t.Parallel()

	t.Run("anystruct with empty array", func(t *testing.T) {
		t.Parallel()

		inter := parseCheckAndInterpret(t, `
            fun test(): Type {
                let x: AnyStruct = []
                return x.getType()
            }
        `)

		value, err := inter.Invoke("test")
		require.NoError(t, err)

		AssertValuesEqual(
			t,
			inter,
			interpreter.TypeValue{
				Type: interpreter.VariableSizedStaticType{
					Type: interpreter.PrimitiveStaticTypeAnyStruct,
				},
			},
			value,
		)
	})

	t.Run("anystruct with numeric array", func(t *testing.T) {
		t.Parallel()

		inter := parseCheckAndInterpret(t, `
            fun test(): Type {
                let x: AnyStruct = [1, 2, 3]
                return x.getType()
            }
        `)

		value, err := inter.Invoke("test")
		require.NoError(t, err)

		AssertValuesEqual(
			t,
			inter,
			interpreter.TypeValue{
				Type: interpreter.VariableSizedStaticType{
					Type: interpreter.PrimitiveStaticTypeInt,
				},
			},
			value,
		)
	})
}

func TestInterpretArrayFirstIndex(t *testing.T) {

	t.Parallel()

	inter := parseCheckAndInterpret(t, `
      let xs = [1, 2, 3]

      fun test(): Int? {
          return xs.firstIndex(of: 2)
      }
    `)

	value, err := inter.Invoke("test")
	require.NoError(t, err)

	AssertValuesEqual(
		t,
		inter,
		interpreter.NewUnmeteredSomeValueNonCopying(
			interpreter.NewUnmeteredIntValueFromInt64(1),
		),
		value,
	)
}

func TestInterpretArrayFirstIndexDoesNotExist(t *testing.T) {

	t.Parallel()

	inter := parseCheckAndInterpret(t, `
      let xs = [1, 2, 3]

      fun test(): Int? {
      return xs.firstIndex(of: 5)
      }
    `)

	value, err := inter.Invoke("test")
	require.NoError(t, err)

	AssertValuesEqual(
		t,
		inter,
		interpreter.NilValue{},
		value,
	)
}

func TestInterpretOptionalReference(t *testing.T) {

	t.Parallel()

	inter := parseCheckAndInterpret(t,
		`
          fun present(): &Int {
              let x: Int? = 1
              let y = &x as &Int?
              return y!
          }

          fun absent(): &Int {
              let x: Int? = nil
              let y = &x as &Int?
              return y!
          }
        `,
	)

	value, err := inter.Invoke("present")
	require.NoError(t, err)
	require.Equal(
		t,
		&interpreter.EphemeralReferenceValue{
			Value:        interpreter.NewUnmeteredIntValueFromInt64(1),
			BorrowedType: sema.IntType,
		},
		value,
	)

	_, err = inter.Invoke("absent")
	require.Error(t, err)
	_ = err.Error()

	var forceNilError interpreter.ForceNilError
	require.ErrorAs(t, err, &forceNilError)
}

func TestInterpretCastingBoxing(t *testing.T) {

	t.Parallel()

	t.Run("failable cast", func(t *testing.T) {

		t.Parallel()

		inter := parseCheckAndInterpret(t, `
          let a = (1 as? Int?!)?.getType()
        `)

		variable, ok := inter.Globals.Get("a")
		require.True(t, ok)

		require.Equal(
			t,
			interpreter.NewUnmeteredSomeValueNonCopying(
				interpreter.TypeValue{
					Type: interpreter.PrimitiveStaticTypeInt,
				},
			),
			variable.GetValue(),
		)
	})

	t.Run("force cast", func(t *testing.T) {

		t.Parallel()

		inter := parseCheckAndInterpret(t, `
          let a = (1 as! Int?)?.getType()
        `)

		variable, ok := inter.Globals.Get("a")
		require.True(t, ok)

		require.Equal(
			t,
			interpreter.NewUnmeteredSomeValueNonCopying(
				interpreter.TypeValue{
					Type: interpreter.PrimitiveStaticTypeInt,
				},
			),
			variable.GetValue(),
		)
	})

	t.Run("cast", func(t *testing.T) {

		t.Parallel()

		inter := parseCheckAndInterpret(t, `
          let a = (1 as Int?)?.getType()
        `)

		variable, ok := inter.Globals.Get("a")
		require.True(t, ok)

		require.Equal(
			t,
			interpreter.NewUnmeteredSomeValueNonCopying(
				interpreter.TypeValue{
					Type: interpreter.PrimitiveStaticTypeInt,
				},
			),
			variable.GetValue(),
		)
	})
}

func TestInterpretNilCoalesceReference(t *testing.T) {

	t.Parallel()

	baseValueActivation := sema.NewVariableActivation(sema.BaseValueActivation)
	baseValueActivation.DeclareValue(stdlib.PanicFunction)

	baseActivation := activations.NewActivation[*interpreter.Variable](nil, interpreter.BaseActivation)
	interpreter.Declare(baseActivation, stdlib.PanicFunction)

	inter, err := parseCheckAndInterpretWithOptions(t,
		`
          let xs = {"a": 2}
          let ref = &xs["a"] as &Int? ?? panic("no a")
        `,
		ParseCheckAndInterpretOptions{
			CheckerConfig: &sema.Config{
				BaseValueActivation: baseValueActivation,
			},
			Config: &interpreter.Config{
				BaseActivation: baseActivation,
			},
		},
	)
	require.NoError(t, err)

	variable, ok := inter.Globals.Get("ref")
	require.True(t, ok)

	require.Equal(
		t,
		&interpreter.EphemeralReferenceValue{
			Value:        interpreter.NewUnmeteredIntValueFromInt64(2),
			BorrowedType: sema.IntType,
		},
		variable.GetValue(),
	)
}

func TestInterpretDictionaryDuplicateKey(t *testing.T) {

	t.Parallel()

	t.Run("struct", func(t *testing.T) {

		t.Parallel()

		inter := parseCheckAndInterpret(t, `

          struct S {}

          fun test() {
              let s1 = S()
              let s2 = S()
              {"a": s1, "a": s2}
          }
        `)

		_, err := inter.Invoke("test")
		require.NoError(t, err)
	})

	t.Run("resource", func(t *testing.T) {

		t.Parallel()

		inter := parseCheckAndInterpret(t, `

          resource R {}

          fun test() {
              let r1 <- create R()
              let r2 <- create R()
              let rs <- {"a": <-r1, "a": <-r2}
              destroy rs
          }
        `)

		_, err := inter.Invoke("test")
		require.Error(t, err)
		_ = err.Error()

		require.ErrorAs(t, err, &interpreter.DuplicateKeyInResourceDictionaryError{})

	})
}<|MERGE_RESOLUTION|>--- conflicted
+++ resolved
@@ -7581,28 +7581,9 @@
             }
         `)
 
-<<<<<<< HEAD
-		r1, err := inter.Invoke("createR1")
-		require.NoError(t, err)
-
-		r1 = r1.Transfer(inter, interpreter.ReturnEmptyLocationRange, atree.Address{1}, false, nil)
-
-		r1Type := checker.RequireGlobalType(t, inter.Program.Elaboration, "R1")
-
-		ref := interpreter.NewUnmeteredEphemeralReferenceValue(
-			false,
-			r1,
-			r1Type,
-		)
-
-		_, err = inter.Invoke("test", ref)
-		require.Error(t, err)
-		require.ErrorAs(t, err, &interpreter.InvalidatedResourceReferenceError{})
-=======
 		errs := checker.ExpectCheckerErrors(t, err, 1)
 		invalidatedRefError := &sema.InvalidatedResourceReferenceError{}
 		assert.ErrorAs(t, errs[0], &invalidatedRefError)
->>>>>>> 49f08a28
 	})
 }
 
