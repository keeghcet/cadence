--- conflicted
+++ resolved
@@ -9533,56 +9533,33 @@
 
 	t.Parallel()
 
-<<<<<<< HEAD
 	var events []*interpreter.CompositeValue
-=======
-	inter, _, err := parseCheckAndInterpretWithLogs(t, `
+
+	inter, err := parseCheckAndInterpretWithOptions(t, `
       resource B {
             let id: Int
 			init(_ id: Int){
 				self.id = id
 			}
-      }
->>>>>>> 8fb0ad2a
-
-      resource A {
-          let id: Int
-          let bs: @[B]
-
-<<<<<<< HEAD
-			  event ResourceDestroyed(id: Int = self.id)
-
-              init(_ id: Int){
-                  self.id = id
-              }
-          }
-
-          resource A {
-              let id: Int
-              let bs: @[B]
-
-			  event ResourceDestroyed(id: Int = self.id, bCount: Int = self.bs.length)
-
-              init(_ id: Int){
-                  self.id = id
-                  self.bs <- []
-              }
-
-              fun add(_ b: @B){
-                  self.bs.append(<-b)
-              }
-          }
-=======
-          init(_ id: Int){
-              self.id = id
-              self.bs <- []
-          }
+
+			event ResourceDestroyed(id: Int = self.id)
+		}
+
+		resource A {
+			let id: Int
+			let bs: @[B]
+
+			event ResourceDestroyed(id: Int = self.id, bCount: Int = self.bs.length)
+
+			init(_ id: Int){
+				self.id = id
+				self.bs <- []
+			}
 
 			fun add(_ b: @B){
 				self.bs.append(<-b)
 			}
-      }
->>>>>>> 8fb0ad2a
+		}
 
       fun test() {
           let a <- create A(1)
@@ -9590,23 +9567,16 @@
           a.add(<- create B(3))
           a.add(<- create B(4))
 
-<<<<<<< HEAD
               destroy a
           }
         `, ParseCheckAndInterpretOptions{
-			Config: &interpreter.Config{
-				OnEventEmitted: func(inter *interpreter.Interpreter, locationRange interpreter.LocationRange, event *interpreter.CompositeValue, eventType *sema.CompositeType) error {
-					events = append(events, event)
-					return nil
-				},
+		Config: &interpreter.Config{
+			OnEventEmitted: func(inter *interpreter.Interpreter, locationRange interpreter.LocationRange, event *interpreter.CompositeValue, eventType *sema.CompositeType) error {
+				events = append(events, event)
+				return nil
 			},
-		})
-
-=======
-          destroy a
-      }
-    `)
->>>>>>> 8fb0ad2a
+		},
+	})
 	require.NoError(t, err)
 
 	value, err := inter.Invoke("test")
