/*
 * Cadence - The resource-oriented smart contract programming language
 *
 * Copyright 2019-2022 Dapper Labs, Inc.
 *
 * Licensed under the Apache License, Version 2.0 (the "License");
 * you may not use this file except in compliance with the License.
 * You may obtain a copy of the License at
 *
 *   http://www.apache.org/licenses/LICENSE-2.0
 *
 * Unless required by applicable law or agreed to in writing, software
 * distributed under the License is distributed on an "AS IS" BASIS,
 * WITHOUT WARRANTIES OR CONDITIONS OF ANY KIND, either express or implied.
 * See the License for the specific language governing permissions and
 * limitations under the License.
 */

package interpreter_test

import (
	"fmt"
	"math/big"
	"strings"
	"testing"

	"github.com/onflow/cadence/runtime/activations"

	"github.com/onflow/atree"
	"github.com/stretchr/testify/assert"
	"github.com/stretchr/testify/require"

	"github.com/onflow/cadence/runtime/ast"
	"github.com/onflow/cadence/runtime/common"
	"github.com/onflow/cadence/runtime/errors"
	"github.com/onflow/cadence/runtime/interpreter"
	"github.com/onflow/cadence/runtime/parser"
	"github.com/onflow/cadence/runtime/pretty"
	"github.com/onflow/cadence/runtime/sema"
	"github.com/onflow/cadence/runtime/stdlib"
	"github.com/onflow/cadence/runtime/tests/checker"
	"github.com/onflow/cadence/runtime/tests/examples"
	. "github.com/onflow/cadence/runtime/tests/utils"
)

type ParseCheckAndInterpretOptions struct {
	Config             *interpreter.Config
	CheckerConfig      *sema.Config
	HandleCheckerError func(error)
}

func parseCheckAndInterpret(t testing.TB, code string) *interpreter.Interpreter {
	inter, err := parseCheckAndInterpretWithOptions(t, code, ParseCheckAndInterpretOptions{})
	require.NoError(t, err)
	return inter
}

func parseCheckAndInterpretWithOptions(
	t testing.TB,
	code string,
	options ParseCheckAndInterpretOptions,
) (
	inter *interpreter.Interpreter,
	err error,
) {
	return parseCheckAndInterpretWithOptionsAndMemoryMetering(t, code, options, nil)
}

func parseCheckAndInterpretWithMemoryMetering(
	t testing.TB,
	code string,
	memoryGauge common.MemoryGauge,
) *interpreter.Interpreter {

	baseValueActivation := sema.NewVariableActivation(sema.BaseValueActivation)
	baseValueActivation.DeclareValue(stdlib.PanicFunction)

	inter, err := parseCheckAndInterpretWithOptionsAndMemoryMetering(
		t,
		code,
		ParseCheckAndInterpretOptions{
			CheckerConfig: &sema.Config{
				BaseValueActivation: baseValueActivation,
			},
		},
		memoryGauge,
	)
	require.NoError(t, err)
	return inter
}

func parseCheckAndInterpretWithOptionsAndMemoryMetering(
	t testing.TB,
	code string,
	options ParseCheckAndInterpretOptions,
	memoryGauge common.MemoryGauge,
) (
	inter *interpreter.Interpreter,
	err error,
) {

	checker, err := checker.ParseAndCheckWithOptionsAndMemoryMetering(t,
		code,
		checker.ParseAndCheckOptions{
			Config: options.CheckerConfig,
		},
		memoryGauge,
	)

	if options.HandleCheckerError != nil {
		options.HandleCheckerError(err)
	} else if !assert.NoError(t, err) {
		var sb strings.Builder
		location := checker.Location
		printErr := pretty.NewErrorPrettyPrinter(&sb, true).
			PrettyPrintError(err, location, map[common.Location][]byte{location: []byte(code)})
		if printErr != nil {
			panic(printErr)
		}
		assert.Fail(t, sb.String())
		return nil, err
	}

	var uuid uint64 = 0

	var config interpreter.Config
	if options.Config != nil {
		config = *options.Config
	}
	config.InvalidatedResourceValidationEnabled = true
	config.AtreeValueValidationEnabled = true
	config.AtreeStorageValidationEnabled = true
	if config.UUIDHandler == nil {
		config.UUIDHandler = func() (uint64, error) {
			uuid++
			return uuid, nil
		}
	}
	if config.Storage == nil {
		config.Storage = interpreter.NewInMemoryStorage(memoryGauge)
	}

	if memoryGauge != nil && config.MemoryGauge == nil {
		config.MemoryGauge = memoryGauge
	}

	inter, err = interpreter.NewInterpreter(
		interpreter.ProgramFromChecker(checker),
		checker.Location,
		&config,
	)

	require.NoError(t, err)

	err = inter.Interpret()

	if err == nil {

		// recover internal panics and return them as an error
		defer inter.RecoverErrors(func(internalErr error) {
			err = internalErr
		})

		// Contract declarations are evaluated lazily,
		// so force the contract value handler to be called

		for _, compositeDeclaration := range checker.Program.CompositeDeclarations() {
			if compositeDeclaration.CompositeKind != common.CompositeKindContract {
				continue
			}

			contractVariable := inter.Globals.Get(compositeDeclaration.Identifier.Identifier)

			_ = contractVariable.GetValue()
		}
	}

	return inter, err
}

func newUnmeteredInMemoryStorage() interpreter.InMemoryStorage {
	return interpreter.NewInMemoryStorage(nil)
}

func constructorArguments(compositeKind common.CompositeKind, arguments string) string {
	switch compositeKind {
	case common.CompositeKindContract:
		return ""
	case common.CompositeKindEnum:
		return ".a"
	default:
		return fmt.Sprintf("(%s)", arguments)
	}
}

// makeContractValueHandler creates an interpreter option which
// sets the ContractValueHandler.
// The handler immediately invokes the constructor with the given arguments.
func makeContractValueHandler(
	arguments []interpreter.Value,
	argumentTypes []sema.Type,
	parameterTypes []sema.Type,
) interpreter.ContractValueHandlerFunc {
	return func(
		inter *interpreter.Interpreter,
		compositeType *sema.CompositeType,
		constructorGenerator func(common.Address) *interpreter.HostFunctionValue,
		invocationRange ast.Range,
	) interpreter.ContractValue {

		constructor := constructorGenerator(common.Address{})

		value, err := inter.InvokeFunctionValue(
			constructor,
			arguments,
			argumentTypes,
			parameterTypes,
			ast.Range{},
		)
		if err != nil {
			panic(err)
		}

		return value.(*interpreter.CompositeValue)
	}
}

func TestInterpretConstantAndVariableDeclarations(t *testing.T) {

	t.Parallel()

	inter := parseCheckAndInterpret(t, `
        let x = 1
        let y = true
        let z = 1 + 2
        var a = 3 == 3
        var b = [1, 2]
        let s = "123"
    `)

	AssertValuesEqual(
		t,
		inter,
		interpreter.NewUnmeteredIntValueFromInt64(1),
		inter.Globals.Get("x").GetValue(),
	)

	AssertValuesEqual(
		t,
		inter,
		interpreter.BoolValue(true),
		inter.Globals.Get("y").GetValue(),
	)

	AssertValuesEqual(
		t,
		inter,
		interpreter.NewUnmeteredIntValueFromInt64(3),
		inter.Globals.Get("z").GetValue(),
	)

	AssertValuesEqual(
		t,
		inter,
		interpreter.BoolValue(true),
		inter.Globals.Get("a").GetValue(),
	)

	AssertValuesEqual(
		t,
		inter,
		interpreter.NewArrayValue(
			inter,
			interpreter.EmptyLocationRange,
			interpreter.VariableSizedStaticType{
				Type: interpreter.PrimitiveStaticTypeInt,
			},
			common.Address{},
			interpreter.NewUnmeteredIntValueFromInt64(1),
			interpreter.NewUnmeteredIntValueFromInt64(2),
		),
		inter.Globals.Get("b").GetValue(),
	)

	AssertValuesEqual(
		t,
		inter,
		interpreter.NewUnmeteredStringValue("123"),
		inter.Globals.Get("s").GetValue(),
	)
}

func TestInterpretDeclarations(t *testing.T) {

	t.Parallel()

	inter := parseCheckAndInterpret(t, `
        fun test(): Int {
            return 42
        }
    `)

	value, err := inter.Invoke("test")
	require.NoError(t, err)

	AssertValuesEqual(
		t,
		inter,
		interpreter.NewUnmeteredIntValueFromInt64(42),
		value,
	)
}

func TestInterpretInvalidUnknownDeclarationInvocation(t *testing.T) {

	t.Parallel()

	inter := parseCheckAndInterpret(t, ``)

	_, err := inter.Invoke("test")
	assert.IsType(t, interpreter.NotDeclaredError{}, err)
}

func TestInterpretInvalidNonFunctionDeclarationInvocation(t *testing.T) {

	t.Parallel()

	inter := parseCheckAndInterpret(t, `
       let test = 1
   `)

	_, err := inter.Invoke("test")
	assert.IsType(t, interpreter.NotInvokableError{}, err)
}

func TestInterpretLexicalScope(t *testing.T) {

	t.Parallel()

	inter := parseCheckAndInterpret(t, `
       let x = 10

       fun f(): Int {
          // check resolution
          return x
       }

       fun g(): Int {
          // check scope is lexical, not dynamic
          let x = 20
          return f()
       }
    `)

	AssertValuesEqual(
		t,
		inter,
		interpreter.NewUnmeteredIntValueFromInt64(10),
		inter.Globals.Get("x").GetValue(),
	)

	value, err := inter.Invoke("f")
	require.NoError(t, err)

	AssertValuesEqual(
		t,
		inter,
		interpreter.NewUnmeteredIntValueFromInt64(10),
		value,
	)

	value, err = inter.Invoke("g")
	require.NoError(t, err)

	AssertValuesEqual(
		t,
		inter,
		interpreter.NewUnmeteredIntValueFromInt64(10),
		value,
	)
}

func TestInterpretFunctionSideEffects(t *testing.T) {

	t.Parallel()

	inter := parseCheckAndInterpret(t, `
       var value = 0

       fun test(_ newValue: Int) {
           value = newValue
       }
    `)

	newValue := interpreter.NewUnmeteredIntValueFromInt64(42)

	value, err := inter.Invoke("test", newValue)
	require.NoError(t, err)

	AssertValuesEqual(
		t,
		inter,
		interpreter.Void,
		value,
	)

	AssertValuesEqual(
		t,
		inter,
		newValue,
		inter.Globals.Get("value").GetValue(),
	)
}

func TestInterpretNoHoisting(t *testing.T) {

	t.Parallel()

	inter := parseCheckAndInterpret(t, `
       let x = 2

       fun test(): Int {
          if x == 0 {
              let x = 3
              return x
          }
          return x
       }
    `)

	value, err := inter.Invoke("test")
	require.NoError(t, err)

	AssertValuesEqual(
		t,
		inter,
		interpreter.NewUnmeteredIntValueFromInt64(2),
		value,
	)

	AssertValuesEqual(
		t,
		inter,
		interpreter.NewUnmeteredIntValueFromInt64(2),
		inter.Globals.Get("x").GetValue(),
	)
}

func TestInterpretFunctionExpressionsAndScope(t *testing.T) {

	t.Parallel()

	inter := parseCheckAndInterpret(t, `
       let x = 10

       // check first-class functions and scope inside them
       let y = (fun (x: Int): Int { return x })(42)
    `)

	AssertValuesEqual(
		t,
		inter,
		interpreter.NewUnmeteredIntValueFromInt64(10),
		inter.Globals.Get("x").GetValue(),
	)

	AssertValuesEqual(
		t,
		inter,
		interpreter.NewUnmeteredIntValueFromInt64(42),
		inter.Globals.Get("y").GetValue(),
	)
}

func TestInterpretVariableAssignment(t *testing.T) {

	t.Parallel()

	inter := parseCheckAndInterpret(t, `
       fun test(): Int {
           var x = 2
           x = 3
           return x
       }
    `)

	value, err := inter.Invoke("test")
	require.NoError(t, err)

	AssertValuesEqual(
		t,
		inter,
		interpreter.NewUnmeteredIntValueFromInt64(3),
		value,
	)
}

func TestInterpretGlobalVariableAssignment(t *testing.T) {

	t.Parallel()

	inter := parseCheckAndInterpret(t, `
       var x = 2

       fun test(): Int {
           x = 3
           return x
       }
    `)

	AssertValuesEqual(
		t,
		inter,
		interpreter.NewUnmeteredIntValueFromInt64(2),
		inter.Globals.Get("x").GetValue(),
	)

	value, err := inter.Invoke("test")
	require.NoError(t, err)

	AssertValuesEqual(
		t,
		inter,
		interpreter.NewUnmeteredIntValueFromInt64(3),
		value,
	)

	AssertValuesEqual(
		t,
		inter,
		interpreter.NewUnmeteredIntValueFromInt64(3),
		inter.Globals.Get("x").GetValue(),
	)
}

func TestInterpretConstantRedeclaration(t *testing.T) {

	t.Parallel()

	inter := parseCheckAndInterpret(t, `
       let x = 2

       fun test(): Int {
           let x = 3
           return x
       }
    `)

	AssertValuesEqual(
		t,
		inter,
		interpreter.NewUnmeteredIntValueFromInt64(2),
		inter.Globals.Get("x").GetValue(),
	)

	value, err := inter.Invoke("test")
	require.NoError(t, err)

	AssertValuesEqual(
		t,
		inter,
		interpreter.NewUnmeteredIntValueFromInt64(3),
		value,
	)
}

func TestInterpretParameters(t *testing.T) {

	t.Parallel()

	inter := parseCheckAndInterpret(t, `
       fun returnA(a: Int, b: Int): Int {
           return a
       }

       fun returnB(a: Int, b: Int): Int {
           return b
       }
    `)

	a := interpreter.NewUnmeteredIntValueFromInt64(24)
	b := interpreter.NewUnmeteredIntValueFromInt64(42)

	value, err := inter.Invoke("returnA", a, b)
	require.NoError(t, err)

	AssertValuesEqual(
		t,
		inter, a, value)

	value, err = inter.Invoke("returnB", a, b)
	require.NoError(t, err)

	AssertValuesEqual(
		t,
		inter, b, value)
}

func TestInterpretArrayIndexing(t *testing.T) {

	t.Parallel()

	inter := parseCheckAndInterpret(t, `
       fun test(): Int {
           let z = [0, 3]
           return z[1]
       }
    `)

	value, err := inter.Invoke("test")
	require.NoError(t, err)

	AssertValuesEqual(
		t,
		inter,
		interpreter.NewUnmeteredIntValueFromInt64(3),
		value,
	)
}

func TestInterpretInvalidArrayIndexing(t *testing.T) {

	t.Parallel()

	for name, index := range map[string]int{
		"negative":          -1,
		"larger than count": 2,
	} {

		t.Run(name, func(t *testing.T) {

			inter := parseCheckAndInterpret(t, `
               fun test(_ index: Int): Int {
                   let z = [0, 3]
                   return z[index]
               }
            `)

			indexValue := interpreter.NewUnmeteredIntValueFromInt64(int64(index))
			_, err := inter.Invoke("test", indexValue)
			RequireError(t, err)

			var indexErr interpreter.ArrayIndexOutOfBoundsError
			require.ErrorAs(t, err, &indexErr)

			assert.Equal(t, index, indexErr.Index)
			assert.Equal(t, 2, indexErr.Size)
			assert.Equal(t,
				ast.Position{Offset: 107, Line: 4, Column: 27},
				indexErr.HasPosition.StartPosition(),
			)
			assert.Equal(t,
				ast.Position{Offset: 113, Line: 4, Column: 33},
				indexErr.HasPosition.EndPosition(nil),
			)
		})
	}
}

func TestInterpretArrayIndexingAssignment(t *testing.T) {

	t.Parallel()

	inter := parseCheckAndInterpret(t, `
       let z = [0, 3]

       fun test() {
           z[1] = 2
       }
    `)

	_, err := inter.Invoke("test")
	require.NoError(t, err)

	actualArray := inter.Globals.Get("z").GetValue()

	expectedArray := interpreter.NewArrayValue(
		inter,
		interpreter.EmptyLocationRange,
		interpreter.VariableSizedStaticType{
			Type: interpreter.PrimitiveStaticTypeInt,
		},
		common.Address{},
		interpreter.NewUnmeteredIntValueFromInt64(0),
		interpreter.NewUnmeteredIntValueFromInt64(2),
	)

	RequireValuesEqual(
		t,
		inter,
		expectedArray,
		actualArray,
	)
}

func TestInterpretInvalidArrayIndexingAssignment(t *testing.T) {

	t.Parallel()

	for name, index := range map[string]int{
		"negative":          -1,
		"larger than count": 2,
	} {

		t.Run(name, func(t *testing.T) {

			inter := parseCheckAndInterpret(t, `
               fun test(_ index: Int) {
                   let z = [0, 3]
                   z[index] = 1
               }
            `)

			indexValue := interpreter.NewUnmeteredIntValueFromInt64(int64(index))
			_, err := inter.Invoke("test", indexValue)
			RequireError(t, err)

			var indexErr interpreter.ArrayIndexOutOfBoundsError
			require.ErrorAs(t, err, &indexErr)

			assert.Equal(t, index, indexErr.Index)
			assert.Equal(t, 2, indexErr.Size)
			assert.Equal(t,
				ast.Position{Offset: 95, Line: 4, Column: 20},
				indexErr.HasPosition.StartPosition(),
			)
			assert.Equal(t,
				ast.Position{Offset: 101, Line: 4, Column: 26},
				indexErr.HasPosition.EndPosition(nil),
			)
		})
	}
}

func TestInterpretStringIndexing(t *testing.T) {

	t.Parallel()

	inter := parseCheckAndInterpret(t, `
      let a = "abc"
      let x = a[0]
      let y = a[1]
      let z = a[2]
    `)

	AssertValuesEqual(
		t,
		inter,
		interpreter.NewUnmeteredCharacterValue("a"),
		inter.Globals.Get("x").GetValue(),
	)
	AssertValuesEqual(
		t,
		inter,
		interpreter.NewUnmeteredCharacterValue("b"),
		inter.Globals.Get("y").GetValue(),
	)
	AssertValuesEqual(
		t,
		inter,
		interpreter.NewUnmeteredCharacterValue("c"),
		inter.Globals.Get("z").GetValue(),
	)
}

func TestInterpretInvalidStringIndexing(t *testing.T) {

	t.Parallel()

	for name, index := range map[string]int{
		"negative":          -1,
		"larger than count": 2,
	} {

		t.Run(name, func(t *testing.T) {

			inter := parseCheckAndInterpret(t, `
               fun test(_ index: Int) {
                   let x = "ab"
                   x[index]
               }
            `)

			indexValue := interpreter.NewUnmeteredIntValueFromInt64(int64(index))
			_, err := inter.Invoke("test", indexValue)
			RequireError(t, err)

			var indexErr interpreter.StringIndexOutOfBoundsError
			require.ErrorAs(t, err, &indexErr)

			assert.Equal(t, index, indexErr.Index)
			assert.Equal(t, 2, indexErr.Length)
			assert.Equal(t,
				ast.Position{Offset: 93, Line: 4, Column: 20},
				indexErr.HasPosition.StartPosition(),
			)
			assert.Equal(t,
				ast.Position{Offset: 99, Line: 4, Column: 26},
				indexErr.HasPosition.EndPosition(nil),
			)
		})
	}
}

func TestInterpretStringIndexingUnicode(t *testing.T) {

	t.Parallel()

	inter := parseCheckAndInterpret(t, `
      fun testUnicodeA(): Character {
          let a = "caf\u{E9}"
          return a[3]
      }

      fun testUnicodeB(): Character {
        let b = "cafe\u{301}"
        return b[3]
      }
    `)

	value, err := inter.Invoke("testUnicodeA")
	require.NoError(t, err)

	AssertValuesEqual(
		t,
		inter,
		interpreter.NewUnmeteredCharacterValue("\u00e9"),
		value,
	)

	value, err = inter.Invoke("testUnicodeB")
	require.NoError(t, err)

	AssertValuesEqual(
		t,
		inter,
		interpreter.NewUnmeteredCharacterValue("e\u0301"),
		value,
	)
}

func TestInterpretStringSlicing(t *testing.T) {

	t.Parallel()

	range1 := ast.Range{
		StartPos: ast.Position{Offset: 116, Line: 4, Column: 31},
		EndPos:   ast.Position{Offset: 140, Line: 4, Column: 55},
	}

	range2 := ast.Range{
		StartPos: ast.Position{Offset: 116, Line: 4, Column: 31},
		EndPos:   ast.Position{Offset: 141, Line: 4, Column: 56},
	}

	type test struct {
		str        string
		from       int
		to         int
		result     string
		checkError func(t *testing.T, err error)
	}

	tests := []test{
		{"abcdef", 0, 6, "abcdef", nil},
		{"abcdef", 0, 0, "", nil},
		{"abcdef", 0, 1, "a", nil},
		{"abcdef", 0, 2, "ab", nil},
		{"abcdef", 1, 2, "b", nil},
		{"abcdef", 2, 3, "c", nil},
		{"abcdef", 5, 6, "f", nil},
		{"abcdef", 1, 6, "bcdef", nil},
		// Invalid indices
		{"abcdef", -1, 0, "", func(t *testing.T, err error) {
			var sliceErr interpreter.StringSliceIndicesError
			require.ErrorAs(t, err, &sliceErr)

			assert.Equal(t, -1, sliceErr.FromIndex)
			assert.Equal(t, 0, sliceErr.UpToIndex)
			assert.Equal(t, 6, sliceErr.Length)
			assert.Equal(t,
				range2.StartPos,
				sliceErr.LocationRange.StartPosition(),
			)
			assert.Equal(t,
				range2.EndPos,
				sliceErr.LocationRange.EndPosition(nil),
			)
		}},
		{"abcdef", 0, -1, "", func(t *testing.T, err error) {
			var sliceErr interpreter.StringSliceIndicesError
			require.ErrorAs(t, err, &sliceErr)

			assert.Equal(t, 0, sliceErr.FromIndex)
			assert.Equal(t, -1, sliceErr.UpToIndex)
			assert.Equal(t, 6, sliceErr.Length)
			assert.Equal(t,
				range2.StartPos,
				sliceErr.LocationRange.StartPosition(),
			)
			assert.Equal(t,
				range2.EndPos,
				sliceErr.LocationRange.EndPosition(nil),
			)
		}},
		{"abcdef", 0, 10, "", func(t *testing.T, err error) {
			var sliceErr interpreter.StringSliceIndicesError
			require.ErrorAs(t, err, &sliceErr)

			assert.Equal(t, 0, sliceErr.FromIndex)
			assert.Equal(t, 10, sliceErr.UpToIndex)
			assert.Equal(t, 6, sliceErr.Length)
			assert.Equal(t,
				range2.StartPos,
				sliceErr.LocationRange.StartPosition(),
			)
			assert.Equal(t,
				range2.EndPos,
				sliceErr.LocationRange.EndPosition(nil),
			)
		}},
		{"abcdef", 2, 1, "", func(t *testing.T, err error) {
			var indexErr interpreter.InvalidSliceIndexError
			require.ErrorAs(t, err, &indexErr)

			assert.Equal(t, 2, indexErr.FromIndex)
			assert.Equal(t, 1, indexErr.UpToIndex)
			assert.Equal(t,
				range1.StartPos,
				indexErr.LocationRange.StartPosition(),
			)
			assert.Equal(t,
				range1.EndPos,
				indexErr.LocationRange.EndPosition(nil),
			)
		}},
		// Unicode: indices are based on characters = grapheme clusters
		{"cafe\\u{301}b", 0, 5, "cafe\u0301b", nil},
		{"cafe\\u{301}ba\\u{308}", 0, 6, "cafe\u0301ba\u0308", nil},
		{"cafe\\u{301}ba\\u{308}be", 0, 8, "cafe\u0301ba\u0308be", nil},
		{"cafe\\u{301}b", 3, 5, "e\u0301b", nil},
		{"cafe\\u{301}ba\\u{308}", 3, 6, "e\u0301ba\u0308", nil},
		{"cafe\\u{301}ba\\u{308}be", 3, 8, "e\u0301ba\u0308be", nil},
		{"cafe\\u{301}b", 4, 5, "b", nil},
		{"cafe\\u{301}ba\\u{308}", 4, 6, "ba\u0308", nil},
		{"cafe\\u{301}ba\\u{308}be", 4, 8, "ba\u0308be", nil},
		{"cafe\\u{301}ba\\u{308}be", 3, 4, "e\u0301", nil},
		{"cafe\\u{301}ba\\u{308}be", 5, 6, "a\u0308", nil},
	}

	runTest := func(test test) {
		t.Run("", func(t *testing.T) {

			t.Parallel()

			inter := parseCheckAndInterpret(t,
				fmt.Sprintf(
					`
                      fun test(): String {
                        let s = "%s"
                        return s.slice(from: %d, upTo: %d)
                      }
                    `,
					test.str,
					test.from,
					test.to,
				),
			)

			value, err := inter.Invoke("test")
			if test.checkError == nil {
				require.NoError(t, err)

				AssertValuesEqual(
					t,
					inter,
					interpreter.NewUnmeteredStringValue(test.result),
					value,
				)
			} else {
				require.IsType(t,
					interpreter.Error{},
					err,
				)

				test.checkError(t, err)
			}
		})
	}

	for _, test := range tests {
		runTest(test)
	}
}

func TestInterpretReturnWithoutExpression(t *testing.T) {

	t.Parallel()

	inter := parseCheckAndInterpret(t, `
       fun returnNothing() {
           return
       }
    `)

	value, err := inter.Invoke("returnNothing")
	require.NoError(t, err)

	AssertValuesEqual(
		t,
		inter,
		interpreter.Void,
		value,
	)
}

func TestInterpretReturns(t *testing.T) {

	t.Parallel()

	inter, err := parseCheckAndInterpretWithOptions(t,
		`
           pub fun returnEarly(): Int {
               return 2
               return 1
           }
        `,
		ParseCheckAndInterpretOptions{
			HandleCheckerError: func(err error) {
				errs := checker.RequireCheckerErrors(t, err, 1)

				assert.IsType(t, &sema.UnreachableStatementError{}, errs[0])
			},
		},
	)
	require.NoError(t, err)

	value, err := inter.Invoke("returnEarly")
	require.NoError(t, err)

	AssertValuesEqual(
		t,
		inter,
		interpreter.NewUnmeteredIntValueFromInt64(2),
		value,
	)
}

func TestInterpretEqualOperator(t *testing.T) {

	t.Parallel()

	inter := parseCheckAndInterpret(t, `
      fun testIntegersUnequal(): Bool {
          return 5 == 3
      }

      fun testIntegersEqual(): Bool {
          return 3 == 3
      }

      fun testTrueAndTrue(): Bool {
          return true == true
      }

      fun testTrueAndFalse(): Bool {
          return true == false
      }

      fun testFalseAndTrue(): Bool {
          return false == true
      }

      fun testFalseAndFalse(): Bool {
          return false == false
      }

      fun testEqualStrings(): Bool {
          return "123" == "123"
      }

      fun testUnequalStrings(): Bool {
          return "123" == "abc"
      }

      fun testUnicodeStrings(): Bool {
          return "caf\u{E9}" == "cafe\u{301}"
      }

      fun testEqualPaths(): Bool {
          // different domains
          return /public/foo == /public/foo &&
                 /private/bar == /private/bar &&
                 /storage/baz == /storage/baz
       }

       fun testUnequalPaths(): Bool {
          return /public/foo == /public/foofoo ||
                 /private/bar == /private/barbar ||
                 /storage/baz == /storage/bazbaz
       }

       fun testCastedPaths(): Bool {
          let foo: StoragePath = /storage/foo
          let bar: PublicPath = /public/foo
          return (foo as Path) == (bar as Path)
       }
    `)

	for name, expected := range map[string]bool{
		"testIntegersUnequal": false,
		"testIntegersEqual":   true,
		"testTrueAndTrue":     true,
		"testTrueAndFalse":    false,
		"testFalseAndTrue":    false,
		"testFalseAndFalse":   true,
		"testEqualStrings":    true,
		"testUnequalStrings":  false,
		"testUnicodeStrings":  true,
		"testEqualPaths":      true,
		"testUnequalPaths":    false,
		"testCastedPaths":     false,
	} {
		t.Run(name, func(t *testing.T) {
			value, err := inter.Invoke(name)
			require.NoError(t, err)

			AssertValuesEqual(
				t,
				inter,
				interpreter.BoolValue(expected),
				value,
			)
		})
	}
}

func TestInterpretUnequalOperator(t *testing.T) {

	t.Parallel()

	inter := parseCheckAndInterpret(t, `
      fun testIntegersUnequal(): Bool {
          return 5 != 3
      }

      fun testIntegersEqual(): Bool {
          return 3 != 3
      }

      fun testTrueAndTrue(): Bool {
          return true != true
      }

      fun testTrueAndFalse(): Bool {
          return true != false
      }

      fun testFalseAndTrue(): Bool {
          return false != true
      }

      fun testFalseAndFalse(): Bool {
          return false != false
      }
    `)

	for name, expected := range map[string]bool{
		"testIntegersUnequal": true,
		"testIntegersEqual":   false,
		"testTrueAndTrue":     false,
		"testTrueAndFalse":    true,
		"testFalseAndTrue":    true,
		"testFalseAndFalse":   false,
	} {
		t.Run(name, func(t *testing.T) {
			value, err := inter.Invoke(name)
			require.NoError(t, err)

			AssertValuesEqual(
				t,
				inter,
				interpreter.BoolValue(expected),
				value,
			)
		})
	}
}

func TestInterpretLessOperator(t *testing.T) {

	t.Parallel()

	inter := parseCheckAndInterpret(t, `
      fun testIntegersGreater(): Bool {
          return 5 < 3
      }

      fun testIntegersEqual(): Bool {
          return 3 < 3
      }

      fun testIntegersLess(): Bool {
          return 3 < 5
      }
    `)

	for name, expected := range map[string]bool{
		"testIntegersGreater": false,
		"testIntegersEqual":   false,
		"testIntegersLess":    true,
	} {
		t.Run(name, func(t *testing.T) {
			value, err := inter.Invoke(name)
			require.NoError(t, err)

			AssertValuesEqual(
				t,
				inter,
				interpreter.BoolValue(expected),
				value,
			)
		})
	}
}

func TestInterpretLessEqualOperator(t *testing.T) {

	t.Parallel()

	inter := parseCheckAndInterpret(t, `
      fun testIntegersGreater(): Bool {
          return 5 <= 3
      }

      fun testIntegersEqual(): Bool {
          return 3 <= 3
      }

      fun testIntegersLess(): Bool {
          return 3 <= 5
      }
    `)

	for name, expected := range map[string]bool{
		"testIntegersGreater": false,
		"testIntegersEqual":   true,
		"testIntegersLess":    true,
	} {
		t.Run(name, func(t *testing.T) {
			value, err := inter.Invoke(name)
			require.NoError(t, err)

			AssertValuesEqual(
				t,
				inter,
				interpreter.BoolValue(expected),
				value,
			)
		})
	}
}

func TestInterpretGreaterOperator(t *testing.T) {

	t.Parallel()

	inter := parseCheckAndInterpret(t, `
      fun testIntegersGreater(): Bool {
          return 5 > 3
      }

      fun testIntegersEqual(): Bool {
          return 3 > 3
      }

      fun testIntegersLess(): Bool {
          return 3 > 5
      }
    `)

	for name, expected := range map[string]bool{
		"testIntegersGreater": true,
		"testIntegersEqual":   false,
		"testIntegersLess":    false,
	} {
		t.Run(name, func(t *testing.T) {
			value, err := inter.Invoke(name)
			require.NoError(t, err)

			AssertValuesEqual(
				t,
				inter,
				interpreter.BoolValue(expected),
				value,
			)
		})
	}
}

func TestInterpretGreaterEqualOperator(t *testing.T) {

	t.Parallel()

	inter := parseCheckAndInterpret(t, `
      fun testIntegersGreater(): Bool {
          return 5 >= 3
      }

      fun testIntegersEqual(): Bool {
          return 3 >= 3
      }

      fun testIntegersLess(): Bool {
          return 3 >= 5
      }
    `)

	for name, expected := range map[string]bool{
		"testIntegersGreater": true,
		"testIntegersEqual":   true,
		"testIntegersLess":    false,
	} {
		t.Run(name, func(t *testing.T) {
			value, err := inter.Invoke(name)
			require.NoError(t, err)

			AssertValuesEqual(
				t,
				inter,
				interpreter.BoolValue(expected),
				value,
			)
		})
	}
}

func TestInterpretOrOperator(t *testing.T) {

	t.Parallel()

	inter := parseCheckAndInterpret(t, `
      fun testTrueTrue(): Bool {
          return true || true
      }

      fun testTrueFalse(): Bool {
          return true || false
      }

      fun testFalseTrue(): Bool {
          return false || true
      }

      fun testFalseFalse(): Bool {
          return false || false
      }
    `)

	for name, expected := range map[string]bool{
		"testTrueTrue":   true,
		"testTrueFalse":  true,
		"testFalseTrue":  true,
		"testFalseFalse": false,
	} {
		t.Run(name, func(t *testing.T) {
			value, err := inter.Invoke(name)
			require.NoError(t, err)

			AssertValuesEqual(
				t,
				inter,
				interpreter.BoolValue(expected),
				value,
			)
		})
	}
}

func TestInterpretOrOperatorShortCircuitLeftSuccess(t *testing.T) {

	t.Parallel()

	inter := parseCheckAndInterpret(t, `
      var x = false
      var y = false

      fun changeX(): Bool {
          x = true
          return true
      }

      fun changeY(): Bool {
          y = true
          return true
      }

      let test = changeX() || changeY()
    `)

	AssertValuesEqual(
		t,
		inter,
		interpreter.BoolValue(true),
		inter.Globals.Get("test").GetValue(),
	)

	AssertValuesEqual(
		t,
		inter,
		interpreter.BoolValue(true),
		inter.Globals.Get("x").GetValue(),
	)

	AssertValuesEqual(
		t,
		inter,
		interpreter.BoolValue(false),
		inter.Globals.Get("y").GetValue(),
	)
}

func TestInterpretOrOperatorShortCircuitLeftFailure(t *testing.T) {

	t.Parallel()

	inter := parseCheckAndInterpret(t, `
      var x = false
      var y = false

      fun changeX(): Bool {
          x = true
          return false
      }

      fun changeY(): Bool {
          y = true
          return true
      }

      let test = changeX() || changeY()
    `)

	AssertValuesEqual(
		t,
		inter,
		interpreter.BoolValue(true),
		inter.Globals.Get("test").GetValue(),
	)

	AssertValuesEqual(
		t,
		inter,
		interpreter.BoolValue(true),
		inter.Globals.Get("x").GetValue(),
	)

	AssertValuesEqual(
		t,
		inter,
		interpreter.BoolValue(true),
		inter.Globals.Get("y").GetValue(),
	)
}

func TestInterpretAndOperator(t *testing.T) {

	t.Parallel()

	inter := parseCheckAndInterpret(t, `
      fun testTrueTrue(): Bool {
          return true && true
      }

      fun testTrueFalse(): Bool {
          return true && false
      }

      fun testFalseTrue(): Bool {
          return false && true
      }

      fun testFalseFalse(): Bool {
          return false && false
      }
    `)

	for name, expected := range map[string]bool{
		"testTrueTrue":   true,
		"testTrueFalse":  false,
		"testFalseTrue":  false,
		"testFalseFalse": false,
	} {
		t.Run(name, func(t *testing.T) {
			value, err := inter.Invoke(name)
			require.NoError(t, err)

			AssertValuesEqual(
				t,
				inter,
				interpreter.BoolValue(expected),
				value,
			)
		})
	}
}

func TestInterpretAndOperatorShortCircuitLeftSuccess(t *testing.T) {

	t.Parallel()

	inter := parseCheckAndInterpret(t, `
      var x = false
      var y = false

      fun changeX(): Bool {
          x = true
          return true
      }

      fun changeY(): Bool {
          y = true
          return true
      }

      let test = changeX() && changeY()
    `)

	AssertValuesEqual(
		t,
		inter,
		interpreter.BoolValue(true),
		inter.Globals.Get("test").GetValue(),
	)

	AssertValuesEqual(
		t,
		inter,
		interpreter.BoolValue(true),
		inter.Globals.Get("x").GetValue(),
	)

	AssertValuesEqual(
		t,
		inter,
		interpreter.BoolValue(true),
		inter.Globals.Get("y").GetValue(),
	)
}

func TestInterpretAndOperatorShortCircuitLeftFailure(t *testing.T) {

	t.Parallel()

	inter := parseCheckAndInterpret(t, `
      var x = false
      var y = false

      fun changeX(): Bool {
          x = true
          return false
      }

      fun changeY(): Bool {
          y = true
          return true
      }

      let test = changeX() && changeY()
    `)

	AssertValuesEqual(
		t,
		inter,
		interpreter.BoolValue(false),
		inter.Globals.Get("test").GetValue(),
	)

	AssertValuesEqual(
		t,
		inter,
		interpreter.BoolValue(true),
		inter.Globals.Get("x").GetValue(),
	)

	AssertValuesEqual(
		t,
		inter,
		interpreter.BoolValue(false),
		inter.Globals.Get("y").GetValue(),
	)
}

func TestInterpretExpressionStatement(t *testing.T) {

	t.Parallel()

	inter := parseCheckAndInterpret(t, `
       var x = 0

       fun incX() {
           x = x + 2
       }

       fun test(): Int {
           incX()
           return x
       }
    `)

	AssertValuesEqual(
		t,
		inter,
		interpreter.NewUnmeteredIntValueFromInt64(0),
		inter.Globals.Get("x").GetValue(),
	)

	value, err := inter.Invoke("test")
	require.NoError(t, err)

	AssertValuesEqual(
		t,
		inter,
		interpreter.NewUnmeteredIntValueFromInt64(2),
		value,
	)

	AssertValuesEqual(
		t,
		inter,
		interpreter.NewUnmeteredIntValueFromInt64(2),
		inter.Globals.Get("x").GetValue(),
	)
}

func TestInterpretConditionalOperator(t *testing.T) {

	t.Parallel()

	inter := parseCheckAndInterpret(t, `
       fun testTrue(): Int {
           return true ? 2 : 3
       }

       fun testFalse(): Int {
            return false ? 2 : 3
       }
    `)

	value, err := inter.Invoke("testTrue")
	require.NoError(t, err)

	AssertValuesEqual(
		t,
		inter,
		interpreter.NewUnmeteredIntValueFromInt64(2),
		value,
	)

	value, err = inter.Invoke("testFalse")
	require.NoError(t, err)

	AssertValuesEqual(
		t,
		inter,
		interpreter.NewUnmeteredIntValueFromInt64(3),
		value,
	)
}

func TestInterpretFunctionBindingInFunction(t *testing.T) {

	t.Parallel()

	inter := parseCheckAndInterpret(t, `
      fun foo(): AnyStruct {
          return foo
      }
  `)

	_, err := inter.Invoke("foo")
	require.NoError(t, err)
}

func TestInterpretRecursionFib(t *testing.T) {

	t.Parallel()

	// mainly tests that the function declaration identifier is bound
	// to the function inside the function and that the arguments
	// of the function calls are evaluated in the call-site scope

	inter := parseCheckAndInterpret(t, `
       fun fib(_ n: Int): Int {
           if n < 2 {
              return n
           }
           return fib(n - 1) + fib(n - 2)
       }
   `)

	value, err := inter.Invoke(
		"fib",
		interpreter.NewUnmeteredIntValueFromInt64(14),
	)
	require.NoError(t, err)

	AssertValuesEqual(
		t,
		inter,
		interpreter.NewUnmeteredIntValueFromInt64(377),
		value,
	)
}

func TestInterpretRecursionFactorial(t *testing.T) {

	t.Parallel()

	inter := parseCheckAndInterpret(t, `
        fun factorial(_ n: Int): Int {
            if n < 1 {
               return 1
            }

            return n * factorial(n - 1)
        }
   `)

	value, err := inter.Invoke(
		"factorial",
		interpreter.NewUnmeteredIntValueFromInt64(5),
	)
	require.NoError(t, err)

	AssertValuesEqual(
		t,
		inter,
		interpreter.NewUnmeteredIntValueFromInt64(120),
		value,
	)
}

func TestInterpretUnaryIntegerNegation(t *testing.T) {

	t.Parallel()

	inter := parseCheckAndInterpret(t, `
      let x = -2
      let y = -(-2)
    `)

	AssertValuesEqual(
		t,
		inter,
		interpreter.NewUnmeteredIntValueFromInt64(-2),
		inter.Globals.Get("x").GetValue(),
	)

	AssertValuesEqual(
		t,
		inter,
		interpreter.NewUnmeteredIntValueFromInt64(2),
		inter.Globals.Get("y").GetValue(),
	)
}

func TestInterpretUnaryBooleanNegation(t *testing.T) {

	t.Parallel()

	inter := parseCheckAndInterpret(t, `
      let a = !true
      let b = !(!true)
      let c = !false
      let d = !(!false)
    `)

	AssertValuesEqual(
		t,
		inter,
		interpreter.BoolValue(false),
		inter.Globals.Get("a").GetValue(),
	)

	AssertValuesEqual(
		t,
		inter,
		interpreter.BoolValue(true),
		inter.Globals.Get("b").GetValue(),
	)

	AssertValuesEqual(
		t,
		inter,
		interpreter.BoolValue(true),
		inter.Globals.Get("c").GetValue(),
	)

	AssertValuesEqual(
		t,
		inter,
		interpreter.BoolValue(false),
		inter.Globals.Get("d").GetValue(),
	)
}

func TestInterpretHostFunction(t *testing.T) {

	t.Parallel()

	const code = `
      pub let a = test(1, 2)
    `
	program, err := parser.ParseProgram([]byte(code), nil)

	require.NoError(t, err)

	testFunction := stdlib.NewStandardLibraryFunction(
		"test",
		&sema.FunctionType{
			Parameters: []*sema.Parameter{
				{
					Label:          sema.ArgumentLabelNotRequired,
					Identifier:     "a",
					TypeAnnotation: sema.NewTypeAnnotation(sema.IntType),
				},
				{
					Label:          sema.ArgumentLabelNotRequired,
					Identifier:     "b",
					TypeAnnotation: sema.NewTypeAnnotation(sema.IntType),
				},
			},
			ReturnTypeAnnotation: sema.NewTypeAnnotation(
				sema.IntType,
			),
		},
		``,
		func(invocation interpreter.Invocation) interpreter.Value {
			a := invocation.Arguments[0].(interpreter.IntValue).ToBigInt(nil)
			b := invocation.Arguments[1].(interpreter.IntValue).ToBigInt(nil)
			value := new(big.Int).Add(a, b)
			return interpreter.NewUnmeteredIntValueFromBigInt(value)
		},
	)

	baseValueActivation := sema.NewVariableActivation(sema.BaseValueActivation)
	baseValueActivation.DeclareValue(testFunction)

	checker, err := sema.NewChecker(
		program,
		TestLocation,
		nil,
		&sema.Config{
			BaseValueActivation: baseValueActivation,
			AccessCheckMode:     sema.AccessCheckModeStrict,
		},
	)
	require.NoError(t, err)

	err = checker.Check()
	require.NoError(t, err)

	storage := newUnmeteredInMemoryStorage()

	baseActivation := activations.NewActivation[*interpreter.Variable](nil, interpreter.BaseActivation)
	interpreter.Declare(baseActivation, testFunction)

	inter, err := interpreter.NewInterpreter(
		interpreter.ProgramFromChecker(checker),
		checker.Location,
		&interpreter.Config{
			Storage:        storage,
			BaseActivation: baseActivation,
		},
	)
	require.NoError(t, err)

	err = inter.Interpret()
	require.NoError(t, err)

	AssertValuesEqual(
		t,
		inter,
		interpreter.NewUnmeteredIntValueFromInt64(3),
		inter.Globals.Get("a").GetValue(),
	)
}

func TestInterpretHostFunctionWithVariableArguments(t *testing.T) {

	t.Parallel()

	const code = `
      pub let nothing = test(1, true, "test")
    `
	program, err := parser.ParseProgram([]byte(code), nil)

	require.NoError(t, err)

	called := false

	testFunction := stdlib.NewStandardLibraryFunction(
		"test",
		&sema.FunctionType{
			Parameters: []*sema.Parameter{
				{
					Label:          sema.ArgumentLabelNotRequired,
					Identifier:     "value",
					TypeAnnotation: sema.NewTypeAnnotation(sema.IntType),
				},
			},
			ReturnTypeAnnotation: sema.NewTypeAnnotation(
				sema.VoidType,
			),
			RequiredArgumentCount: sema.RequiredArgumentCount(1),
		},
		``,
		func(invocation interpreter.Invocation) interpreter.Value {
			called = true

			require.Len(t, invocation.ArgumentTypes, 3)
			assert.IsType(t, sema.IntType, invocation.ArgumentTypes[0])
			assert.IsType(t, sema.BoolType, invocation.ArgumentTypes[1])
			assert.IsType(t, sema.StringType, invocation.ArgumentTypes[2])

			require.Len(t, invocation.Arguments, 3)

			inter := invocation.Interpreter

			AssertValuesEqual(
				t,
				inter,
				interpreter.NewUnmeteredIntValueFromInt64(1),
				invocation.Arguments[0],
			)

			AssertValuesEqual(
				t,
				inter,
				interpreter.BoolValue(true),
				invocation.Arguments[1],
			)

			AssertValuesEqual(
				t,
				inter,
				interpreter.NewUnmeteredStringValue("test"),
				invocation.Arguments[2],
			)

			return interpreter.Void
		},
	)

	baseValueActivation := sema.NewVariableActivation(sema.BaseValueActivation)
	baseValueActivation.DeclareValue(testFunction)

	checker, err := sema.NewChecker(
		program,
		TestLocation,
		nil,
		&sema.Config{
			BaseValueActivation: baseValueActivation,
			AccessCheckMode:     sema.AccessCheckModeStrict,
		},
	)
	require.NoError(t, err)

	err = checker.Check()
	require.NoError(t, err)

	storage := newUnmeteredInMemoryStorage()

	baseActivation := activations.NewActivation[*interpreter.Variable](nil, interpreter.BaseActivation)
	interpreter.Declare(baseActivation, testFunction)

	inter, err := interpreter.NewInterpreter(
		interpreter.ProgramFromChecker(checker),
		checker.Location,
		&interpreter.Config{
			Storage:        storage,
			BaseActivation: baseActivation,
		},
	)
	require.NoError(t, err)

	err = inter.Interpret()
	require.NoError(t, err)

	assert.True(t, called)
}

func TestInterpretCompositeDeclaration(t *testing.T) {

	t.Parallel()

	test := func(compositeKind common.CompositeKind) {

		t.Run(compositeKind.Name(), func(t *testing.T) {

			t.Parallel()

			inter, err := parseCheckAndInterpretWithOptions(t,
				fmt.Sprintf(
					`
                       pub %[1]s Test {}

                       pub fun test(): %[2]sTest {
                           return %[3]s %[4]s Test%[5]s
                       }
                    `,
					compositeKind.Keyword(),
					compositeKind.Annotation(),
					compositeKind.MoveOperator(),
					compositeKind.ConstructionKeyword(),
					constructorArguments(compositeKind, ""),
				),
				ParseCheckAndInterpretOptions{
					Config: &interpreter.Config{
						ContractValueHandler: makeContractValueHandler(nil, nil, nil),
					},
				},
			)
			require.NoError(t, err)

			value, err := inter.Invoke("test")
			require.NoError(t, err)

			assert.IsType(t,
				&interpreter.CompositeValue{},
				value,
			)
		})
	}

	for _, compositeKind := range common.AllCompositeKinds {

		switch compositeKind {
		case common.CompositeKindContract,
			common.CompositeKindEvent,
			common.CompositeKindEnum:

			continue
		}

		test(compositeKind)
	}
}

func TestInterpretStructureSelfUseInInitializer(t *testing.T) {

	t.Parallel()

	inter := parseCheckAndInterpret(t, `

      struct Test {

          init() {
              self
          }
      }

      fun test() {
          Test()
      }
    `)

	value, err := inter.Invoke("test")
	require.NoError(t, err)

	AssertValuesEqual(
		t,
		inter,
		interpreter.Void,
		value,
	)
}

func TestInterpretStructureConstructorUseInInitializerAndFunction(t *testing.T) {

	t.Parallel()

	inter := parseCheckAndInterpret(t, `

      struct Test {

          init() {
              Test
          }

          fun test(): Test {
              return Test()
          }
      }

      fun test(): Test {
          return Test()
      }

      fun test2(): Test {
          return Test().test()
      }
    `)

	value, err := inter.Invoke("test")
	require.NoError(t, err)

	assert.IsType(t,
		&interpreter.CompositeValue{},
		value,
	)

	value, err = inter.Invoke("test2")
	require.NoError(t, err)

	assert.IsType(t,
		&interpreter.CompositeValue{},
		value,
	)
}

func TestInterpretStructureSelfUseInFunction(t *testing.T) {

	t.Parallel()

	inter := parseCheckAndInterpret(t, `

      struct Test {

          fun test() {
              self
          }
      }

      fun test() {
          Test().test()
      }
    `)

	value, err := inter.Invoke("test")
	require.NoError(t, err)

	AssertValuesEqual(
		t,
		inter,
		interpreter.Void,
		value,
	)
}

func TestInterpretStructureConstructorUseInFunction(t *testing.T) {

	t.Parallel()

	inter := parseCheckAndInterpret(t, `
      struct Test {

          fun test() {
              Test
          }
      }

      fun test() {
          Test().test()
      }
    `)

	value, err := inter.Invoke("test")
	require.NoError(t, err)

	AssertValuesEqual(
		t,
		inter,
		interpreter.Void,
		value,
	)
}

func TestInterpretStructureDeclarationWithField(t *testing.T) {

	t.Parallel()

	inter := parseCheckAndInterpret(t, `

      struct Test {
          var test: Int

          init(_ test: Int) {
              self.test = test
          }
      }

      fun test(test: Int): Int {
          let test = Test(test)
          return test.test
      }
    `)

	newValue := interpreter.NewUnmeteredIntValueFromInt64(42)

	value, err := inter.Invoke("test", newValue)
	require.NoError(t, err)

	AssertValuesEqual(
		t,
		inter, newValue, value)
}

func TestInterpretStructureDeclarationWithFunction(t *testing.T) {

	t.Parallel()

	inter := parseCheckAndInterpret(t, `
      var value = 0

      struct Test {
          fun test(_ newValue: Int) {
              value = newValue
          }
      }

      fun test(newValue: Int) {
          let test = Test()
          test.test(newValue)
      }
    `)

	newValue := interpreter.NewUnmeteredIntValueFromInt64(42)

	value, err := inter.Invoke("test", newValue)
	require.NoError(t, err)

	AssertValuesEqual(
		t,
		inter,
		interpreter.Void,
		value,
	)

	AssertValuesEqual(
		t,
		inter, newValue, inter.Globals.Get("value").GetValue())
}

func TestInterpretStructureFunctionCall(t *testing.T) {

	t.Parallel()

	inter := parseCheckAndInterpret(t, `
      struct Test {
          fun foo(): Int {
              return 42
          }

          fun bar(): Int {
              return self.foo()
          }
      }

      let value = Test().bar()
    `)

	AssertValuesEqual(
		t,
		inter,
		interpreter.NewUnmeteredIntValueFromInt64(42),
		inter.Globals.Get("value").GetValue(),
	)
}

func TestInterpretStructureFieldAssignment(t *testing.T) {

	t.Parallel()

	inter := parseCheckAndInterpret(t, `
      struct Test {
          var foo: Int

          init() {
              self.foo = 1
              let alsoSelf = self
              alsoSelf.foo = 2
          }

          fun test() {
              self.foo = 3
              let alsoSelf = self
              alsoSelf.foo = 4
          }
      }

      let test = Test()

      fun callTest() {
          test.test()
      }
    `)

	test := inter.Globals.Get("test").GetValue().(*interpreter.CompositeValue)

	AssertValuesEqual(
		t,
		inter,
		interpreter.NewUnmeteredIntValueFromInt64(1),
		test.GetField(inter, interpreter.EmptyLocationRange, "foo"),
	)

	value, err := inter.Invoke("callTest")
	require.NoError(t, err)

	AssertValuesEqual(
		t,
		inter,
		interpreter.Void,
		value,
	)

	AssertValuesEqual(
		t,
		inter,
		interpreter.NewUnmeteredIntValueFromInt64(3),
		test.GetField(inter, interpreter.EmptyLocationRange, "foo"),
	)
}

func TestInterpretStructureInitializesConstant(t *testing.T) {

	t.Parallel()

	inter := parseCheckAndInterpret(t, `
      struct Test {
          let foo: Int

          init() {
              self.foo = 42
          }
      }

      let test = Test()
    `)

	actual := inter.Globals.Get("test").GetValue().(*interpreter.CompositeValue).
		GetMember(inter, interpreter.EmptyLocationRange, "foo")
	AssertValuesEqual(
		t,
		inter,
		interpreter.NewUnmeteredIntValueFromInt64(42),
		actual,
	)
}

func TestInterpretStructureFunctionMutatesSelf(t *testing.T) {

	t.Parallel()

	inter := parseCheckAndInterpret(t, `
      struct Test {
          var foo: Int

          init() {
              self.foo = 0
          }

          fun inc() {
              self.foo = self.foo + 1
          }
      }

      fun test(): Int {
          let test = Test()
          test.inc()
          test.inc()
          return test.foo
      }
    `)

	value, err := inter.Invoke("test")
	require.NoError(t, err)

	AssertValuesEqual(
		t,
		inter,
		interpreter.NewUnmeteredIntValueFromInt64(2),
		value,
	)
}

func TestInterpretStructCopyOnDeclaration(t *testing.T) {

	t.Parallel()

	inter := parseCheckAndInterpret(t, `
      struct Cat {
          var wasFed: Bool

          init() {
              self.wasFed = false
          }
      }

      fun test(): [Bool] {
          let cat = Cat()
          let kitty = cat
          kitty.wasFed = true
          return [cat.wasFed, kitty.wasFed]
      }
    `)

	value, err := inter.Invoke("test")
	require.NoError(t, err)

	AssertValuesEqual(
		t,
		inter,
		interpreter.NewArrayValue(
			inter,
			interpreter.EmptyLocationRange,
			interpreter.VariableSizedStaticType{
				Type: interpreter.PrimitiveStaticTypeBool,
			},
			common.Address{},
			interpreter.BoolValue(false),
			interpreter.BoolValue(true),
		),
		value,
	)
}

func TestInterpretStructCopyOnDeclarationModifiedWithStructFunction(t *testing.T) {

	t.Parallel()

	inter := parseCheckAndInterpret(t, `
      struct Cat {
          var wasFed: Bool

          init() {
              self.wasFed = false
          }

          fun feed() {
              self.wasFed = true
          }
      }

      fun test(): [Bool] {
          let cat = Cat()
          let kitty = cat
          kitty.feed()
          return [cat.wasFed, kitty.wasFed]
      }
    `)

	value, err := inter.Invoke("test")
	require.NoError(t, err)

	AssertValuesEqual(
		t,
		inter,
		interpreter.NewArrayValue(
			inter,
			interpreter.EmptyLocationRange,
			interpreter.VariableSizedStaticType{
				Type: interpreter.PrimitiveStaticTypeBool,
			},
			common.Address{},
			interpreter.BoolValue(false),
			interpreter.BoolValue(true),
		),
		value,
	)
}

func TestInterpretStructCopyOnIdentifierAssignment(t *testing.T) {

	t.Parallel()

	inter := parseCheckAndInterpret(t, `
      struct Cat {
          var wasFed: Bool

          init() {
              self.wasFed = false
          }
      }

      fun test(): [Bool] {
          var cat = Cat()
          let kitty = Cat()
          cat = kitty
          kitty.wasFed = true
          return [cat.wasFed, kitty.wasFed]
      }
    `)

	value, err := inter.Invoke("test")
	require.NoError(t, err)

	AssertValuesEqual(
		t,
		inter,
		interpreter.NewArrayValue(
			inter,
			interpreter.EmptyLocationRange,
			interpreter.VariableSizedStaticType{
				Type: interpreter.PrimitiveStaticTypeBool,
			},
			common.Address{},
			interpreter.BoolValue(false),
			interpreter.BoolValue(true),
		),
		value,
	)
}

func TestInterpretStructCopyOnIndexingAssignment(t *testing.T) {

	t.Parallel()

	inter := parseCheckAndInterpret(t, `
      struct Cat {
          var wasFed: Bool

          init() {
              self.wasFed = false
          }
      }

      fun test(): [Bool] {
          let cats = [Cat()]
          let kitty = Cat()
          cats[0] = kitty
          kitty.wasFed = true
          return [cats[0].wasFed, kitty.wasFed]
      }
    `)

	value, err := inter.Invoke("test")
	require.NoError(t, err)

	AssertValuesEqual(
		t,
		inter,
		interpreter.NewArrayValue(
			inter,
			interpreter.EmptyLocationRange,
			interpreter.VariableSizedStaticType{
				Type: interpreter.PrimitiveStaticTypeBool,
			},
			common.Address{},
			interpreter.BoolValue(false),
			interpreter.BoolValue(true),
		),
		value,
	)
}

func TestInterpretStructCopyOnMemberAssignment(t *testing.T) {

	t.Parallel()

	inter := parseCheckAndInterpret(t, `
      struct Cat {
          var wasFed: Bool

          init() {
              self.wasFed = false
          }
      }

      struct Carrier {
          var cat: Cat
          init(cat: Cat) {
              self.cat = cat
          }
      }

      fun test(): [Bool] {
          let carrier = Carrier(cat: Cat())
          let kitty = Cat()
          carrier.cat = kitty
          kitty.wasFed = true
          return [carrier.cat.wasFed, kitty.wasFed]
      }
    `)

	value, err := inter.Invoke("test")
	require.NoError(t, err)

	AssertValuesEqual(
		t,
		inter,
		interpreter.NewArrayValue(
			inter,
			interpreter.EmptyLocationRange,
			interpreter.VariableSizedStaticType{
				Type: interpreter.PrimitiveStaticTypeBool,
			},
			common.Address{},
			interpreter.BoolValue(false),
			interpreter.BoolValue(true),
		),
		value,
	)
}

func TestInterpretStructCopyOnPassing(t *testing.T) {

	t.Parallel()

	inter := parseCheckAndInterpret(t, `
      struct Cat {
          var wasFed: Bool

          init() {
              self.wasFed = false
          }
      }

      fun feed(cat: Cat) {
          cat.wasFed = true
      }

      fun test(): Bool {
          let kitty = Cat()
          feed(cat: kitty)
          return kitty.wasFed
      }
    `)

	value, err := inter.Invoke("test")
	require.NoError(t, err)

	AssertValuesEqual(
		t,
		inter,
		interpreter.BoolValue(false),
		value,
	)
}

func TestInterpretArrayCopy(t *testing.T) {

	t.Parallel()

	inter := parseCheckAndInterpret(t, `

      fun change(_ numbers: [Int]): [Int] {
          numbers[0] = 1
          return numbers
      }

      fun test(): [Int] {
          let numbers = [0]
          let numbers2 = change(numbers)
          return [
              numbers[0],
              numbers2[0]
          ]
      }
    `)

	value, err := inter.Invoke("test")
	require.NoError(t, err)

	AssertValuesEqual(
		t,
		inter,
		interpreter.NewArrayValue(
			inter,
			interpreter.EmptyLocationRange,
			interpreter.VariableSizedStaticType{
				Type: interpreter.PrimitiveStaticTypeInt,
			},
			common.Address{},
			interpreter.NewUnmeteredIntValueFromInt64(0),
			interpreter.NewUnmeteredIntValueFromInt64(1),
		),
		value,
	)
}

func TestInterpretStructCopyInArray(t *testing.T) {

	t.Parallel()

	inter := parseCheckAndInterpret(t, `
      struct Foo {
          var bar: Int
          init(bar: Int) {
              self.bar = bar
          }
      }

      fun test(): [Int] {
        let foo = Foo(bar: 1)
        let foos = [foo, foo]
        foo.bar = 2
        foos[0].bar = 3
        return [foo.bar, foos[0].bar, foos[1].bar]
      }
    `)

	value, err := inter.Invoke("test")
	require.NoError(t, err)

	AssertValuesEqual(
		t,
		inter,
		interpreter.NewArrayValue(
			inter,
			interpreter.EmptyLocationRange,
			interpreter.VariableSizedStaticType{
				Type: interpreter.PrimitiveStaticTypeInt,
			},
			common.Address{},
			interpreter.NewUnmeteredIntValueFromInt64(2),
			interpreter.NewUnmeteredIntValueFromInt64(3),
			interpreter.NewUnmeteredIntValueFromInt64(1),
		),
		value,
	)
}

func TestInterpretMutuallyRecursiveFunctions(t *testing.T) {

	t.Parallel()

	inter := parseCheckAndInterpret(t, `
      fun isEven(_ n: Int): Bool {
          if n == 0 {
              return true
          }
          return isOdd(n - 1)
      }

      fun isOdd(_ n: Int): Bool {
          if n == 0 {
              return false
          }
          return isEven(n - 1)
      }
    `)

	four := interpreter.NewUnmeteredIntValueFromInt64(4)

	value, err := inter.Invoke("isEven", four)
	require.NoError(t, err)

	AssertValuesEqual(
		t,
		inter,
		interpreter.BoolValue(true),
		value,
	)

	value, err = inter.Invoke("isOdd", four)
	require.NoError(t, err)

	AssertValuesEqual(
		t,
		inter,
		interpreter.BoolValue(false),
		value,
	)
}

func TestInterpretUseBeforeDeclaration(t *testing.T) {

	t.Parallel()

	inter := parseCheckAndInterpret(t, `
      var tests = 0

      fun test(): Test {
          return Test()
      }

      struct Test {
         init() {
             tests = tests + 1
         }
      }
    `)

	AssertValuesEqual(
		t,
		inter,
		interpreter.NewUnmeteredIntValueFromInt64(0),
		inter.Globals.Get("tests").GetValue(),
	)

	value, err := inter.Invoke("test")
	require.NoError(t, err)

	assert.IsType(t,
		&interpreter.CompositeValue{},
		value,
	)

	AssertValuesEqual(
		t,
		inter,
		interpreter.NewUnmeteredIntValueFromInt64(1),
		inter.Globals.Get("tests").GetValue(),
	)

	value, err = inter.Invoke("test")
	require.NoError(t, err)

	assert.IsType(t,
		&interpreter.CompositeValue{},
		value,
	)

	AssertValuesEqual(
		t,
		inter,
		interpreter.NewUnmeteredIntValueFromInt64(2),
		inter.Globals.Get("tests").GetValue(),
	)
}

func TestInterpretOptionalVariableDeclaration(t *testing.T) {

	t.Parallel()

	inter := parseCheckAndInterpret(t, `
      let x: Int?? = 2
    `)

	AssertValuesEqual(
		t,
		inter,
		interpreter.NewUnmeteredSomeValueNonCopying(
			interpreter.NewUnmeteredSomeValueNonCopying(
				interpreter.NewUnmeteredIntValueFromInt64(2),
			),
		),
		inter.Globals.Get("x").GetValue(),
	)
}

func TestInterpretOptionalParameterInvokedExternal(t *testing.T) {

	t.Parallel()

	inter := parseCheckAndInterpret(t, `
      fun test(x: Int??): Int?? {
          return x
      }
    `)

	value, err := inter.Invoke(
		"test",
		interpreter.NewUnmeteredIntValueFromInt64(2),
	)
	require.NoError(t, err)

	AssertValuesEqual(
		t,
		inter,
		interpreter.NewUnmeteredSomeValueNonCopying(
			interpreter.NewUnmeteredSomeValueNonCopying(
				interpreter.NewUnmeteredIntValueFromInt64(2),
			),
		),
		value,
	)
}

func TestInterpretOptionalParameterInvokedInternal(t *testing.T) {

	t.Parallel()

	inter := parseCheckAndInterpret(t, `
      fun testActual(x: Int??): Int?? {
          return x
      }

      fun test(): Int?? {
          return testActual(x: 2)
      }
    `)

	value, err := inter.Invoke("test")
	require.NoError(t, err)

	AssertValuesEqual(
		t,
		inter,
		interpreter.NewUnmeteredSomeValueNonCopying(
			interpreter.NewUnmeteredSomeValueNonCopying(
				interpreter.NewUnmeteredIntValueFromInt64(2),
			),
		),
		value,
	)
}

func TestInterpretOptionalReturn(t *testing.T) {

	t.Parallel()

	inter := parseCheckAndInterpret(t, `
      fun test(x: Int): Int?? {
          return x
      }
    `)

	value, err := inter.Invoke("test", interpreter.NewUnmeteredIntValueFromInt64(2))
	require.NoError(t, err)

	AssertValuesEqual(
		t,
		inter,
		interpreter.NewUnmeteredSomeValueNonCopying(
			interpreter.NewUnmeteredSomeValueNonCopying(
				interpreter.NewUnmeteredIntValueFromInt64(2),
			),
		),
		value,
	)
}

func TestInterpretOptionalAssignment(t *testing.T) {

	t.Parallel()

	inter := parseCheckAndInterpret(t, `
      var x: Int?? = 1

      fun test() {
          x = 2
      }
    `)

	value, err := inter.Invoke("test")
	require.NoError(t, err)

	AssertValuesEqual(
		t,
		inter,
		interpreter.Void,
		value,
	)

	AssertValuesEqual(
		t,
		inter,
		interpreter.NewUnmeteredSomeValueNonCopying(
			interpreter.NewUnmeteredSomeValueNonCopying(
				interpreter.NewUnmeteredIntValueFromInt64(2),
			),
		),
		inter.Globals.Get("x").GetValue(),
	)
}

func TestInterpretNil(t *testing.T) {

	t.Parallel()

	inter := parseCheckAndInterpret(t, `
     let x: Int? = nil
   `)

	AssertValuesEqual(
		t,
		inter,
		interpreter.Nil,
		inter.Globals.Get("x").GetValue(),
	)
}

func TestInterpretOptionalNestingNil(t *testing.T) {

	t.Parallel()

	inter := parseCheckAndInterpret(t, `
     let x: Int?? = nil
   `)

	AssertValuesEqual(
		t,
		inter,
		interpreter.Nil,
		inter.Globals.Get("x").GetValue(),
	)
}

func TestInterpretNilReturnValue(t *testing.T) {

	t.Parallel()

	inter := parseCheckAndInterpret(t, `
     fun test(): Int?? {
         return nil
     }
   `)

	value, err := inter.Invoke("test")
	require.NoError(t, err)

	AssertValuesEqual(
		t,
		inter,
		interpreter.Nil,
		value,
	)
}

func TestInterpretSomeReturnValue(t *testing.T) {

	t.Parallel()

	inter := parseCheckAndInterpret(t, `
     fun test(): Int? {
         let x: Int? = 1
         return x
     }
   `)

	value, err := inter.Invoke("test")
	require.NoError(t, err)

	AssertValuesEqual(
		t,
		inter,
		interpreter.NewUnmeteredSomeValueNonCopying(
			interpreter.NewUnmeteredIntValueFromInt64(1),
		),
		value,
	)
}

func TestInterpretSomeReturnValueFromDictionary(t *testing.T) {

	t.Parallel()

	inter := parseCheckAndInterpret(t, `
     fun test(): Int? {
         let foo: {String: Int} = {"a": 1}
         return foo["a"]
     }
   `)

	value, err := inter.Invoke("test")
	require.NoError(t, err)

	AssertValuesEqual(
		t,
		inter,
		interpreter.NewUnmeteredSomeValueNonCopying(
			interpreter.NewUnmeteredIntValueFromInt64(1),
		),
		value,
	)
}

func TestInterpretNilCoalescingNilIntToOptional(t *testing.T) {

	t.Parallel()

	inter := parseCheckAndInterpret(t, `
      let one = 1
      let none: Int? = nil
      let x: Int? = none ?? one
    `)

	AssertValuesEqual(
		t,
		inter,
		interpreter.NewUnmeteredSomeValueNonCopying(
			interpreter.NewUnmeteredIntValueFromInt64(1),
		),
		inter.Globals.Get("x").GetValue(),
	)
}

func TestInterpretNilCoalescingNilIntToOptionals(t *testing.T) {

	t.Parallel()

	inter := parseCheckAndInterpret(t, `
      let one = 1
      let none: Int?? = nil
      let x: Int? = none ?? one
    `)

	AssertValuesEqual(
		t,
		inter,
		interpreter.NewUnmeteredSomeValueNonCopying(
			interpreter.NewUnmeteredIntValueFromInt64(1),
		),
		inter.Globals.Get("x").GetValue(),
	)
}

func TestInterpretNilCoalescingNilIntToOptionalNilLiteral(t *testing.T) {

	t.Parallel()

	inter := parseCheckAndInterpret(t, `
      let one = 1
      let x: Int? = nil ?? one
    `)

	AssertValuesEqual(
		t,
		inter,
		interpreter.NewUnmeteredSomeValueNonCopying(
			interpreter.NewUnmeteredIntValueFromInt64(1),
		),
		inter.Globals.Get("x").GetValue(),
	)
}

func TestInterpretNilCoalescingRightSubtype(t *testing.T) {

	t.Parallel()

	inter := parseCheckAndInterpret(t, `
      let x: Int? = nil ?? nil
    `)

	AssertValuesEqual(
		t,
		inter,
		interpreter.Nil,
		inter.Globals.Get("x").GetValue(),
	)
}

func TestInterpretNilCoalescingNilInt(t *testing.T) {

	t.Parallel()

	inter := parseCheckAndInterpret(t, `
      let one = 1
      let none: Int? = nil
      let x: Int = none ?? one
    `)

	AssertValuesEqual(
		t,
		inter,
		interpreter.NewUnmeteredIntValueFromInt64(1),
		inter.Globals.Get("x").GetValue(),
	)
}

func TestInterpretNilCoalescingNilLiteralInt(t *testing.T) {

	t.Parallel()

	inter := parseCheckAndInterpret(t, `
      let one = 1
      let x: Int = nil ?? one
    `)

	AssertValuesEqual(
		t,
		inter,
		interpreter.NewUnmeteredIntValueFromInt64(1),
		inter.Globals.Get("x").GetValue(),
	)
}

func TestInterpretNilCoalescingShortCircuitLeftSuccess(t *testing.T) {

	t.Parallel()

	inter := parseCheckAndInterpret(t, `
      var x = false
      var y = false

      fun changeX(): Int? {
          x = true
          return 1
      }

      fun changeY(): Int {
          y = true
          return 2
      }

      let test = changeX() ?? changeY()
    `)

	AssertValuesEqual(
		t,
		inter,
		interpreter.NewUnmeteredIntValueFromInt64(1),
		inter.Globals.Get("test").GetValue(),
	)

	AssertValuesEqual(
		t,
		inter,
		interpreter.BoolValue(true),
		inter.Globals.Get("x").GetValue(),
	)

	AssertValuesEqual(
		t,
		inter,
		interpreter.BoolValue(false),
		inter.Globals.Get("y").GetValue(),
	)
}

func TestInterpretNilCoalescingShortCircuitLeftFailure(t *testing.T) {

	t.Parallel()

	inter := parseCheckAndInterpret(t, `
      var x = false
      var y = false

      fun changeX(): Int? {
          x = true
          return nil
      }

      fun changeY(): Int {
          y = true
          return 2
      }

      let test = changeX() ?? changeY()
    `)

	AssertValuesEqual(
		t,
		inter,
		interpreter.NewUnmeteredIntValueFromInt64(2),
		inter.Globals.Get("test").GetValue(),
	)

	AssertValuesEqual(
		t,
		inter,
		interpreter.BoolValue(true),
		inter.Globals.Get("x").GetValue(),
	)

	AssertValuesEqual(
		t,
		inter,
		interpreter.BoolValue(true),
		inter.Globals.Get("y").GetValue(),
	)
}

func TestInterpretNilCoalescingOptionalAnyStructNil(t *testing.T) {

	t.Parallel()

	inter := parseCheckAndInterpret(t, `
      let x: AnyStruct? = nil
      let y = x ?? true
    `)

	AssertValuesEqual(
		t,
		inter,
		interpreter.BoolValue(true),
		inter.Globals.Get("y").GetValue(),
	)
}

func TestInterpretNilCoalescingOptionalAnyStructSome(t *testing.T) {

	t.Parallel()

	inter := parseCheckAndInterpret(t, `
      let x: AnyStruct? = 2
      let y = x ?? true
    `)

	AssertValuesEqual(
		t,
		inter,
		interpreter.NewUnmeteredIntValueFromInt64(2),
		inter.Globals.Get("y").GetValue(),
	)
}

func TestInterpretNilCoalescingOptionalRightHandSide(t *testing.T) {

	t.Parallel()

	inter := parseCheckAndInterpret(t, `
      let x: Int? = 1
      let y: Int? = 2
      let z = x ?? y
    `)

	AssertValuesEqual(
		t,
		inter,
		interpreter.NewUnmeteredSomeValueNonCopying(
			interpreter.NewUnmeteredIntValueFromInt64(1),
		),
		inter.Globals.Get("z").GetValue(),
	)
}

func TestInterpretNilCoalescingBothOptional(t *testing.T) {

	t.Parallel()

	inter := parseCheckAndInterpret(t, `
     let x: Int?? = 1
     let y: Int? = 2
     let z = x ?? y
   `)

	AssertValuesEqual(
		t,
		inter,
		interpreter.NewUnmeteredSomeValueNonCopying(
			interpreter.NewUnmeteredIntValueFromInt64(1),
		),
		inter.Globals.Get("z").GetValue(),
	)
}

func TestInterpretNilCoalescingBothOptionalLeftNil(t *testing.T) {

	t.Parallel()

	inter := parseCheckAndInterpret(t, `
     let x: Int?? = nil
     let y: Int? = 2
     let z = x ?? y
   `)

	AssertValuesEqual(
		t,
		inter,
		interpreter.NewUnmeteredSomeValueNonCopying(
			interpreter.NewUnmeteredIntValueFromInt64(2),
		),
		inter.Globals.Get("z").GetValue(),
	)
}

func TestInterpretNilsComparison(t *testing.T) {

	t.Parallel()

	inter := parseCheckAndInterpret(t, `
      let x = nil == nil
   `)

	AssertValuesEqual(
		t,
		inter,
		interpreter.BoolValue(true),
		inter.Globals.Get("x").GetValue(),
	)
}

func TestInterpretNonOptionalNilComparison(t *testing.T) {

	t.Parallel()

	inter := parseCheckAndInterpret(t, `
      let x: Int = 1
      let y = x == nil
      let z = nil == x
   `)

	AssertValuesEqual(
		t,
		inter,
		interpreter.BoolValue(false),
		inter.Globals.Get("y").GetValue(),
	)

	AssertValuesEqual(
		t,
		inter,
		interpreter.BoolValue(false),
		inter.Globals.Get("z").GetValue(),
	)
}

func TestInterpretOptionalNilComparison(t *testing.T) {

	t.Parallel()

	inter := parseCheckAndInterpret(t, `
     let x: Int? = 1
     let y = x == nil
   `)

	AssertValuesEqual(
		t,
		inter,
		interpreter.BoolValue(false),
		inter.Globals.Get("y").GetValue(),
	)
}

func TestInterpretNestedOptionalNilComparison(t *testing.T) {

	t.Parallel()

	inter := parseCheckAndInterpret(t, `
      let x: Int?? = 1
      let y = x == nil
    `)

	AssertValuesEqual(
		t,
		inter,
		interpreter.BoolValue(false),
		inter.Globals.Get("y").GetValue(),
	)
}

func TestInterpretOptionalNilComparisonSwapped(t *testing.T) {

	t.Parallel()

	inter := parseCheckAndInterpret(t, `
      let x: Int? = 1
      let y = nil == x
    `)

	AssertValuesEqual(
		t,
		inter,
		interpreter.BoolValue(false),
		inter.Globals.Get("y").GetValue(),
	)
}

func TestInterpretNestedOptionalNilComparisonSwapped(t *testing.T) {

	t.Parallel()

	inter := parseCheckAndInterpret(t, `
      let x: Int?? = 1
      let y = nil == x
    `)

	AssertValuesEqual(
		t,
		inter,
		interpreter.BoolValue(false),
		inter.Globals.Get("y").GetValue(),
	)
}

func TestInterpretNestedOptionalComparisonNils(t *testing.T) {

	t.Parallel()

	inter := parseCheckAndInterpret(t, `
      let x: Int? = nil
      let y: Int?? = nil
      let z = x == y
    `)

	AssertValuesEqual(
		t,
		inter,
		interpreter.BoolValue(true),
		inter.Globals.Get("z").GetValue(),
	)
}

func TestInterpretNestedOptionalComparisonValues(t *testing.T) {

	t.Parallel()

	inter := parseCheckAndInterpret(t, `
      let x: Int? = 2
      let y: Int?? = 2
      let z = x == y
    `)

	AssertValuesEqual(
		t,
		inter,
		interpreter.BoolValue(true),
		inter.Globals.Get("z").GetValue(),
	)
}

func TestInterpretNestedOptionalComparisonMixed(t *testing.T) {

	t.Parallel()

	inter := parseCheckAndInterpret(t, `
      let x: Int? = 2
      let y: Int?? = nil
      let z = x == y
    `)

	AssertValuesEqual(
		t,
		inter,
		interpreter.BoolValue(false),
		inter.Globals.Get("z").GetValue(),
	)
}

func TestInterpretOptionalSomeValueComparison(t *testing.T) {

	t.Parallel()

	inter := parseCheckAndInterpret(t, `
     let x: Int? = 1
     let y = x == 1
   `)

	AssertValuesEqual(
		t,
		inter,
		interpreter.BoolValue(true),
		inter.Globals.Get("y").GetValue(),
	)
}

func TestInterpretOptionalNilValueComparison(t *testing.T) {

	t.Parallel()

	inter := parseCheckAndInterpret(t, `
     let x: Int? = nil
     let y = x == 1
   `)

	AssertValuesEqual(
		t,
		inter,
		interpreter.BoolValue(false),
		inter.Globals.Get("y").GetValue(),
	)
}

func TestInterpretOptionalMap(t *testing.T) {

	t.Parallel()

	t.Run("some", func(t *testing.T) {

		inter := parseCheckAndInterpret(t, `
          let one: Int? = 42
          let result = one.map(fun (v: Int): String {
              return v.toString()
          })
        `)

		AssertValuesEqual(
			t,
			inter,
			interpreter.NewUnmeteredSomeValueNonCopying(
				interpreter.NewUnmeteredStringValue("42"),
			),
			inter.Globals.Get("result").GetValue(),
		)
	})

	t.Run("nil", func(t *testing.T) {

		inter := parseCheckAndInterpret(t, `
          let none: Int? = nil
          let result = none.map(fun (v: Int): String {
              return v.toString()
          })
        `)

		AssertValuesEqual(
			t,
			inter,
			interpreter.Nil,
			inter.Globals.Get("result").GetValue(),
		)
	})
}

func TestInterpretCompositeNilEquality(t *testing.T) {

	t.Parallel()

	test := func(compositeKind common.CompositeKind) {

		t.Run(compositeKind.Name(), func(t *testing.T) {

			t.Parallel()

			var setupCode, identifier string
			if compositeKind == common.CompositeKindContract {
				identifier = "X"
			} else {
				setupCode = fmt.Sprintf(
					`pub let x: %[1]sX? %[2]s %[3]s X%[4]s`,
					compositeKind.Annotation(),
					compositeKind.TransferOperator(),
					compositeKind.ConstructionKeyword(),
					constructorArguments(compositeKind, ""),
				)
				identifier = "x"
			}

			body := "{}"
			if compositeKind == common.CompositeKindEnum {
				body = "{ case a }"
			}

			conformances := ""
			if compositeKind == common.CompositeKindEnum {
				conformances = ": Int"
			}

			inter, err := parseCheckAndInterpretWithOptions(t,
				fmt.Sprintf(
					`
                      pub %[1]s X%[2]s %[3]s

                      %[4]s

                      pub let y = %[5]s == nil
                      pub let z = nil == %[5]s
                    `,
					compositeKind.Keyword(),
					conformances,
					body,
					setupCode,
					identifier,
				),
				ParseCheckAndInterpretOptions{
					Config: &interpreter.Config{
						ContractValueHandler: makeContractValueHandler(nil, nil, nil),
					},
				},
			)
			require.NoError(t, err)

			AssertValuesEqual(
				t,
				inter,
				interpreter.BoolValue(false),
				inter.Globals.Get("y").GetValue(),
			)

			AssertValuesEqual(
				t,
				inter,
				interpreter.BoolValue(false),
				inter.Globals.Get("z").GetValue(),
			)
		})
	}

	for _, compositeKind := range common.AllCompositeKinds {

		if compositeKind == common.CompositeKindEvent {
			continue
		}

		test(compositeKind)
	}
}

func TestInterpretInterfaceConformanceNoRequirements(t *testing.T) {

	t.Parallel()

	for _, compositeKind := range common.AllCompositeKinds {

		if compositeKind == common.CompositeKindContract {
			continue
		}

		if !compositeKind.SupportsInterfaces() {
			continue
		}

		interfaceType := AsInterfaceType("Test", compositeKind)

		t.Run(compositeKind.Keyword(), func(t *testing.T) {

			inter := parseCheckAndInterpret(t,
				fmt.Sprintf(
					`
                      pub %[1]s interface Test {}

                      pub %[1]s TestImpl: Test {}

                      pub let test: %[2]s%[3]s %[4]s %[5]s TestImpl%[6]s
                    `,
					compositeKind.Keyword(),
					compositeKind.Annotation(),
					interfaceType,
					compositeKind.TransferOperator(),
					compositeKind.ConstructionKeyword(),
					constructorArguments(compositeKind, ""),
				),
			)

			assert.IsType(t,
				&interpreter.CompositeValue{},
				inter.Globals.Get("test").GetValue(),
			)
		})
	}
}

func TestInterpretInterfaceFieldUse(t *testing.T) {

	t.Parallel()

	for _, compositeKind := range common.CompositeKindsWithFieldsAndFunctions {

		if !compositeKind.SupportsInterfaces() {
			continue
		}

		var setupCode, identifier string
		if compositeKind == common.CompositeKindContract {
			identifier = "TestImpl"
		} else {
			interfaceType := AsInterfaceType("Test", compositeKind)

			setupCode = fmt.Sprintf(
				`pub let test: %[1]s%[2]s %[3]s %[4]s TestImpl%[5]s`,
				compositeKind.Annotation(),
				interfaceType,
				compositeKind.TransferOperator(),
				compositeKind.ConstructionKeyword(),
				constructorArguments(compositeKind, "x: 1"),
			)
			identifier = "test"
		}

		t.Run(compositeKind.Keyword(), func(t *testing.T) {

			inter, err := parseCheckAndInterpretWithOptions(t,
				fmt.Sprintf(
					`
                      pub %[1]s interface Test {
                          pub x: Int
                      }

                      pub %[1]s TestImpl: Test {
                          pub var x: Int

                          init(x: Int) {
                              self.x = x
                          }
                      }

                      %[2]s

                      pub let x = %[3]s.x
                    `,
					compositeKind.Keyword(),
					setupCode,
					identifier,
				),
				ParseCheckAndInterpretOptions{
					Config: &interpreter.Config{
						ContractValueHandler: makeContractValueHandler(
							[]interpreter.Value{
								interpreter.NewUnmeteredIntValueFromInt64(1),
							},
							[]sema.Type{
								sema.IntType,
							},
							[]sema.Type{
								sema.IntType,
							},
						),
					},
				},
			)
			require.NoError(t, err)

			AssertValuesEqual(
				t,
				inter,
				interpreter.NewUnmeteredIntValueFromInt64(1),
				inter.Globals.Get("x").GetValue(),
			)
		})
	}
}

func TestInterpretInterfaceFunctionUse(t *testing.T) {

	t.Parallel()

	for _, compositeKind := range common.CompositeKindsWithFieldsAndFunctions {

		if !compositeKind.SupportsInterfaces() {
			continue
		}

		var setupCode, identifier string
		if compositeKind == common.CompositeKindContract {
			identifier = "TestImpl"
		} else {
			interfaceType := AsInterfaceType("Test", compositeKind)

			setupCode = fmt.Sprintf(
				`pub let test: %[1]s %[2]s %[3]s %[4]s TestImpl%[5]s`,
				compositeKind.Annotation(),
				interfaceType,
				compositeKind.TransferOperator(),
				compositeKind.ConstructionKeyword(),
				constructorArguments(compositeKind, ""),
			)
			identifier = "test"
		}

		t.Run(compositeKind.Keyword(), func(t *testing.T) {

			inter, err := parseCheckAndInterpretWithOptions(t,
				fmt.Sprintf(
					`
                      pub %[1]s interface Test {
                          pub fun test(): Int
                      }

                      pub %[1]s TestImpl: Test {
                          pub fun test(): Int {
                              return 2
                          }
                      }

                      %[2]s

                      pub let val = %[3]s.test()
                    `,
					compositeKind.Keyword(),
					setupCode,
					identifier,
				),
				ParseCheckAndInterpretOptions{
					Config: &interpreter.Config{
						ContractValueHandler: makeContractValueHandler(nil, nil, nil),
					},
				},
			)
			require.NoError(t, err)

			AssertValuesEqual(
				t,
				inter,
				interpreter.NewUnmeteredIntValueFromInt64(2),
				inter.Globals.Get("val").GetValue(),
			)
		})
	}
}

func TestInterpretImport(t *testing.T) {

	t.Parallel()

	importedChecker, err := checker.ParseAndCheckWithOptions(t,
		`
          pub fun answer(): Int {
              return 42
          }
        `,
		checker.ParseAndCheckOptions{
			Location: ImportedLocation,
		},
	)
	require.NoError(t, err)

	importingChecker, err := checker.ParseAndCheckWithOptions(t,
		`
          import answer from "imported"

          pub fun test(): Int {
              return answer()
          }
        `,
		checker.ParseAndCheckOptions{
			Config: &sema.Config{
				ImportHandler: func(_ *sema.Checker, importedLocation common.Location, _ ast.Range) (sema.Import, error) {
					assert.Equal(t,
						ImportedLocation,
						importedLocation,
					)

					return sema.ElaborationImport{
						Elaboration: importedChecker.Elaboration,
					}, nil
				},
			},
		},
	)
	require.NoError(t, err)

	storage := newUnmeteredInMemoryStorage()

	inter, err := interpreter.NewInterpreter(
		interpreter.ProgramFromChecker(importingChecker),
		importingChecker.Location,
		&interpreter.Config{
			Storage: storage,
			ImportLocationHandler: func(inter *interpreter.Interpreter, location common.Location) interpreter.Import {
				assert.Equal(t,
					ImportedLocation,
					location,
				)

				program := interpreter.ProgramFromChecker(importedChecker)
				subInterpreter, err := inter.NewSubInterpreter(program, location)
				if err != nil {
					panic(err)
				}

				return interpreter.InterpreterImport{
					Interpreter: subInterpreter,
				}
			},
		},
	)
	require.NoError(t, err)

	err = inter.Interpret()
	require.NoError(t, err)

	value, err := inter.Invoke("test")
	require.NoError(t, err)

	AssertValuesEqual(
		t,
		inter,
		interpreter.NewUnmeteredIntValueFromInt64(42),
		value,
	)
}

func TestInterpretImportError(t *testing.T) {

	t.Parallel()

	const importedLocation1 = common.StringLocation("imported1")
	const importedLocation2 = common.StringLocation("imported2")

	var importedChecker1, importedChecker2 *sema.Checker

	baseValueActivation := sema.NewVariableActivation(sema.BaseValueActivation)
	baseValueActivation.DeclareValue(stdlib.PanicFunction)

	parseAndCheck := func(code string, location common.Location) *sema.Checker {
		checker, err := checker.ParseAndCheckWithOptions(t,
			code,
			checker.ParseAndCheckOptions{
				Location: location,
				Config: &sema.Config{
					BaseValueActivation: baseValueActivation,
					ImportHandler: func(_ *sema.Checker, importedLocation common.Location, _ ast.Range) (sema.Import, error) {
						switch importedLocation {
						case importedLocation1:
							return sema.ElaborationImport{
								Elaboration: importedChecker1.Elaboration,
							}, nil
						case importedLocation2:
							return sema.ElaborationImport{
								Elaboration: importedChecker2.Elaboration,
							}, nil
						default:
							assert.FailNow(t, "invalid location")
							return nil, nil
						}
					},
				},
			},
		)
		require.NoError(t, err)
		return checker
	}

	const importedCode1 = `
      pub fun realAnswer(): Int {
          return panic("?!")
      }
    `

	importedChecker1 = parseAndCheck(importedCode1, importedLocation1)

	const importedCode2 = `
       import realAnswer from "imported1"

      pub fun answer(): Int {
          return realAnswer()
      }
    `

	importedChecker2 = parseAndCheck(importedCode2, importedLocation2)

	const code = `
      import answer from "imported2"

      pub fun test(): Int {
          return answer()
      }
    `

	mainChecker := parseAndCheck(code, TestLocation)

	baseActivation := activations.NewActivation[*interpreter.Variable](nil, interpreter.BaseActivation)
	interpreter.Declare(baseActivation, stdlib.PanicFunction)

	storage := newUnmeteredInMemoryStorage()

	inter, err := interpreter.NewInterpreter(
		interpreter.ProgramFromChecker(mainChecker),
		mainChecker.Location,
		&interpreter.Config{
			Storage:        storage,
			BaseActivation: baseActivation,
			ImportLocationHandler: func(inter *interpreter.Interpreter, location common.Location) interpreter.Import {
				var importedChecker *sema.Checker
				switch location {
				case importedLocation1:
					importedChecker = importedChecker1
				case importedLocation2:
					importedChecker = importedChecker2
				default:
					assert.FailNow(t, "invalid location")
				}

				program := interpreter.ProgramFromChecker(importedChecker)
				subInterpreter, err := inter.NewSubInterpreter(program, location)
				if err != nil {
					panic(err)
				}

				return interpreter.InterpreterImport{
					Interpreter: subInterpreter,
				}
			},
		},
	)
	require.NoError(t, err)

	err = inter.Interpret()
	require.NoError(t, err)

	_, err = inter.Invoke("test")

	var sb strings.Builder
	printErr := pretty.NewErrorPrettyPrinter(&sb, false).
		PrettyPrintError(
			err,
			mainChecker.Location,
			map[common.Location][]byte{
				TestLocation:      []byte(code),
				importedLocation1: []byte(importedCode1),
				importedLocation2: []byte(importedCode2),
			},
		)
	require.NoError(t, printErr)
	assert.Equal(t,
		" --> test:5:17\n"+
			"  |\n"+
			"5 |           return answer()\n"+
			"  |                  ^^^^^^^^\n"+
			"\n"+
			" --> imported2:5:17\n"+
			"  |\n"+
			"5 |           return realAnswer()\n"+
			"  |                  ^^^^^^^^^^^^\n"+
			"\n"+
			"error: panic: ?!\n"+
			" --> imported1:3:17\n"+
			"  |\n"+
			"3 |           return panic(\"?!\")\n"+
			"  |                  ^^^^^^^^^^^\n",
		sb.String(),
	)
	RequireError(t, err)

	var panicErr stdlib.PanicError
	require.ErrorAs(t, err, &panicErr)

	assert.Equal(t,
		"?!",
		panicErr.Message,
	)
}

func TestInterpretDictionary(t *testing.T) {

	t.Parallel()

	inter := parseCheckAndInterpret(t, `
      let x = {"a": 1, "b": 2}
    `)

	expectedDict := interpreter.NewDictionaryValue(
		inter,
		interpreter.EmptyLocationRange,
		interpreter.DictionaryStaticType{
			KeyType:   interpreter.PrimitiveStaticTypeString,
			ValueType: interpreter.PrimitiveStaticTypeInt,
		},
		interpreter.NewUnmeteredStringValue("a"), interpreter.NewUnmeteredIntValueFromInt64(1),
		interpreter.NewUnmeteredStringValue("b"), interpreter.NewUnmeteredIntValueFromInt64(2),
	)

	actualDict := inter.Globals.Get("x").GetValue()

	AssertValuesEqual(
		t,
		inter,
		expectedDict,
		actualDict,
	)
}

func TestInterpretDictionaryInsertionOrder(t *testing.T) {

	t.Parallel()

	inter := parseCheckAndInterpret(t, `
      let x = {"c": 3, "a": 1, "b": 2}
    `)

	expectedDict := interpreter.NewDictionaryValue(
		inter,
		interpreter.EmptyLocationRange,
		interpreter.DictionaryStaticType{
			KeyType:   interpreter.PrimitiveStaticTypeString,
			ValueType: interpreter.PrimitiveStaticTypeInt,
		},
		interpreter.NewUnmeteredStringValue("c"), interpreter.NewUnmeteredIntValueFromInt64(3),
		interpreter.NewUnmeteredStringValue("a"), interpreter.NewUnmeteredIntValueFromInt64(1),
		interpreter.NewUnmeteredStringValue("b"), interpreter.NewUnmeteredIntValueFromInt64(2),
	)

	actualDict := inter.Globals.Get("x").GetValue()

	AssertValuesEqual(
		t,
		inter,
		expectedDict,
		actualDict,
	)
}

func TestInterpretDictionaryIndexingString(t *testing.T) {

	t.Parallel()

	inter := parseCheckAndInterpret(t, `
      let x = {"abc": 1, "def": 2}
      let a = x["abc"]
      let b = x["def"]
      let c = x["ghi"]
    `)

	AssertValuesEqual(
		t,
		inter,
		interpreter.NewUnmeteredSomeValueNonCopying(
			interpreter.NewUnmeteredIntValueFromInt64(1),
		),
		inter.Globals.Get("a").GetValue(),
	)

	AssertValuesEqual(
		t,
		inter,
		interpreter.NewUnmeteredSomeValueNonCopying(
			interpreter.NewUnmeteredIntValueFromInt64(2),
		),
		inter.Globals.Get("b").GetValue(),
	)

	AssertValuesEqual(
		t,
		inter,
		interpreter.Nil,
		inter.Globals.Get("c").GetValue(),
	)
}

func TestInterpretDictionaryIndexingBool(t *testing.T) {

	t.Parallel()

	inter := parseCheckAndInterpret(t, `
      let x = {true: 1, false: 2}
      let a = x[true]
      let b = x[false]
    `)

	AssertValuesEqual(
		t,
		inter,
		interpreter.NewUnmeteredSomeValueNonCopying(
			interpreter.NewUnmeteredIntValueFromInt64(1),
		),
		inter.Globals.Get("a").GetValue(),
	)

	AssertValuesEqual(
		t,
		inter,
		interpreter.NewUnmeteredSomeValueNonCopying(
			interpreter.NewUnmeteredIntValueFromInt64(2),
		),
		inter.Globals.Get("b").GetValue(),
	)
}

func TestInterpretDictionaryIndexingInt(t *testing.T) {

	t.Parallel()

	inter := parseCheckAndInterpret(t, `
      let x = {23: "a", 42: "b"}
      let a = x[23]
      let b = x[42]
      let c = x[100]
    `)

	AssertValuesEqual(
		t,
		inter,
		interpreter.NewUnmeteredSomeValueNonCopying(
			interpreter.NewUnmeteredStringValue("a"),
		),
		inter.Globals.Get("a").GetValue(),
	)

	AssertValuesEqual(
		t,
		inter,
		interpreter.NewUnmeteredSomeValueNonCopying(
			interpreter.NewUnmeteredStringValue("b"),
		),
		inter.Globals.Get("b").GetValue(),
	)

	AssertValuesEqual(
		t,
		inter,
		interpreter.Nil,
		inter.Globals.Get("c").GetValue(),
	)
}

func TestInterpretDictionaryIndexingType(t *testing.T) {

	t.Parallel()

	inter := parseCheckAndInterpret(t, `
      struct TestStruct {}
      resource TestResource {}

      let x: {Type: String} = {
        Type<Int16>(): "a", 
        Type<String>(): "b", 
        Type<AnyStruct>(): "c",
        Type<@TestResource>(): "f"
      }

      let a = x[Type<Int16>()]
      let b = x[Type<String>()]
      let c = x[Type<AnyStruct>()]
      let d = x[Type<Int>()]
      let e = x[Type<TestStruct>()]
      let f = x[Type<@TestResource>()]
    `)

	assert.Equal(t,
		interpreter.NewUnmeteredSomeValueNonCopying(
			interpreter.NewUnmeteredStringValue("a"),
		),
		inter.Globals.Get("a").GetValue(),
	)

	assert.Equal(t,
		interpreter.NewUnmeteredSomeValueNonCopying(
			interpreter.NewUnmeteredStringValue("b"),
		),
		inter.Globals.Get("b").GetValue(),
	)

	assert.Equal(t,
		interpreter.NewUnmeteredSomeValueNonCopying(
			interpreter.NewUnmeteredStringValue("c"),
		),
		inter.Globals.Get("c").GetValue(),
	)

	assert.Equal(t,
		interpreter.Nil,
		inter.Globals.Get("d").GetValue(),
	)

	// types need to match exactly, subtypes won't cut it
	assert.Equal(t,
		interpreter.Nil,
		inter.Globals.Get("e").GetValue(),
	)

	assert.Equal(t,
		interpreter.NewUnmeteredSomeValueNonCopying(
			interpreter.NewUnmeteredStringValue("f"),
		),
		inter.Globals.Get("f").GetValue(),
	)
}

func TestInterpretDictionaryIndexingAssignmentExisting(t *testing.T) {

	t.Parallel()

	inter := parseCheckAndInterpret(t, `
      let x = {"abc": 42}
      fun test() {
          x["abc"] = 23
      }
    `)

	value, err := inter.Invoke("test")
	require.NoError(t, err)

	AssertValuesEqual(
		t,
		inter,
		interpreter.Void,
		value,
	)

	actualValue := inter.Globals.Get("x").GetValue()
	actualDict := actualValue.(*interpreter.DictionaryValue)

	newValue := actualDict.GetKey(
		inter,
		interpreter.EmptyLocationRange,
		interpreter.NewUnmeteredStringValue("abc"),
	)

	AssertValuesEqual(
		t,
		inter,
		interpreter.NewUnmeteredSomeValueNonCopying(interpreter.NewUnmeteredIntValueFromInt64(23)),
		newValue,
	)

	AssertValueSlicesEqual(
		t,
		inter,
		[]interpreter.Value{
			interpreter.NewUnmeteredStringValue("abc"),
			interpreter.NewUnmeteredIntValueFromInt64(23),
		},
		dictionaryKeyValues(inter, actualDict),
	)
}

func TestInterpretDictionaryIndexingAssignmentNew(t *testing.T) {

	t.Parallel()

	inter := parseCheckAndInterpret(t, `
      let x = {"def": 42}
      fun test() {
          x["abc"] = 23
      }
    `)

	value, err := inter.Invoke("test")
	require.NoError(t, err)

	AssertValuesEqual(
		t,
		inter,
		interpreter.Void,
		value,
	)

	expectedDict := interpreter.NewDictionaryValue(
		inter,
		interpreter.EmptyLocationRange,
		interpreter.DictionaryStaticType{
			KeyType:   interpreter.PrimitiveStaticTypeString,
			ValueType: interpreter.PrimitiveStaticTypeInt,
		},
		interpreter.NewUnmeteredStringValue("def"), interpreter.NewUnmeteredIntValueFromInt64(42),
		interpreter.NewUnmeteredStringValue("abc"), interpreter.NewUnmeteredIntValueFromInt64(23),
	)

	actualDict := inter.Globals.Get("x").GetValue().(*interpreter.DictionaryValue)

	AssertValuesEqual(
		t,
		inter,
		expectedDict,
		actualDict,
	)

	newValue := actualDict.GetKey(
		inter,
		interpreter.EmptyLocationRange,
		interpreter.NewUnmeteredStringValue("abc"),
	)

	AssertValuesEqual(
		t,
		inter,
		interpreter.NewUnmeteredSomeValueNonCopying(interpreter.NewUnmeteredIntValueFromInt64(23)),
		newValue,
	)

	AssertValueSlicesEqual(
		t,
		inter,
		[]interpreter.Value{
			interpreter.NewUnmeteredStringValue("abc"),
			interpreter.NewUnmeteredIntValueFromInt64(23),
			interpreter.NewUnmeteredStringValue("def"),
			interpreter.NewUnmeteredIntValueFromInt64(42),
		},
		dictionaryKeyValues(inter, actualDict),
	)
}

func TestInterpretDictionaryIndexingAssignmentNil(t *testing.T) {

	t.Parallel()

	inter := parseCheckAndInterpret(t, `
      let x = {"def": 42, "abc": 23}
      fun test() {
          x["def"] = nil
      }
    `)

	value, err := inter.Invoke("test")
	require.NoError(t, err)

	AssertValuesEqual(
		t,
		inter,
		interpreter.Void,
		value,
	)

	expectedDict := interpreter.NewDictionaryValue(
		inter,
		interpreter.EmptyLocationRange,
		interpreter.DictionaryStaticType{
			KeyType:   interpreter.PrimitiveStaticTypeString,
			ValueType: interpreter.PrimitiveStaticTypeInt,
		},
		interpreter.NewUnmeteredStringValue("abc"), interpreter.NewUnmeteredIntValueFromInt64(23),
	)

	actualDict := inter.Globals.Get("x").GetValue().(*interpreter.DictionaryValue)

	RequireValuesEqual(
		t,
		inter,
		expectedDict,
		actualDict,
	)

	newValue := actualDict.GetKey(
		inter,
		interpreter.EmptyLocationRange,
		interpreter.NewUnmeteredStringValue("def"),
	)

	AssertValuesEqual(
		t,
		inter,
		interpreter.Nil,
		newValue,
	)

	AssertValueSlicesEqual(
		t,
		inter,

		[]interpreter.Value{
			interpreter.NewUnmeteredStringValue("abc"),
			interpreter.NewUnmeteredIntValueFromInt64(23),
		},
		dictionaryKeyValues(inter, actualDict),
	)
}

func TestInterpretOptionalAnyStruct(t *testing.T) {

	t.Parallel()

	inter := parseCheckAndInterpret(t, `
      let x: AnyStruct? = 42
    `)

	AssertValuesEqual(
		t,
		inter,
		interpreter.NewUnmeteredSomeValueNonCopying(
			interpreter.NewUnmeteredIntValueFromInt64(42),
		),
		inter.Globals.Get("x").GetValue(),
	)
}

func TestInterpretOptionalAnyStructFailableCasting(t *testing.T) {

	t.Parallel()

	inter := parseCheckAndInterpret(t, `
      let x: AnyStruct? = 42
      let y = (x ?? 23) as? Int
    `)

	AssertValuesEqual(
		t,
		inter,
		interpreter.NewUnmeteredSomeValueNonCopying(
			interpreter.NewUnmeteredIntValueFromInt64(42),
		),
		inter.Globals.Get("x").GetValue(),
	)

	AssertValuesEqual(
		t,
		inter,
		interpreter.NewUnmeteredSomeValueNonCopying(
			interpreter.NewUnmeteredIntValueFromInt64(42),
		),
		inter.Globals.Get("y").GetValue(),
	)
}

func TestInterpretOptionalAnyStructFailableCastingInt(t *testing.T) {

	t.Parallel()

	inter := parseCheckAndInterpret(t, `
      let x: AnyStruct? = 23
      let y = x ?? 42
      let z = y as? Int
    `)

	AssertValuesEqual(
		t,
		inter,
		interpreter.NewUnmeteredSomeValueNonCopying(
			interpreter.NewUnmeteredIntValueFromInt64(23),
		),
		inter.Globals.Get("x").GetValue(),
	)

	AssertValuesEqual(
		t,
		inter,
		interpreter.NewUnmeteredIntValueFromInt64(23),
		inter.Globals.Get("y").GetValue(),
	)

	AssertValuesEqual(
		t,
		inter,
		interpreter.NewUnmeteredSomeValueNonCopying(
			interpreter.NewUnmeteredIntValueFromInt64(23),
		),
		inter.Globals.Get("z").GetValue(),
	)
}

func TestInterpretOptionalAnyStructFailableCastingNil(t *testing.T) {

	t.Parallel()

	inter := parseCheckAndInterpret(t, `
      let x: AnyStruct? = nil
      let y = x ?? 42
      let z = y as? Int
    `)

	AssertValuesEqual(
		t,
		inter,
		interpreter.Nil,
		inter.Globals.Get("x").GetValue(),
	)

	AssertValuesEqual(
		t,
		inter,
		interpreter.NewUnmeteredIntValueFromInt64(42),
		inter.Globals.Get("y").GetValue(),
	)

	AssertValuesEqual(
		t,
		inter,
		interpreter.NewUnmeteredSomeValueNonCopying(
			interpreter.NewUnmeteredIntValueFromInt64(42),
		),
		inter.Globals.Get("z").GetValue(),
	)
}

func TestInterpretReferenceFailableDowncasting(t *testing.T) {

	t.Parallel()

	t.Run("ephemeral", func(t *testing.T) {

		t.Parallel()

		inter := parseCheckAndInterpret(t, `
          resource interface RI {}

          resource R: RI {}

          fun testInvalidUnauthorized(): Bool {
              let r  <- create R()
              let ref: AnyStruct = &r as &R{RI}
              let ref2 = ref as? &R
              let isNil = ref2 == nil
              destroy r
              return isNil
          }

          fun testValidAuthorized(): Bool {
              let r  <- create R()
              let ref: AnyStruct = &r as auth &R{RI}
              let ref2 = ref as? &R
              let isNil = ref2 == nil
              destroy r
              return isNil
          }

          fun testValidRestricted(): Bool {
              let r  <- create R()
              let ref: AnyStruct = &r as &R{RI}
              let ref2 = ref as? &R{RI}
              let isNil = ref2 == nil
              destroy r
              return isNil
          }
        `)

		result, err := inter.Invoke("testInvalidUnauthorized")
		require.NoError(t, err)

		AssertValuesEqual(
			t,
			inter,
<<<<<<< HEAD
			interpreter.Nil,
=======
			interpreter.BoolValue(true),
>>>>>>> 49f08a28
			result,
		)

		result, err = inter.Invoke("testValidAuthorized")
		require.NoError(t, err)

		assert.IsType(t,
			interpreter.BoolValue(false),
			result,
		)

		result, err = inter.Invoke("testValidRestricted")
		require.NoError(t, err)

		assert.IsType(t,
			interpreter.BoolValue(false),
			result,
		)
	})

	t.Run("storage", func(t *testing.T) {

		t.Parallel()

		var inter *interpreter.Interpreter

		getType := func(name string) sema.Type {
			variable, ok := inter.Program.Elaboration.GlobalTypes.Get(name)
			require.True(t, ok, "missing global type %s", name)
			return variable.Type
		}

		// Inject a function that returns a storage reference value,
		// which is borrowed as:
		// - `&R{RI}` (unauthorized, if argument for parameter `authorized` == false)
		// - `auth &R{RI}` (authorized, if argument for parameter `authorized` == true)

		storageAddress := common.MustBytesToAddress([]byte{0x42})
		storagePath := interpreter.PathValue{
			Domain:     common.PathDomainStorage,
			Identifier: "test",
		}

		getStorageReferenceFunctionType := &sema.FunctionType{
			Parameters: []*sema.Parameter{
				{
					Label:      "authorized",
					Identifier: "authorized",
					TypeAnnotation: sema.NewTypeAnnotation(
						sema.BoolType,
					),
				},
			},
			ReturnTypeAnnotation: sema.NewTypeAnnotation(
				sema.AnyStructType,
			),
		}

		valueDeclaration := stdlib.NewStandardLibraryFunction(
			"getStorageReference",
			getStorageReferenceFunctionType,
			"",
			func(invocation interpreter.Invocation) interpreter.Value {
				authorized := bool(invocation.Arguments[0].(interpreter.BoolValue))

				riType := getType("RI").(*sema.InterfaceType)
				rType := getType("R")

				return &interpreter.StorageReferenceValue{
					Authorized:           authorized,
					TargetStorageAddress: storageAddress,
					TargetPath:           storagePath,
					BorrowedType: &sema.RestrictedType{
						Type: rType,
						Restrictions: []*sema.InterfaceType{
							riType,
						},
					},
				}
			},
		)

		baseValueActivation := sema.NewVariableActivation(sema.BaseValueActivation)
		baseValueActivation.DeclareValue(valueDeclaration)

		baseActivation := activations.NewActivation[*interpreter.Variable](nil, interpreter.BaseActivation)
		interpreter.Declare(baseActivation, valueDeclaration)

		storage := newUnmeteredInMemoryStorage()

		var err error
		inter, err = parseCheckAndInterpretWithOptions(t,
			`
              resource interface RI {}

              resource R: RI {}

              fun createR(): @R {
                  return <- create R()
              }

              fun testInvalidUnauthorized(): &R? {
                  let ref: AnyStruct = getStorageReference(authorized: false)
                  return ref as? &R
              }

              fun testValidAuthorized(): &R? {
                  let ref: AnyStruct = getStorageReference(authorized: true)
                  return ref as? &R
              }

              fun testValidRestricted(): &R{RI}? {
                  let ref: AnyStruct = getStorageReference(authorized: false)
                  return ref as? &R{RI}
              }
            `,
			ParseCheckAndInterpretOptions{
				CheckerConfig: &sema.Config{
					BaseValueActivation: baseValueActivation,
				},
				Config: &interpreter.Config{
					Storage:        storage,
					BaseActivation: baseActivation,
				},
			},
		)
		require.NoError(t, err)

		r, err := inter.Invoke("createR")
		require.NoError(t, err)

		r = r.Transfer(
			inter,
			interpreter.EmptyLocationRange,
			atree.Address(storageAddress),
			true,
			nil,
		)

		storageMap := storage.GetStorageMap(storageAddress, storagePath.Domain.Identifier(), true)
		storageMap.WriteValue(inter, storagePath.Identifier, r)

		result, err := inter.Invoke("testInvalidUnauthorized")
		require.NoError(t, err)

		AssertValuesEqual(
			t,
			inter,
			interpreter.Nil,
			result,
		)

		result, err = inter.Invoke("testValidAuthorized")
		require.NoError(t, err)

		assert.IsType(t,
			&interpreter.SomeValue{},
			result,
		)

		result, err = inter.Invoke("testValidRestricted")
		require.NoError(t, err)

		assert.IsType(t,
			&interpreter.SomeValue{},
			result,
		)
	})
}

func TestInterpretArrayLength(t *testing.T) {

	t.Parallel()

	inter := parseCheckAndInterpret(t, `
      let y = [1, 2, 3].length
    `)

	AssertValuesEqual(
		t,
		inter,
		interpreter.NewUnmeteredIntValueFromInt64(3),
		inter.Globals.Get("y").GetValue(),
	)
}

func TestInterpretStringLength(t *testing.T) {

	t.Parallel()

	inter := parseCheckAndInterpret(t, `
      let x = "cafe\u{301}".length
      let y = x
    `)

	AssertValuesEqual(
		t,
		inter,
		interpreter.NewUnmeteredIntValueFromInt64(4),
		inter.Globals.Get("x").GetValue(),
	)
	AssertValuesEqual(
		t,
		inter,
		interpreter.NewUnmeteredIntValueFromInt64(4),
		inter.Globals.Get("y").GetValue(),
	)
}

func TestInterpretStructureFunctionBindingInside(t *testing.T) {

	t.Parallel()

	// TODO: replace AnyStruct return types with (X#(): X),
	//   and test case once bound function types are supported:
	//
	//   fun test(): X {
	//        let x = X()
	//        let bar = x.foo()
	//        return bar()
	//   }

	inter := parseCheckAndInterpret(t, `
        struct X {
            fun foo(): AnyStruct {
                return self.bar
            }

            fun bar(): X {
                return self
            }
        }

        fun test(): AnyStruct {
            let x = X()
            return x.foo()
        }
    `)

	functionValue, err := inter.Invoke("test")
	require.NoError(t, err)

	value, err := inter.InvokeFunctionValue(
		functionValue.(interpreter.FunctionValue),
		nil,
		nil,
		nil,
		nil,
	)
	require.NoError(t, err)

	assert.IsType(t,
		&interpreter.CompositeValue{},
		value,
	)
}

func TestInterpretStructureFunctionBindingOutside(t *testing.T) {

	t.Parallel()

	inter := parseCheckAndInterpret(t, `
        struct X {
            fun foo(): X {
                return self
            }
        }

        fun test(): X {
            let x = X()
            let bar = x.foo
            return bar()
        }
    `)

	value, err := inter.Invoke("test")
	require.NoError(t, err)

	assert.IsType(t,
		&interpreter.CompositeValue{},
		value,
	)
}

func TestInterpretArrayAppend(t *testing.T) {

	t.Parallel()

	inter := parseCheckAndInterpret(t, `
      let xs = [1, 2, 3]

      fun test() {
          xs.append(4)
      }
    `)

	_, err := inter.Invoke("test")
	require.NoError(t, err)

	actualArray := inter.Globals.Get("xs").GetValue()

	arrayValue := actualArray.(*interpreter.ArrayValue)
	AssertValueSlicesEqual(
		t,
		inter,

		[]interpreter.Value{
			interpreter.NewUnmeteredIntValueFromInt64(1),
			interpreter.NewUnmeteredIntValueFromInt64(2),
			interpreter.NewUnmeteredIntValueFromInt64(3),
			interpreter.NewUnmeteredIntValueFromInt64(4),
		},
		arrayElements(inter, arrayValue),
	)
}

func TestInterpretArrayAppendBound(t *testing.T) {

	t.Parallel()

	inter := parseCheckAndInterpret(t, `
      fun test(): [Int] {
          let x = [1, 2, 3]
          let y = x.append
          y(4)
          return x
      }
    `)

	value, err := inter.Invoke("test")
	require.NoError(t, err)

	arrayValue := value.(*interpreter.ArrayValue)
	AssertValueSlicesEqual(
		t,
		inter,

		[]interpreter.Value{
			interpreter.NewUnmeteredIntValueFromInt64(1),
			interpreter.NewUnmeteredIntValueFromInt64(2),
			interpreter.NewUnmeteredIntValueFromInt64(3),
			interpreter.NewUnmeteredIntValueFromInt64(4),
		},
		arrayElements(inter, arrayValue),
	)
}

func TestInterpretArrayAppendAll(t *testing.T) {

	t.Parallel()

	inter := parseCheckAndInterpret(t, `
      fun test(): [Int] {
          let a = [1, 2]
          a.appendAll([3, 4])
          return a
      }
    `)

	value, err := inter.Invoke("test")
	require.NoError(t, err)

	arrayValue := value.(*interpreter.ArrayValue)
	AssertValueSlicesEqual(
		t,
		inter,

		[]interpreter.Value{
			interpreter.NewUnmeteredIntValueFromInt64(1),
			interpreter.NewUnmeteredIntValueFromInt64(2),
			interpreter.NewUnmeteredIntValueFromInt64(3),
			interpreter.NewUnmeteredIntValueFromInt64(4),
		},
		arrayElements(inter, arrayValue),
	)
}

func TestInterpretArrayAppendAllBound(t *testing.T) {

	t.Parallel()

	inter := parseCheckAndInterpret(t, `
      fun test(): [Int] {
          let a = [1, 2]
          let b = a.appendAll
          b([3, 4])
          return a
      }
    `)

	value, err := inter.Invoke("test")
	require.NoError(t, err)

	arrayValue := value.(*interpreter.ArrayValue)
	AssertValueSlicesEqual(
		t,
		inter,

		[]interpreter.Value{
			interpreter.NewUnmeteredIntValueFromInt64(1),
			interpreter.NewUnmeteredIntValueFromInt64(2),
			interpreter.NewUnmeteredIntValueFromInt64(3),
			interpreter.NewUnmeteredIntValueFromInt64(4),
		},
		arrayElements(inter, arrayValue),
	)
}

func TestInterpretArrayConcat(t *testing.T) {

	t.Parallel()

	inter := parseCheckAndInterpret(t, `
      fun test(): [Int] {
          let a = [1, 2]
          return a.concat([3, 4])
      }
    `)

	value, err := inter.Invoke("test")
	require.NoError(t, err)

	arrayValue := value.(*interpreter.ArrayValue)
	AssertValueSlicesEqual(
		t,
		inter,

		[]interpreter.Value{
			interpreter.NewUnmeteredIntValueFromInt64(1),
			interpreter.NewUnmeteredIntValueFromInt64(2),
			interpreter.NewUnmeteredIntValueFromInt64(3),
			interpreter.NewUnmeteredIntValueFromInt64(4),
		},
		arrayElements(inter, arrayValue),
	)
}

func TestInterpretArrayConcatBound(t *testing.T) {

	t.Parallel()

	inter := parseCheckAndInterpret(t, `
      fun test(): [Int] {
          let a = [1, 2]
          let b = a.concat
          return b([3, 4])
      }
    `)

	value, err := inter.Invoke("test")
	require.NoError(t, err)

	arrayValue := value.(*interpreter.ArrayValue)
	AssertValueSlicesEqual(
		t,
		inter,

		[]interpreter.Value{
			interpreter.NewUnmeteredIntValueFromInt64(1),
			interpreter.NewUnmeteredIntValueFromInt64(2),
			interpreter.NewUnmeteredIntValueFromInt64(3),
			interpreter.NewUnmeteredIntValueFromInt64(4),
		},
		arrayElements(inter, arrayValue),
	)
}

func TestInterpretArrayConcatDoesNotModifyOriginalArray(t *testing.T) {

	t.Parallel()

	inter := parseCheckAndInterpret(t, `
      fun test(): [Int] {
          let a = [1, 2]
          a.concat([3, 4])
          return a
      }
    `)

	value, err := inter.Invoke("test")
	require.NoError(t, err)

	arrayValue := value.(*interpreter.ArrayValue)
	AssertValueSlicesEqual(
		t,
		inter,

		[]interpreter.Value{
			interpreter.NewUnmeteredIntValueFromInt64(1),
			interpreter.NewUnmeteredIntValueFromInt64(2),
		},
		arrayElements(inter, arrayValue),
	)
}

func TestInterpretArrayInsert(t *testing.T) {

	t.Parallel()

	type testCase struct {
		name           string
		index          int
		expectedValues []interpreter.Value
	}

	for _, testCase := range []testCase{
		{
			name:  "start",
			index: 0,
			expectedValues: []interpreter.Value{
				interpreter.NewUnmeteredIntValueFromInt64(100),
				interpreter.NewUnmeteredIntValueFromInt64(1),
				interpreter.NewUnmeteredIntValueFromInt64(2),
				interpreter.NewUnmeteredIntValueFromInt64(3),
			},
		},
		{
			name:  "middle",
			index: 1,
			expectedValues: []interpreter.Value{
				interpreter.NewUnmeteredIntValueFromInt64(1),
				interpreter.NewUnmeteredIntValueFromInt64(100),
				interpreter.NewUnmeteredIntValueFromInt64(2),
				interpreter.NewUnmeteredIntValueFromInt64(3),
			},
		},
		{
			name:  "end",
			index: 3,
			expectedValues: []interpreter.Value{
				interpreter.NewUnmeteredIntValueFromInt64(1),
				interpreter.NewUnmeteredIntValueFromInt64(2),
				interpreter.NewUnmeteredIntValueFromInt64(3),
				interpreter.NewUnmeteredIntValueFromInt64(100),
			},
		},
	} {

		t.Run(testCase.name, func(t *testing.T) {

			inter := parseCheckAndInterpret(t, `
              let x = [1, 2, 3]

              fun test(_ index: Int) {
                  x.insert(at: index, 100)
              }
            `)

			_, err := inter.Invoke("test", interpreter.NewUnmeteredIntValueFromInt64(int64(testCase.index)))
			require.NoError(t, err)

			actualArray := inter.Globals.Get("x").GetValue()

			require.IsType(t, &interpreter.ArrayValue{}, actualArray)

			AssertValueSlicesEqual(
				t,
				inter,

				testCase.expectedValues,
				arrayElements(inter, actualArray.(*interpreter.ArrayValue)),
			)
		})
	}
}

func TestInterpretInvalidArrayInsert(t *testing.T) {

	t.Parallel()

	for name, index := range map[string]int{
		"negative":          -1,
		"larger than count": 4,
	} {

		t.Run(name, func(t *testing.T) {

			inter := parseCheckAndInterpret(t, `
               let x = [1, 2, 3]

               fun test(_ index: Int) {
                   x.insert(at: index, 4)
               }
            `)

			indexValue := interpreter.NewUnmeteredIntValueFromInt64(int64(index))
			_, err := inter.Invoke("test", indexValue)
			RequireError(t, err)

			var indexErr interpreter.ArrayIndexOutOfBoundsError
			require.ErrorAs(t, err, &indexErr)

			assert.Equal(t, index, indexErr.Index)
			assert.Equal(t, 3, indexErr.Size)
			assert.Equal(t,
				ast.Position{Offset: 94, Line: 5, Column: 19},
				indexErr.HasPosition.StartPosition(),
			)
			assert.Equal(t,
				ast.Position{Offset: 115, Line: 5, Column: 40},
				indexErr.HasPosition.EndPosition(nil),
			)
		})
	}
}

func TestInterpretArrayRemove(t *testing.T) {

	t.Parallel()

	inter := parseCheckAndInterpret(t, `
      let x = [1, 2, 3]
      let y = x.remove(at: 1)
    `)

	value := inter.Globals.Get("x").GetValue()

	arrayValue := value.(*interpreter.ArrayValue)
	AssertValueSlicesEqual(
		t,
		inter,

		[]interpreter.Value{
			interpreter.NewUnmeteredIntValueFromInt64(1),
			interpreter.NewUnmeteredIntValueFromInt64(3),
		},
		arrayElements(inter, arrayValue),
	)

	AssertValuesEqual(
		t,
		inter,
		interpreter.NewUnmeteredIntValueFromInt64(2),
		inter.Globals.Get("y").GetValue(),
	)
}

func TestInterpretInvalidArrayRemove(t *testing.T) {

	t.Parallel()

	for name, index := range map[string]int{
		"negative":          -1,
		"larger than count": 3,
	} {

		t.Run(name, func(t *testing.T) {

			inter := parseCheckAndInterpret(t, `
               let x = [1, 2, 3]

               fun test(_ index: Int) {
                   x.remove(at: index)
               }
            `)

			indexValue := interpreter.NewUnmeteredIntValueFromInt64(int64(index))
			_, err := inter.Invoke("test", indexValue)
			RequireError(t, err)

			var indexErr interpreter.ArrayIndexOutOfBoundsError
			require.ErrorAs(t, err, &indexErr)

			assert.Equal(t, index, indexErr.Index)
			assert.Equal(t, 3, indexErr.Size)
			assert.Equal(t,
				ast.Position{Offset: 94, Line: 5, Column: 19},
				indexErr.HasPosition.StartPosition(),
			)
			assert.Equal(t,
				ast.Position{Offset: 112, Line: 5, Column: 37},
				indexErr.HasPosition.EndPosition(nil),
			)
		})
	}
}

func TestInterpretArrayRemoveFirst(t *testing.T) {

	t.Parallel()

	inter := parseCheckAndInterpret(t, `
      let x = [1, 2, 3]
      let y = x.removeFirst()
    `)

	value := inter.Globals.Get("x").GetValue()

	arrayValue := value.(*interpreter.ArrayValue)
	AssertValueSlicesEqual(
		t,
		inter,

		[]interpreter.Value{
			interpreter.NewUnmeteredIntValueFromInt64(2),
			interpreter.NewUnmeteredIntValueFromInt64(3),
		},
		arrayElements(inter, arrayValue),
	)

	AssertValuesEqual(
		t,
		inter,
		interpreter.NewUnmeteredIntValueFromInt64(1),
		inter.Globals.Get("y").GetValue(),
	)
}

func TestInterpretInvalidArrayRemoveFirst(t *testing.T) {

	t.Parallel()

	inter := parseCheckAndInterpret(t, `
       let x: [Int] = []

       fun test() {
           x.removeFirst()
       }
    `)

	_, err := inter.Invoke("test")
	RequireError(t, err)

	var indexErr interpreter.ArrayIndexOutOfBoundsError
	require.ErrorAs(t, err, &indexErr)

	assert.Equal(t, 0, indexErr.Index)
	assert.Equal(t, 0, indexErr.Size)
	assert.Equal(t,
		ast.Position{Offset: 58, Line: 5, Column: 11},
		indexErr.HasPosition.StartPosition(),
	)
	assert.Equal(t,
		ast.Position{Offset: 72, Line: 5, Column: 25},
		indexErr.HasPosition.EndPosition(nil),
	)
}

func TestInterpretArrayRemoveLast(t *testing.T) {

	t.Parallel()

	inter := parseCheckAndInterpret(t, `
          let x = [1, 2, 3]
          let y = x.removeLast()
    `)

	value := inter.Globals.Get("x").GetValue()

	arrayValue := value.(*interpreter.ArrayValue)

	AssertValueSlicesEqual(
		t,
		inter,

		[]interpreter.Value{
			interpreter.NewUnmeteredIntValueFromInt64(1),
			interpreter.NewUnmeteredIntValueFromInt64(2),
		},
		arrayElements(inter, arrayValue),
	)

	AssertValuesEqual(
		t,
		inter,
		interpreter.NewUnmeteredIntValueFromInt64(3),
		inter.Globals.Get("y").GetValue(),
	)
}

func TestInterpretInvalidArrayRemoveLast(t *testing.T) {

	t.Parallel()

	inter := parseCheckAndInterpret(t, `
       let x: [Int] = []

       fun test() {
           x.removeLast()
       }
    `)

	_, err := inter.Invoke("test")
	RequireError(t, err)

	var indexErr interpreter.ArrayIndexOutOfBoundsError
	require.ErrorAs(t, err, &indexErr)

	assert.Equal(t, -1, indexErr.Index)
	assert.Equal(t, 0, indexErr.Size)
	assert.Equal(t,
		ast.Position{Offset: 58, Line: 5, Column: 11},
		indexErr.HasPosition.StartPosition(),
	)
	assert.Equal(t,
		ast.Position{Offset: 71, Line: 5, Column: 24},
		indexErr.HasPosition.EndPosition(nil),
	)
}

func TestInterpretArraySlicing(t *testing.T) {

	t.Parallel()

	range1 := ast.Range{
		StartPos: ast.Position{Offset: 125, Line: 4, Column: 31},
		EndPos:   ast.Position{Offset: 149, Line: 4, Column: 55},
	}

	range2 := ast.Range{
		StartPos: ast.Position{Offset: 125, Line: 4, Column: 31},
		EndPos:   ast.Position{Offset: 150, Line: 4, Column: 56},
	}

	type test struct {
		literal    string
		from       int
		to         int
		result     string
		checkError func(t *testing.T, err error)
	}

	tests := []test{
		{"[1, 2, 3, 4, 5, 6]", 0, 6, "[1, 2, 3, 4, 5, 6]", nil},
		{"[1, 2, 3, 4, 5, 6]", 0, 0, "[]", nil},
		{"[1, 2, 3, 4, 5, 6]", 0, 1, "[1]", nil},
		{"[1, 2, 3, 4, 5, 6]", 0, 2, "[1, 2]", nil},
		{"[1, 2, 3, 4, 5, 6]", 1, 2, "[2]", nil},
		{"[1, 2, 3, 4, 5, 6]", 2, 3, "[3]", nil},
		{"[1, 2, 3, 4, 5, 6]", 5, 6, "[6]", nil},
		{"[1, 2, 3, 4, 5, 6]", 1, 6, "[2, 3, 4, 5, 6]", nil},
		// Invalid indices
		{"[1, 2, 3, 4, 5, 6]", -1, 0, "", func(t *testing.T, err error) {
			var sliceErr interpreter.ArraySliceIndicesError
			require.ErrorAs(t, err, &sliceErr)

			assert.Equal(t, -1, sliceErr.FromIndex)
			assert.Equal(t, 0, sliceErr.UpToIndex)
			assert.Equal(t, 6, sliceErr.Size)
			assert.Equal(t,
				range2.StartPos,
				sliceErr.LocationRange.StartPosition(),
			)
			assert.Equal(t,
				range2.EndPos,
				sliceErr.LocationRange.EndPosition(nil),
			)
		}},
		{"[1, 2, 3, 4, 5, 6]", 0, -1, "", func(t *testing.T, err error) {
			var sliceErr interpreter.ArraySliceIndicesError
			require.ErrorAs(t, err, &sliceErr)

			assert.Equal(t, 0, sliceErr.FromIndex)
			assert.Equal(t, -1, sliceErr.UpToIndex)
			assert.Equal(t, 6, sliceErr.Size)
			assert.Equal(t,
				range2.StartPos,
				sliceErr.LocationRange.StartPosition(),
			)
			assert.Equal(t,
				range2.EndPos,
				sliceErr.LocationRange.EndPosition(nil),
			)
		}},
		{"[1, 2, 3, 4, 5, 6]", 0, 10, "", func(t *testing.T, err error) {
			var sliceErr interpreter.ArraySliceIndicesError
			require.ErrorAs(t, err, &sliceErr)

			assert.Equal(t, 0, sliceErr.FromIndex)
			assert.Equal(t, 10, sliceErr.UpToIndex)
			assert.Equal(t, 6, sliceErr.Size)
			assert.Equal(t,
				range2.StartPos,
				sliceErr.LocationRange.StartPosition(),
			)
			assert.Equal(t,
				range2.EndPos,
				sliceErr.LocationRange.EndPosition(nil),
			)
		}},
		{"[1, 2, 3, 4, 5, 6]", 2, 1, "", func(t *testing.T, err error) {
			var indexErr interpreter.InvalidSliceIndexError
			require.ErrorAs(t, err, &indexErr)

			assert.Equal(t, 2, indexErr.FromIndex)
			assert.Equal(t, 1, indexErr.UpToIndex)
			assert.Equal(t,
				range1.StartPos,
				indexErr.LocationRange.StartPosition(),
			)
			assert.Equal(t,
				range1.EndPos,
				indexErr.LocationRange.EndPosition(nil),
			)
		}},
	}

	runTest := func(test test) {
		t.Run("", func(t *testing.T) {

			t.Parallel()

			inter := parseCheckAndInterpret(t,
				fmt.Sprintf(
					`
                      fun test(): [Int] {
                        let s = %s
                        return s.slice(from: %d, upTo: %d)
                      }
                    `,
					test.literal,
					test.from,
					test.to,
				),
			)

			value, err := inter.Invoke("test")
			if test.checkError == nil {
				require.NoError(t, err)

				assert.Equal(
					t,
					test.result,
					fmt.Sprint(value),
				)
			} else {
				require.IsType(t,
					interpreter.Error{},
					err,
				)

				test.checkError(t, err)
			}
		})
	}

	for _, test := range tests {
		runTest(test)
	}
}

func TestInterpretArrayContains(t *testing.T) {

	t.Parallel()

	inter := parseCheckAndInterpret(t, `
      fun doesContain(): Bool {
          let a = [1, 2]
          return a.contains(1)
      }

      fun doesNotContain(): Bool {
          let a = [1, 2]
          return a.contains(3)
      }
    `)

	value, err := inter.Invoke("doesContain")
	require.NoError(t, err)

	AssertValuesEqual(
		t,
		inter,
		interpreter.BoolValue(true),
		value,
	)

	value, err = inter.Invoke("doesNotContain")
	require.NoError(t, err)

	AssertValuesEqual(
		t,
		inter,
		interpreter.BoolValue(false),
		value,
	)
}

func TestInterpretDictionaryContainsKey(t *testing.T) {

	t.Parallel()

	inter := parseCheckAndInterpret(t, `
      fun doesContainKey(): Bool {
          let x = {
              1: "one",
              2: "two"
          }
          return x.containsKey(1)
      }

      fun doesNotContainKey(): Bool {
          let x = {
              1: "one",
              2: "two"
          }
          return x.containsKey(3)
      }
    `)

	value, err := inter.Invoke("doesContainKey")
	require.NoError(t, err)

	AssertValuesEqual(
		t,
		inter,
		interpreter.BoolValue(true),
		value,
	)

	value, err = inter.Invoke("doesNotContainKey")
	require.NoError(t, err)

	AssertValuesEqual(
		t,
		inter,
		interpreter.BoolValue(false),
		value,
	)
}

func TestInterpretStringConcat(t *testing.T) {

	t.Parallel()

	inter := parseCheckAndInterpret(t, `
      fun test(): String {
          let a = "abc"
          return a.concat("def")
      }
    `)

	value, err := inter.Invoke("test")
	require.NoError(t, err)

	AssertValuesEqual(
		t,
		inter,
		interpreter.NewUnmeteredStringValue("abcdef"),
		value,
	)
}

func TestInterpretStringConcatBound(t *testing.T) {

	t.Parallel()

	inter := parseCheckAndInterpret(t, `
      fun test(): String {
          let a = "abc"
          let b = a.concat
          return b("def")
      }
    `)

	value, err := inter.Invoke("test")
	require.NoError(t, err)

	AssertValuesEqual(
		t,
		inter,
		interpreter.NewUnmeteredStringValue("abcdef"),
		value,
	)
}

func TestInterpretDictionaryRemove(t *testing.T) {

	t.Parallel()

	inter := parseCheckAndInterpret(t, `
      let xs = {"abc": 1, "def": 2}
      let removed = xs.remove(key: "abc")
    `)

	actualValue := inter.Globals.Get("xs").GetValue()

	require.IsType(t, actualValue, &interpreter.DictionaryValue{})
	actualDict := actualValue.(*interpreter.DictionaryValue)

	AssertValueSlicesEqual(
		t,
		inter,

		[]interpreter.Value{
			interpreter.NewUnmeteredStringValue("def"),
			interpreter.NewUnmeteredIntValueFromInt64(2),
		},
		dictionaryKeyValues(inter, actualDict),
	)

	AssertValuesEqual(
		t,
		inter,
		interpreter.NewUnmeteredSomeValueNonCopying(
			interpreter.NewUnmeteredIntValueFromInt64(1),
		),
		inter.Globals.Get("removed").GetValue(),
	)
}

func TestInterpretDictionaryInsert(t *testing.T) {

	t.Parallel()

	inter := parseCheckAndInterpret(t, `
      let xs = {"abc": 1, "def": 2}
      let inserted = xs.insert(key: "abc", 3)
    `)

	actualValue := inter.Globals.Get("xs").GetValue()

	require.IsType(t, actualValue, &interpreter.DictionaryValue{})
	actualDict := actualValue.(*interpreter.DictionaryValue)

	AssertValueSlicesEqual(
		t,
		inter,
		[]interpreter.Value{
			interpreter.NewUnmeteredStringValue("abc"),
			interpreter.NewUnmeteredIntValueFromInt64(3),
			interpreter.NewUnmeteredStringValue("def"),
			interpreter.NewUnmeteredIntValueFromInt64(2),
		},
		dictionaryKeyValues(inter, actualDict),
	)

	AssertValuesEqual(
		t,
		inter,
		interpreter.NewUnmeteredSomeValueNonCopying(
			interpreter.NewUnmeteredIntValueFromInt64(1),
		),
		inter.Globals.Get("inserted").GetValue(),
	)
}

func TestInterpretDictionaryKeys(t *testing.T) {

	t.Parallel()

	inter := parseCheckAndInterpret(t, `
      fun test(): [String] {
          let dict = {"def": 2, "abc": 1}
          dict.insert(key: "a", 3)
          return dict.keys
      }
    `)

	value, err := inter.Invoke("test")
	require.NoError(t, err)

	arrayValue := value.(*interpreter.ArrayValue)

	AssertValueSlicesEqual(
		t,
		inter,

		[]interpreter.Value{
			interpreter.NewUnmeteredStringValue("abc"),
			interpreter.NewUnmeteredStringValue("def"),
			interpreter.NewUnmeteredStringValue("a"),
		},
		arrayElements(inter, arrayValue),
	)
}

func TestInterpretDictionaryForEachKey(t *testing.T) {
	t.Parallel()

	type testcase struct {
		n        int64
		endPoint int64
	}
	testcases := []testcase{
		{10, 1},
		{20, 5},
		{100, 10},
		{100, 0},
	}
	code := `
	fun testForEachKey(n: Int, stopIter: Int): {Int: Int} {
		var dict: {Int:Int} = {}
		var counts: {Int:Int} = {}
		var i = 0
		while i < n {
			dict[i] = i
			counts[i] = 0
			i = i + 1
		}
		dict.forEachKey(fun(k: Int): Bool {
			if k == stopIter {
				return false
			}
			let curVal = counts[k]!
			counts[k] = curVal + 1
			return true
		})

		return counts
	}`
	inter := parseCheckAndInterpret(t, code)

	for _, test := range testcases {
		name := fmt.Sprintf("n = %d", test.n)
		t.Run(name, func(t *testing.T) {
			n := test.n
			endPoint := test.endPoint
			// t.Parallel()

			nVal := interpreter.NewUnmeteredIntValueFromInt64(n)
			stopIter := interpreter.NewUnmeteredIntValueFromInt64(endPoint)
			res, err := inter.Invoke("testForEachKey", nVal, stopIter)

			require.NoError(t, err)

			dict, ok := res.(*interpreter.DictionaryValue)
			assert.True(t, ok)

			toInt := func(val interpreter.Value) (int, bool) {
				intVal, ok := val.(interpreter.IntValue)
				if !ok {
					return 0, ok
				}
				return intVal.ToInt(), true
			}

			entries, ok := dictionaryEntries(inter, dict, toInt, toInt)

			assert.True(t, ok)

			for _, entry := range entries {
				// iteration order is undefined, so the only thing we can deterministically test is
				// whether visited keys exist in the dict
				// and whether iteration is affine

				key := int64(entry.key)
				require.True(t, 0 <= key && key < n, "Visited key not present in the original dictionary: %d", key)
				// assert that we exited early
				if int64(entry.key) == endPoint {
					AssertEqualWithDiff(t, 0, entry.value)
				} else {
					// make sure no key was visited twice
					require.LessOrEqual(t, entry.value, 1, "Dictionary entry visited twice during iteration")
				}

			}

		})
	}
}

func TestInterpretDictionaryValues(t *testing.T) {

	t.Parallel()

	inter := parseCheckAndInterpret(t, `
      fun test(): [Int] {
          let dict = {"def": 2, "abc": 1}
          dict.insert(key: "a", 3)
          return dict.values
      }
    `)

	value, err := inter.Invoke("test")
	require.NoError(t, err)

	arrayValue := value.(*interpreter.ArrayValue)

	AssertValueSlicesEqual(
		t,
		inter,
		[]interpreter.Value{
			interpreter.NewUnmeteredIntValueFromInt64(1),
			interpreter.NewUnmeteredIntValueFromInt64(2),
			interpreter.NewUnmeteredIntValueFromInt64(3),
		},
		arrayElements(inter, arrayValue),
	)
}

func TestInterpretDictionaryKeyTypes(t *testing.T) {

	t.Parallel()

	tests := map[string]string{
		"String":         `"abc"`,
		"Character":      `"X"`,
		"Address":        `0x1`,
		"Bool":           `true`,
		"Path":           `/storage/a`,
		"StoragePath":    `/storage/a`,
		"PublicPath":     `/public/a`,
		"PrivatePath":    `/private/a`,
		"CapabilityPath": `/private/a`,
	}

	for _, integerType := range sema.AllIntegerTypes {
		tests[integerType.String()] = `42`
	}

	for _, fixedPointType := range sema.AllFixedPointTypes {

		var literal string

		if sema.IsSubType(fixedPointType, sema.SignedFixedPointType) {
			literal = "-1.23"
		} else {
			literal = "1.23"
		}

		tests[fixedPointType.String()] = literal
	}

	for ty, code := range tests {
		t.Run(ty, func(t *testing.T) {

			inter := parseCheckAndInterpret(t,
				fmt.Sprintf(
					`
                      let k: %s = %s
                      let xs = {k: "test"}
                      let v = xs[k]
                    `,
					ty,
					code,
				),
			)

			AssertValuesEqual(
				t,
				inter,
				interpreter.NewUnmeteredSomeValueNonCopying(
					interpreter.NewUnmeteredStringValue("test"),
				),
				inter.Globals.Get("v").GetValue(),
			)
		})
	}
}

func TestInterpretPathToString(t *testing.T) {

	t.Parallel()

	tests := map[string]string{
		"Path":           `/storage/a`,
		"StoragePath":    `/storage/a`,
		"PublicPath":     `/public/a`,
		"PrivatePath":    `/private/a`,
		"CapabilityPath": `/private/a`,
	}

	for ty, val := range tests {
		t.Run(ty, func(t *testing.T) {
			inter := parseCheckAndInterpret(t,
				fmt.Sprintf(
					`
                           let x: %s = %s
                           let y: String = x.toString()
                         `,
					ty,
					val,
				))

			assert.Equal(t,
				interpreter.NewUnmeteredStringValue(val),
				inter.Globals.Get("y").GetValue(),
			)
		})
	}
}

func TestInterpretIndirectDestroy(t *testing.T) {

	t.Parallel()

	inter := parseCheckAndInterpret(t, `
      resource X {}

      fun test() {
          let x <- create X()
          destroy x
      }
    `)

	value, err := inter.Invoke("test")
	require.NoError(t, err)

	AssertValuesEqual(
		t,
		inter,
		interpreter.Void,
		value,
	)
}

func TestInterpretUnaryMove(t *testing.T) {

	t.Parallel()

	inter := parseCheckAndInterpret(t, `
      resource X {}

      fun foo(x: @X): @X {
          return <-x
      }

      fun bar() {
          let x <- foo(x: <-create X())
          destroy x
      }
    `)

	value, err := inter.Invoke("bar")
	require.NoError(t, err)

	AssertValuesEqual(
		t,
		inter,
		interpreter.Void,
		value,
	)
}

func TestInterpretResourceMoveInArrayAndDestroy(t *testing.T) {

	t.Parallel()

	inter := parseCheckAndInterpret(t, `
      var destroys = 0

      resource Foo {
          var bar: Int

          init(bar: Int) {
              self.bar = bar
          }

          destroy() {
              destroys = destroys + 1
          }
      }

      fun test(): Int {
          let foo1 <- create Foo(bar: 1)
          let foo2 <- create Foo(bar: 2)
          let foos <- [<-foo1, <-foo2]
          let bar = foos[1].bar
          destroy foos
          return bar
      }
    `)

	AssertValuesEqual(
		t,
		inter,
		interpreter.NewUnmeteredIntValueFromInt64(0),
		inter.Globals.Get("destroys").GetValue(),
	)

	value, err := inter.Invoke("test")
	require.NoError(t, err)

	AssertValuesEqual(
		t,
		inter,
		interpreter.NewUnmeteredIntValueFromInt64(2),
		value,
	)

	AssertValuesEqual(
		t,
		inter,
		interpreter.NewUnmeteredIntValueFromInt64(2),
		inter.Globals.Get("destroys").GetValue(),
	)
}

func TestInterpretResourceMoveInDictionaryAndDestroy(t *testing.T) {

	t.Parallel()

	inter := parseCheckAndInterpret(t, `
      var destroys = 0

      resource Foo {
          var bar: Int

          init(bar: Int) {
              self.bar = bar
          }

          destroy() {
              destroys = destroys + 1
          }
      }

      fun test() {
          let foo1 <- create Foo(bar: 1)
          let foo2 <- create Foo(bar: 2)
          let foos <- {"foo1": <-foo1, "foo2": <-foo2}
          destroy foos
      }
    `)

	RequireValuesEqual(
		t,
		inter,
		interpreter.NewUnmeteredIntValueFromInt64(0),
		inter.Globals.Get("destroys").GetValue(),
	)

	_, err := inter.Invoke("test")
	require.NoError(t, err)

	AssertValuesEqual(
		t,
		inter,
		interpreter.NewUnmeteredIntValueFromInt64(2),
		inter.Globals.Get("destroys").GetValue(),
	)
}

func TestInterpretClosure(t *testing.T) {

	t.Parallel()

	// Create a closure that increments and returns
	// a variable each time it is invoked.

	inter := parseCheckAndInterpret(t, `
        fun makeCounter(): ((): Int) {
            var count = 0
            return fun (): Int {
                count = count + 1
                return count
            }
        }

        let test = makeCounter()
    `)

	value, err := inter.Invoke("test")
	require.NoError(t, err)

	AssertValuesEqual(
		t,
		inter,
		interpreter.NewUnmeteredIntValueFromInt64(1),
		value,
	)

	value, err = inter.Invoke("test")
	require.NoError(t, err)

	AssertValuesEqual(
		t,
		inter,
		interpreter.NewUnmeteredIntValueFromInt64(2),
		value,
	)

	value, err = inter.Invoke("test")
	require.NoError(t, err)

	AssertValuesEqual(
		t,
		inter,
		interpreter.NewUnmeteredIntValueFromInt64(3),
		value,
	)
}

// TestInterpretCompositeFunctionInvocationFromImportingProgram checks
// that member functions of imported composites can be invoked from an importing program.
// See https://github.com/dapperlabs/flow-go/issues/838
func TestInterpretCompositeFunctionInvocationFromImportingProgram(t *testing.T) {

	t.Parallel()

	importedChecker, err := checker.ParseAndCheckWithOptions(t,
		`
          // function must have arguments
          pub fun x(x: Int) {}

          // invocation must be in composite
          pub struct Y {

              pub fun x() {
                  x(x: 1)
              }
          }
        `,
		checker.ParseAndCheckOptions{
			Location: ImportedLocation,
		},
	)
	require.NoError(t, err)

	importingChecker, err := checker.ParseAndCheckWithOptions(t,
		`
          import Y from "imported"

          pub fun test() {
              // get member must bind using imported interpreter
              Y().x()
          }
        `,
		checker.ParseAndCheckOptions{
			Config: &sema.Config{
				ImportHandler: func(_ *sema.Checker, importedLocation common.Location, _ ast.Range) (sema.Import, error) {
					assert.Equal(t,
						ImportedLocation,
						importedLocation,
					)

					return sema.ElaborationImport{
						Elaboration: importedChecker.Elaboration,
					}, nil
				},
			},
		},
	)
	require.NoError(t, err)

	storage := newUnmeteredInMemoryStorage()

	inter, err := interpreter.NewInterpreter(
		interpreter.ProgramFromChecker(importingChecker),
		importingChecker.Location,
		&interpreter.Config{
			Storage: storage,
			ImportLocationHandler: func(inter *interpreter.Interpreter, location common.Location) interpreter.Import {
				assert.Equal(t,
					ImportedLocation,
					location,
				)

				program := interpreter.ProgramFromChecker(importedChecker)
				subInterpreter, err := inter.NewSubInterpreter(program, location)
				if err != nil {
					panic(err)
				}

				return interpreter.InterpreterImport{
					Interpreter: subInterpreter,
				}
			},
		},
	)
	require.NoError(t, err)

	err = inter.Interpret()
	require.NoError(t, err)

	_, err = inter.Invoke("test")
	require.NoError(t, err)
}

func TestInterpretSwapVariables(t *testing.T) {

	t.Parallel()

	inter := parseCheckAndInterpret(t, `
       fun test(): [Int] {
           var x = 2
           var y = 3
           x <-> y
           return [x, y]
       }
    `)

	value, err := inter.Invoke("test")
	require.NoError(t, err)

	AssertValuesEqual(
		t,
		inter,
		interpreter.NewArrayValue(
			inter,
			interpreter.EmptyLocationRange,
			interpreter.VariableSizedStaticType{
				Type: interpreter.PrimitiveStaticTypeInt,
			},
			common.Address{},
			interpreter.NewUnmeteredIntValueFromInt64(3),
			interpreter.NewUnmeteredIntValueFromInt64(2),
		),
		value,
	)
}

func TestInterpretSwapArrayAndField(t *testing.T) {

	t.Parallel()

	inter := parseCheckAndInterpret(t, `
       struct Foo {
           var bar: Int

           init(bar: Int) {
               self.bar = bar
           }
       }

       fun test(): [Int] {
           let foo = Foo(bar: 1)
           let nums = [2]
           foo.bar <-> nums[0]
           return [foo.bar, nums[0]]
       }
    `)

	value, err := inter.Invoke("test")
	require.NoError(t, err)

	AssertValuesEqual(
		t,
		inter,
		interpreter.NewArrayValue(
			inter,
			interpreter.EmptyLocationRange,
			interpreter.VariableSizedStaticType{
				Type: interpreter.PrimitiveStaticTypeInt,
			},
			common.Address{},
			interpreter.NewUnmeteredIntValueFromInt64(2),
			interpreter.NewUnmeteredIntValueFromInt64(1),
		),
		value,
	)
}

func TestInterpretResourceDestroyExpressionNoDestructor(t *testing.T) {

	t.Parallel()

	inter := parseCheckAndInterpret(t, `
       resource R {}

       fun test() {
           let r <- create R()
           destroy r
       }
    `)

	_, err := inter.Invoke("test")
	require.NoError(t, err)
}

func TestInterpretResourceDestroyExpressionDestructor(t *testing.T) {

	t.Parallel()

	inter := parseCheckAndInterpret(t, `
       var ranDestructor = false

       resource R {
           destroy() {
               ranDestructor = true
           }
       }

       fun test() {
           let r <- create R()
           destroy r
       }
    `)

	AssertValuesEqual(
		t,
		inter,
		interpreter.BoolValue(false),
		inter.Globals.Get("ranDestructor").GetValue(),
	)

	_, err := inter.Invoke("test")
	require.NoError(t, err)

	AssertValuesEqual(
		t,
		inter,
		interpreter.BoolValue(true),
		inter.Globals.Get("ranDestructor").GetValue(),
	)
}

func TestInterpretResourceDestroyExpressionNestedResources(t *testing.T) {

	t.Parallel()

	inter := parseCheckAndInterpret(t, `
      var ranDestructorA = false
      var ranDestructorB = false

      resource B {
          destroy() {
              ranDestructorB = true
          }
      }

      resource A {
          let b: @B

          init(b: @B) {
              self.b <- b
          }

          destroy() {
              ranDestructorA = true
              destroy self.b
          }
      }

      fun test() {
          let b <- create B()
          let a <- create A(b: <-b)
          destroy a
      }
    `)

	AssertValuesEqual(
		t,
		inter,
		interpreter.BoolValue(false),
		inter.Globals.Get("ranDestructorA").GetValue(),
	)

	AssertValuesEqual(
		t,
		inter,
		interpreter.BoolValue(false),
		inter.Globals.Get("ranDestructorB").GetValue(),
	)

	_, err := inter.Invoke("test")
	require.NoError(t, err)

	AssertValuesEqual(
		t,
		inter,
		interpreter.BoolValue(true),
		inter.Globals.Get("ranDestructorA").GetValue(),
	)

	AssertValuesEqual(
		t,
		inter,
		interpreter.BoolValue(true),
		inter.Globals.Get("ranDestructorB").GetValue(),
	)
}

func TestInterpretResourceDestroyArray(t *testing.T) {

	t.Parallel()

	inter := parseCheckAndInterpret(t, `
      var destructionCount = 0

      resource R {
          destroy() {
              destructionCount = destructionCount + 1
          }
      }

      fun test() {
          let rs <- [<-create R(), <-create R()]
          destroy rs
      }
    `)

	RequireValuesEqual(
		t,
		inter,
		interpreter.NewUnmeteredIntValueFromInt64(0),
		inter.Globals.Get("destructionCount").GetValue(),
	)

	_, err := inter.Invoke("test")
	require.NoError(t, err)

	AssertValuesEqual(
		t,
		inter,
		interpreter.NewUnmeteredIntValueFromInt64(2),
		inter.Globals.Get("destructionCount").GetValue(),
	)
}

func TestInterpretResourceDestroyDictionary(t *testing.T) {

	t.Parallel()

	inter := parseCheckAndInterpret(t, `
      var destructionCount = 0

      resource R {
          destroy() {
              destructionCount = destructionCount + 1
          }
      }

      fun test() {
          let rs <- {"r1": <-create R(), "r2": <-create R()}
          destroy rs
      }
    `)

	RequireValuesEqual(
		t,
		inter,
		interpreter.NewUnmeteredIntValueFromInt64(0),
		inter.Globals.Get("destructionCount").GetValue(),
	)

	_, err := inter.Invoke("test")
	require.NoError(t, err)

	AssertValuesEqual(
		t,
		inter,
		interpreter.NewUnmeteredIntValueFromInt64(2),
		inter.Globals.Get("destructionCount").GetValue(),
	)
}

func TestInterpretResourceDestroyOptionalSome(t *testing.T) {

	t.Parallel()

	inter := parseCheckAndInterpret(t, `
      var destructionCount = 0

      resource R {
          destroy() {
              destructionCount = destructionCount + 1
          }
      }

      fun test() {
          let maybeR: @R? <- create R()
          destroy maybeR
      }
    `)

	RequireValuesEqual(
		t,
		inter,
		interpreter.NewUnmeteredIntValueFromInt64(0),
		inter.Globals.Get("destructionCount").GetValue(),
	)

	_, err := inter.Invoke("test")
	require.NoError(t, err)

	AssertValuesEqual(
		t,
		inter,
		interpreter.NewUnmeteredIntValueFromInt64(1),
		inter.Globals.Get("destructionCount").GetValue(),
	)
}

func TestInterpretResourceDestroyOptionalNil(t *testing.T) {

	t.Parallel()

	inter := parseCheckAndInterpret(t, `
      var destructionCount = 0

      resource R {
          destroy() {
              destructionCount = destructionCount + 1
          }
      }

      fun test() {
          let maybeR: @R? <- nil
          destroy maybeR
      }
    `)

	RequireValuesEqual(
		t,
		inter,
		interpreter.NewUnmeteredIntValueFromInt64(0),
		inter.Globals.Get("destructionCount").GetValue(),
	)

	_, err := inter.Invoke("test")
	require.NoError(t, err)

	AssertValuesEqual(
		t,
		inter,
		interpreter.NewUnmeteredIntValueFromInt64(0),
		inter.Globals.Get("destructionCount").GetValue(),
	)
}

// TestInterpretResourceDestroyExpressionResourceInterfaceCondition tests that
// the resource interface's destructor is called, even if the conforming resource
// does not have an destructor
func TestInterpretResourceDestroyExpressionResourceInterfaceCondition(t *testing.T) {

	t.Parallel()

	inter := parseCheckAndInterpret(t, `
      resource interface I {
          destroy() {
              pre { false }
          }
      }

      resource R: I {}

      fun test() {
          let r <- create R()
          destroy r
      }
    `)

	_, err := inter.Invoke("test")
	require.IsType(t,
		interpreter.Error{},
		err,
	)
	interpreterErr := err.(interpreter.Error)

	require.IsType(t,
		interpreter.ConditionError{},
		interpreterErr.Err,
	)
}

// TestInterpretInterfaceInitializer tests that the interface's initializer
// is called, even if the conforming composite does not have an initializer
func TestInterpretInterfaceInitializer(t *testing.T) {

	t.Parallel()

	inter := parseCheckAndInterpret(t, `
      struct interface I {
          init(a a1: Bool) {
              pre { a1 }
          }
      }

      struct S: I {
          init(a a2: Bool) {}
      }

      fun test() {
          S(a: false)
      }
    `)

	_, err := inter.Invoke("test")
	require.IsType(t,
		interpreter.Error{},
		err,
	)
	interpreterErr := err.(interpreter.Error)

	require.IsType(t,
		interpreter.ConditionError{},
		interpreterErr.Err,
	)
}

func TestInterpretEmitEvent(t *testing.T) {

	t.Parallel()

	var actualEvents []interpreter.Value

	inter, err := parseCheckAndInterpretWithOptions(t,
		`
          event Transfer(to: Int, from: Int)
          event TransferAmount(to: Int, from: Int, amount: Int)

          fun test() {
              emit Transfer(to: 1, from: 2)
              emit Transfer(to: 3, from: 4)
              emit TransferAmount(to: 1, from: 2, amount: 100)
          }
        `,
		ParseCheckAndInterpretOptions{
			Config: &interpreter.Config{
				OnEventEmitted: func(
					_ *interpreter.Interpreter,
					_ interpreter.LocationRange,
					event *interpreter.CompositeValue,
					eventType *sema.CompositeType,
				) error {
					actualEvents = append(actualEvents, event)
					return nil
				},
			},
		},
	)
	require.NoError(t, err)

	_, err = inter.Invoke("test")
	require.NoError(t, err)

	transferEventType := checker.RequireGlobalType(t, inter.Program.Elaboration, "Transfer")
	transferAmountEventType := checker.RequireGlobalType(t, inter.Program.Elaboration, "TransferAmount")

	fields1 := []interpreter.CompositeField{
		{
			Name:  "to",
			Value: interpreter.NewUnmeteredIntValueFromInt64(1),
		},
		{
			Name:  "from",
			Value: interpreter.NewUnmeteredIntValueFromInt64(2),
		},
	}

	fields2 := []interpreter.CompositeField{
		{
			Name:  "to",
			Value: interpreter.NewUnmeteredIntValueFromInt64(3),
		},
		{
			Name:  "from",
			Value: interpreter.NewUnmeteredIntValueFromInt64(4),
		},
	}

	fields3 := []interpreter.CompositeField{
		{
			Name:  "to",
			Value: interpreter.NewUnmeteredIntValueFromInt64(1),
		},
		{
			Name:  "from",
			Value: interpreter.NewUnmeteredIntValueFromInt64(2),
		},
		{
			Name:  "amount",
			Value: interpreter.NewUnmeteredIntValueFromInt64(100),
		},
	}

	expectedEvents := []interpreter.Value{
		interpreter.NewCompositeValue(
			inter,
			interpreter.EmptyLocationRange,
			TestLocation,
			TestLocation.QualifiedIdentifier(transferEventType.ID()),
			common.CompositeKindEvent,
			fields1,
			common.Address{},
		),
		interpreter.NewCompositeValue(
			inter,
			interpreter.EmptyLocationRange,
			TestLocation,
			TestLocation.QualifiedIdentifier(transferEventType.ID()),
			common.CompositeKindEvent,
			fields2,
			common.Address{},
		),
		interpreter.NewCompositeValue(
			inter,
			interpreter.EmptyLocationRange,
			TestLocation,
			TestLocation.QualifiedIdentifier(transferAmountEventType.ID()),
			common.CompositeKindEvent,
			fields3,
			common.Address{},
		),
	}

	for _, event := range expectedEvents {
		event.(*interpreter.CompositeValue).InitializeFunctions(inter)
	}

	AssertValueSlicesEqual(
		t,
		inter,

		expectedEvents,
		actualEvents,
	)
}

type testValue struct {
	value              interpreter.Value
	ty                 sema.Type
	literal            string
	notAsDictionaryKey bool
}

func (v testValue) String() string {
	if v.literal == "" {
		return v.value.String()
	}
	return v.literal
}

func TestInterpretEmitEventParameterTypes(t *testing.T) {

	t.Parallel()

	sType := &sema.CompositeType{
		Location:   TestLocation,
		Identifier: "S",
		Kind:       common.CompositeKindStructure,
		Members:    &sema.StringMemberOrderedMap{},
	}

	storage := newUnmeteredInMemoryStorage()

	inter, err := interpreter.NewInterpreter(
		nil,
		TestLocation,
		&interpreter.Config{Storage: storage},
	)
	require.NoError(t, err)

	sValue := interpreter.NewCompositeValue(
		inter,
		interpreter.EmptyLocationRange,
		TestLocation,
		"S",
		common.CompositeKindStructure,
		nil,
		common.Address{},
	)
	sValue.Functions = map[string]interpreter.FunctionValue{}

	validTypes := map[string]testValue{
		"String": {
			value: interpreter.NewUnmeteredStringValue("test"),
			ty:    sema.StringType,
		},
		"Character": {
			value: interpreter.NewUnmeteredCharacterValue("X"),
			ty:    sema.CharacterType,
		},
		"Bool": {
			value: interpreter.BoolValue(true),
			ty:    sema.BoolType,
		},
		"Address": {
			literal: `0x1`,
			value:   interpreter.NewUnmeteredAddressValueFromBytes([]byte{0x1}),
			ty:      &sema.AddressType{},
		},
		// Int*
		"Int": {
			value: interpreter.NewUnmeteredIntValueFromInt64(42),
			ty:    sema.IntType,
		},
		"Int8": {
			value: interpreter.NewUnmeteredInt8Value(42),
			ty:    sema.Int8Type,
		},
		"Int16": {
			value: interpreter.NewUnmeteredInt16Value(42),
			ty:    sema.Int16Type,
		},
		"Int32": {
			value: interpreter.NewUnmeteredInt32Value(42),
			ty:    sema.Int32Type,
		},
		"Int64": {
			value: interpreter.NewUnmeteredInt64Value(42),
			ty:    sema.Int64Type,
		},
		"Int128": {
			value: interpreter.NewUnmeteredInt128ValueFromInt64(42),
			ty:    sema.Int128Type,
		},
		"Int256": {
			value: interpreter.NewUnmeteredInt256ValueFromInt64(42),
			ty:    sema.Int256Type,
		},
		// UInt*
		"UInt": {
			value: interpreter.NewUnmeteredUIntValueFromUint64(42),
			ty:    sema.UIntType,
		},
		"UInt8": {
			value: interpreter.NewUnmeteredUInt8Value(42),
			ty:    sema.UInt8Type,
		},
		"UInt16": {
			value: interpreter.NewUnmeteredUInt16Value(42),
			ty:    sema.UInt16Type,
		},
		"UInt32": {
			value: interpreter.NewUnmeteredUInt32Value(42),
			ty:    sema.UInt32Type,
		},
		"UInt64": {
			value: interpreter.NewUnmeteredUInt64Value(42),
			ty:    sema.UInt64Type,
		},
		"UInt128": {
			value: interpreter.NewUnmeteredUInt128ValueFromUint64(42),
			ty:    sema.UInt128Type,
		},
		"UInt256": {
			value: interpreter.NewUnmeteredUInt256ValueFromUint64(42),
			ty:    sema.UInt256Type,
		},
		// Word*
		"Word8": {
			value: interpreter.NewUnmeteredWord8Value(42),
			ty:    sema.Word8Type,
		},
		"Word16": {
			value: interpreter.NewUnmeteredWord16Value(42),
			ty:    sema.Word16Type,
		},
		"Word32": {
			value: interpreter.NewUnmeteredWord32Value(42),
			ty:    sema.Word32Type,
		},
		"Word64": {
			value: interpreter.NewUnmeteredWord64Value(42),
			ty:    sema.Word64Type,
		},
		// Fix*
		"Fix64": {
			value: interpreter.NewUnmeteredFix64Value(123000000),
			ty:    sema.Fix64Type,
		},
		// UFix*
		"UFix64": {
			value: interpreter.NewUnmeteredUFix64Value(123000000),
			ty:    sema.UFix64Type,
		},
		// TODO:
		//// Struct
		//"S": {
		//     literal:            `s`,
		//     ty:                 sType,
		//     notAsDictionaryKey: true,
		//},
	}

	for _, integerType := range sema.AllIntegerTypes {

		switch integerType {
		case sema.IntegerType, sema.SignedIntegerType:
			continue
		}

		if _, ok := validTypes[integerType.String()]; !ok {
			panic(fmt.Sprintf("broken test: missing %s", integerType))
		}
	}

	for _, fixedPointType := range sema.AllFixedPointTypes {

		switch fixedPointType {
		case sema.FixedPointType, sema.SignedFixedPointType:
			continue
		}

		if _, ok := validTypes[fixedPointType.String()]; !ok {
			panic(fmt.Sprintf("broken test: missing %s", fixedPointType))
		}
	}

	tests := map[string]testValue{}

	for validType, testCase := range validTypes {
		tests[validType] = testCase

		tests[fmt.Sprintf("%s?", validType)] =
			testValue{
				value:   interpreter.NewUnmeteredSomeValueNonCopying(testCase.value),
				literal: testCase.literal,
			}

		tests[fmt.Sprintf("[%s]", validType)] =
			testValue{
				value: interpreter.NewArrayValue(
					inter,
					interpreter.EmptyLocationRange,
					interpreter.VariableSizedStaticType{
						Type: interpreter.ConvertSemaToStaticType(nil, testCase.ty),
					},
					common.Address{},
					testCase.value,
				),
				literal: fmt.Sprintf("[%s as %s]", testCase, validType),
			}

		tests[fmt.Sprintf("[%s; 1]", validType)] =
			testValue{
				value: interpreter.NewArrayValue(
					inter,
					interpreter.EmptyLocationRange,
					interpreter.ConstantSizedStaticType{
						Type: interpreter.ConvertSemaToStaticType(nil, testCase.ty),
						Size: 1,
					},
					common.Address{},
					testCase.value,
				),
				literal: fmt.Sprintf("[%s as %s]", testCase, validType),
			}

		if !testCase.notAsDictionaryKey {

			value := interpreter.NewDictionaryValue(
				inter,
				interpreter.EmptyLocationRange,
				interpreter.DictionaryStaticType{
					KeyType:   interpreter.ConvertSemaToStaticType(nil, testCase.ty),
					ValueType: interpreter.ConvertSemaToStaticType(nil, testCase.ty),
				},
				testCase.value, testCase.value,
			)

			tests[fmt.Sprintf("{%[1]s: %[1]s}", validType)] =
				testValue{
					value:   value,
					literal: fmt.Sprintf("{%[1]s as %[2]s: %[1]s as %[2]s}", testCase, validType),
				}
		}
	}

	for ty, testCase := range tests {

		t.Run(ty, func(t *testing.T) {

			code := fmt.Sprintf(
				`
                  event Test(_ value: %[1]s)

                  fun test() {
                      emit Test(%[2]s as %[1]s)
                  }
                `,
				ty,
				testCase.String(),
			)

			baseValueActivation := sema.NewVariableActivation(sema.BaseValueActivation)
			baseValueActivation.DeclareValue(stdlib.StandardLibraryValue{
				Name:  "s",
				Type:  sType,
				Value: sValue,
				Kind:  common.DeclarationKindConstant,
			})

			baseTypeActivation := sema.NewVariableActivation(sema.BaseTypeActivation)
			baseTypeActivation.DeclareType(stdlib.StandardLibraryType{
				Name: "S",
				Type: sType,
				Kind: common.DeclarationKindStructure,
			})

			var actualEvents []interpreter.Value

			inter, err := parseCheckAndInterpretWithOptions(
				t, code, ParseCheckAndInterpretOptions{
					CheckerConfig: &sema.Config{
						BaseValueActivation: baseValueActivation,
						BaseTypeActivation:  baseTypeActivation,
					},
					Config: &interpreter.Config{
						Storage: storage,
						OnEventEmitted: func(
							_ *interpreter.Interpreter,
							_ interpreter.LocationRange,
							event *interpreter.CompositeValue,
							eventType *sema.CompositeType,
						) error {
							actualEvents = append(actualEvents, event)
							return nil
						},
					},
				},
			)
			require.NoError(t, err)

			_, err = inter.Invoke("test")
			require.NoError(t, err)

			testType := checker.RequireGlobalType(t, inter.Program.Elaboration, "Test")

			fields := []interpreter.CompositeField{
				{
					Name:  "value",
					Value: testCase.value,
				},
			}

			expectedEvents := []interpreter.Value{
				interpreter.NewCompositeValue(
					inter,
					interpreter.EmptyLocationRange,
					TestLocation,
					TestLocation.QualifiedIdentifier(testType.ID()),
					common.CompositeKindEvent,
					fields,
					common.Address{},
				),
			}

			for _, event := range expectedEvents {
				event.(*interpreter.CompositeValue).InitializeFunctions(inter)
			}

			AssertValueSlicesEqual(
				t,
				inter,

				expectedEvents,
				actualEvents,
			)
		})
	}
}

func TestInterpretSwapResourceDictionaryElementReturnSwapped(t *testing.T) {

	t.Parallel()

	inter := parseCheckAndInterpret(t, `
      resource X {}

      fun test(): @X? {
          let xs: @{String: X} <- {}
          var x: @X? <- create X()
          xs["foo"] <-> x
          destroy xs
          return <-x
      }
    `)

	value, err := inter.Invoke("test")
	require.NoError(t, err)

	AssertValuesEqual(
		t,
		inter,
		interpreter.Nil,
		value,
	)
}

func TestInterpretSwapResourceDictionaryElementReturnDictionary(t *testing.T) {

	t.Parallel()

	inter := parseCheckAndInterpret(t, `
      resource X {}

      fun test(): @{String: X} {
          let xs: @{String: X} <- {}
          var x: @X? <- create X()
          xs["foo"] <-> x
          destroy x
          return <-xs
      }
    `)

	value, err := inter.Invoke("test")
	require.NoError(t, err)

	require.IsType(t,
		&interpreter.DictionaryValue{},
		value,
	)

	foo := value.(*interpreter.DictionaryValue).
		GetKey(inter, interpreter.EmptyLocationRange, interpreter.NewUnmeteredStringValue("foo"))

	require.IsType(t,
		&interpreter.SomeValue{},
		foo,
	)

	assert.IsType(t,
		&interpreter.CompositeValue{},
		foo.(*interpreter.SomeValue).
			InnerValue(inter, interpreter.EmptyLocationRange),
	)
}

func TestInterpretSwapResourceDictionaryElementRemoveUsingNil(t *testing.T) {

	t.Parallel()

	inter := parseCheckAndInterpret(t, `
      resource X {}

      fun test(): @X? {
          let xs: @{String: X} <- {"foo": <-create X()}
          var x: @X? <- nil
          xs["foo"] <-> x
          destroy xs
          return <-x
      }
    `)

	value, err := inter.Invoke("test")
	require.NoError(t, err)

	require.IsType(t,
		&interpreter.SomeValue{},
		value,
	)

	assert.IsType(t,
		&interpreter.CompositeValue{},
		value.(*interpreter.SomeValue).
			InnerValue(inter, interpreter.EmptyLocationRange),
	)
}

func TestInterpretReferenceExpression(t *testing.T) {

	t.Parallel()

	_, err := checker.ParseAndCheck(t, `
      resource R {}

      fun test(): &R {
          let r <- create R()
          let ref = &r as &R
          destroy r
          return ref
      }
    `)

	errs := checker.ExpectCheckerErrors(t, err, 1)
	invalidatedRefError := &sema.InvalidatedResourceReferenceError{}
	assert.ErrorAs(t, errs[0], &invalidatedRefError)
}

func TestInterpretReferenceUse(t *testing.T) {

	t.Parallel()

	inter := parseCheckAndInterpret(t, `
      pub resource R {
          pub(set) var x: Int

          init() {
              self.x = 0
          }

          pub fun setX(_ newX: Int) {
              self.x = newX
          }
      }

      pub fun test(): [Int] {
          let r <- create R()

          let ref1 = &r as &R
          let ref2 = &r as &R

          ref1.x = 1
          let x1 = ref1.x
          ref1.setX(2)
          let x2 = ref1.x

          let x3 = ref2.x
          let res = [x1, x2, x3]
          destroy r
          return res
      }
    `)

	value, err := inter.Invoke("test")
	require.NoError(t, err)

	AssertValuesEqual(
		t,
		inter,
		interpreter.NewArrayValue(
			inter,
			interpreter.EmptyLocationRange,
			interpreter.VariableSizedStaticType{
				Type: interpreter.PrimitiveStaticTypeInt,
			},
			common.Address{},
			interpreter.NewUnmeteredIntValueFromInt64(1),
			interpreter.NewUnmeteredIntValueFromInt64(2),
			interpreter.NewUnmeteredIntValueFromInt64(2),
		),
		value,
	)
}

func TestInterpretReferenceUseAccess(t *testing.T) {

	t.Parallel()

	inter := parseCheckAndInterpret(t, `
      pub resource R {
          pub(set) var x: Int

          init() {
              self.x = 0
          }

          pub fun setX(_ newX: Int) {
              self.x = newX
          }
      }

      pub fun test(): [Int] {
          let rs <- [<-create R()]
          let ref = &rs as &[R]
          let x0 = ref[0].x
          ref[0].x = 1
          let x1 = ref[0].x
          ref[0].setX(2)
          let x2 = ref[0].x
          let res = [x0, x1, x2]
          destroy rs
          return res
      }
    `)

	value, err := inter.Invoke("test")
	require.NoError(t, err)

	AssertValuesEqual(
		t,
		inter,
		interpreter.NewArrayValue(
			inter,
			interpreter.EmptyLocationRange,
			interpreter.VariableSizedStaticType{
				Type: interpreter.PrimitiveStaticTypeInt,
			},
			common.Address{},
			interpreter.NewUnmeteredIntValueFromInt64(0),
			interpreter.NewUnmeteredIntValueFromInt64(1),
			interpreter.NewUnmeteredIntValueFromInt64(2),
		),
		value,
	)
}

func TestInterpretReferenceDereferenceFailure(t *testing.T) {

	t.Parallel()

	_, err := checker.ParseAndCheck(t, `
      pub resource R {
          pub fun foo() {}
      }

      pub fun test() {
          let r <- create R()
          let ref = &r as &R
          destroy r
          ref.foo()
      }
    `)

<<<<<<< HEAD
	_, err := inter.Invoke("test")
	RequireError(t, err)

	require.ErrorAs(t, err, &interpreter.DestroyedResourceError{})
=======
	errs := checker.ExpectCheckerErrors(t, err, 1)
	invalidatedRefError := &sema.InvalidatedResourceReferenceError{}
	assert.ErrorAs(t, errs[0], &invalidatedRefError)
>>>>>>> 49f08a28
}

func TestInterpretVariableDeclarationSecondValue(t *testing.T) {

	t.Parallel()

	inter := parseCheckAndInterpret(t, `
      resource R {
          let id: Int
          init(id: Int) {
              self.id = id
          }
      }

      fun test(): @[R?] {
          let x <- create R(id: 1)
          var ys <- {"r": <-create R(id: 2)}
          // NOTE: nested move is valid here
          let z <- ys["r"] <- x

          // NOTE: nested move is invalid here
          let r <- ys.remove(key: "r")

          destroy ys

          return <-[<-z, <-r]
      }
    `)

	value, err := inter.Invoke("test")
	require.NoError(t, err)

	require.IsType(t,
		&interpreter.ArrayValue{},
		value,
	)

	values := arrayElements(inter, value.(*interpreter.ArrayValue))

	require.IsType(t,
		&interpreter.SomeValue{},
		values[0],
	)

	firstValue := values[0].(*interpreter.SomeValue).
		InnerValue(inter, interpreter.EmptyLocationRange)

	require.IsType(t,
		&interpreter.CompositeValue{},
		firstValue,
	)

	firstResource := firstValue.(*interpreter.CompositeValue)

	AssertValuesEqual(
		t,
		inter,
		interpreter.NewUnmeteredIntValueFromInt64(2),
		firstResource.GetField(inter, interpreter.EmptyLocationRange, "id"),
	)

	require.IsType(t,
		&interpreter.SomeValue{},
		values[1],
	)

	secondValue := values[1].(*interpreter.SomeValue).
		InnerValue(inter, interpreter.EmptyLocationRange)

	require.IsType(t,
		&interpreter.CompositeValue{},
		secondValue,
	)

	secondResource := secondValue.(*interpreter.CompositeValue)

	AssertValuesEqual(
		t,
		inter,
		interpreter.NewUnmeteredIntValueFromInt64(1),
		secondResource.GetField(inter, interpreter.EmptyLocationRange, "id"),
	)
}

func TestInterpretResourceMovingAndBorrowing(t *testing.T) {

	t.Parallel()

	t.Run("stack to stack", func(t *testing.T) {

		t.Parallel()

		_, err := checker.ParseAndCheck(t, `
            resource R2 {
                let value: String

                init() {
                    self.value = "test"
                }
            }

            resource R1 {
                var r2: @R2?

                init() {
                    self.r2 <- nil
                }

                destroy() {
                    destroy self.r2
                }

                fun moveToStack_Borrow_AndMoveBack(): &R2 {
                    // The second assignment should not lead to the resource being cleared
                    let optR2 <- self.r2 <- nil
                    let r2 <- optR2!
                    let ref = &r2 as &R2
                    self.r2 <-! r2
                    return ref
                }
            }

            fun test(): [String?] {
                let r2 <- create R2()
                let r1 <- create R1()
                r1.r2 <-! r2
                let ref = r1.moveToStack_Borrow_AndMoveBack()
                let value = r1.r2?.value
                let refValue = ref.value
                destroy r1
                return [value, refValue]
            }
        `)

<<<<<<< HEAD
		value, err := inter.Invoke("test")
		require.NoError(t, err)

		AssertValuesEqual(
			t,
			inter,
			interpreter.NewArrayValue(
				inter,
				interpreter.EmptyLocationRange,
				interpreter.VariableSizedStaticType{
					Type: interpreter.OptionalStaticType{
						Type: interpreter.PrimitiveStaticTypeString,
					},
				},
				common.Address{},
				interpreter.NewUnmeteredSomeValueNonCopying(
					interpreter.NewUnmeteredStringValue("test"),
				),
				interpreter.NewUnmeteredSomeValueNonCopying(
					interpreter.NewUnmeteredStringValue("test"),
				),
			),
			value,
		)

=======
		errs := checker.ExpectCheckerErrors(t, err, 1)
		invalidatedRefError := &sema.InvalidatedResourceReferenceError{}
		assert.ErrorAs(t, errs[0], &invalidatedRefError)
>>>>>>> 49f08a28
	})

	t.Run("from account to stack and back", func(t *testing.T) {

		t.Parallel()

		_, err := checker.ParseAndCheck(t, `
            resource R2 {
                let value: String

                init() {
                    self.value = "test"
                }
            }

            resource R1 {
                var r2: @R2?

                init() {
                    self.r2 <- nil
                }

                destroy() {
                    destroy self.r2
                }

                fun moveToStack_Borrow_AndMoveBack(): &R2 {
                    // The second assignment should not lead to the resource being cleared
                    let optR2 <- self.r2 <- nil
                    let r2 <- optR2!
                    let ref = &r2 as &R2
                    self.r2 <-! r2
                    return ref
                }
            }

            fun createR1(): @R1 {
                return <- create R1()
            }

            fun test(r1: &R1): [String?] {
                let r2 <- create R2()
                r1.r2 <-! r2
                let ref = r1.moveToStack_Borrow_AndMoveBack()
                let value = r1.r2?.value
                let refValue = ref.value
                return [value, refValue]
            }
        `)

<<<<<<< HEAD
		r1, err := inter.Invoke("createR1")
		require.NoError(t, err)

		r1 = r1.Transfer(inter, interpreter.EmptyLocationRange, atree.Address{1}, false, nil)

		r1Type := checker.RequireGlobalType(t, inter.Program.Elaboration, "R1")

		ref := &interpreter.EphemeralReferenceValue{
			Value:        r1,
			BorrowedType: r1Type,
		}

		value, err := inter.Invoke("test", ref)
		require.NoError(t, err)

		AssertValuesEqual(
			t,
			inter,
			interpreter.NewArrayValue(
				inter,
				interpreter.EmptyLocationRange,
				interpreter.VariableSizedStaticType{
					Type: interpreter.OptionalStaticType{
						Type: interpreter.PrimitiveStaticTypeString,
					},
				},
				common.Address{},
				interpreter.NewUnmeteredSomeValueNonCopying(
					interpreter.NewUnmeteredStringValue("test"),
				),
				interpreter.NewUnmeteredSomeValueNonCopying(
					interpreter.NewUnmeteredStringValue("test"),
				),
			),
			value,
		)

		var permanentSlabs []atree.Slab

		for _, slab := range inter.Config.Storage.(interpreter.InMemoryStorage).Slabs {
			if slab.ID().Address == (atree.Address{}) {
				continue
			}

			permanentSlabs = append(permanentSlabs, slab)
		}

		require.Equal(t, 2, len(permanentSlabs))

		sort.Slice(permanentSlabs, func(i, j int) bool {
			a := permanentSlabs[i].ID()
			b := permanentSlabs[j].ID()
			return a.Compare(b) < 0
		})

		var storedValues []string

		for _, slab := range permanentSlabs {
			storedValue := interpreter.StoredValue(inter, slab, inter.Config.Storage)
			storedValues = append(storedValues, storedValue.String())
		}

		require.Equal(t,
			[]string{
				`S.test.R1(r2: S.test.R2(value: "test", uuid: 2), uuid: 1)`,
				`S.test.R2(value: "test", uuid: 2)`,
			},
			storedValues,
		)
=======
		errs := checker.ExpectCheckerErrors(t, err, 1)
		invalidatedRefError := &sema.InvalidatedResourceReferenceError{}
		assert.ErrorAs(t, errs[0], &invalidatedRefError)
>>>>>>> 49f08a28
	})
}

func TestInterpretCastingIntLiteralToInt8(t *testing.T) {

	t.Parallel()

	inter := parseCheckAndInterpret(t, `
      let x = 42 as Int8
    `)

	AssertValuesEqual(
		t,
		inter,
		interpreter.NewUnmeteredInt8Value(42),
		inter.Globals.Get("x").GetValue(),
	)
}

func TestInterpretCastingIntLiteralToAnyStruct(t *testing.T) {

	t.Parallel()

	inter := parseCheckAndInterpret(t, `
      let x = 42 as AnyStruct
    `)

	AssertValuesEqual(
		t,
		inter,
		interpreter.NewUnmeteredIntValueFromInt64(42),
		inter.Globals.Get("x").GetValue(),
	)
}

func TestInterpretCastingIntLiteralToOptional(t *testing.T) {

	t.Parallel()

	inter := parseCheckAndInterpret(t, `
      let x = 42 as Int?
    `)

	AssertValuesEqual(
		t,
		inter,
		interpreter.NewUnmeteredSomeValueNonCopying(interpreter.NewUnmeteredIntValueFromInt64(42)),
		inter.Globals.Get("x").GetValue(),
	)
}

func TestInterpretCastingResourceToAnyResource(t *testing.T) {

	t.Parallel()

	inter := parseCheckAndInterpret(t, `
      resource R {}

      fun test(): @AnyResource {
          let r <- create R()
          let x <- r as @AnyResource
          return <-x
      }
    `)

	value, err := inter.Invoke("test")
	require.NoError(t, err)

	assert.IsType(t,
		&interpreter.CompositeValue{},
		value,
	)
}

func TestInterpretOptionalChainingFieldRead(t *testing.T) {

	t.Parallel()

	inter := parseCheckAndInterpret(t,
		`
          struct Test {
              let x: Int

              init(x: Int) {
                  self.x = x
              }
          }

          let test1: Test? = nil
          let x1 = test1?.x

          let test2: Test? = Test(x: 42)
          let x2 = test2?.x
        `,
	)

	AssertValuesEqual(
		t,
		inter,
		interpreter.Nil,
		inter.Globals.Get("x1").GetValue(),
	)

	AssertValuesEqual(
		t,
		inter,
		interpreter.NewUnmeteredSomeValueNonCopying(
			interpreter.NewUnmeteredIntValueFromInt64(42),
		),
		inter.Globals.Get("x2").GetValue(),
	)
}

func TestInterpretOptionalChainingFunctionRead(t *testing.T) {

	t.Parallel()

	inter := parseCheckAndInterpret(t,
		`
          struct Test {
              fun x(): Int {
                  return 42
              }
          }

          let test1: Test? = nil
          let x1 = test1?.x

          let test2: Test? = Test()
          let x2 = test2?.x
        `,
	)

	AssertValuesEqual(
		t,
		inter,
		interpreter.Nil,
		inter.Globals.Get("x1").GetValue(),
	)

	require.IsType(t,
		&interpreter.SomeValue{},
		inter.Globals.Get("x2").GetValue(),
	)

	assert.IsType(t,
		interpreter.BoundFunctionValue{},
		inter.Globals.Get("x2").GetValue().(*interpreter.SomeValue).
			InnerValue(inter, interpreter.EmptyLocationRange),
	)
}

func TestInterpretOptionalChainingFunctionCall(t *testing.T) {

	t.Parallel()

	inter := parseCheckAndInterpret(t,
		`
         struct Test {
             fun x(): Int {
                 return 42
             }
         }

         let test1: Test? = nil
         let x1 = test1?.x()

         let test2: Test? = Test()
         let x2 = test2?.x()
       `,
	)

	AssertValuesEqual(
		t,
		inter,
		interpreter.Nil,
		inter.Globals.Get("x1").GetValue(),
	)

	AssertValuesEqual(
		t,
		inter,
		interpreter.NewUnmeteredSomeValueNonCopying(
			interpreter.NewUnmeteredIntValueFromInt64(42),
		),
		inter.Globals.Get("x2").GetValue(),
	)
}

func TestInterpretOptionalChainingFieldReadAndNilCoalescing(t *testing.T) {

	t.Parallel()

	baseValueActivation := sema.NewVariableActivation(sema.BaseValueActivation)
	baseValueActivation.DeclareValue(stdlib.PanicFunction)

	baseActivation := activations.NewActivation[*interpreter.Variable](nil, interpreter.BaseActivation)
	interpreter.Declare(baseActivation, stdlib.PanicFunction)

	inter, err := parseCheckAndInterpretWithOptions(t,
		`
          struct Test {
              let x: Int

              init(x: Int) {
                  self.x = x
              }
          }

          let test: Test? = Test(x: 42)
          let x = test?.x ?? panic("nil")
        `,
		ParseCheckAndInterpretOptions{
			CheckerConfig: &sema.Config{
				BaseValueActivation: baseValueActivation,
			},
			Config: &interpreter.Config{
				BaseActivation: baseActivation,
			},
		},
	)
	require.NoError(t, err)

	AssertValuesEqual(
		t,
		inter,
		interpreter.NewUnmeteredIntValueFromInt64(42),
		inter.Globals.Get("x").GetValue(),
	)
}

func TestInterpretOptionalChainingFunctionCallAndNilCoalescing(t *testing.T) {

	t.Parallel()

	baseValueActivation := sema.NewVariableActivation(sema.BaseValueActivation)
	baseValueActivation.DeclareValue(stdlib.PanicFunction)

	baseActivation := activations.NewActivation[*interpreter.Variable](nil, interpreter.BaseActivation)
	interpreter.Declare(baseActivation, stdlib.PanicFunction)

	inter, err := parseCheckAndInterpretWithOptions(t,
		`
          struct Test {
              fun x(): Int {
                  return 42
              }
          }

          let test: Test? = Test()
          let x = test?.x() ?? panic("nil")
        `,
		ParseCheckAndInterpretOptions{
			CheckerConfig: &sema.Config{
				BaseValueActivation: baseValueActivation,
			},
			Config: &interpreter.Config{
				BaseActivation: baseActivation,
			},
		},
	)
	require.NoError(t, err)

	AssertValuesEqual(
		t,
		inter,
		interpreter.NewUnmeteredIntValueFromInt64(42),
		inter.Globals.Get("x").GetValue(),
	)
}

func TestInterpretOptionalChainingArgumentEvaluation(t *testing.T) {

	t.Parallel()

	inter := parseCheckAndInterpret(t,
		`
          var a = 1
          var b = 1

          fun incA(): Int {
              a = a + 1
              return a
          }

          fun incB(): Int {
              b = b + 1
              return b
          }

          struct Test {
              fun test(_ int: Int) {}
          }

          fun test() {
              let test1: Test? = Test()
              test1?.test(incA())

              let test2: Test? = nil
              test2?.test(incB())
          }
        `,
	)

	_, err := inter.Invoke("test")
	require.NoError(t, err)

	AssertValuesEqual(
		t,
		inter,
		interpreter.NewIntValueFromInt64(nil, 2),
		inter.Globals.Get("a").GetValue(),
	)

	AssertValuesEqual(
		t,
		inter,
		interpreter.NewIntValueFromInt64(nil, 1),
		inter.Globals.Get("b").GetValue(),
	)
}

func TestInterpretCompositeDeclarationNestedTypeScopingOuterInner(t *testing.T) {

	t.Parallel()

	inter, err := parseCheckAndInterpretWithOptions(t,
		`
          pub contract Test {

              pub struct X {

                  pub fun test(): X {
                     return Test.x()
                  }
              }

              pub fun x(): X {
                 return X()
              }
          }

          pub let x1 = Test.x()
          pub let x2 = x1.test()
        `,
		ParseCheckAndInterpretOptions{
			Config: &interpreter.Config{
				ContractValueHandler: makeContractValueHandler(nil, nil, nil),
			},
		},
	)
	require.NoError(t, err)

	x1 := inter.Globals.Get("x1").GetValue()
	x2 := inter.Globals.Get("x2").GetValue()

	require.IsType(t,
		&interpreter.CompositeValue{},
		x1,
	)

	assert.Equal(t,
		sema.TypeID("S.test.Test.X"),
		x1.(*interpreter.CompositeValue).TypeID(),
	)

	require.IsType(t,
		&interpreter.CompositeValue{},
		x2,
	)

	assert.Equal(t,
		sema.TypeID("S.test.Test.X"),
		x2.(*interpreter.CompositeValue).TypeID(),
	)
}

func TestInterpretCompositeDeclarationNestedConstructor(t *testing.T) {

	t.Parallel()

	inter, err := parseCheckAndInterpretWithOptions(t,
		`
          pub contract Test {

              pub struct X {}
          }

          pub let x = Test.X()
        `,
		ParseCheckAndInterpretOptions{
			Config: &interpreter.Config{
				ContractValueHandler: makeContractValueHandler(nil, nil, nil),
			},
		},
	)
	require.NoError(t, err)

	x := inter.Globals.Get("x").GetValue()

	require.IsType(t,
		&interpreter.CompositeValue{},
		x,
	)

	assert.Equal(t,
		sema.TypeID("S.test.Test.X"),
		x.(*interpreter.CompositeValue).TypeID(),
	)
}

func TestInterpretFungibleTokenContract(t *testing.T) {

	t.Parallel()

	code := strings.Join(
		[]string{
			examples.FungibleTokenContractInterface,
			examples.ExampleFungibleTokenContract,
			`
              pub fun test(): [Int; 2] {

                  let publisher <- ExampleToken.sprout(balance: 100)
                  let receiver <- ExampleToken.sprout(balance: 0)

                  let withdrawn <- publisher.withdraw(amount: 60)
                  receiver.deposit(vault: <-withdrawn)

                  let publisherBalance = publisher.balance
                  let receiverBalance = receiver.balance

                  destroy publisher
                  destroy receiver

                  return [publisherBalance, receiverBalance]
              }
            `,
		},
		"\n",
	)

	baseValueActivation := sema.NewVariableActivation(sema.BaseValueActivation)
	baseValueActivation.DeclareValue(stdlib.PanicFunction)

	baseActivation := activations.NewActivation[*interpreter.Variable](nil, interpreter.BaseActivation)
	interpreter.Declare(baseActivation, stdlib.PanicFunction)

	inter, err := parseCheckAndInterpretWithOptions(t,
		code,
		ParseCheckAndInterpretOptions{
			Config: &interpreter.Config{
				BaseActivation:       baseActivation,
				ContractValueHandler: makeContractValueHandler(nil, nil, nil),
			},
			CheckerConfig: &sema.Config{
				BaseValueActivation: baseValueActivation,
			},
		},
	)
	require.NoError(t, err)

	value, err := inter.Invoke("test")
	require.NoError(t, err)

	AssertValuesEqual(
		t,
		inter,
		interpreter.NewArrayValue(
			inter,
			interpreter.EmptyLocationRange,
			interpreter.ConstantSizedStaticType{
				Type: interpreter.PrimitiveStaticTypeInt,
				Size: 2,
			},
			common.Address{},
			interpreter.NewUnmeteredIntValueFromInt64(40),
			interpreter.NewUnmeteredIntValueFromInt64(60),
		),
		value,
	)
}

func TestInterpretContractAccountFieldUse(t *testing.T) {

	t.Parallel()

	code := `
      pub contract Test {
          pub let address: Address

          init() {
              // field 'account' can be used, as it is considered initialized
              self.address = self.account.address
          }

          pub fun test(): Address {
              return self.account.address
          }
      }

      pub let address1 = Test.address
      pub let address2 = Test.test()
    `

	addressValue := interpreter.AddressValue{
		0x0, 0x0, 0x0, 0x0, 0x0, 0x0, 0x0, 0x1,
	}

	inter, err := parseCheckAndInterpretWithOptions(t, code,
		ParseCheckAndInterpretOptions{
			Config: &interpreter.Config{
				ContractValueHandler: makeContractValueHandler(nil, nil, nil),
				InjectedCompositeFieldsHandler: func(
					inter *interpreter.Interpreter,
					_ common.Location,
					_ string,
					_ common.CompositeKind,
				) map[string]interpreter.Value {
					return map[string]interpreter.Value{
						"account": newTestAuthAccountValue(inter, addressValue),
					}
				},
			},
		},
	)
	require.NoError(t, err)

	AssertValuesEqual(
		t,
		inter,
		addressValue,
		inter.Globals.Get("address1").GetValue(),
	)

	AssertValuesEqual(
		t,
		inter,
		addressValue,
		inter.Globals.Get("address2").GetValue(),
	)
}

func TestInterpretConformToImportedInterface(t *testing.T) {

	t.Parallel()

	importedChecker, err := checker.ParseAndCheckWithOptions(t,
		`
          struct interface Foo {
              fun check(answer: Int) {
                  pre {
                      answer == 42
                  }
              }
          }
        `,
		checker.ParseAndCheckOptions{
			Location: ImportedLocation,
		},
	)
	require.NoError(t, err)

	importingChecker, err := checker.ParseAndCheckWithOptions(t,
		`
          import Foo from "imported"

          struct Bar: Foo {
              fun check(answer: Int) {}
          }

          fun test() {
              let bar = Bar()
              bar.check(answer: 1)
          }
        `,
		checker.ParseAndCheckOptions{
			Config: &sema.Config{
				ImportHandler: func(_ *sema.Checker, importedLocation common.Location, _ ast.Range) (sema.Import, error) {
					assert.Equal(t,
						ImportedLocation,
						importedLocation,
					)

					return sema.ElaborationImport{
						Elaboration: importedChecker.Elaboration,
					}, nil
				},
			},
		},
	)
	require.NoError(t, err)

	storage := newUnmeteredInMemoryStorage()

	inter, err := interpreter.NewInterpreter(
		interpreter.ProgramFromChecker(importingChecker),
		importingChecker.Location,
		&interpreter.Config{
			Storage: storage,
			ImportLocationHandler: func(inter *interpreter.Interpreter, location common.Location) interpreter.Import {
				assert.Equal(t,
					ImportedLocation,
					location,
				)

				program := interpreter.ProgramFromChecker(importedChecker)
				subInterpreter, err := inter.NewSubInterpreter(program, location)
				if err != nil {
					panic(err)
				}

				return interpreter.InterpreterImport{
					Interpreter: subInterpreter,
				}
			},
		},
	)
	require.NoError(t, err)

	err = inter.Interpret()
	require.NoError(t, err)

	_, err = inter.Invoke("test")
	require.IsType(t,
		interpreter.Error{},
		err,
	)
	interpreterErr := err.(interpreter.Error)

	require.IsType(t,
		interpreter.ConditionError{},
		interpreterErr.Err,
	)
}

func TestInterpretContractUseInNestedDeclaration(t *testing.T) {

	t.Parallel()

	inter, err := parseCheckAndInterpretWithOptions(t, `
          pub contract C {

              pub var i: Int

              pub struct S {

                  init() {
                      C.i = C.i + 1
                  }
              }

              init () {
                  self.i = 0
                  S()
                  S()
              }
          }
        `,
		ParseCheckAndInterpretOptions{
			Config: &interpreter.Config{
				ContractValueHandler: makeContractValueHandler(nil, nil, nil),
			},
		},
	)
	require.NoError(t, err)

	i := inter.Globals.Get("C").GetValue().(interpreter.MemberAccessibleValue).
		GetMember(inter, interpreter.EmptyLocationRange, "i")

	require.IsType(t,
		interpreter.NewUnmeteredIntValueFromInt64(2),
		i,
	)
}

func TestInterpretNonStorageReference(t *testing.T) {

	t.Parallel()

	inter := parseCheckAndInterpret(t,
		`
          resource NFT {
              var id: Int

              init(id: Int) {
                  self.id = id
              }
          }

          fun test(): Int {
              let resources <- [
                  <-create NFT(id: 1),
                  <-create NFT(id: 2)
              ]

              let nftRef = (&resources[1] as &NFT?)!
              let nftRef2 = nftRef
              nftRef2.id = 3

              let nft <- resources.remove(at: 1)
              destroy resources
              let newID = nft.id
              destroy nft

              return newID
          }
        `,
	)

	value, err := inter.Invoke("test")
	require.NoError(t, err)

	AssertValuesEqual(
		t,
		inter, interpreter.NewUnmeteredIntValueFromInt64(3), value)
}

func TestInterpretNonStorageReferenceAfterDestruction(t *testing.T) {

	t.Parallel()

	_, err := checker.ParseAndCheck(t,
		`
          resource NFT {
              var id: Int

              init(id: Int) {
                  self.id = id
              }
          }

          fun test(): Int {
              let nft <- create NFT(id: 1)
              let nftRef = &nft as &NFT
              destroy nft
              return nftRef.id
          }
        `,
	)

<<<<<<< HEAD
	_, err := inter.Invoke("test")
	RequireError(t, err)

	require.ErrorAs(t, err, &interpreter.DestroyedResourceError{})
=======
	errs := checker.ExpectCheckerErrors(t, err, 1)
	invalidatedRefError := &sema.InvalidatedResourceReferenceError{}
	assert.ErrorAs(t, errs[0], &invalidatedRefError)
>>>>>>> 49f08a28
}

func TestInterpretNonStorageReferenceToOptional(t *testing.T) {

	t.Parallel()

	inter := parseCheckAndInterpret(t,
		`
          resource Foo {
              let name: String

              init(name: String) {
                  self.name = name
              }
          }

          fun testSome(): String {
              let xs: @{String: Foo} <- {"yes": <-create Foo(name: "YES")}
              let ref = (&xs["yes"] as &Foo?)!
              let name = ref.name
              destroy xs
              return name
          }

          fun testNil(): String {
              let xs: @{String: Foo} <- {}
              let ref = (&xs["no"] as &Foo?)!
              let name = ref.name
              destroy xs
              return name
          }
        `,
	)
	t.Run("some", func(t *testing.T) {
		value, err := inter.Invoke("testSome")
		require.NoError(t, err)

		AssertValuesEqual(
			t,
			inter, interpreter.NewUnmeteredStringValue("YES"), value)
	})

	t.Run("nil", func(t *testing.T) {
		_, err := inter.Invoke("testNil")
		RequireError(t, err)

		require.ErrorAs(t, err, &interpreter.ForceNilError{})
	})
}

func TestInterpretFix64(t *testing.T) {

	t.Parallel()

	inter := parseCheckAndInterpret(t,
		`
          let a = 789.00123010
          let b = 1234.056
          let c = -12345.006789
        `,
	)

	AssertValuesEqual(
		t,
		inter,
		interpreter.NewUnmeteredUFix64Value(78_900_123_010),
		inter.Globals.Get("a").GetValue(),
	)

	AssertValuesEqual(
		t,
		inter,
		interpreter.NewUnmeteredUFix64Value(123_405_600_000),
		inter.Globals.Get("b").GetValue(),
	)

	AssertValuesEqual(
		t,
		inter,
		interpreter.NewUnmeteredFix64Value(-1_234_500_678_900),
		inter.Globals.Get("c").GetValue(),
	)
}

func TestInterpretFix64Mul(t *testing.T) {

	t.Parallel()

	inter := parseCheckAndInterpret(t,
		`
          let a = Fix64(1.1) * -1.1
        `,
	)

	AssertValuesEqual(
		t,
		inter,
		interpreter.NewUnmeteredFix64Value(-121000000),
		inter.Globals.Get("a").GetValue(),
	)
}

func TestInterpretHexDecode(t *testing.T) {

	t.Parallel()

	expected := []interpreter.Value{
		interpreter.NewUnmeteredUInt8Value(71),
		interpreter.NewUnmeteredUInt8Value(111),
		interpreter.NewUnmeteredUInt8Value(32),
		interpreter.NewUnmeteredUInt8Value(87),
		interpreter.NewUnmeteredUInt8Value(105),
		interpreter.NewUnmeteredUInt8Value(116),
		interpreter.NewUnmeteredUInt8Value(104),
		interpreter.NewUnmeteredUInt8Value(32),
		interpreter.NewUnmeteredUInt8Value(116),
		interpreter.NewUnmeteredUInt8Value(104),
		interpreter.NewUnmeteredUInt8Value(101),
		interpreter.NewUnmeteredUInt8Value(32),
		interpreter.NewUnmeteredUInt8Value(70),
		interpreter.NewUnmeteredUInt8Value(108),
		interpreter.NewUnmeteredUInt8Value(111),
		interpreter.NewUnmeteredUInt8Value(119),
	}

	t.Run("in Cadence", func(t *testing.T) {

		baseValueActivation := sema.NewVariableActivation(sema.BaseValueActivation)
		baseValueActivation.DeclareValue(stdlib.PanicFunction)

		baseActivation := activations.NewActivation[*interpreter.Variable](nil, interpreter.BaseActivation)
		interpreter.Declare(baseActivation, stdlib.PanicFunction)

		inter, err := parseCheckAndInterpretWithOptions(t,
			`
              fun hexDecode(_ s: String): [UInt8] {
                  if s.length % 2 != 0 {
                      panic("Input must have even number of characters")
                  }
                  let table: {String: UInt8} = {
                          "0" : 0,
                          "1" : 1,
                          "2" : 2,
                          "3" : 3,
                          "4" : 4,
                          "5" : 5,
                          "6" : 6,
                          "7" : 7,
                          "8" : 8,
                          "9" : 9,
                          "a" : 10,
                          "A" : 10,
                          "b" : 11,
                          "B" : 11,
                          "c" : 12,
                          "C" : 12,
                          "d" : 13,
                          "D" : 13,
                          "e" : 14,
                          "E" : 14,
                          "f" : 15,
                          "F" : 15
                      }
                  let length = s.length / 2
                  var i = 0
                  var res: [UInt8] = []
                  while i < length {
                      let c = s.slice(from: i * 2, upTo: i * 2 + 1)
                      let in1 = table[c] ?? panic("Invalid character ".concat(c))
                      let c2 = s.slice(from: i * 2 + 1, upTo: i * 2 + 2)
                      let in2 = table[c2] ?? panic("Invalid character ".concat(c2))
                      res.append((16 as UInt8) * in1 + in2)
                      i = i + 1
                  }
                  return res
              }

              fun test(): [UInt8] {
                  return hexDecode("476F20576974682074686520466C6F77")
              }
            `,
			ParseCheckAndInterpretOptions{
				CheckerConfig: &sema.Config{
					BaseValueActivation: baseValueActivation,
				},
				Config: &interpreter.Config{
					BaseActivation: baseActivation,
				},
			},
		)
		require.NoError(t, err)

		result, err := inter.Invoke("test")
		require.NoError(t, err)

		require.IsType(t, result, &interpreter.ArrayValue{})
		arrayValue := result.(*interpreter.ArrayValue)

		AssertValueSlicesEqual(
			t,
			inter,

			expected,
			arrayElements(inter, arrayValue),
		)
	})

	t.Run("native", func(t *testing.T) {

		inter := parseCheckAndInterpret(t,
			`
              fun test(): [UInt8] {
                  return "476F20576974682074686520466C6F77".decodeHex()
              }
            `,
		)

		result, err := inter.Invoke("test")
		require.NoError(t, err)

		require.IsType(t, result, &interpreter.ArrayValue{})
		arrayValue := result.(*interpreter.ArrayValue)

		AssertValueSlicesEqual(
			t,
			inter,

			expected,
			arrayElements(inter, arrayValue),
		)
	})

}

func TestInterpretOptionalChainingOptionalFieldRead(t *testing.T) {

	t.Parallel()

	inter := parseCheckAndInterpret(t, `
      struct Test {
          let x: Int?

          init(x: Int?) {
              self.x = x
          }
      }

      let test: Test? = Test(x: 1)
      let x = test?.x
    `)

	AssertValuesEqual(
		t,
		inter,
		interpreter.NewUnmeteredSomeValueNonCopying(
			interpreter.NewUnmeteredIntValueFromInt64(1),
		),
		inter.Globals.Get("x").GetValue(),
	)
}

func TestInterpretReferenceUseAfterCopy(t *testing.T) {

	t.Parallel()

	t.Run("resource, field write", func(t *testing.T) {

		t.Parallel()

		_, err := checker.ParseAndCheck(t, `
          resource R {
              var name: String
              init(name: String) {
                  self.name = name
              }
          }

          fun test() {
              let r <- create R(name: "1")
              let ref = &r as &R
              let container <- [<-r]
              ref.name = "2"
              destroy container
          }
        `)

		errs := checker.ExpectCheckerErrors(t, err, 1)
		invalidatedRefError := &sema.InvalidatedResourceReferenceError{}
		assert.ErrorAs(t, errs[0], &invalidatedRefError)
	})

	t.Run("resource, field read", func(t *testing.T) {

		t.Parallel()

		_, err := checker.ParseAndCheck(t, `
          resource R {
              var name: String
              init(name: String) {
                  self.name = name
              }
          }

          fun test(): String {
              let r <- create R(name: "1")
              let ref = &r as &R
              let container <- [<-r]
              let name = ref.name
              destroy container
              return name
          }
        `)

		errs := checker.ExpectCheckerErrors(t, err, 1)
		invalidatedRefError := &sema.InvalidatedResourceReferenceError{}
		assert.ErrorAs(t, errs[0], &invalidatedRefError)
	})

	t.Run("resource array, insert", func(t *testing.T) {

		t.Parallel()

		_, err := checker.ParseAndCheck(t, `
          resource R {}

          fun test() {
              let rs <- [<-create R()]
              let ref = &rs as &[R]
              let container <- [<-rs]
              ref.insert(at: 1, <-create R())
              destroy container
          }
        `)

		errs := checker.ExpectCheckerErrors(t, err, 1)
		invalidatedRefError := &sema.InvalidatedResourceReferenceError{}
		assert.ErrorAs(t, errs[0], &invalidatedRefError)
	})

	t.Run("resource array, append", func(t *testing.T) {

		t.Parallel()

		_, err := checker.ParseAndCheck(t, `
          resource R {}

          fun test() {
              let rs <- [<-create R()]
              let ref = &rs as &[R]
              let container <- [<-rs]
              ref.append(<-create R())
              destroy container
          }
        `)

		errs := checker.ExpectCheckerErrors(t, err, 1)
		invalidatedRefError := &sema.InvalidatedResourceReferenceError{}
		assert.ErrorAs(t, errs[0], &invalidatedRefError)
	})

	t.Run("resource array, get/set", func(t *testing.T) {

		t.Parallel()

		_, err := checker.ParseAndCheck(t, `
          resource R {}

          fun test() {
              let rs <- [<-create R()]
              let ref = &rs as &[R]
              let container <- [<-rs]
              var r <- create R()
              ref[0] <-> r
              destroy container
              destroy r
          }
        `)

		errs := checker.ExpectCheckerErrors(t, err, 2)
		invalidatedRefError := &sema.InvalidatedResourceReferenceError{}
		assert.ErrorAs(t, errs[0], &invalidatedRefError)
		assert.ErrorAs(t, errs[1], &invalidatedRefError)
	})

	t.Run("resource array, remove", func(t *testing.T) {

		t.Parallel()

		_, err := checker.ParseAndCheck(t, `
          resource R {}

          fun test() {
              let rs <- [<-create R()]
              let ref = &rs as &[R]
              let container <- [<-rs]
              let r <- ref.remove(at: 0)
              destroy container
              destroy r
          }
        `)

		errs := checker.ExpectCheckerErrors(t, err, 1)
		invalidatedRefError := &sema.InvalidatedResourceReferenceError{}
		assert.ErrorAs(t, errs[0], &invalidatedRefError)
	})

	t.Run("resource dictionary, insert", func(t *testing.T) {

		t.Parallel()

		_, err := checker.ParseAndCheck(t, `
          resource R {}

          fun test() {
              let rs <- {0: <-create R()}
              let ref = &rs as &{Int: R}
              let container <- [<-rs]
              ref[1] <-! create R()
              destroy container
          }
        `)

		errs := checker.ExpectCheckerErrors(t, err, 1)
		invalidatedRefError := &sema.InvalidatedResourceReferenceError{}
		assert.ErrorAs(t, errs[0], &invalidatedRefError)
	})

	t.Run("resource dictionary, remove", func(t *testing.T) {

		t.Parallel()

		_, err := checker.ParseAndCheck(t, `
          resource R {}

          fun test() {
              let rs <- {0: <-create R()}
              let ref = &rs as &{Int: R}
              let container <- [<-rs]
              let r <- ref.remove(key: 0)
              destroy container
              destroy r
          }
        `)

		errs := checker.ExpectCheckerErrors(t, err, 1)
		invalidatedRefError := &sema.InvalidatedResourceReferenceError{}
		assert.ErrorAs(t, errs[0], &invalidatedRefError)
	})

	t.Run("struct, field write and read", func(t *testing.T) {

		t.Parallel()

		inter := parseCheckAndInterpret(t, `
          struct S {
              var name: String
              init(name: String) {
                  self.name = name
              }
          }

          fun test(): [String] {
              let s = S(name: "1")
              let ref = &s as &S
              let container = [s]
              ref.name = "2"
              container[0].name = "3"
              let s2 = container.remove(at: 0)
              return [s.name, s2.name]
          }
        `)

		result, err := inter.Invoke("test")
		require.NoError(t, err)

		AssertValuesEqual(
			t,
			inter,
			interpreter.NewArrayValue(
				inter,
				interpreter.EmptyLocationRange,
				interpreter.VariableSizedStaticType{
					Type: interpreter.PrimitiveStaticTypeString,
				},
				common.Address{},
				interpreter.NewUnmeteredStringValue("2"),
				interpreter.NewUnmeteredStringValue("3"),
			),
			result,
		)
	})
}

func TestInterpretResourceOwnerFieldUse(t *testing.T) {

	t.Parallel()

	code := `
      pub resource R {}

      pub fun test(): [Address?] {
          let addresses: [Address?] = []

          let r <- create R()
          addresses.append(r.owner?.address)

          account.save(<-r, to: /storage/r)

          let ref = account.borrow<&R>(from: /storage/r)
          addresses.append(ref?.owner?.address)

          return addresses
      }
    `
	// `authAccount`

	address := common.Address{
		0x0, 0x0, 0x0, 0x0, 0x0, 0x0, 0x0, 0x1,
	}

	valueDeclaration := stdlib.StandardLibraryValue{
		Name:  "account",
		Type:  sema.AuthAccountType,
		Value: newTestAuthAccountValue(nil, interpreter.AddressValue(address)),
		Kind:  common.DeclarationKindConstant,
	}

	baseValueActivation := sema.NewVariableActivation(sema.BaseValueActivation)
	baseValueActivation.DeclareValue(valueDeclaration)

	baseActivation := activations.NewActivation[*interpreter.Variable](nil, interpreter.BaseActivation)
	interpreter.Declare(baseActivation, valueDeclaration)

	inter, err := parseCheckAndInterpretWithOptions(t,
		code,
		ParseCheckAndInterpretOptions{
			CheckerConfig: &sema.Config{
				BaseValueActivation: baseValueActivation,
			},
			Config: &interpreter.Config{
				BaseActivation: baseActivation,
				PublicAccountHandler: func(address interpreter.AddressValue) interpreter.Value {
					return newTestPublicAccountValue(nil, address)
				},
			},
		},
	)
	require.NoError(t, err)

	result, err := inter.Invoke("test")
	require.NoError(t, err)

	AssertValueSlicesEqual(
		t,
		inter,
		[]interpreter.Value{
			interpreter.Nil,
			interpreter.NewUnmeteredSomeValueNonCopying(interpreter.AddressValue(address)),
		},
		arrayElements(inter, result.(*interpreter.ArrayValue)),
	)
}

func newPanicFunctionValue(gauge common.MemoryGauge) *interpreter.HostFunctionValue {
	return interpreter.NewHostFunctionValue(
		gauge,
		func(invocation interpreter.Invocation) interpreter.Value {
			panic(errors.NewUnreachableError())
		},
		stdlib.PanicFunction.Type.(*sema.FunctionType),
	)
}

func newTestAuthAccountValue(gauge common.MemoryGauge, addressValue interpreter.AddressValue) interpreter.Value {
	panicFunctionValue := newPanicFunctionValue(gauge)
	return interpreter.NewAuthAccountValue(
		gauge,
		addressValue,
		returnZeroUFix64,
		returnZeroUFix64,
		returnZeroUInt64,
		returnZeroUInt64,
		func() interpreter.Value {
			return interpreter.NewAuthAccountContractsValue(
				gauge,
				addressValue,
				panicFunctionValue,
				panicFunctionValue,
				panicFunctionValue,
				panicFunctionValue,
				func(
					inter *interpreter.Interpreter,
					locationRange interpreter.LocationRange,
				) *interpreter.ArrayValue {
					return interpreter.NewArrayValue(
						inter,
						locationRange,
						interpreter.VariableSizedStaticType{
							Type: interpreter.PrimitiveStaticTypeString,
						},
						common.Address{},
					)
				},
			)
		},
		func() interpreter.Value {
			return interpreter.NewAuthAccountKeysValue(
				gauge,
				addressValue,
				panicFunctionValue,
				panicFunctionValue,
				panicFunctionValue,
				panicFunctionValue,
				func() interpreter.UInt64Value {
					panic(errors.NewUnreachableError())
				},
			)
		},
		func() interpreter.Value {
			return interpreter.NewAuthAccountInboxValue(
				gauge,
				addressValue,
				panicFunctionValue,
				panicFunctionValue,
				panicFunctionValue,
			)
		},
	)
}

func newTestPublicAccountValue(gauge common.MemoryGauge, addressValue interpreter.AddressValue) interpreter.Value {

	panicFunctionValue := newPanicFunctionValue(gauge)

	return interpreter.NewPublicAccountValue(
		gauge,
		addressValue,
		returnZeroUFix64,
		returnZeroUFix64,
		returnZeroUInt64,
		returnZeroUInt64,
		func() interpreter.Value {
			return interpreter.NewPublicAccountKeysValue(
				gauge,
				addressValue,
				panicFunctionValue,
				panicFunctionValue,
				interpreter.AccountKeysCountConstructor(func() interpreter.UInt64Value {
					panic(errors.NewUnreachableError())
				}),
			)
		},
		func() interpreter.Value {
			return interpreter.NewPublicAccountContractsValue(
				gauge,
				addressValue,
				panicFunctionValue,
				func(
					inter *interpreter.Interpreter,
					locationRange interpreter.LocationRange,
				) *interpreter.ArrayValue {
					return interpreter.NewArrayValue(
						inter,
						interpreter.EmptyLocationRange,
						interpreter.VariableSizedStaticType{
							Type: interpreter.PrimitiveStaticTypeString,
						},
						common.Address{},
					)
				},
			)
		},
	)
}

func TestInterpretResourceAssignmentForceTransfer(t *testing.T) {

	t.Parallel()

	t.Run("new to nil", func(t *testing.T) {

		inter := parseCheckAndInterpret(t, `
          resource X {}

          fun test() {
              var x: @X? <- nil
              x <-! create X()
              destroy x
          }
        `)

		_, err := inter.Invoke("test")
		require.NoError(t, err)
	})

	t.Run("new to non-nil", func(t *testing.T) {

		inter := parseCheckAndInterpret(t, `
         resource X {}

         fun test() {
             var x: @X? <- create X()
             x <-! create X()
             destroy x
         }
       `)

		_, err := inter.Invoke("test")
		RequireError(t, err)

		require.ErrorAs(t, err, &interpreter.ForceAssignmentToNonNilResourceError{})
	})

	t.Run("existing to nil", func(t *testing.T) {

		inter := parseCheckAndInterpret(t, `
         resource X {}

         fun test() {
             let x <- create X()
             var x2: @X? <- nil
             x2 <-! x
             destroy x2
         }
       `)

		_, err := inter.Invoke("test")
		require.NoError(t, err)
	})

	t.Run("existing to non-nil", func(t *testing.T) {

		inter := parseCheckAndInterpret(t, `
         resource X {}

         fun test() {
             let x <- create X()
             var x2: @X? <- create X()
             x2 <-! x
             destroy x2
         }
       `)

		_, err := inter.Invoke("test")
		RequireError(t, err)

		require.ErrorAs(t, err, &interpreter.ForceAssignmentToNonNilResourceError{})
	})

	t.Run("force-assignment initialization", func(t *testing.T) {

		inter := parseCheckAndInterpret(t, `
         resource X {}

         resource Y {

             var x: @X?

             init() {
                 self.x <-! create X()
             }

             destroy() {
                 destroy self.x
             }
         }

         fun test() {
             let y <- create Y()
             destroy y
         }
       `)

		_, err := inter.Invoke("test")
		require.NoError(t, err)
	})

}

func TestInterpretForce(t *testing.T) {

	t.Parallel()

	t.Run("non-nil", func(t *testing.T) {

		t.Parallel()

		inter := parseCheckAndInterpret(t, `
          let x: Int? = 1
          let y = x!
        `)

		AssertValuesEqual(
			t,
			inter,
			interpreter.NewUnmeteredSomeValueNonCopying(
				interpreter.NewUnmeteredIntValueFromInt64(1),
			),
			inter.Globals.Get("x").GetValue(),
		)

		AssertValuesEqual(
			t,
			inter,
			interpreter.NewUnmeteredIntValueFromInt64(1),
			inter.Globals.Get("y").GetValue(),
		)
	})

	t.Run("nil", func(t *testing.T) {

		t.Parallel()

		inter := parseCheckAndInterpret(t, `
          let x: Int? = nil

          fun test(): Int {
              return x!
          }
        `)

		_, err := inter.Invoke("test")
		RequireError(t, err)

		require.ErrorAs(t, err, &interpreter.ForceNilError{})
	})

	t.Run("non-optional", func(t *testing.T) {

		t.Parallel()

		inter := parseCheckAndInterpret(t, `
          let x: Int = 1
          let y = x!
        `)

		AssertValuesEqual(
			t,
			inter,
			interpreter.NewUnmeteredIntValueFromInt64(1),
			inter.Globals.Get("y").GetValue(),
		)
	})
}

func TestInterpretEphemeralReferenceToOptional(t *testing.T) {

	t.Parallel()

	_, err := parseCheckAndInterpretWithOptions(t,
		`
          contract C {

              var rs: @{Int: R}

              resource R {
                  pub let id: Int

                  init(id: Int) {
                      self.id = id
                  }
              }

              fun borrow(id: Int): &R? {
                  return &C.rs[id] as &R?
              }

              init() {
                  self.rs <- {}
                  self.rs[1] <-! create R(id: 1)
                  let ref = self.borrow(id: 1)!
                  ref.id
              }
          }
        `,
		ParseCheckAndInterpretOptions{
			Config: &interpreter.Config{
				ContractValueHandler: makeContractValueHandler(nil, nil, nil),
			},
		},
	)
	require.NoError(t, err)
}

func TestInterpretNestedDeclarationOrder(t *testing.T) {

	t.Parallel()

	t.Run("A, B", func(t *testing.T) {

		t.Parallel()

		_, err := parseCheckAndInterpretWithOptions(t,
			`
              pub contract Test {

                  pub resource A {

                      pub fun b(): @B {
                          return <-create B()
                      }
                  }

                  pub resource B {}

                  init() {
                      let a <- create A()
                      let b <- a.b()
                      destroy a
                      destroy b
                  }
              }
            `,
			ParseCheckAndInterpretOptions{
				Config: &interpreter.Config{
					ContractValueHandler: makeContractValueHandler(nil, nil, nil),
				},
			},
		)
		require.NoError(t, err)
	})

	t.Run("B, A", func(t *testing.T) {

		t.Parallel()

		_, err := parseCheckAndInterpretWithOptions(t,
			`
              pub contract Test {

                  pub resource B {}

                  pub resource A {

                      pub fun b(): @B {
                          return <-create B()
                      }
                  }

                  init() {
                      let a <- create A()
                      let b <- a.b()
                      destroy a
                      destroy b
                  }
              }
            `,
			ParseCheckAndInterpretOptions{
				Config: &interpreter.Config{
					ContractValueHandler: makeContractValueHandler(nil, nil, nil),
				},
			},
		)
		require.NoError(t, err)
	})
}

func TestInterpretCountDigits256(t *testing.T) {

	t.Parallel()

	type test struct {
		Type    sema.Type
		Literal string
		Count   int
	}

	for _, test := range []test{
		{
			sema.Int256Type,
			"676983016644359394637212096269997871684197836659065544033845082275068334",
			72,
		},
		{
			sema.UInt256Type,
			"676983016644359394637212096269997871684197836659065544033845082275068334",
			72,
		},
		{
			sema.Int128Type,
			"676983016644359394637212096269997871",
			36,
		},
		{
			sema.UInt128Type,
			"676983016644359394637212096269997871",
			36,
		},
	} {

		t.Run(test.Type.String(), func(t *testing.T) {

			inter := parseCheckAndInterpret(t,
				fmt.Sprintf(
					`
                      fun countDigits(_ x: %[2]s): UInt8 {
                          var count: UInt8 = UInt8(0)
                          var input = x
                          while input != %[2]s(0) {
                              count = count + UInt8(1)
                              input = input / %[2]s(10)
                          }
                          return count
                      }

                      let number: %[2]s = %[1]s
                      let result1 = countDigits(%[1]s)
                      let result2 = countDigits(%[2]s(%[1]s))
                      let result3 = countDigits(number)
                    `,
					test.Literal,
					test.Type,
				),
			)

			bigInt, ok := new(big.Int).SetString(test.Literal, 10)
			require.True(t, ok)

			assert.Equal(t,
				bigInt,
				inter.Globals.Get("number").GetValue().(interpreter.BigNumberValue).ToBigInt(nil),
			)

			expected := interpreter.NewUnmeteredUInt8Value(uint8(test.Count))

			for i := 1; i <= 3; i++ {
				variableName := fmt.Sprintf("result%d", i)
				AssertValuesEqual(
					t,
					inter,
					expected,
					inter.Globals.Get(variableName).GetValue(),
				)
			}
		})
	}
}

func TestInterpretFailableCastingCompositeTypeConfusion(t *testing.T) {

	t.Parallel()

	inter, err := parseCheckAndInterpretWithOptions(t,
		`
          contract A {
              struct S {}
          }

          contract B {
              struct S {}
          }

          let s = A.S() as? B.S
        `,
		ParseCheckAndInterpretOptions{
			Config: &interpreter.Config{
				ContractValueHandler: makeContractValueHandler(nil, nil, nil),
			},
		},
	)
	require.NoError(t, err)

	AssertValuesEqual(
		t,
		inter,
		interpreter.Nil,
		inter.Globals.Get("s").GetValue(),
	)
}

func TestInterpretNestedDestroy(t *testing.T) {

	t.Parallel()

	var logs []string

	logFunction := stdlib.NewStandardLibraryFunction(
		"log",
		&sema.FunctionType{
			Parameters: []*sema.Parameter{
				{
					Label:          sema.ArgumentLabelNotRequired,
					Identifier:     "value",
					TypeAnnotation: sema.NewTypeAnnotation(sema.AnyStructType),
				},
			},
			ReturnTypeAnnotation: sema.NewTypeAnnotation(
				sema.VoidType,
			),
		},
		``,
		func(invocation interpreter.Invocation) interpreter.Value {
			message := invocation.Arguments[0].String()
			logs = append(logs, message)
			return interpreter.Void
		},
	)

	baseValueActivation := sema.NewVariableActivation(sema.BaseValueActivation)
	baseValueActivation.DeclareValue(logFunction)

	baseActivation := activations.NewActivation[*interpreter.Variable](nil, interpreter.BaseActivation)
	interpreter.Declare(baseActivation, logFunction)

	inter, err := parseCheckAndInterpretWithOptions(t,
		`
          resource B {
              let id: Int

              init(_ id: Int){
                  self.id = id
              }

              destroy(){
                  log("destroying B with id:")
                  log(self.id)
              }
          }

          resource A {
              let id: Int
              let bs: @[B]

              init(_ id: Int){
                  self.id = id
                  self.bs <- []
              }

              fun add(_ b: @B){
                  self.bs.append(<-b)
              }

              destroy() {
                  log("destroying A with id:")
                  log(self.id)
                  destroy self.bs
              }
          }

          fun test() {
              let a <- create A(1)
              a.add(<- create B(2))
              a.add(<- create B(3))
              a.add(<- create B(4))

              destroy a
          }
        `,
		ParseCheckAndInterpretOptions{
			Config: &interpreter.Config{
				BaseActivation: baseActivation,
			},
			CheckerConfig: &sema.Config{
				BaseValueActivation: baseValueActivation,
			},
			HandleCheckerError: nil,
		},
	)
	require.NoError(t, err)

	value, err := inter.Invoke("test")
	require.NoError(t, err)

	AssertValuesEqual(
		t,
		inter,
		interpreter.Void,
		value,
	)

	assert.Equal(t,
		[]string{
			`"destroying A with id:"`,
			"1",
			`"destroying B with id:"`,
			"2",
			`"destroying B with id:"`,
			"3",
			`"destroying B with id:"`,
			"4",
		},
		logs,
	)
}

// TestInterpretInternalAssignment ensures that a modification of an "internal" value
// is not possible, because the value that is assigned into is a copy
func TestInterpretInternalAssignment(t *testing.T) {

	t.Parallel()

	inter := parseCheckAndInterpret(t, `
       struct S {
           priv let xs: {String: Int}

           init() {
               self.xs = {"a": 1}
           }

           fun getXS(): {String: Int} {
               return self.xs
           }
       }

       fun test(): [{String: Int}] {
           let s = S()
           let xs = s.getXS()
           xs["b"] = 2
           return [xs, s.getXS()]
       }
    `)

	value, err := inter.Invoke("test")
	require.NoError(t, err)

	stringIntDictionaryStaticType := interpreter.DictionaryStaticType{
		KeyType:   interpreter.PrimitiveStaticTypeString,
		ValueType: interpreter.PrimitiveStaticTypeInt,
	}

	AssertValuesEqual(
		t,
		inter,
		interpreter.NewArrayValue(
			inter,
			interpreter.EmptyLocationRange,
			interpreter.VariableSizedStaticType{
				Type: stringIntDictionaryStaticType,
			},
			common.Address{},
			interpreter.NewDictionaryValue(
				inter,
				interpreter.EmptyLocationRange,
				stringIntDictionaryStaticType,
				interpreter.NewUnmeteredStringValue("a"),
				interpreter.NewUnmeteredIntValueFromInt64(1),
				interpreter.NewUnmeteredStringValue("b"),
				interpreter.NewUnmeteredIntValueFromInt64(2),
			),
			interpreter.NewDictionaryValue(
				inter,
				interpreter.EmptyLocationRange,
				stringIntDictionaryStaticType,
				interpreter.NewUnmeteredStringValue("a"),
				interpreter.NewUnmeteredIntValueFromInt64(1),
			),
		),
		value,
	)
}

func TestInterpretVoidReturn_(t *testing.T) {
	t.Parallel()

	labelNamed := func(s string) string {
		if s == "" {
			return "unnamed"
		}
		return "named"
	}

	test := func(testName, returnType, returnValue string) {
		var returnSnippet string

		if returnType != "" {
			returnSnippet = ": " + returnType
		}

		if returnValue != "" {
		}

		var name string
		if testName == "" {
			name = fmt.Sprintf("%s type, %s value", labelNamed(returnType), labelNamed(returnValue))
		} else {
			name = testName
		}

		code := fmt.Sprintf(
			`fun test() %s { return %s }`,
			returnSnippet,
			returnValue,
		)

		t.Run(name, func(t *testing.T) {
			t.Parallel()
			inter := parseCheckAndInterpret(t, code)

			value, err := inter.Invoke("test")
			require.NoError(t, err)

			AssertValuesEqual(t, inter, &interpreter.VoidValue{}, value)
		})
	}

	typeNames := []string{"", "Void"}
	valueNames := []string{"", "()"}

	for _, typ := range typeNames {
		for _, val := range valueNames {
			test("", typ, val)
		}
	}

	test("inline lambda expression", "", "fun(){}()")
	test(
		"inline inline lambda expression",
		"Void",
		`(fun(v: Void): Void {
			let w = fun() { };
			let x: Void = w();
			let y: Void = ();
			let z = v;
			return z;
		 })( () )`,
	)
}

func TestInterpretCopyOnReturn(t *testing.T) {

	t.Parallel()

	inter := parseCheckAndInterpret(t,
		`
          let xs: {String: String} = {}

          fun returnXS(): {String: String} {
              return xs
          }

          fun test(): {String: String} {
              returnXS().insert(key: "foo", "bar")
              return xs
          }
        `,
	)

	value, err := inter.Invoke("test")
	require.NoError(t, err)

	AssertValuesEqual(
		t,
		inter,
		interpreter.NewDictionaryValue(
			inter,
			interpreter.EmptyLocationRange,
			interpreter.DictionaryStaticType{
				KeyType:   interpreter.PrimitiveStaticTypeString,
				ValueType: interpreter.PrimitiveStaticTypeString,
			},
		),
		value,
	)
}

func BenchmarkInterpretRecursionFib(b *testing.B) {

	inter := parseCheckAndInterpret(b, `
       fun fib(_ n: Int): Int {
           if n < 2 {
              return n
           }
           return fib(n - 1) + fib(n - 2)
       }
   `)

	expected := interpreter.NewUnmeteredIntValueFromInt64(377)

	b.ReportAllocs()
	b.ResetTimer()

	for i := 0; i < b.N; i++ {

		result, err := inter.Invoke(
			"fib",
			interpreter.NewUnmeteredIntValueFromInt64(14),
		)
		require.NoError(b, err)
		RequireValuesEqual(b, inter, expected, result)
	}
}

func TestInterpretMissingMember(t *testing.T) {

	t.Parallel()

	inter := parseCheckAndInterpret(t,
		`
          struct X {
              let y: Int

              init() {
                  self.y = 1
              }
          }

          let x = X()

          fun test() {
              // access missing field y
              x.y
          }
        `,
	)

	// Remove field `y`
	compositeValue := inter.Globals.Get("x").GetValue().(*interpreter.CompositeValue)
	compositeValue.RemoveField(inter, interpreter.EmptyLocationRange, "y")

	_, err := inter.Invoke("test")
	RequireError(t, err)

	var missingMemberError interpreter.MissingMemberValueError
	require.ErrorAs(t, err, &missingMemberError)

	require.Equal(t, "y", missingMemberError.Name)
}

func BenchmarkNewInterpreter(b *testing.B) {

	b.Run("new interpreter", func(b *testing.B) {
		b.ResetTimer()
		b.ReportAllocs()

		for i := 0; i < b.N; i++ {
			_, err := interpreter.NewInterpreter(nil, nil, &interpreter.Config{})
			require.NoError(b, err)
		}
	})

	b.Run("new sub-interpreter", func(b *testing.B) {
		b.ReportAllocs()

		inter, err := interpreter.NewInterpreter(nil, nil, &interpreter.Config{})
		require.NoError(b, err)

		b.ResetTimer()

		for i := 0; i < b.N; i++ {
			_, err := inter.NewSubInterpreter(nil, nil)
			require.NoError(b, err)
		}
	})
}

func TestHostFunctionStaticType(t *testing.T) {

	t.Parallel()

	t.Run("toString function", func(t *testing.T) {
		t.Parallel()

		inter := parseCheckAndInterpret(t, `
            let x = 5
            let y = x.toString
        `)

		value := inter.Globals.Get("y").GetValue()
		assert.Equal(
			t,
			interpreter.ConvertSemaToStaticType(nil, sema.ToStringFunctionType),
			value.StaticType(inter),
		)
	})

	t.Run("Type function", func(t *testing.T) {
		t.Parallel()

		inter := parseCheckAndInterpret(t, `
            let x = Type
            let y = x<Int8>()
        `)

		value := inter.Globals.Get("x").GetValue()
		assert.Equal(
			t,
			interpreter.ConvertSemaToStaticType(
				nil,
				&sema.FunctionType{
					Purity:               sema.FunctionPurityView,
					ReturnTypeAnnotation: sema.NewTypeAnnotation(sema.MetaType),
				},
			),
			value.StaticType(inter),
		)

		value = inter.Globals.Get("y").GetValue()
		assert.Equal(
			t,
			interpreter.PrimitiveStaticTypeMetaType,
			value.StaticType(inter),
		)

		require.IsType(t, interpreter.TypeValue{}, value)
		typeValue := value.(interpreter.TypeValue)
		assert.Equal(t, interpreter.PrimitiveStaticTypeInt8, typeValue.Type)
	})

	t.Run("toString function", func(t *testing.T) {
		t.Parallel()

		inter := parseCheckAndInterpret(t, `
            let a: Int8 = 5
            let b: Fix64 = 4.0

            let x = a.toString
            let y = b.toString
        `)

		// Both `x` and `y` are two functions that returns a string.
		// Hence, their types are equal. i.e: Receivers shouldn't matter.

		xValue := inter.Globals.Get("x").GetValue()
		assert.Equal(
			t,
			interpreter.ConvertSemaToStaticType(nil, sema.ToStringFunctionType),
			xValue.StaticType(inter),
		)

		yValue := inter.Globals.Get("y").GetValue()
		assert.Equal(
			t,
			interpreter.ConvertSemaToStaticType(nil, sema.ToStringFunctionType),
			yValue.StaticType(inter),
		)

		assert.Equal(t, xValue.StaticType(inter), yValue.StaticType(inter))
	})
}

func TestInterpretArrayTypeInference(t *testing.T) {

	t.Parallel()

	t.Run("anystruct with empty array", func(t *testing.T) {
		t.Parallel()

		inter := parseCheckAndInterpret(t, `
            fun test(): Type {
                let x: AnyStruct = []
                return x.getType()
            }
        `)

		value, err := inter.Invoke("test")
		require.NoError(t, err)

		AssertValuesEqual(
			t,
			inter,
			interpreter.TypeValue{
				Type: interpreter.VariableSizedStaticType{
					Type: interpreter.PrimitiveStaticTypeAnyStruct,
				},
			},
			value,
		)
	})

	t.Run("anystruct with numeric array", func(t *testing.T) {
		t.Parallel()

		inter := parseCheckAndInterpret(t, `
            fun test(): Type {
                let x: AnyStruct = [1, 2, 3]
                return x.getType()
            }
        `)

		value, err := inter.Invoke("test")
		require.NoError(t, err)

		AssertValuesEqual(
			t,
			inter,
			interpreter.TypeValue{
				Type: interpreter.VariableSizedStaticType{
					Type: interpreter.PrimitiveStaticTypeInt,
				},
			},
			value,
		)
	})
}

func TestInterpretArrayFirstIndex(t *testing.T) {

	t.Parallel()

	inter := parseCheckAndInterpret(t, `
      let xs = [1, 2, 3]

      fun test(): Int? {
          return xs.firstIndex(of: 2)
      }
    `)

	value, err := inter.Invoke("test")
	require.NoError(t, err)

	AssertValuesEqual(
		t,
		inter,
		interpreter.NewUnmeteredSomeValueNonCopying(
			interpreter.NewUnmeteredIntValueFromInt64(1),
		),
		value,
	)
}

func TestInterpretArrayFirstIndexDoesNotExist(t *testing.T) {

	t.Parallel()

	inter := parseCheckAndInterpret(t, `
      let xs = [1, 2, 3]

      fun test(): Int? {
      return xs.firstIndex(of: 5)
      }
    `)

	value, err := inter.Invoke("test")
	require.NoError(t, err)

	AssertValuesEqual(
		t,
		inter,
		interpreter.Nil,
		value,
	)
}

func TestInterpretOptionalReference(t *testing.T) {

	t.Parallel()

	inter := parseCheckAndInterpret(t,
		`
          fun present(): &Int {
              let x: Int? = 1
              let y = &x as &Int?
              return y!
          }

          fun absent(): &Int {
              let x: Int? = nil
              let y = &x as &Int?
              return y!
          }
        `,
	)

	value, err := inter.Invoke("present")
	require.NoError(t, err)
	require.Equal(
		t,
		&interpreter.EphemeralReferenceValue{
			Value:        interpreter.NewUnmeteredIntValueFromInt64(1),
			BorrowedType: sema.IntType,
		},
		value,
	)

	_, err = inter.Invoke("absent")
	RequireError(t, err)

	var forceNilError interpreter.ForceNilError
	require.ErrorAs(t, err, &forceNilError)
}

func TestInterpretCastingBoxing(t *testing.T) {

	t.Parallel()

	t.Run("failable cast", func(t *testing.T) {

		t.Parallel()

		inter := parseCheckAndInterpret(t, `
          let a = (1 as? Int?!)?.getType()
        `)

		variable := inter.Globals.Get("a")
		require.NotNil(t, variable)

		require.Equal(
			t,
			interpreter.NewUnmeteredSomeValueNonCopying(
				interpreter.TypeValue{
					Type: interpreter.PrimitiveStaticTypeInt,
				},
			),
			variable.GetValue(),
		)
	})

	t.Run("force cast", func(t *testing.T) {

		t.Parallel()

		inter := parseCheckAndInterpret(t, `
          let a = (1 as! Int?)?.getType()
        `)

		variable := inter.Globals.Get("a")
		require.NotNil(t, variable)

		require.Equal(
			t,
			interpreter.NewUnmeteredSomeValueNonCopying(
				interpreter.TypeValue{
					Type: interpreter.PrimitiveStaticTypeInt,
				},
			),
			variable.GetValue(),
		)
	})

	t.Run("cast", func(t *testing.T) {

		t.Parallel()

		inter := parseCheckAndInterpret(t, `
          let a = (1 as Int?)?.getType()
        `)

		variable := inter.Globals.Get("a")
		require.NotNil(t, variable)

		require.Equal(
			t,
			interpreter.NewUnmeteredSomeValueNonCopying(
				interpreter.TypeValue{
					Type: interpreter.PrimitiveStaticTypeInt,
				},
			),
			variable.GetValue(),
		)
	})
}

func TestInterpretNilCoalesceReference(t *testing.T) {

	t.Parallel()

	baseValueActivation := sema.NewVariableActivation(sema.BaseValueActivation)
	baseValueActivation.DeclareValue(stdlib.PanicFunction)

	baseActivation := activations.NewActivation[*interpreter.Variable](nil, interpreter.BaseActivation)
	interpreter.Declare(baseActivation, stdlib.PanicFunction)

	inter, err := parseCheckAndInterpretWithOptions(t,
		`
          let xs = {"a": 2}
          let ref = &xs["a"] as &Int? ?? panic("no a")
        `,
		ParseCheckAndInterpretOptions{
			CheckerConfig: &sema.Config{
				BaseValueActivation: baseValueActivation,
			},
			Config: &interpreter.Config{
				BaseActivation: baseActivation,
			},
		},
	)
	require.NoError(t, err)

	variable := inter.Globals.Get("ref")
	require.NotNil(t, variable)

	require.Equal(
		t,
		&interpreter.EphemeralReferenceValue{
			Value:        interpreter.NewUnmeteredIntValueFromInt64(2),
			BorrowedType: sema.IntType,
		},
		variable.GetValue(),
	)
}

func TestInterpretDictionaryDuplicateKey(t *testing.T) {

	t.Parallel()

	t.Run("struct", func(t *testing.T) {

		t.Parallel()

		inter := parseCheckAndInterpret(t, `

          struct S {}

          fun test() {
              let s1 = S()
              let s2 = S()
              {"a": s1, "a": s2}
          }
        `)

		_, err := inter.Invoke("test")
		require.NoError(t, err)
	})

	t.Run("resource", func(t *testing.T) {

		t.Parallel()

		inter := parseCheckAndInterpret(t, `

          resource R {}

          fun test() {
              let r1 <- create R()
              let r2 <- create R()
              let rs <- {"a": <-r1, "a": <-r2}
              destroy rs
          }
        `)

		_, err := inter.Invoke("test")
		RequireError(t, err)

		require.ErrorAs(t, err, &interpreter.DuplicateKeyInResourceDictionaryError{})

	})
}<|MERGE_RESOLUTION|>--- conflicted
+++ resolved
@@ -4664,11 +4664,7 @@
 		AssertValuesEqual(
 			t,
 			inter,
-<<<<<<< HEAD
-			interpreter.Nil,
-=======
-			interpreter.BoolValue(true),
->>>>>>> 49f08a28
+			interpreter.TrueValue,
 			result,
 		)
 
@@ -7307,7 +7303,7 @@
       }
     `)
 
-	errs := checker.ExpectCheckerErrors(t, err, 1)
+	errs := checker.RequireCheckerErrors(t, err, 1)
 	invalidatedRefError := &sema.InvalidatedResourceReferenceError{}
 	assert.ErrorAs(t, errs[0], &invalidatedRefError)
 }
@@ -7437,16 +7433,9 @@
       }
     `)
 
-<<<<<<< HEAD
-	_, err := inter.Invoke("test")
-	RequireError(t, err)
-
-	require.ErrorAs(t, err, &interpreter.DestroyedResourceError{})
-=======
-	errs := checker.ExpectCheckerErrors(t, err, 1)
+	errs := checker.RequireCheckerErrors(t, err, 1)
 	invalidatedRefError := &sema.InvalidatedResourceReferenceError{}
 	assert.ErrorAs(t, errs[0], &invalidatedRefError)
->>>>>>> 49f08a28
 }
 
 func TestInterpretVariableDeclarationSecondValue(t *testing.T) {
@@ -7581,37 +7570,9 @@
             }
         `)
 
-<<<<<<< HEAD
-		value, err := inter.Invoke("test")
-		require.NoError(t, err)
-
-		AssertValuesEqual(
-			t,
-			inter,
-			interpreter.NewArrayValue(
-				inter,
-				interpreter.EmptyLocationRange,
-				interpreter.VariableSizedStaticType{
-					Type: interpreter.OptionalStaticType{
-						Type: interpreter.PrimitiveStaticTypeString,
-					},
-				},
-				common.Address{},
-				interpreter.NewUnmeteredSomeValueNonCopying(
-					interpreter.NewUnmeteredStringValue("test"),
-				),
-				interpreter.NewUnmeteredSomeValueNonCopying(
-					interpreter.NewUnmeteredStringValue("test"),
-				),
-			),
-			value,
-		)
-
-=======
-		errs := checker.ExpectCheckerErrors(t, err, 1)
+		errs := checker.RequireCheckerErrors(t, err, 1)
 		invalidatedRefError := &sema.InvalidatedResourceReferenceError{}
 		assert.ErrorAs(t, errs[0], &invalidatedRefError)
->>>>>>> 49f08a28
 	})
 
 	t.Run("from account to stack and back", func(t *testing.T) {
@@ -7662,81 +7623,9 @@
             }
         `)
 
-<<<<<<< HEAD
-		r1, err := inter.Invoke("createR1")
-		require.NoError(t, err)
-
-		r1 = r1.Transfer(inter, interpreter.EmptyLocationRange, atree.Address{1}, false, nil)
-
-		r1Type := checker.RequireGlobalType(t, inter.Program.Elaboration, "R1")
-
-		ref := &interpreter.EphemeralReferenceValue{
-			Value:        r1,
-			BorrowedType: r1Type,
-		}
-
-		value, err := inter.Invoke("test", ref)
-		require.NoError(t, err)
-
-		AssertValuesEqual(
-			t,
-			inter,
-			interpreter.NewArrayValue(
-				inter,
-				interpreter.EmptyLocationRange,
-				interpreter.VariableSizedStaticType{
-					Type: interpreter.OptionalStaticType{
-						Type: interpreter.PrimitiveStaticTypeString,
-					},
-				},
-				common.Address{},
-				interpreter.NewUnmeteredSomeValueNonCopying(
-					interpreter.NewUnmeteredStringValue("test"),
-				),
-				interpreter.NewUnmeteredSomeValueNonCopying(
-					interpreter.NewUnmeteredStringValue("test"),
-				),
-			),
-			value,
-		)
-
-		var permanentSlabs []atree.Slab
-
-		for _, slab := range inter.Config.Storage.(interpreter.InMemoryStorage).Slabs {
-			if slab.ID().Address == (atree.Address{}) {
-				continue
-			}
-
-			permanentSlabs = append(permanentSlabs, slab)
-		}
-
-		require.Equal(t, 2, len(permanentSlabs))
-
-		sort.Slice(permanentSlabs, func(i, j int) bool {
-			a := permanentSlabs[i].ID()
-			b := permanentSlabs[j].ID()
-			return a.Compare(b) < 0
-		})
-
-		var storedValues []string
-
-		for _, slab := range permanentSlabs {
-			storedValue := interpreter.StoredValue(inter, slab, inter.Config.Storage)
-			storedValues = append(storedValues, storedValue.String())
-		}
-
-		require.Equal(t,
-			[]string{
-				`S.test.R1(r2: S.test.R2(value: "test", uuid: 2), uuid: 1)`,
-				`S.test.R2(value: "test", uuid: 2)`,
-			},
-			storedValues,
-		)
-=======
-		errs := checker.ExpectCheckerErrors(t, err, 1)
+		errs := checker.RequireCheckerErrors(t, err, 1)
 		invalidatedRefError := &sema.InvalidatedResourceReferenceError{}
 		assert.ErrorAs(t, errs[0], &invalidatedRefError)
->>>>>>> 49f08a28
 	})
 }
 
@@ -8477,16 +8366,9 @@
         `,
 	)
 
-<<<<<<< HEAD
-	_, err := inter.Invoke("test")
-	RequireError(t, err)
-
-	require.ErrorAs(t, err, &interpreter.DestroyedResourceError{})
-=======
-	errs := checker.ExpectCheckerErrors(t, err, 1)
+	errs := checker.RequireCheckerErrors(t, err, 1)
 	invalidatedRefError := &sema.InvalidatedResourceReferenceError{}
 	assert.ErrorAs(t, errs[0], &invalidatedRefError)
->>>>>>> 49f08a28
 }
 
 func TestInterpretNonStorageReferenceToOptional(t *testing.T) {
@@ -8773,7 +8655,7 @@
           }
         `)
 
-		errs := checker.ExpectCheckerErrors(t, err, 1)
+		errs := checker.RequireCheckerErrors(t, err, 1)
 		invalidatedRefError := &sema.InvalidatedResourceReferenceError{}
 		assert.ErrorAs(t, errs[0], &invalidatedRefError)
 	})
@@ -8800,7 +8682,7 @@
           }
         `)
 
-		errs := checker.ExpectCheckerErrors(t, err, 1)
+		errs := checker.RequireCheckerErrors(t, err, 1)
 		invalidatedRefError := &sema.InvalidatedResourceReferenceError{}
 		assert.ErrorAs(t, errs[0], &invalidatedRefError)
 	})
@@ -8821,7 +8703,7 @@
           }
         `)
 
-		errs := checker.ExpectCheckerErrors(t, err, 1)
+		errs := checker.RequireCheckerErrors(t, err, 1)
 		invalidatedRefError := &sema.InvalidatedResourceReferenceError{}
 		assert.ErrorAs(t, errs[0], &invalidatedRefError)
 	})
@@ -8842,7 +8724,7 @@
           }
         `)
 
-		errs := checker.ExpectCheckerErrors(t, err, 1)
+		errs := checker.RequireCheckerErrors(t, err, 1)
 		invalidatedRefError := &sema.InvalidatedResourceReferenceError{}
 		assert.ErrorAs(t, errs[0], &invalidatedRefError)
 	})
@@ -8865,7 +8747,7 @@
           }
         `)
 
-		errs := checker.ExpectCheckerErrors(t, err, 2)
+		errs := checker.RequireCheckerErrors(t, err, 2)
 		invalidatedRefError := &sema.InvalidatedResourceReferenceError{}
 		assert.ErrorAs(t, errs[0], &invalidatedRefError)
 		assert.ErrorAs(t, errs[1], &invalidatedRefError)
@@ -8888,7 +8770,7 @@
           }
         `)
 
-		errs := checker.ExpectCheckerErrors(t, err, 1)
+		errs := checker.RequireCheckerErrors(t, err, 1)
 		invalidatedRefError := &sema.InvalidatedResourceReferenceError{}
 		assert.ErrorAs(t, errs[0], &invalidatedRefError)
 	})
@@ -8909,7 +8791,7 @@
           }
         `)
 
-		errs := checker.ExpectCheckerErrors(t, err, 1)
+		errs := checker.RequireCheckerErrors(t, err, 1)
 		invalidatedRefError := &sema.InvalidatedResourceReferenceError{}
 		assert.ErrorAs(t, errs[0], &invalidatedRefError)
 	})
@@ -8931,7 +8813,7 @@
           }
         `)
 
-		errs := checker.ExpectCheckerErrors(t, err, 1)
+		errs := checker.RequireCheckerErrors(t, err, 1)
 		invalidatedRefError := &sema.InvalidatedResourceReferenceError{}
 		assert.ErrorAs(t, errs[0], &invalidatedRefError)
 	})
