--- conflicted
+++ resolved
@@ -9035,11 +9035,6 @@
 		returnZeroUFix64,
 		returnZeroUInt64,
 		returnZeroUInt64,
-<<<<<<< HEAD
-=======
-		panicFunctionValue,
-		panicFunctionValue,
->>>>>>> 6f978ec2
 		func() interpreter.Value {
 			return interpreter.NewAuthAccountContractsValue(
 				gauge,
@@ -9071,9 +9066,9 @@
 				panicFunctionValue,
 				panicFunctionValue,
 				panicFunctionValue,
-				interpreter.AccountKeysCountConstructor(func() interpreter.UInt64Value {
+				func() interpreter.UInt64Value {
 					panic(errors.NewUnreachableError())
-				}),
+				},
 			)
 		},
 		func() interpreter.Value {
