--- conflicted
+++ resolved
@@ -9579,44 +9579,9 @@
 
 	t.Parallel()
 
-<<<<<<< HEAD
-	var logs []string
-
-	logFunction := stdlib.NewStandardLibraryFunction(
-		"log",
-		&sema.FunctionType{
-			Parameters: []sema.Parameter{
-				{
-					Label:          sema.ArgumentLabelNotRequired,
-					Identifier:     "value",
-					TypeAnnotation: sema.AnyStructTypeAnnotation,
-				},
-			},
-			ReturnTypeAnnotation: sema.VoidTypeAnnotation,
-		},
-		``,
-		func(invocation interpreter.Invocation) interpreter.Value {
-			message := invocation.Arguments[0].String()
-			logs = append(logs, message)
-			return interpreter.Void
-		},
-	)
-
-	baseValueActivation := sema.NewVariableActivation(sema.BaseValueActivation)
-	baseValueActivation.DeclareValue(logFunction)
-
-	baseActivation := activations.NewActivation(nil, interpreter.BaseActivation)
-	interpreter.Declare(baseActivation, logFunction)
-
-	inter, err := parseCheckAndInterpretWithOptions(t,
-		`
-          resource B {
-              let id: Int
-=======
 	inter, getLogs, err := parseCheckAndInterpretWithLogs(t, `
       resource B {
           let id: Int
->>>>>>> 45be6063
 
           init(_ id: Int){
               self.id = id
@@ -11575,45 +11540,6 @@
 		_, err := inter.Invoke("test")
 		require.NoError(t, err)
 	})
-<<<<<<< HEAD
-=======
-
-	t.Run("type requirement", func(t *testing.T) {
-
-		t.Parallel()
-
-		inter, err := parseCheckAndInterpretWithOptions(t,
-			`
-              contract interface CI {
-                  struct S {
-                      fun test(x: Int) {
-                          pre { true }
-                      }
-                  }
-              }
-
-              contract C: CI {
-                  struct S {
-                      fun test(x: Int) {}
-                  }
-              }
-
-              fun test(): ((Int): Void) {
-                  let s = C.S()
-                  return s.test
-              }
-            `,
-			ParseCheckAndInterpretOptions{
-				Config: &interpreter.Config{
-					ContractValueHandler: makeContractValueHandler(nil, nil, nil),
-				},
-			},
-		)
-		require.NoError(t, err)
-
-		_, err = inter.Invoke("test")
-		require.NoError(t, err)
-	})
 }
 
 func TestInterpretSwapInSameArray(t *testing.T) {
@@ -11663,7 +11589,7 @@
 			interpreter.NewArrayValue(
 				inter,
 				interpreter.EmptyLocationRange,
-				interpreter.VariableSizedStaticType{
+				&interpreter.VariableSizedStaticType{
 					Type: interpreter.PrimitiveStaticTypeInt,
 				},
 				common.ZeroAddress,
@@ -11719,7 +11645,7 @@
 			interpreter.NewArrayValue(
 				inter,
 				interpreter.EmptyLocationRange,
-				interpreter.VariableSizedStaticType{
+				&interpreter.VariableSizedStaticType{
 					Type: interpreter.PrimitiveStaticTypeInt,
 				},
 				common.ZeroAddress,
@@ -11771,7 +11697,7 @@
 			interpreter.NewArrayValue(
 				inter,
 				interpreter.EmptyLocationRange,
-				interpreter.VariableSizedStaticType{
+				&interpreter.VariableSizedStaticType{
 					Type: interpreter.PrimitiveStaticTypeInt,
 				},
 				common.ZeroAddress,
@@ -11925,5 +11851,4 @@
 			getLogs(),
 		)
 	})
->>>>>>> 45be6063
 }