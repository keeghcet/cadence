--- conflicted
+++ resolved
@@ -7645,20 +7645,6 @@
 	})
 }
 
-<<<<<<< HEAD
-func TestInterpreterStringLocationMetering(t *testing.T) {
-	t.Parallel()
-
-	t.Run("creation", func(t *testing.T) {
-		t.Parallel()
-
-		script := `
-        struct S {}
-
-        pub fun main(account: AuthAccount) {
-            let s = CompositeType("S.test.S")
-        }
-=======
 func TestTokenMetering(t *testing.T) {
 	t.Parallel()
 
@@ -7717,19 +7703,10 @@
 
             // single line comment
             pub fun main() {}
->>>>>>> 389807e0
-        `
-		meter := newTestMemoryGauge()
-		inter := parseCheckAndInterpretWithMemoryMetering(t, script, meter)
-
-<<<<<<< HEAD
-		account := newTestAuthAccountValue(inter, interpreter.AddressValue{})
-		_, err := inter.Invoke("main", account)
-		require.NoError(t, err)
-
-		// raw string location is "test"
-		assert.Equal(t, uint64(5), meter.getMemory(common.MemoryKindRawString))
-=======
+        `
+		meter := newTestMemoryGauge()
+		inter := parseCheckAndInterpretWithMemoryMetering(t, script, meter)
+
 		_, err := inter.Invoke("main")
 		require.NoError(t, err)
 
@@ -7758,6 +7735,29 @@
 		_, err := inter.Invoke("main")
 		require.NoError(t, err)
 		assert.Equal(t, uint64(13), meter.getMemory(common.MemoryKindTokenNumericLiteral))
->>>>>>> 389807e0
+	})
+}
+
+func TestInterpreterStringLocationMetering(t *testing.T) {
+	t.Parallel()
+
+	t.Run("creation", func(t *testing.T) {
+		t.Parallel()
+
+		script := `
+        struct S {}
+
+        pub fun main(account: AuthAccount) {
+            let s = CompositeType("S.test.S")
+        }
+		`
+		meter := newTestMemoryGauge()
+		inter := parseCheckAndInterpretWithMemoryMetering(t, script, meter)
+		account := newTestAuthAccountValue(inter, interpreter.AddressValue{})
+		_, err := inter.Invoke("main", account)
+		require.NoError(t, err)
+
+		// raw string location is "test"
+		assert.Equal(t, uint64(5), meter.getMemory(common.MemoryKindRawString))
 	})
 }