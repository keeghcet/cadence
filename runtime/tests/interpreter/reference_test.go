/*
 * Cadence - The resource-oriented smart contract programming language
 *
 * Copyright Dapper Labs, Inc.
 *
 * Licensed under the Apache License, Version 2.0 (the "License");
 * you may not use this file except in compliance with the License.
 * You may obtain a copy of the License at
 *
 *   http://www.apache.org/licenses/LICENSE-2.0
 *
 * Unless required by applicable law or agreed to in writing, software
 * distributed under the License is distributed on an "AS IS" BASIS,
 * WITHOUT WARRANTIES OR CONDITIONS OF ANY KIND, either express or implied.
 * See the License for the specific language governing permissions and
 * limitations under the License.
 */

package interpreter_test

import (
	"testing"

	"github.com/stretchr/testify/assert"
	"github.com/stretchr/testify/require"

	"github.com/onflow/cadence/runtime/common"
	"github.com/onflow/cadence/runtime/interpreter"
	"github.com/onflow/cadence/runtime/sema"
	"github.com/onflow/cadence/runtime/tests/checker"
	. "github.com/onflow/cadence/runtime/tests/utils"
)

func TestInterpretResourceReferenceInstanceOf(t *testing.T) {

	t.Parallel()

	inter := parseCheckAndInterpret(t, `
        resource R {}

        fun test(): Bool {
            let r <- create R()
            let ref = &r as &R
            let isInstance = ref.isInstance(Type<@R>())
            destroy r
            return isInstance
        }
    `)

	value, err := inter.Invoke("test")
	require.NoError(t, err)

	AssertValuesEqual(
		t,
		inter,
		interpreter.TrueValue,
		value,
	)
}

func TestInterpretResourceReferenceFieldComparison(t *testing.T) {

	t.Parallel()

	inter := parseCheckAndInterpret(t, `
        resource R {
            let n: Int
            init() {
                self.n = 1
            }
        }

        fun test(): Bool {
            let r <- create R()
            let ref = &r as &R
            let isOne = ref.n == 1
            destroy r
            return isOne
        }
    `)

	value, err := inter.Invoke("test")
	require.NoError(t, err)

	AssertValuesEqual(
		t,
		inter,
		interpreter.TrueValue,
		value,
	)
}

func TestInterpretContainerVariance(t *testing.T) {

	t.Parallel()

	t.Run("invocation of struct function, reference", func(t *testing.T) {

		t.Parallel()

		inter := parseCheckAndInterpret(t, `
          struct S1 {
              access(all) fun getSecret(): Int {
                  return 0
              }
          }

          struct S2 {
              access(self) fun getSecret(): Int {
                  return 42
              }
          }

          fun test(): Int {
              let dict: {Int: &S1} = {}
              let dictRef = &dict as auth(Mutate) &{Int: &AnyStruct}

              let s2 = S2()
              dictRef[0] = &s2 as &AnyStruct

              return dict.values[0].getSecret()
          }
        `)

		_, err := inter.Invoke("test")
		RequireError(t, err)

		var containerMutationErr interpreter.ContainerMutationError
		require.ErrorAs(t, err, &containerMutationErr)
	})

	t.Run("invocation of struct function, value", func(t *testing.T) {

		t.Parallel()

		inter := parseCheckAndInterpret(t, `
          struct S1 {
              access(all) fun getSecret(): Int {
                  return 0
              }
          }

          struct S2 {
              access(self) fun getSecret(): Int {
                  return 42
              }
          }

          fun test(): Int {
              let dict: {Int: S1} = {}
              let dictRef = &dict as auth(Mutate) &{Int: AnyStruct}

              dictRef[0] = S2()

              return dict.values[0].getSecret()
          }
        `)

		_, err := inter.Invoke("test")
		RequireError(t, err)

		var containerMutationErr interpreter.ContainerMutationError
		require.ErrorAs(t, err, &containerMutationErr)
	})

	t.Run("field read, reference", func(t *testing.T) {

		t.Parallel()

		inter := parseCheckAndInterpret(t, `
         struct S1 {
             var value: Int

             init() {
                 self.value = 0
             }
         }

         struct S2 {
             access(self) var value: Int

             init() {
                 self.value = 1
             }
         }

         fun test(): Int {
             let dict: {Int: &S1} = {}
             let dictRef = &dict as auth(Mutate) &{Int: &AnyStruct}

             let s2 = S2()
             dictRef[0] = &s2 as &AnyStruct

             return dict.values[0].value
         }
       `)

		_, err := inter.Invoke("test")
		RequireError(t, err)

		var containerMutationError interpreter.ContainerMutationError
		require.ErrorAs(t, err, &containerMutationError)
	})

	t.Run("field read, value", func(t *testing.T) {

		t.Parallel()

		inter := parseCheckAndInterpret(t, `
         struct S1 {
             var value: Int

             init() {
                 self.value = 0
             }
         }

         struct S2 {
             access(self) var value: Int

             init() {
                 self.value = 1
             }
         }

         fun test(): Int {
             let dict: {Int: S1} = {}
             let dictRef = &dict as auth(Mutate) &{Int: AnyStruct}

             dictRef[0] = S2()

             return dict.values[0].value
         }
       `)

		_, err := inter.Invoke("test")
		RequireError(t, err)

		var containerMutationError interpreter.ContainerMutationError
		require.ErrorAs(t, err, &containerMutationError)
	})

	t.Run("field write, reference", func(t *testing.T) {

		t.Parallel()

		inter := parseCheckAndInterpret(t, `
          struct S1 {
              var value: Int

              init() {
                  self.value = 0
              }
          }

          struct S2 {
              // field is only publicly readable, not writeable
              access(all) var value: Int

              init() {
                  self.value = 0
              }
          }

          fun test() {
              let dict: {Int: &S1} = {}

              let s2 = S2()

              let dictRef = &dict as auth(Mutate) &{Int: &AnyStruct}
              dictRef[0] = &s2 as &AnyStruct

              dict.values[0].value = 1

             // NOTE: intentionally not reading,
             // the test checks writes
          }
        `)

		_, err := inter.Invoke("test")
		RequireError(t, err)

		var containerMutationError interpreter.ContainerMutationError
		require.ErrorAs(t, err, &containerMutationError)
	})

	t.Run("field write, value", func(t *testing.T) {

		t.Parallel()

		inter := parseCheckAndInterpret(t, `
          struct S1 {
              var value: Int

              init() {
                  self.value = 0
              }
          }

          struct S2 {
              // field is only publicly readable, not writeable
              access(all) var value: Int

              init() {
                  self.value = 0
              }
          }

          fun test() {
              let dict: {Int: S1} = {}
              let dictRef = &dict as auth(Mutate) &{Int: AnyStruct}

              dictRef[0] = S2()

              dict.values[0].value = 1

             // NOTE: intentionally not reading,
             // the test checks writes
          }
        `)

		_, err := inter.Invoke("test")
		RequireError(t, err)

		var containerMutationError interpreter.ContainerMutationError
		require.ErrorAs(t, err, &containerMutationError)
	})

	t.Run("value transfer", func(t *testing.T) {

		t.Parallel()

		inter := parseCheckAndInterpret(t, `
          struct S1 {}

          struct S2 {}

          fun test() {
              let dict: {Int: S1} = {}

              let s2 = S2()

              let dictRef = &dict as auth(Mutate) &{Int: AnyStruct}
              dictRef[0] = s2

              let x = dict.values[0]
          }
        `)

		_, err := inter.Invoke("test")
		RequireError(t, err)

		var containerMutationError interpreter.ContainerMutationError
		require.ErrorAs(t, err, &containerMutationError)
	})

	t.Run("invocation of function, value", func(t *testing.T) {

		t.Parallel()

		inter := parseCheckAndInterpret(t, `
          fun f1(): Int {
              return 0
          }

          fun f2(): String {
              return "0"
          }

          fun test(): Int {
              let dict: {Int: fun(): Int} = {}
              let dictRef = &dict as auth(Mutate) &{Int: AnyStruct}

              dictRef[0] = f2

              return dict.values[0]()
          }
        `)

		_, err := inter.Invoke("test")
		RequireError(t, err)

		var containerMutationError interpreter.ContainerMutationError
		require.ErrorAs(t, err, &containerMutationError)
	})

	t.Run("interpreted function argument", func(t *testing.T) {

		t.Parallel()

		inter := parseCheckAndInterpret(t, `
          fun f(_ value: [UInt8]) {}

          fun test() {
              let dict: {Int: [UInt8]} = {}
              let dictRef = &dict as auth(Mutate) &{Int: AnyStruct}

              dictRef[0] = "not an [UInt8] array, but a String"

              f(dict.values[0])
          }
        `)

		_, err := inter.Invoke("test")
		RequireError(t, err)

		var containerMutationError interpreter.ContainerMutationError
		require.ErrorAs(t, err, &containerMutationError)
	})

	t.Run("native function argument", func(t *testing.T) {

		t.Parallel()

		inter := parseCheckAndInterpret(t, `
          fun f(_ value: [UInt8]) {}

          fun test() {
              let dict: {Int: [UInt8]} = {}
              let dictRef = &dict as auth(Mutate) &{Int: AnyStruct}

              dictRef[0] = "not an [UInt8] array, but a String"

              String.encodeHex(dict.values[0])
          }
        `)

		_, err := inter.Invoke("test")
		RequireError(t, err)

		var containerMutationError interpreter.ContainerMutationError
		require.ErrorAs(t, err, &containerMutationError)
	})
}

func TestInterpretReferenceExpressionOfOptional(t *testing.T) {

	t.Parallel()

	t.Run("resource", func(t *testing.T) {

		t.Parallel()

		inter := parseCheckAndInterpret(t, `
          resource R {}

          let r: @R? <- create R()
          let ref = &r as &R?
        `)

		value := inter.Globals.Get("ref").GetValue()
		require.IsType(t, &interpreter.SomeValue{}, value)

		innerValue := value.(*interpreter.SomeValue).
			InnerValue(inter, interpreter.EmptyLocationRange)
		require.IsType(t, &interpreter.EphemeralReferenceValue{}, innerValue)
	})

	t.Run("struct", func(t *testing.T) {

		t.Parallel()

		inter := parseCheckAndInterpret(t, `
          struct S {}

          let s: S? = S()
          let ref = &s as &S?
        `)

		value := inter.Globals.Get("ref").GetValue()
		require.IsType(t, &interpreter.SomeValue{}, value)

		innerValue := value.(*interpreter.SomeValue).
			InnerValue(inter, interpreter.EmptyLocationRange)
		require.IsType(t, &interpreter.EphemeralReferenceValue{}, innerValue)
	})

	t.Run("non-composite", func(t *testing.T) {

		t.Parallel()

		inter := parseCheckAndInterpret(t, `
          let i: Int? = 1
          let ref = &i as &Int?
        `)

		value := inter.Globals.Get("ref").GetValue()
		require.IsType(t, &interpreter.SomeValue{}, value)

		innerValue := value.(*interpreter.SomeValue).
			InnerValue(inter, interpreter.EmptyLocationRange)
		require.IsType(t, &interpreter.EphemeralReferenceValue{}, innerValue)
	})

	t.Run("as optional, some", func(t *testing.T) {

		t.Parallel()

		inter := parseCheckAndInterpret(t, `
          let i: Int? = 1
          let ref = &i as &Int?
        `)

		value := inter.Globals.Get("ref").GetValue()
		require.IsType(t, &interpreter.SomeValue{}, value)

		innerValue := value.(*interpreter.SomeValue).
			InnerValue(inter, interpreter.EmptyLocationRange)
		require.IsType(t, &interpreter.EphemeralReferenceValue{}, innerValue)
	})

	t.Run("as optional, nil", func(t *testing.T) {

		t.Parallel()

		inter := parseCheckAndInterpret(t, `
          let i: Int? = nil
          let ref = &i as &Int?
        `)

		value := inter.Globals.Get("ref").GetValue()
		require.IsType(t, interpreter.Nil, value)
	})
}

func TestInterpretResourceReferenceInvalidationOnMove(t *testing.T) {

	t.Parallel()

	errorHandler := func(tt *testing.T) func(err error) {
		return func(err error) {
			errors := checker.RequireCheckerErrors(tt, err, 1)
			invalidatedRefError := &sema.InvalidatedResourceReferenceError{}
			assert.ErrorAs(tt, errors[0], &invalidatedRefError)
		}
	}

	t.Run("stack to account", func(t *testing.T) {

		t.Parallel()

		address := interpreter.NewUnmeteredAddressValueFromBytes([]byte{42})

		inter, _ := testAccountWithErrorHandler(t, address, true, nil, `
            resource R {
                access(all) var id: Int

                access(all) fun setID(_ id: Int) {
                    self.id = id
                }

                init() {
                    self.id = 1
                }
            }

            fun test() {
                let r <-create R()
                let ref = &r as &R

                // Move the resource into the account
                account.storage.save(<-r, to: /storage/r)

                // Update the reference
                ref.setID(2)
            }`, sema.Config{}, errorHandler(t))

		_, err := inter.Invoke("test")
		RequireError(t, err)
		require.ErrorAs(t, err, &interpreter.InvalidatedResourceReferenceError{})
	})

	t.Run("stack to account readonly", func(t *testing.T) {

		t.Parallel()

		address := interpreter.NewUnmeteredAddressValueFromBytes([]byte{42})

		inter, _ := testAccountWithErrorHandler(t, address, true, nil, `
            resource R {
                access(all) var id: Int

                init() {
                    self.id = 1
                }
            }

            fun test() {
                let r <-create R()
                let ref = &r as &R

                // Move the resource into the account
                account.storage.save(<-r, to: /storage/r)

                // 'Read' a field from the reference
                let id = ref.id
            }`, sema.Config{}, errorHandler(t))

		_, err := inter.Invoke("test")
		RequireError(t, err)
		require.ErrorAs(t, err, &interpreter.InvalidatedResourceReferenceError{})
	})

	t.Run("account to stack", func(t *testing.T) {

		t.Parallel()

		inter := parseCheckAndInterpret(t, `
            resource R {
                access(all) var id: Int

                access(all) fun setID(_ id: Int) {
                    self.id = id
                }

                init() {
                    self.id = 1
                }
            }

<<<<<<< HEAD
            fun test(target: auth(Mutable) &[R]) {
=======
            fun test(target: auth(Mutate) &[R]) {
>>>>>>> 4acc8dec
                target.append(<- create R())

                // Take reference while in the account
                let ref = target[0]

                // Move the resource out of the account onto the stack
                let movedR <- target.remove(at: 0)

                // Update the reference
                ref.setID(2)

                destroy movedR
            }
        `)

		address := common.Address{0x1}

		rType := checker.RequireGlobalType(t, inter.Program.Elaboration, "R").(*sema.CompositeType)

		array := interpreter.NewArrayValue(
			inter,
			interpreter.EmptyLocationRange,
			interpreter.VariableSizedStaticType{
				Type: interpreter.ConvertSemaToStaticType(nil, rType),
			},
			address,
		)

		arrayRef := interpreter.NewUnmeteredEphemeralReferenceValue(
			interpreter.NewEntitlementSetAuthorization(
				nil,
<<<<<<< HEAD
				[]common.TypeID{"Mutable"},
=======
				[]common.TypeID{"Mutate"},
>>>>>>> 4acc8dec
				sema.Conjunction,
			),
			array,
			&sema.VariableSizedType{
				Type: rType,
			},
		)

		_, err := inter.Invoke("test", arrayRef)
		RequireError(t, err)
		require.ErrorAs(t, err, &interpreter.InvalidatedResourceReferenceError{})
	})

	t.Run("stack to stack", func(t *testing.T) {

		t.Parallel()

		inter, err := parseCheckAndInterpretWithOptions(
			t,
			`
            resource R {
                access(all) var id: Int

                access(all) fun setID(_ id: Int) {
                    self.id = id
                }

                init() {
                    self.id = 1
                }
            }

            fun test() {
                let r1 <-create R()
                let ref = &r1 as &R

                // Move the resource onto the same stack
                let r2 <- r1

                // Update the reference
                ref.setID(2)

                destroy r2
            }`,

			ParseCheckAndInterpretOptions{
				HandleCheckerError: errorHandler(t),
			},
		)
		require.NoError(t, err)

		_, err = inter.Invoke("test")
		RequireError(t, err)
		require.ErrorAs(t, err, &interpreter.InvalidatedResourceReferenceError{})
	})

	t.Run("one account to another account", func(t *testing.T) {

		t.Parallel()

		inter := parseCheckAndInterpret(t, `
            resource R {
                access(all) var id: Int

                access(all) fun setID(_ id: Int) {
                    self.id = id
                }

                init() {
                    self.id = 1
                }
            }

<<<<<<< HEAD
            fun test(target1: auth(Mutable) &[R], target2: auth(Mutable) &[R]) {
=======
            fun test(target1: auth(Mutate) &[R], target2: auth(Mutate) &[R]) {
>>>>>>> 4acc8dec
                target1.append(<- create R())

                // Take reference while in the account_1
                let ref = target1[0]

                // Move the resource out of the account_1 into the account_2
                target2.append(<- target1.remove(at: 0))

                // Update the reference
                ref.setID(2)
            }
        `)

		rType := checker.RequireGlobalType(t, inter.Program.Elaboration, "R").(*sema.CompositeType)

		// Resource array in account 0x01

		array1 := interpreter.NewArrayValue(
			inter,
			interpreter.EmptyLocationRange,
			interpreter.VariableSizedStaticType{
				Type: interpreter.ConvertSemaToStaticType(nil, rType),
			},
			common.Address{0x1},
		)

		arrayRef1 := interpreter.NewUnmeteredEphemeralReferenceValue(
			interpreter.NewEntitlementSetAuthorization(
				nil,
<<<<<<< HEAD
				[]common.TypeID{"Mutable"},
=======
				[]common.TypeID{"Mutate"},
>>>>>>> 4acc8dec
				sema.Conjunction,
			),
			array1,
			&sema.VariableSizedType{
				Type: rType,
			},
		)

		// Resource array in account 0x02

		array2 := interpreter.NewArrayValue(
			inter,
			interpreter.EmptyLocationRange,
			interpreter.VariableSizedStaticType{
				Type: interpreter.ConvertSemaToStaticType(nil, rType),
			},
			common.Address{0x2},
		)

		arrayRef2 := interpreter.NewUnmeteredEphemeralReferenceValue(
			interpreter.NewEntitlementSetAuthorization(
				nil,
<<<<<<< HEAD
				[]common.TypeID{"Mutable"},
=======
				[]common.TypeID{"Mutate"},
>>>>>>> 4acc8dec
				sema.Conjunction,
			),
			array2,
			&sema.VariableSizedType{
				Type: rType,
			},
		)

		_, err := inter.Invoke("test", arrayRef1, arrayRef2)
		RequireError(t, err)
		require.ErrorAs(t, err, &interpreter.InvalidatedResourceReferenceError{})
	})

	t.Run("account to stack to same account", func(t *testing.T) {

		t.Parallel()

		inter := parseCheckAndInterpret(t, `
            resource R {
                access(all) var id: Int

                access(all) fun setID(_ id: Int) {
                    self.id = id
                }

                init() {
                    self.id = 1
                }
            }

<<<<<<< HEAD
            fun test(target: auth(Mutable) &[R]): Int {
=======
            fun test(target: auth(Mutate) &[R]): Int {
>>>>>>> 4acc8dec
                target.append(<- create R())

                // Take reference while in the account
                let ref = target[0]

                // Move the resource out of the account onto the stack. This should invalidate the reference.
                let movedR <- target.remove(at: 0)

                // Append an extra resource just to force an index change
                target.append(<- create R())

                // Move the resource back into the account (now at a different index)
                // Despite the resource being back in its original account, reference is still invalid.
                target.append(<- movedR)

                // Update the reference
                ref.setID(2)

                return target[1].id
            }
        `)

		address := common.Address{0x1}

		rType := checker.RequireGlobalType(t, inter.Program.Elaboration, "R").(*sema.CompositeType)

		array := interpreter.NewArrayValue(
			inter,
			interpreter.EmptyLocationRange,
			interpreter.VariableSizedStaticType{
				Type: interpreter.ConvertSemaToStaticType(nil, rType),
			},
			address,
		)

		arrayRef := interpreter.NewUnmeteredEphemeralReferenceValue(
			interpreter.NewEntitlementSetAuthorization(
				nil,
<<<<<<< HEAD
				[]common.TypeID{"Mutable"},
=======
				[]common.TypeID{"Mutate"},
>>>>>>> 4acc8dec
				sema.Conjunction,
			),
			array,
			&sema.VariableSizedType{
				Type: rType,
			},
		)

		_, err := inter.Invoke("test", arrayRef)
		RequireError(t, err)
		require.ErrorAs(t, err, &interpreter.InvalidatedResourceReferenceError{})
	})

	t.Run("account to stack storage reference", func(t *testing.T) {

		t.Parallel()

		address := interpreter.NewUnmeteredAddressValueFromBytes([]byte{42})

		inter, _ := testAccount(t, address, true, nil, `
            resource R {
                access(all) var id: Int

                access(all) fun setID(_ id: Int) {
                    self.id = id
                }

                init() {
                    self.id = 1
                }
            }

             fun test() {
                let r1 <-create R()
                account.storage.save(<-r1, to: /storage/r)

                let r1Ref = account.storage.borrow<&R>(from: /storage/r)!

                let r2 <- account.storage.load<@R>(from: /storage/r)!

                r1Ref.setID(2)
                destroy r2
            }`, sema.Config{})

		_, err := inter.Invoke("test")
		RequireError(t, err)
		require.ErrorAs(t, err, &interpreter.DereferenceError{})
	})

	t.Run("multiple references with moves", func(t *testing.T) {

		t.Parallel()

		inter, err := parseCheckAndInterpretWithOptions(t, `
            resource R {
                access(all) var id: Int

                init() {
                    self.id = 5
                }
            }

            var ref1: &R? = nil
            var ref2: &R? = nil
            var ref3: &R? = nil

<<<<<<< HEAD
            fun setup(collection: auth(Mutable) &[R]) {
=======
            fun setup(collection: auth(Mutate) &[R]) {
>>>>>>> 4acc8dec
                collection.append(<- create R())

                // Take reference while in the account
                ref1 = collection[0]

                // Move the resource out of the account onto the stack. This should invalidate ref1.
                let movedR <- collection.remove(at: 0)

                // Take a reference while on stack
                ref2 = &movedR as &R

                // Append an extra resource just to force an index change
                collection.append(<- create R())

                // Move the resource again into the account (now at a different index)
                collection.append(<- movedR)

                // Take another reference
                ref3 = collection[1]
            }

            fun getRef1Id(): Int {
                return ref1!.id
            }

            fun getRef2Id(): Int {
                return ref2!.id
            }

            fun getRef3Id(): Int {
                return ref3!.id
            }
        `,
			ParseCheckAndInterpretOptions{
				HandleCheckerError: errorHandler(t),
			},
		)
		require.NoError(t, err)

		address := common.Address{0x1}

		rType := checker.RequireGlobalType(t, inter.Program.Elaboration, "R").(*sema.CompositeType)

		array := interpreter.NewArrayValue(
			inter,
			interpreter.EmptyLocationRange,
			interpreter.VariableSizedStaticType{
				Type: interpreter.ConvertSemaToStaticType(nil, rType),
			},
			address,
		)

		arrayRef := interpreter.NewUnmeteredEphemeralReferenceValue(
			interpreter.NewEntitlementSetAuthorization(
				nil,
<<<<<<< HEAD
				[]common.TypeID{"Mutable"},
=======
				[]common.TypeID{"Mutate"},
>>>>>>> 4acc8dec
				sema.Conjunction,
			),
			array,
			&sema.VariableSizedType{
				Type: rType,
			},
		)

		_, err = inter.Invoke("setup", arrayRef)
		require.NoError(t, err)

		// First reference must be invalid
		_, err = inter.Invoke("getRef1Id")
		RequireError(t, err)
		assert.ErrorAs(t, err, &interpreter.InvalidatedResourceReferenceError{})

		// Second reference must be invalid
		_, err = inter.Invoke("getRef2Id")
		RequireError(t, err)
		assert.ErrorAs(t, err, &interpreter.InvalidatedResourceReferenceError{})

		// Third reference must be valid
		result, err := inter.Invoke("getRef3Id")
		assert.NoError(t, err)
		AssertValuesEqual(
			t,
			inter,
			interpreter.NewUnmeteredIntValueFromInt64(5),
			result,
		)
	})

	t.Run("ref source is field", func(t *testing.T) {

		t.Parallel()

		inter := parseCheckAndInterpret(
			t,
			`
            access(all) fun test() {
                let r <- create R()
                let s = S()
                s.setB(&r as &R)

                let x = s.b!     // get reference from a struct field
                let movedR <- r  // move the resource
                x.a

                destroy movedR
            }

            access(all) resource R {
                access(all) let a: Int

                init() {
                    self.a = 5
                }
            }

            access(all) struct S {
                access(all) var b: &R?

                access(all) fun setB(_ b: &R) {
                    self.b = b
                }

                init() {
                    self.b = nil
                }
            }`,
		)

		_, err := inter.Invoke("test")
		RequireError(t, err)
		require.ErrorAs(t, err, &interpreter.InvalidatedResourceReferenceError{})
	})

	t.Run("ref target is field", func(t *testing.T) {

		t.Parallel()

		inter := parseCheckAndInterpret(
			t,
			`
            access(all) fun test() {
                let r <- create R()
                let s = S()

                s.setB(&r as &R)  // assign reference to a struct field
                let movedR <- r  // move the resource
                s.b!.a

                destroy movedR
            }

            access(all) resource R {
                access(all) let a: Int

                init() {
                    self.a = 5
                }
            }

            access(all) struct S {
                access(all) var b: &R?

                access(all) fun setB(_ b: &R) {
                    self.b = b
                }

                init() {
                    self.b = nil
                }
            }`,
		)

		_, err := inter.Invoke("test")
		RequireError(t, err)
		require.ErrorAs(t, err, &interpreter.InvalidatedResourceReferenceError{})
	})

	t.Run("resource is array element", func(t *testing.T) {

		t.Parallel()

		inter := parseCheckAndInterpret(
			t,
			`
            resource R {
                access(all) var id: Int

                access(all) fun setID(_ id: Int) {
                    self.id = id
                }

                init() {
                    self.id = 1
                }
            }

            fun test() {
                let array <- [<- create R()]
                let ref = &array[0] as &R

                // remove the resource from array
                let r <- array.remove(at: 0)

                // Update the reference
                ref.setID(2)

                destroy r
                destroy array
            }`,
		)

		_, err := inter.Invoke("test")
		RequireError(t, err)
		require.ErrorAs(t, err, &interpreter.InvalidatedResourceReferenceError{})
	})

	t.Run("resource is dictionary entry", func(t *testing.T) {

		t.Parallel()

		inter := parseCheckAndInterpret(
			t,
			`
            resource R {
                access(all) var id: Int

                access(all) fun setID(_ id: Int) {
                    self.id = id
                }

                init() {
                    self.id = 1
                }
            }

            fun test() {
                let dictionary <- {0: <- create R()}
                let ref = (&dictionary[0] as &R?)!

                // remove the resource from array
                let r <- dictionary.remove(key: 0)

                // Update the reference
                ref.setID(2)

                destroy r
                destroy dictionary
            }`,
		)

		_, err := inter.Invoke("test")
		RequireError(t, err)
		require.ErrorAs(t, err, &interpreter.InvalidatedResourceReferenceError{})
	})

	t.Run("nested resource in composite", func(t *testing.T) {
		t.Parallel()

		inter := parseCheckAndInterpret(t, `
            resource Foo {
                let id: UInt8  // non resource typed field
                let bar: @Bar   // resource typed field
                init() {
                    self.id = 1
                    self.bar <-create Bar()
                }
                destroy() {
                    destroy self.bar
                }
            }

            resource Bar {
                let baz: @Baz
                init() {
                    self.baz <-create Baz()
                }
                destroy() {
                    destroy self.baz
                }
            }

            resource Baz {
                let id: UInt8
                init() {
                    self.id = 1
                }
            }

            fun main() {
                var foo <- create Foo()

                // Get a reference to the inner resource.
                // Function call is just to trick the checker.
                var bazRef = getRef(&foo.bar.baz as &Baz)

                // Move the outer resource
                var foo2 <- foo

                // Access the moved resource
                bazRef.id

                destroy foo2
            }

            fun getRef(_ ref: &Baz): &Baz {
                return ref
            }
        `,
		)

		_, err := inter.Invoke("main")
		RequireError(t, err)
		require.ErrorAs(t, err, &interpreter.InvalidatedResourceReferenceError{})
	})

	t.Run("nested resource in dictionary", func(t *testing.T) {
		t.Parallel()

		inter := parseCheckAndInterpret(t, `
            resource Foo {}

            fun main() {
                var dict <- {"levelOne": <- {"levelTwo": <- create Foo()}}

                // Get a reference to the inner resource.
                // Function call is just to trick the checker.
                var dictRef = getRef(&dict["levelOne"] as &{String: Foo}?)!

                // Move the outer resource
                var dict2 <- dict

                // Access the inner moved resource
                var fooRef = dictRef["levelTwo"]

                destroy dict2
            }

            fun getRef(_ ref: &{String: Foo}?): &{String: Foo}? {
                return ref
            }
        `,
		)

		_, err := inter.Invoke("main")
		RequireError(t, err)
		require.ErrorAs(t, err, &interpreter.InvalidatedResourceReferenceError{})
	})

	t.Run("nested resource in array", func(t *testing.T) {
		t.Parallel()

		inter := parseCheckAndInterpret(t, `
            resource Foo {}

            fun main() {
                var array <- [<-[<- create Foo()]]

                // Get a reference to the inner resource.
                // Function call is just to trick the checker.
                var arrayRef = getRef(&array[0] as &[Foo])

                // Move the outer resource
                var array2 <- array

                // Access the inner moved resource
                var fooRef = arrayRef[0]

                destroy array2
            }

            fun getRef(_ ref: &[Foo]): &[Foo] {
                return ref
            }
        `,
		)

		_, err := inter.Invoke("main")
		RequireError(t, err)
		require.ErrorAs(t, err, &interpreter.InvalidatedResourceReferenceError{})
	})

	t.Run("nested optional resource", func(t *testing.T) {
		t.Parallel()

		inter := parseCheckAndInterpret(t, `
            resource Foo {
                let optionalBar: @Bar?
                init() {
                    self.optionalBar <-create Bar()
                }
                destroy() {
                    destroy self.optionalBar
                }
            }

            resource Bar {
                let id: UInt8
                init() {
                    self.id = 1
                }
            }

            fun main() {
                var foo <- create Foo()

                // Get a reference to the inner resource.
                // Function call is just to trick the checker.
                var barRef = getRef(&foo.optionalBar as &Bar?)

                // Move the outer resource
                var foo2 <- foo

                // Access the moved resource
                barRef!.id

                destroy foo2
            }

            fun getRef(_ ref: &Bar?): &Bar? {
                return ref
            }
        `,
		)

		_, err := inter.Invoke("main")
		RequireError(t, err)
		require.ErrorAs(t, err, &interpreter.InvalidatedResourceReferenceError{})
	})
}

func TestInterpretResourceReferenceInvalidationOnDestroy(t *testing.T) {

	t.Parallel()

	errorHandler := func(tt *testing.T) func(err error) {
		return func(err error) {
			errors := checker.RequireCheckerErrors(tt, err, 1)
			invalidatedRefError := &sema.InvalidatedResourceReferenceError{}
			assert.ErrorAs(tt, errors[0], &invalidatedRefError)
		}
	}

	t.Run("on stack", func(t *testing.T) {

		t.Parallel()

		address := interpreter.NewUnmeteredAddressValueFromBytes([]byte{42})

		inter, _ := testAccountWithErrorHandler(t, address, true, nil, `
            resource R {
                access(all) var id: Int

                access(all) fun setID(_ id: Int) {
                    self.id = id
                }

                init() {
                    self.id = 1
                }
            }

            fun test() {
                let r <-create R()
                let ref = &r as &R

                destroy r

                // Update the reference
                ref.setID(2)
            }`, sema.Config{}, errorHandler(t))

		_, err := inter.Invoke("test")
		RequireError(t, err)
		require.ErrorAs(t, err, &interpreter.DestroyedResourceError{})
	})

	t.Run("ref source is field", func(t *testing.T) {

		t.Parallel()

		inter := parseCheckAndInterpret(
			t,
			`
            access(all) fun test() {
                let r <- create R()
                let s = S()
                s.setB(&r as &R)

                let x = s.b!     // get reference from a struct field
                destroy r        // destroy the resource
                x.a
            }

            access(all) resource R {
                access(all) let a: Int

                init() {
                    self.a = 5
                }
            }

            access(all) struct S {
                access(all) var b: &R?

                access(all) fun setB(_ b: &R) {
                    self.b = b
                }

                init() {
                    self.b = nil
                }
            }`,
		)

		_, err := inter.Invoke("test")
		RequireError(t, err)
		require.ErrorAs(t, err, &interpreter.DestroyedResourceError{})

	})
}

func TestInterpretReferenceTrackingOnInvocation(t *testing.T) {
	t.Parallel()

	inter := parseCheckAndInterpret(t, `
      access(all) resource Foo {

          access(all) let id: UInt8

          init() {
              self.id = 12
          }

          access(all) fun something() {}
      }

      fun returnSameRef(_ ref: &Foo): &Foo {
          return ref
      }

      fun main() {
          var foo <- create Foo()
          var fooRef = &foo as &Foo

          // Invocation should not un-track the reference
          fooRef.something()

          // just to trick the checker
		  fooRef = returnSameRef(fooRef)

          // Moving the resource should update the tracking
          var newFoo <- foo

      	  fooRef.id

      	  destroy newFoo
      }
    `)

	_, err := inter.Invoke("main")
	require.Error(t, err)

	require.ErrorAs(t, err, &interpreter.InvalidatedResourceReferenceError{})
}

func TestInterpretInvalidReferenceToOptionalConfusion(t *testing.T) {

	t.Parallel()

	inter := parseCheckAndInterpret(t, `
      struct S {
         fun foo() {}
      }

      fun main() {
        let y: AnyStruct? = nil
        let z: AnyStruct = y
        let ref = &z as &AnyStruct
        let s = ref as! &S
        s.foo()
      }
    `)

	_, err := inter.Invoke("main")
	RequireError(t, err)

	require.ErrorAs(t, err, &interpreter.ForceCastTypeMismatchError{})
}

func TestInterpretReferenceToOptional(t *testing.T) {

	t.Parallel()

	inter := parseCheckAndInterpret(t, `
      fun main(): AnyStruct {
        let y: Int? = nil
        let z: AnyStruct = y
        return &z as &AnyStruct
      }
    `)

	value, err := inter.Invoke("main")
	require.NoError(t, err)

	AssertValuesEqual(
		t,
		inter,
		&interpreter.EphemeralReferenceValue{
			Value:         interpreter.Nil,
			BorrowedType:  sema.AnyStructType,
			Authorization: interpreter.UnauthorizedAccess,
		},
		value,
	)
}

func TestInterpretInvalidatedReferenceToOptional(t *testing.T) {
	t.Parallel()

	inter := parseCheckAndInterpret(t, `
        resource Foo {}

        fun main(): AnyStruct {
            let y: @Foo? <- create Foo()
            let z: @AnyResource <- y

            var ref1 = &z as &AnyResource

            var ref2 = returnSameRef(ref1)

            destroy z
            return ref2
        }

        fun returnSameRef(_ ref: &AnyResource): &AnyResource {
            return ref
        }
    `)

	_, err := inter.Invoke("main")
	require.NoError(t, err)
}<|MERGE_RESOLUTION|>--- conflicted
+++ resolved
@@ -618,11 +618,7 @@
                 }
             }
 
-<<<<<<< HEAD
-            fun test(target: auth(Mutable) &[R]) {
-=======
             fun test(target: auth(Mutate) &[R]) {
->>>>>>> 4acc8dec
                 target.append(<- create R())
 
                 // Take reference while in the account
@@ -654,11 +650,7 @@
 		arrayRef := interpreter.NewUnmeteredEphemeralReferenceValue(
 			interpreter.NewEntitlementSetAuthorization(
 				nil,
-<<<<<<< HEAD
-				[]common.TypeID{"Mutable"},
-=======
 				[]common.TypeID{"Mutate"},
->>>>>>> 4acc8dec
 				sema.Conjunction,
 			),
 			array,
@@ -732,11 +724,7 @@
                 }
             }
 
-<<<<<<< HEAD
-            fun test(target1: auth(Mutable) &[R], target2: auth(Mutable) &[R]) {
-=======
             fun test(target1: auth(Mutate) &[R], target2: auth(Mutate) &[R]) {
->>>>>>> 4acc8dec
                 target1.append(<- create R())
 
                 // Take reference while in the account_1
@@ -766,11 +754,7 @@
 		arrayRef1 := interpreter.NewUnmeteredEphemeralReferenceValue(
 			interpreter.NewEntitlementSetAuthorization(
 				nil,
-<<<<<<< HEAD
-				[]common.TypeID{"Mutable"},
-=======
 				[]common.TypeID{"Mutate"},
->>>>>>> 4acc8dec
 				sema.Conjunction,
 			),
 			array1,
@@ -793,11 +777,7 @@
 		arrayRef2 := interpreter.NewUnmeteredEphemeralReferenceValue(
 			interpreter.NewEntitlementSetAuthorization(
 				nil,
-<<<<<<< HEAD
-				[]common.TypeID{"Mutable"},
-=======
 				[]common.TypeID{"Mutate"},
->>>>>>> 4acc8dec
 				sema.Conjunction,
 			),
 			array2,
@@ -828,11 +808,7 @@
                 }
             }
 
-<<<<<<< HEAD
-            fun test(target: auth(Mutable) &[R]): Int {
-=======
             fun test(target: auth(Mutate) &[R]): Int {
->>>>>>> 4acc8dec
                 target.append(<- create R())
 
                 // Take reference while in the account
@@ -871,11 +847,7 @@
 		arrayRef := interpreter.NewUnmeteredEphemeralReferenceValue(
 			interpreter.NewEntitlementSetAuthorization(
 				nil,
-<<<<<<< HEAD
-				[]common.TypeID{"Mutable"},
-=======
 				[]common.TypeID{"Mutate"},
->>>>>>> 4acc8dec
 				sema.Conjunction,
 			),
 			array,
@@ -942,11 +914,7 @@
             var ref2: &R? = nil
             var ref3: &R? = nil
 
-<<<<<<< HEAD
-            fun setup(collection: auth(Mutable) &[R]) {
-=======
             fun setup(collection: auth(Mutate) &[R]) {
->>>>>>> 4acc8dec
                 collection.append(<- create R())
 
                 // Take reference while in the account
@@ -1002,11 +970,7 @@
 		arrayRef := interpreter.NewUnmeteredEphemeralReferenceValue(
 			interpreter.NewEntitlementSetAuthorization(
 				nil,
-<<<<<<< HEAD
-				[]common.TypeID{"Mutable"},
-=======
 				[]common.TypeID{"Mutate"},
->>>>>>> 4acc8dec
 				sema.Conjunction,
 			),
 			array,
