/*
 * Cadence - The resource-oriented smart contract programming language
 *
 * Copyright 2019-2022 Dapper Labs, Inc.
 *
 * Licensed under the Apache License, Version 2.0 (the "License");
 * you may not use this file except in compliance with the License.
 * You may obtain a copy of the License at
 *
 *   http://www.apache.org/licenses/LICENSE-2.0
 *
 * Unless required by applicable law or agreed to in writing, software
 * distributed under the License is distributed on an "AS IS" BASIS,
 * WITHOUT WARRANTIES OR CONDITIONS OF ANY KIND, either express or implied.
 * See the License for the specific language governing permissions and
 * limitations under the License.
 */

package interpreter_test

import (
	"testing"

	"github.com/stretchr/testify/require"

	"github.com/onflow/cadence/runtime/interpreter"
	. "github.com/onflow/cadence/runtime/tests/utils"
)

func TestInterpretResourceReferenceInstanceOf(t *testing.T) {

	t.Parallel()

	inter := parseCheckAndInterpret(t, `
        resource R {}

        fun test(): Bool {
            let r <- create R()
            let ref = &r as &R
            let isInstance = ref.isInstance(Type<@R>())
            destroy r
            return isInstance
        }
    `)

	value, err := inter.Invoke("test")
	require.NoError(t, err)

	AssertValuesEqual(
		t,
		inter,
		interpreter.BoolValue(true),
		value,
	)
}

func TestInterpretResourceReferenceFieldComparison(t *testing.T) {

	t.Parallel()

	inter := parseCheckAndInterpret(t, `
        resource R {
            let n: Int
            init() {
                self.n = 1
            }
        }

        fun test(): Bool {
            let r <- create R()
            let ref = &r as &R
            let isOne = ref.n == 1
            destroy r
            return isOne
        }
    `)

	value, err := inter.Invoke("test")
	require.NoError(t, err)

	AssertValuesEqual(
		t,
		inter,
		interpreter.BoolValue(true),
		value,
	)
}

func TestInterpretContainerVariance(t *testing.T) {

	t.Parallel()

	t.Run("invocation of struct function, reference", func(t *testing.T) {

		t.Parallel()

		inter := parseCheckAndInterpret(t, `
          struct S1 {
              pub fun getSecret(): Int {
                  return 0
              }
          }

          struct S2 {
              priv fun getSecret(): Int {
                  return 42
              }
          }

          fun test(): Int {
              let dict: {Int: &S1} = {}
              let dictRef = &dict as &{Int: &AnyStruct}

              let s2 = S2()
              dictRef[0] = &s2 as &AnyStruct

              return dict.values[0].getSecret()
          }
        `)

		_, err := inter.Invoke("test")
		require.Error(t, err)
		_ = err.Error()

		var containerMutationErr interpreter.ContainerMutationError
		require.ErrorAs(t, err, &containerMutationErr)
	})

	t.Run("invocation of struct function, value", func(t *testing.T) {

		t.Parallel()

		inter := parseCheckAndInterpret(t, `
          struct S1 {
              pub fun getSecret(): Int {
                  return 0
              }
          }

          struct S2 {
              priv fun getSecret(): Int {
                  return 42
              }
          }

          fun test(): Int {
              let dict: {Int: S1} = {}
              let dictRef = &dict as &{Int: AnyStruct}

              dictRef[0] = S2()

              return dict.values[0].getSecret()
          }
        `)

		_, err := inter.Invoke("test")
		require.Error(t, err)
		_ = err.Error()

		var containerMutationErr interpreter.ContainerMutationError
		require.ErrorAs(t, err, &containerMutationErr)
	})

	t.Run("field read, reference", func(t *testing.T) {

		t.Parallel()

		inter := parseCheckAndInterpret(t, `
         struct S1 {
             var value: Int

             init() {
                 self.value = 0
             }
         }

         struct S2 {
             priv var value: Int

             init() {
                 self.value = 1
             }
         }

         fun test(): Int {
             let dict: {Int: &S1} = {}
             let dictRef = &dict as &{Int: &AnyStruct}

             let s2 = S2()
             dictRef[0] = &s2 as &AnyStruct

             return dict.values[0].value
         }
       `)

		_, err := inter.Invoke("test")
		require.Error(t, err)
		_ = err.Error()

		var containerMutationError interpreter.ContainerMutationError
		require.ErrorAs(t, err, &containerMutationError)
	})

	t.Run("field read, value", func(t *testing.T) {

		t.Parallel()

		inter := parseCheckAndInterpret(t, `
         struct S1 {
             var value: Int

             init() {
                 self.value = 0
             }
         }

         struct S2 {
             priv var value: Int

             init() {
                 self.value = 1
             }
         }

         fun test(): Int {
             let dict: {Int: S1} = {}
             let dictRef = &dict as &{Int: AnyStruct}

             dictRef[0] = S2()

             return dict.values[0].value
         }
       `)

		_, err := inter.Invoke("test")
		require.Error(t, err)
		_ = err.Error()

		var containerMutationError interpreter.ContainerMutationError
		require.ErrorAs(t, err, &containerMutationError)
	})

	t.Run("field write, reference", func(t *testing.T) {

		t.Parallel()

		inter := parseCheckAndInterpret(t, `
          struct S1 {
              var value: Int

              init() {
                  self.value = 0
              }
          }

          struct S2 {
              // field is only publicly readable, not writeable
              pub var value: Int

              init() {
                  self.value = 0
              }
          }

          fun test() {
              let dict: {Int: &S1} = {}

              let s2 = S2()

              let dictRef = &dict as &{Int: &AnyStruct}
              dictRef[0] = &s2 as &AnyStruct

              dict.values[0].value = 1

             // NOTE: intentionally not reading,
             // the test checks writes
          }
        `)

		_, err := inter.Invoke("test")
		require.Error(t, err)
		_ = err.Error()

		var containerMutationError interpreter.ContainerMutationError
		require.ErrorAs(t, err, &containerMutationError)
	})

	t.Run("field write, value", func(t *testing.T) {

		t.Parallel()

		inter := parseCheckAndInterpret(t, `
          struct S1 {
              var value: Int

              init() {
                  self.value = 0
              }
          }

          struct S2 {
              // field is only publicly readable, not writeable
              pub var value: Int

              init() {
                  self.value = 0
              }
          }

          fun test() {
              let dict: {Int: S1} = {}
              let dictRef = &dict as &{Int: AnyStruct}

              dictRef[0] = S2()

              dict.values[0].value = 1

             // NOTE: intentionally not reading,
             // the test checks writes
          }
        `)

		_, err := inter.Invoke("test")
		require.Error(t, err)
		_ = err.Error()

		var containerMutationError interpreter.ContainerMutationError
		require.ErrorAs(t, err, &containerMutationError)
	})

	t.Run("value transfer", func(t *testing.T) {

		t.Parallel()

		inter := parseCheckAndInterpret(t, `
          struct S1 {}

          struct S2 {}

          fun test() {
              let dict: {Int: S1} = {}

              let s2 = S2()

              let dictRef = &dict as &{Int: AnyStruct}
              dictRef[0] = s2

              let x = dict.values[0]
          }
        `)

		_, err := inter.Invoke("test")
		require.Error(t, err)
		_ = err.Error()

		var containerMutationError interpreter.ContainerMutationError
		require.ErrorAs(t, err, &containerMutationError)
	})

	t.Run("invocation of function, value", func(t *testing.T) {

		t.Parallel()

		inter := parseCheckAndInterpret(t, `
          fun f1(): Int {
              return 0
          }

          fun f2(): String {
              return "0"
          }

          fun test(): Int {
              let dict: {Int: ((): Int)} = {}
              let dictRef = &dict as &{Int: AnyStruct}

              dictRef[0] = f2

              return dict.values[0]()
          }
        `)

		_, err := inter.Invoke("test")
		require.Error(t, err)
		_ = err.Error()

		var containerMutationError interpreter.ContainerMutationError
		require.ErrorAs(t, err, &containerMutationError)
	})

	t.Run("interpreted function argument", func(t *testing.T) {

		t.Parallel()

		inter := parseCheckAndInterpret(t, `
          fun f(_ value: [UInt8]) {}

          fun test() {
              let dict: {Int: [UInt8]} = {}
              let dictRef = &dict as &{Int: AnyStruct}

              dictRef[0] = "not an [UInt8] array, but a String"

              f(dict.values[0])
          }
        `)

		_, err := inter.Invoke("test")
		require.Error(t, err)
		_ = err.Error()

		var containerMutationError interpreter.ContainerMutationError
		require.ErrorAs(t, err, &containerMutationError)
	})

	t.Run("native function argument", func(t *testing.T) {

		t.Parallel()

		inter := parseCheckAndInterpret(t, `
          fun f(_ value: [UInt8]) {}

          fun test() {
              let dict: {Int: [UInt8]} = {}
              let dictRef = &dict as &{Int: AnyStruct}

              dictRef[0] = "not an [UInt8] array, but a String"

              String.encodeHex(dict.values[0])
          }
        `)

		_, err := inter.Invoke("test")
		require.Error(t, err)
		_ = err.Error()

		var containerMutationError interpreter.ContainerMutationError
		require.ErrorAs(t, err, &containerMutationError)
	})
}

<<<<<<< HEAD
func TestInterpretResourceReferenceAfterMove(t *testing.T) {

	t.Parallel()

	t.Run("resource", func(t *testing.T) {

		t.Parallel()

		inter := parseCheckAndInterpret(t, `
            resource R {
                let value: String

                init(value: String) {
                    self.value = value
                }
            }

            fun test(target: &[R]): String {
                let r <- create R(value: "testValue")
                let ref = &r as &R
                target.append(<-r)
                return ref.value
            }
        `)

		address := common.Address{0x1}

		rType := checker.RequireGlobalType(t, inter.Program.Elaboration, "R").(*sema.CompositeType)

		array := interpreter.NewArrayValue(
			inter,
			interpreter.ReturnEmptyLocationRange,
			interpreter.VariableSizedStaticType{
				Type: interpreter.ConvertSemaToStaticType(nil, rType),
			},
			address,
		)

		arrayRef := interpreter.NewUnmeteredEphemeralReferenceValue(
			false,
			array,
			&sema.VariableSizedType{
				Type: rType,
			},
		)

		_, err := inter.Invoke("test", arrayRef)
		require.Error(t, err)
		require.ErrorAs(t, err, &interpreter.InvalidatedResourceReferenceError{})
	})

	t.Run("array", func(t *testing.T) {

		t.Parallel()

		inter := parseCheckAndInterpret(t, `
            resource R {
                let value: String

                init(value: String) {
                    self.value = value
                }
            }

            fun test(target: &[[R]]): String {
                let rs <- [<-create R(value: "testValue")]
                let ref = &rs as &[R]
                target.append(<-rs)
                return ref[0].value
            }
        `)

		address := common.Address{0x1}

		rType := checker.RequireGlobalType(t, inter.Program.Elaboration, "R").(*sema.CompositeType)

		array := interpreter.NewArrayValue(
			inter,
			interpreter.ReturnEmptyLocationRange,
			interpreter.VariableSizedStaticType{
				Type: interpreter.VariableSizedStaticType{
					Type: interpreter.ConvertSemaToStaticType(nil, rType),
				},
			},
			address,
		)

		arrayRef := interpreter.NewUnmeteredEphemeralReferenceValue(
			false,
			array,
			&sema.VariableSizedType{
				Type: &sema.VariableSizedType{
					Type: rType,
				},
			},
		)

		_, err := inter.Invoke("test", arrayRef)
		require.Error(t, err)
		require.ErrorAs(t, err, &interpreter.InvalidatedResourceReferenceError{})
	})

	t.Run("dictionary", func(t *testing.T) {

		t.Parallel()

		inter := parseCheckAndInterpret(t, `
            resource R {
                let value: String

                init(value: String) {
                    self.value = value
                }
            }

            fun test(target: &[{Int: R}]): String? {
                let rs <- {1: <-create R(value: "testValue")}
                let ref = &rs as &{Int: R}
                target.append(<-rs)
                return ref[1]?.value
            }
        `)

		address := common.Address{0x1}

		rType := checker.RequireGlobalType(t, inter.Program.Elaboration, "R").(*sema.CompositeType)

		array := interpreter.NewArrayValue(
			inter,
			interpreter.ReturnEmptyLocationRange,
			interpreter.VariableSizedStaticType{
				Type: interpreter.DictionaryStaticType{
					KeyType:   interpreter.PrimitiveStaticTypeInt,
					ValueType: interpreter.ConvertSemaToStaticType(nil, rType),
				},
			},
			address,
		)

		arrayRef := interpreter.NewUnmeteredEphemeralReferenceValue(
			false,
			array,
			&sema.VariableSizedType{
				Type: &sema.DictionaryType{
					KeyType:   sema.IntType,
					ValueType: rType,
				},
			},
		)

		_, err := inter.Invoke("test", arrayRef)
		require.Error(t, err)
		require.ErrorAs(t, err, &interpreter.InvalidatedResourceReferenceError{})
	})
}

func TestInterpretReferenceUseAfterShiftStatementMove(t *testing.T) {

	t.Parallel()

	t.Run("container on stack", func(t *testing.T) {

		t.Parallel()

		inter := parseCheckAndInterpret(t, `
          resource R2 {
              let value: String

              init() {
                  self.value = "test"
              }
          }

          resource R1 {
              var r2: @R2?

              init() {
                  self.r2 <- nil
              }

              destroy() {
                  destroy self.r2
              }

              fun borrowR2(): &R2? {
                  let optR2 <- self.r2 <- nil
                  let r2 <- optR2!
                  let ref = &r2 as &R2
                  self.r2 <-! r2
                  return ref
              }
          }

          fun test(): String {
              let r2 <- create R2()
              let r1 <- create R1()
              r1.r2 <-! r2
              let optRef = r1.borrowR2()
              let value = optRef!.value
              destroy r1
              return value
          }
        `)

		value, err := inter.Invoke("test")
		require.NoError(t, err)

		AssertValuesEqual(
			t,
			inter,
			interpreter.NewUnmeteredStringValue("test"),
			value,
		)

	})

	t.Run("container in account", func(t *testing.T) {

		t.Parallel()

		inter, err := parseCheckAndInterpretWithOptions(t,
			`
              resource R2 {
                  let value: String

                  init() {
                      self.value = "test"
                  }
              }

              resource R1 {
                  var r2: @R2?

                  init() {
                      self.r2 <- nil
                  }

                  destroy() {
                      destroy self.r2
                  }

                  fun borrowR2(): &R2? {
                      return &self.r2 as &R2?
                  }
              }

              fun createR1(): @R1 {
                  return <- create R1()
              }

              fun getOwnerR1(r1: &R1): Address? {
                  return r1.owner?.address
              }

              fun getOwnerR2(r1: &R1): Address? {
                  return r1.r2?.owner?.address
              }

              fun test(r1: &R1): String {
                  let r2 <- create R2()
                  r1.r2 <-! r2
                  let optRef = r1.borrowR2()
                  let value = optRef!.value
                  return value
              }
            `,
			ParseCheckAndInterpretOptions{
				Config: &interpreter.Config{
					PublicAccountHandler: func(address interpreter.AddressValue) interpreter.Value {
						return newTestPublicAccountValue(nil, address)
					},
				},
			},
		)
		require.NoError(t, err)

		r1, err := inter.Invoke("createR1")
		require.NoError(t, err)

		r1 = r1.Transfer(inter, interpreter.ReturnEmptyLocationRange, atree.Address{1}, false, nil)

		r1Type := checker.RequireGlobalType(t, inter.Program.Elaboration, "R1")

		ref := interpreter.NewUnmeteredEphemeralReferenceValue(
			false,
			r1,
			r1Type,
		)

		// Test

		value, err := inter.Invoke("test", ref)
		require.NoError(t, err)

		AssertValuesEqual(
			t,
			inter,
			interpreter.NewUnmeteredStringValue("test"),
			value,
		)

		// Check R1 owner

		r1Address, err := inter.Invoke("getOwnerR1", ref)
		require.NoError(t, err)

		AssertValuesEqual(
			t,
			inter,
			interpreter.NewUnmeteredSomeValueNonCopying(
				interpreter.AddressValue{1},
			),
			r1Address,
		)

		// Check R2 owner

		r2Address, err := inter.Invoke("getOwnerR2", ref)
		require.NoError(t, err)

		AssertValuesEqual(
			t,
			inter,
			interpreter.NewUnmeteredSomeValueNonCopying(
				interpreter.AddressValue{1},
			),
			r2Address,
		)
	})

	t.Run("container in account, reference in stack", func(t *testing.T) {

		t.Parallel()

		inter, err := parseCheckAndInterpretWithOptions(t,
			`
              resource R2 {
                  let value: String

                  init() {
                      self.value = "test"
                  }
              }

              resource R1 {
                  var r2: @R2?

                  init() {
                      self.r2 <- nil
                  }

                  destroy() {
                      destroy self.r2
                  }

                  fun borrowR2(): &R2? {
                      let optR2 <- self.r2 <- nil
                      let r2 <- optR2!
                      let ref = &r2 as &R2
                      self.r2 <-! r2
                      return ref
                  }
              }

              fun createR1(): @R1 {
                  return <- create R1()
              }

              fun getOwnerR1(r1: &R1): Address? {
                  return r1.owner?.address
              }

              fun getOwnerR2(r1: &R1): Address? {
                  return r1.r2?.owner?.address
              }

              fun test(r1: &R1): String {
                  let r2 <- create R2()
                  r1.r2 <-! r2
                  let optRef = r1.borrowR2()
                  let value = optRef!.value
                  return value
              }
            `,
			ParseCheckAndInterpretOptions{
				Config: &interpreter.Config{
					PublicAccountHandler: func(address interpreter.AddressValue) interpreter.Value {
						return newTestPublicAccountValue(nil, address)
					},
				},
			},
		)
		require.NoError(t, err)

		r1, err := inter.Invoke("createR1")
		require.NoError(t, err)

		r1 = r1.Transfer(inter, interpreter.ReturnEmptyLocationRange, atree.Address{1}, false, nil)

		r1Type := checker.RequireGlobalType(t, inter.Program.Elaboration, "R1")

		ref := interpreter.NewUnmeteredEphemeralReferenceValue(
			false,
			r1,
			r1Type,
		)

		// Test

		_, err = inter.Invoke("test", ref)
		require.Error(t, err)
		require.ErrorAs(t, err, &interpreter.InvalidatedResourceReferenceError{})
	})
}

=======
>>>>>>> 49f08a28
func TestInterpretReferenceExpressionOfOptional(t *testing.T) {

	t.Parallel()

	t.Run("resource", func(t *testing.T) {

		t.Parallel()

		inter := parseCheckAndInterpret(t, `
          resource R {}

          let r: @R? <- create R()
          let ref = &r as &R?
        `)

		value := inter.Globals["ref"].GetValue()
		require.IsType(t, &interpreter.SomeValue{}, value)

		innerValue := value.(*interpreter.SomeValue).
			InnerValue(inter, interpreter.ReturnEmptyLocationRange)
		require.IsType(t, &interpreter.EphemeralReferenceValue{}, innerValue)
	})

	t.Run("struct", func(t *testing.T) {

		t.Parallel()

		inter := parseCheckAndInterpret(t, `
          struct S {}

          let s: S? = S()
          let ref = &s as &S?
        `)

		value := inter.Globals["ref"].GetValue()
		require.IsType(t, &interpreter.SomeValue{}, value)

		innerValue := value.(*interpreter.SomeValue).
			InnerValue(inter, interpreter.ReturnEmptyLocationRange)
		require.IsType(t, &interpreter.EphemeralReferenceValue{}, innerValue)
	})

	t.Run("non-composite", func(t *testing.T) {

		t.Parallel()

		inter := parseCheckAndInterpret(t, `
          let i: Int? = 1
          let ref = &i as &Int?
        `)

		value := inter.Globals["ref"].GetValue()
		require.IsType(t, &interpreter.SomeValue{}, value)

		innerValue := value.(*interpreter.SomeValue).
			InnerValue(inter, interpreter.ReturnEmptyLocationRange)
		require.IsType(t, &interpreter.EphemeralReferenceValue{}, innerValue)
	})

	t.Run("as optional, some", func(t *testing.T) {

		t.Parallel()

		inter := parseCheckAndInterpret(t, `
          let i: Int? = 1
          let ref = &i as &Int?
        `)

		value := inter.Globals["ref"].GetValue()
		require.IsType(t, &interpreter.SomeValue{}, value)

		innerValue := value.(*interpreter.SomeValue).
			InnerValue(inter, interpreter.ReturnEmptyLocationRange)
		require.IsType(t, &interpreter.EphemeralReferenceValue{}, innerValue)
	})

	t.Run("as optional, nil", func(t *testing.T) {

		t.Parallel()

		inter := parseCheckAndInterpret(t, `
          let i: Int? = nil
          let ref = &i as &Int?
        `)

		value := inter.Globals["ref"].GetValue()
		require.IsType(t, interpreter.NilValue{}, value)
	})

	t.Run("upcast to optional", func(t *testing.T) {

		t.Parallel()

		inter := parseCheckAndInterpret(t, `
          let i: Int = 1
          let ref = &i as &Int?
        `)

		value := inter.Globals["ref"].GetValue()
		require.IsType(t, &interpreter.SomeValue{}, value)

		innerValue := value.(*interpreter.SomeValue).
			InnerValue(inter, interpreter.ReturnEmptyLocationRange)
		require.IsType(t, &interpreter.EphemeralReferenceValue{}, innerValue)
	})
}<|MERGE_RESOLUTION|>--- conflicted
+++ resolved
@@ -439,424 +439,6 @@
 	})
 }
 
-<<<<<<< HEAD
-func TestInterpretResourceReferenceAfterMove(t *testing.T) {
-
-	t.Parallel()
-
-	t.Run("resource", func(t *testing.T) {
-
-		t.Parallel()
-
-		inter := parseCheckAndInterpret(t, `
-            resource R {
-                let value: String
-
-                init(value: String) {
-                    self.value = value
-                }
-            }
-
-            fun test(target: &[R]): String {
-                let r <- create R(value: "testValue")
-                let ref = &r as &R
-                target.append(<-r)
-                return ref.value
-            }
-        `)
-
-		address := common.Address{0x1}
-
-		rType := checker.RequireGlobalType(t, inter.Program.Elaboration, "R").(*sema.CompositeType)
-
-		array := interpreter.NewArrayValue(
-			inter,
-			interpreter.ReturnEmptyLocationRange,
-			interpreter.VariableSizedStaticType{
-				Type: interpreter.ConvertSemaToStaticType(nil, rType),
-			},
-			address,
-		)
-
-		arrayRef := interpreter.NewUnmeteredEphemeralReferenceValue(
-			false,
-			array,
-			&sema.VariableSizedType{
-				Type: rType,
-			},
-		)
-
-		_, err := inter.Invoke("test", arrayRef)
-		require.Error(t, err)
-		require.ErrorAs(t, err, &interpreter.InvalidatedResourceReferenceError{})
-	})
-
-	t.Run("array", func(t *testing.T) {
-
-		t.Parallel()
-
-		inter := parseCheckAndInterpret(t, `
-            resource R {
-                let value: String
-
-                init(value: String) {
-                    self.value = value
-                }
-            }
-
-            fun test(target: &[[R]]): String {
-                let rs <- [<-create R(value: "testValue")]
-                let ref = &rs as &[R]
-                target.append(<-rs)
-                return ref[0].value
-            }
-        `)
-
-		address := common.Address{0x1}
-
-		rType := checker.RequireGlobalType(t, inter.Program.Elaboration, "R").(*sema.CompositeType)
-
-		array := interpreter.NewArrayValue(
-			inter,
-			interpreter.ReturnEmptyLocationRange,
-			interpreter.VariableSizedStaticType{
-				Type: interpreter.VariableSizedStaticType{
-					Type: interpreter.ConvertSemaToStaticType(nil, rType),
-				},
-			},
-			address,
-		)
-
-		arrayRef := interpreter.NewUnmeteredEphemeralReferenceValue(
-			false,
-			array,
-			&sema.VariableSizedType{
-				Type: &sema.VariableSizedType{
-					Type: rType,
-				},
-			},
-		)
-
-		_, err := inter.Invoke("test", arrayRef)
-		require.Error(t, err)
-		require.ErrorAs(t, err, &interpreter.InvalidatedResourceReferenceError{})
-	})
-
-	t.Run("dictionary", func(t *testing.T) {
-
-		t.Parallel()
-
-		inter := parseCheckAndInterpret(t, `
-            resource R {
-                let value: String
-
-                init(value: String) {
-                    self.value = value
-                }
-            }
-
-            fun test(target: &[{Int: R}]): String? {
-                let rs <- {1: <-create R(value: "testValue")}
-                let ref = &rs as &{Int: R}
-                target.append(<-rs)
-                return ref[1]?.value
-            }
-        `)
-
-		address := common.Address{0x1}
-
-		rType := checker.RequireGlobalType(t, inter.Program.Elaboration, "R").(*sema.CompositeType)
-
-		array := interpreter.NewArrayValue(
-			inter,
-			interpreter.ReturnEmptyLocationRange,
-			interpreter.VariableSizedStaticType{
-				Type: interpreter.DictionaryStaticType{
-					KeyType:   interpreter.PrimitiveStaticTypeInt,
-					ValueType: interpreter.ConvertSemaToStaticType(nil, rType),
-				},
-			},
-			address,
-		)
-
-		arrayRef := interpreter.NewUnmeteredEphemeralReferenceValue(
-			false,
-			array,
-			&sema.VariableSizedType{
-				Type: &sema.DictionaryType{
-					KeyType:   sema.IntType,
-					ValueType: rType,
-				},
-			},
-		)
-
-		_, err := inter.Invoke("test", arrayRef)
-		require.Error(t, err)
-		require.ErrorAs(t, err, &interpreter.InvalidatedResourceReferenceError{})
-	})
-}
-
-func TestInterpretReferenceUseAfterShiftStatementMove(t *testing.T) {
-
-	t.Parallel()
-
-	t.Run("container on stack", func(t *testing.T) {
-
-		t.Parallel()
-
-		inter := parseCheckAndInterpret(t, `
-          resource R2 {
-              let value: String
-
-              init() {
-                  self.value = "test"
-              }
-          }
-
-          resource R1 {
-              var r2: @R2?
-
-              init() {
-                  self.r2 <- nil
-              }
-
-              destroy() {
-                  destroy self.r2
-              }
-
-              fun borrowR2(): &R2? {
-                  let optR2 <- self.r2 <- nil
-                  let r2 <- optR2!
-                  let ref = &r2 as &R2
-                  self.r2 <-! r2
-                  return ref
-              }
-          }
-
-          fun test(): String {
-              let r2 <- create R2()
-              let r1 <- create R1()
-              r1.r2 <-! r2
-              let optRef = r1.borrowR2()
-              let value = optRef!.value
-              destroy r1
-              return value
-          }
-        `)
-
-		value, err := inter.Invoke("test")
-		require.NoError(t, err)
-
-		AssertValuesEqual(
-			t,
-			inter,
-			interpreter.NewUnmeteredStringValue("test"),
-			value,
-		)
-
-	})
-
-	t.Run("container in account", func(t *testing.T) {
-
-		t.Parallel()
-
-		inter, err := parseCheckAndInterpretWithOptions(t,
-			`
-              resource R2 {
-                  let value: String
-
-                  init() {
-                      self.value = "test"
-                  }
-              }
-
-              resource R1 {
-                  var r2: @R2?
-
-                  init() {
-                      self.r2 <- nil
-                  }
-
-                  destroy() {
-                      destroy self.r2
-                  }
-
-                  fun borrowR2(): &R2? {
-                      return &self.r2 as &R2?
-                  }
-              }
-
-              fun createR1(): @R1 {
-                  return <- create R1()
-              }
-
-              fun getOwnerR1(r1: &R1): Address? {
-                  return r1.owner?.address
-              }
-
-              fun getOwnerR2(r1: &R1): Address? {
-                  return r1.r2?.owner?.address
-              }
-
-              fun test(r1: &R1): String {
-                  let r2 <- create R2()
-                  r1.r2 <-! r2
-                  let optRef = r1.borrowR2()
-                  let value = optRef!.value
-                  return value
-              }
-            `,
-			ParseCheckAndInterpretOptions{
-				Config: &interpreter.Config{
-					PublicAccountHandler: func(address interpreter.AddressValue) interpreter.Value {
-						return newTestPublicAccountValue(nil, address)
-					},
-				},
-			},
-		)
-		require.NoError(t, err)
-
-		r1, err := inter.Invoke("createR1")
-		require.NoError(t, err)
-
-		r1 = r1.Transfer(inter, interpreter.ReturnEmptyLocationRange, atree.Address{1}, false, nil)
-
-		r1Type := checker.RequireGlobalType(t, inter.Program.Elaboration, "R1")
-
-		ref := interpreter.NewUnmeteredEphemeralReferenceValue(
-			false,
-			r1,
-			r1Type,
-		)
-
-		// Test
-
-		value, err := inter.Invoke("test", ref)
-		require.NoError(t, err)
-
-		AssertValuesEqual(
-			t,
-			inter,
-			interpreter.NewUnmeteredStringValue("test"),
-			value,
-		)
-
-		// Check R1 owner
-
-		r1Address, err := inter.Invoke("getOwnerR1", ref)
-		require.NoError(t, err)
-
-		AssertValuesEqual(
-			t,
-			inter,
-			interpreter.NewUnmeteredSomeValueNonCopying(
-				interpreter.AddressValue{1},
-			),
-			r1Address,
-		)
-
-		// Check R2 owner
-
-		r2Address, err := inter.Invoke("getOwnerR2", ref)
-		require.NoError(t, err)
-
-		AssertValuesEqual(
-			t,
-			inter,
-			interpreter.NewUnmeteredSomeValueNonCopying(
-				interpreter.AddressValue{1},
-			),
-			r2Address,
-		)
-	})
-
-	t.Run("container in account, reference in stack", func(t *testing.T) {
-
-		t.Parallel()
-
-		inter, err := parseCheckAndInterpretWithOptions(t,
-			`
-              resource R2 {
-                  let value: String
-
-                  init() {
-                      self.value = "test"
-                  }
-              }
-
-              resource R1 {
-                  var r2: @R2?
-
-                  init() {
-                      self.r2 <- nil
-                  }
-
-                  destroy() {
-                      destroy self.r2
-                  }
-
-                  fun borrowR2(): &R2? {
-                      let optR2 <- self.r2 <- nil
-                      let r2 <- optR2!
-                      let ref = &r2 as &R2
-                      self.r2 <-! r2
-                      return ref
-                  }
-              }
-
-              fun createR1(): @R1 {
-                  return <- create R1()
-              }
-
-              fun getOwnerR1(r1: &R1): Address? {
-                  return r1.owner?.address
-              }
-
-              fun getOwnerR2(r1: &R1): Address? {
-                  return r1.r2?.owner?.address
-              }
-
-              fun test(r1: &R1): String {
-                  let r2 <- create R2()
-                  r1.r2 <-! r2
-                  let optRef = r1.borrowR2()
-                  let value = optRef!.value
-                  return value
-              }
-            `,
-			ParseCheckAndInterpretOptions{
-				Config: &interpreter.Config{
-					PublicAccountHandler: func(address interpreter.AddressValue) interpreter.Value {
-						return newTestPublicAccountValue(nil, address)
-					},
-				},
-			},
-		)
-		require.NoError(t, err)
-
-		r1, err := inter.Invoke("createR1")
-		require.NoError(t, err)
-
-		r1 = r1.Transfer(inter, interpreter.ReturnEmptyLocationRange, atree.Address{1}, false, nil)
-
-		r1Type := checker.RequireGlobalType(t, inter.Program.Elaboration, "R1")
-
-		ref := interpreter.NewUnmeteredEphemeralReferenceValue(
-			false,
-			r1,
-			r1Type,
-		)
-
-		// Test
-
-		_, err = inter.Invoke("test", ref)
-		require.Error(t, err)
-		require.ErrorAs(t, err, &interpreter.InvalidatedResourceReferenceError{})
-	})
-}
-
-=======
->>>>>>> 49f08a28
 func TestInterpretReferenceExpressionOfOptional(t *testing.T) {
 
 	t.Parallel()
