--- conflicted
+++ resolved
@@ -2991,14 +2991,6 @@
 
 	t.Run("assignment", func(t *testing.T) {
 		t.Parallel()
-<<<<<<< HEAD
-
-		inter := parseCheckAndInterpret(t, `
-        pub resource OuterResource {
-            pub var a: @InnerResource
-            pub var b: @InnerResource
-=======
->>>>>>> b48fd6b8
 
 		inter := parseCheckAndInterpret(t, `
             pub resource OuterResource {
@@ -3190,158 +3182,6 @@
 		getLogs(),
 	)
 
-<<<<<<< HEAD
-        pub fun main() {
-            let a <- create OuterResource()
-            destroy a
-        }`,
-		)
-
-		_, err := inter.Invoke("main")
-		RequireError(t, err)
-		require.ErrorAs(t, err, &interpreter.UseBeforeInitializationError{})
-	})
-
-	t.Run("second transfer", func(t *testing.T) {
-		t.Parallel()
-
-		inter := parseCheckAndInterpret(t, `
-            pub resource OuterResource {
-                pub var a: @InnerResource
-                pub var b: @InnerResource
-
-                init() {
-                     self.a <- create InnerResource()
-                     self.b <- create InnerResource()
-                }
-
-                pub fun swap() {
-                    self.a <-> self.b
-                }
-
-                destroy() {
-                    var a <- create InnerResource()
-
-                    // Nested resource is moved here once
-                    var temp <- a <- self.a
-
-                    // Nested resource is again moved here. This one should fail.
-                    self.swap()
-
-                    destroy a
-                    destroy temp
-                    destroy self.b
-                }
-            }
-
-            pub resource InnerResource {}
-
-            pub fun main() {
-                let a <- create OuterResource()
-                destroy a
-            }`,
-		)
-
-		_, err := inter.Invoke("main")
-		RequireError(t, err)
-		require.ErrorAs(t, err, &interpreter.UseBeforeInitializationError{})
-	})
-}
-
-func TestInterpretSetMemberResourceLoss(t *testing.T) {
-
-	t.Parallel()
-
-	inter := parseCheckAndInterpret(t, `
-    access(all) resource R {
-        access(all) let id: String
-        init(id: String) {
-            self.id = id
-        }
-    }
-    access(all) fun putBack(_ rl: &ResourceLoser, _ r: @R) {
-        rl.inner <-! r
-    }
-    access(all) resource ResourceLoser {
-        pub(set) var inner: @R?;
-        init(toLose: @R) {
-            self.inner <- toLose
-        }
-        destroy() {
-            var ref = &self as &ResourceLoser;
-            // Let's move self.inner out
-            var a <- self.inner
-            // And force-write it back
-            putBack(ref, <- a!)
-        }
-    }
-    access(all) fun main(): Void {
-       var resource <- create R(id: "abc");
-       var rl <- create ResourceLoser(toLose: <- resource);
-       destroy rl
-    }`,
-	)
-
-	_, err := inter.Invoke("main")
-	RequireError(t, err)
-	require.ErrorAs(t, err, &interpreter.DestroyedResourceError{})
-}
-
-func TestInterpretValueTransferResourceLoss(t *testing.T) {
-
-	t.Parallel()
-
-	inter, getLogs, _ := parseCheckAndInterpretWithLogs(t, `
-    access(all) resource R {
-        access(all) let id: String
-        init(_ id: String) {
-            log("Creating ".concat(id))
-            self.id = id
-        }
-        destroy() {
-            log("Destroying ".concat(self.id))
-        }
-    }
-
-    access(all) struct IndexSwitcher {
-        access(self) var counter: Int
-        init() {
-            self.counter = 0
-        }
-        access(all) fun callback(): Int {
-            self.counter = self.counter + 1
-            if self.counter == 1 {
-                // Which key we want to be read?
-                // Let's point it to a non-existent key
-                return 123
-            } else {
-                // Which key we want to be assigned to?
-                // We point it to 0 to overwrite the victim value
-                return 0
-            }
-        }
-    }
-
-    access(all) fun loseResource(victim: @R) {
-       var in <- create R("dummy resource")
-       var dict: @{Int: R} <- { 0: <- victim }
-       var indexSwitcher = IndexSwitcher()
-       
-       // this callback should only be evaluated once, rather than twice
-       var out <- dict[indexSwitcher.callback()] <- in
-       destroy out
-       destroy dict
-    }
-
-    access(all) fun main(): Void {
-       var victim <- create R("victim resource")
-       loseResource(victim: <- victim)
-    }
-    `,
-	)
-
-	_, err := inter.Invoke("main")
-=======
 }
 
 func TestInterpretVariableDeclarationEvaluationOrder(t *testing.T) {
@@ -3405,58 +3245,10 @@
 	require.NoError(t, err)
 
 	_, err = inter.Invoke("main")
->>>>>>> b48fd6b8
 	require.NoError(t, err)
 
 	assert.Equal(t,
 		[]string{
-<<<<<<< HEAD
-			`"Creating victim resource"`,
-			`"Creating dummy resource"`,
-			`"Destroying dummy resource"`,
-			`"Destroying victim resource"`,
-		},
-		getLogs(),
-	)
-}
-
-func TestInterpretPreConditionResourceMove(t *testing.T) {
-
-	t.Parallel()
-
-	inter := parseCheckAndInterpret(t, `
-        pub resource Vault { }
-
-        pub resource interface Interface {
-            pub fun foo(_ r: @AnyResource) {
-                pre {
-                    consume(&r as &AnyResource, <- r)
-                }
-            }
-        }
-
-        pub resource Implementation: Interface {
-            pub fun foo(_ r: @AnyResource) {
-                pre {
-                    consume(&r as &AnyResource, <- r)
-                }
-            }
-        }
-
-        pub fun consume(_ unusedRef: &AnyResource?, _ r: @AnyResource): Bool {
-            destroy r
-            return true
-        }
-
-        pub fun main() {
-            let a <- create Implementation()
-            let b <- create Vault()
-
-            a.foo(<-b)
-
-            destroy a
-        }`,
-=======
 			`"foo"`,
 			`1`,
 			`"bar"`,
@@ -3466,7 +3258,6 @@
 			"Type<S.test.Bar>()",
 		},
 		getLogs(),
->>>>>>> b48fd6b8
 	)
 }
 
@@ -3606,14 +3397,10 @@
 
 	_, err := inter.Invoke("main")
 	RequireError(t, err)
-<<<<<<< HEAD
-	require.ErrorAs(t, err, &interpreter.InvalidatedResourceError{})
-=======
 
 	var invalidatedResourceErr interpreter.InvalidatedResourceError
 	require.ErrorAs(t, err, &invalidatedResourceErr)
 
 	// Error must be thrown at `<-r2` in the array literal
 	assert.Equal(t, 18, invalidatedResourceErr.StartPosition().Line)
->>>>>>> b48fd6b8
 }