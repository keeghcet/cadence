/*
 * Cadence - The resource-oriented smart contract programming language
 *
 * Copyright Dapper Labs, Inc.
 *
 * Licensed under the Apache License, Version 2.0 (the "License");
 * you may not use this file except in compliance with the License.
 * You may obtain a copy of the License at
 *
 *   http://www.apache.org/licenses/LICENSE-2.0
 *
 * Unless required by applicable law or agreed to in writing, software
 * distributed under the License is distributed on an "AS IS" BASIS,
 * WITHOUT WARRANTIES OR CONDITIONS OF ANY KIND, either express or implied.
 * See the License for the specific language governing permissions and
 * limitations under the License.
 */

package interpreter_test

import (
	"testing"

	"github.com/stretchr/testify/assert"
	"github.com/stretchr/testify/require"

	"github.com/onflow/atree"

	"github.com/onflow/cadence/runtime/sema"
	"github.com/onflow/cadence/runtime/tests/checker"
	. "github.com/onflow/cadence/runtime/tests/utils"

	"github.com/onflow/cadence/runtime/interpreter"
)

func TestInterpretOptionalResourceBindingWithSecondValue(t *testing.T) {

	t.Parallel()

	inter := parseCheckAndInterpret(t, `
      resource R {
          let field: Int

          init() {
              self.field = 1
          }
      }

      resource Test {

          var r: @R?

          init() {
              self.r <- create R()
          }

          destroy () {
              destroy self.r
          }

          fun duplicate(): @R? {
              if let r <- self.r <- nil {
                  let r2 <- self.r <- nil
                  self.r <-! r2
                  return <-r
              } else {
                  return nil
              }
          }
      }

      fun test(): Bool {
          let test <- create Test()

          let copy <- test.duplicate()

          // "copy" here is actually expected to hold resource,
          // the important test is that the field was properly set to nil
          let res = copy != nil && test.r == nil

          destroy copy
          destroy test

          return res
      }
    `)

	result, err := inter.Invoke("test")
	require.NoError(t, err)
	require.Equal(t, interpreter.TrueValue, result)
}

func TestInterpretImplicitResourceRemovalFromContainer(t *testing.T) {

	t.Parallel()

	t.Run("resource, shift statement, member expression", func(t *testing.T) {

		t.Parallel()

		inter := parseCheckAndInterpret(t, `
            resource R2 {
                let value: String

                init() {
                    self.value = "test"
                }
            }

            resource R1 {
                var r2: @R2?

                init(r2: @R2) {
                    self.r2 <- r2
                }

                destroy() {
                    destroy self.r2
                }
            }

            fun test(): String? {
                let r1 <- create R1(r2: <- create R2())
                // The second assignment should not lead to the resource being cleared,
                // it must be fully moved out of this container before,
                // not just assigned to the new variable
                let optR2 <- r1.r2 <- nil
                let value = optR2?.value
                destroy r1
                destroy optR2
                return value
            }
        `)

		value, err := inter.Invoke("test")
		require.NoError(t, err)

		AssertValuesEqual(
			t,
			inter,
			interpreter.NewUnmeteredSomeValueNonCopying(
				interpreter.NewUnmeteredStringValue("test"),
			),
			value,
		)
	})

	t.Run("reference, shift statement, member expression", func(t *testing.T) {

		t.Parallel()

		inter := parseCheckAndInterpret(t, `
            resource R2 {
                let value: String

                init() {
                    self.value = "test"
                }
            }

            resource R1 {
                var r2: @R2?

                init() {
                    self.r2 <- nil
                }

                destroy() {
                    destroy self.r2
                }
            }

            fun createR1(): @R1 {
                return <- create R1()
            }

            fun test(r1: &R1): String? {
                r1.r2 <-! create R2()
                // The second assignment should not lead to the resource being cleared,
                // it must be fully moved out of this container before,
                // not just assigned to the new variable
                let optR2 <- r1.r2 <- nil
                let value = optR2?.value
                destroy optR2
                return value
            }
        `)

		r1, err := inter.Invoke("createR1")
		require.NoError(t, err)

		r1 = r1.Transfer(inter, interpreter.EmptyLocationRange, atree.Address{1}, false, nil)

		r1Type := checker.RequireGlobalType(t, inter.Program.Elaboration, "R1")

		ref := interpreter.NewUnmeteredEphemeralReferenceValue(
			false,
			r1,
			r1Type,
		)

		value, err := inter.Invoke("test", ref)
		require.NoError(t, err)

		AssertValuesEqual(
			t,
			inter,
			interpreter.NewUnmeteredSomeValueNonCopying(
				interpreter.NewUnmeteredStringValue("test"),
			),
			value,
		)
	})

	t.Run("resource, if-let statement, member expression", func(t *testing.T) {

		t.Parallel()

		inter := parseCheckAndInterpret(t, `
            resource R2 {
                let value: String

                init() {
                    self.value = "test"
                }
            }

            resource R1 {
                var r2: @R2?

                init(r2: @R2) {
                    self.r2 <- r2
                }

                destroy() {
                    destroy self.r2
                }
            }

            fun test(): String? {
                let r1 <- create R1(r2: <- create R2())
                // The second assignment should not lead to the resource being cleared,
                // it must be fully moved out of this container before,
                // not just assigned to the new variable
                if let r2 <- r1.r2 <- nil {
                    let value = r2.value
                    destroy r1
                    destroy r2
                    return value
                }
                destroy r1
                return nil
            }
        `)

		value, err := inter.Invoke("test")
		require.NoError(t, err)

		AssertValuesEqual(
			t,
			inter,
			interpreter.NewUnmeteredSomeValueNonCopying(
				interpreter.NewUnmeteredStringValue("test"),
			),
			value,
		)
	})

	t.Run("reference, if-let statement, member expression", func(t *testing.T) {

		t.Parallel()

		inter := parseCheckAndInterpret(t, `
            resource R2 {
                let value: String

                init() {
                    self.value = "test"
                }
            }

            resource R1 {
                var r2: @R2?

                init() {
                    self.r2 <- nil
                }

                destroy() {
                    destroy self.r2
                }
            }

            fun createR1(): @R1 {
                return <- create R1()
            }

            fun test(r1: &R1): String? {
                r1.r2 <-! create R2()
                // The second assignment should not lead to the resource being cleared,
                // it must be fully moved out of this container before,
                // not just assigned to the new variable
                if let r2 <- r1.r2 <- nil {
                    let value = r2.value
                    destroy r2
                    return value
                }
                return nil
            }
        `)

		r1, err := inter.Invoke("createR1")
		require.NoError(t, err)

		r1 = r1.Transfer(inter, interpreter.EmptyLocationRange, atree.Address{1}, false, nil)

		r1Type := checker.RequireGlobalType(t, inter.Program.Elaboration, "R1")

		ref := interpreter.NewUnmeteredEphemeralReferenceValue(
			false,
			r1,
			r1Type,
		)

		value, err := inter.Invoke("test", ref)
		require.NoError(t, err)

		AssertValuesEqual(
			t,
			inter,
			interpreter.NewUnmeteredSomeValueNonCopying(
				interpreter.NewUnmeteredStringValue("test"),
			),
			value,
		)
	})

	t.Run("resource, shift statement, index expression", func(t *testing.T) {

		t.Parallel()

		inter := parseCheckAndInterpret(t, `
            resource R2 {
                let value: String

                init() {
                    self.value = "test"
                }
            }

            resource R1 {
                var r2s: @{Int: R2}

                init(r2s: @{Int: R2}) {
                    self.r2s <- r2s
                }

                destroy() {
                    destroy self.r2s
                }
            }

            fun test(): String? {
                let r1 <- create R1(r2s: <-{0: <-create R2()})
                // The second assignment should not lead to the resource being cleared,
                // it must be fully moved out of this container before,
                // not just assigned to the new variable
                let optR2 <- r1.r2s[0] <- nil
                let value = optR2?.value
                destroy r1
                destroy optR2
                return value
            }
        `)

		value, err := inter.Invoke("test")
		require.NoError(t, err)

		AssertValuesEqual(
			t,
			inter,
			interpreter.NewUnmeteredSomeValueNonCopying(
				interpreter.NewUnmeteredStringValue("test"),
			),
			value,
		)
	})

	t.Run("reference, shift statement, index expression", func(t *testing.T) {

		t.Parallel()

		inter := parseCheckAndInterpret(t, `
            resource R2 {
                let value: String

                init() {
                    self.value = "test"
                }
            }

            resource R1 {
                pub(set) var r2s: @{Int: R2}

                init() {
                    self.r2s <- {}
                }

                destroy() {
                    destroy self.r2s
                }
            }

            fun createR1(): @R1 {
                return <- create R1()
            }

            fun test(r1: &R1): String? {
                r1.r2s[0] <-! create R2()
                // The second assignment should not lead to the resource being cleared,
                // it must be fully moved out of this container before,
                // not just assigned to the new variable
                let optR2 <- r1.r2s[0] <- nil
                let value = optR2?.value
                destroy optR2
                return value
            }
        `)

		r1, err := inter.Invoke("createR1")
		require.NoError(t, err)

		r1 = r1.Transfer(inter, interpreter.EmptyLocationRange, atree.Address{1}, false, nil)

		r1Type := checker.RequireGlobalType(t, inter.Program.Elaboration, "R1")

		ref := interpreter.NewUnmeteredEphemeralReferenceValue(
			false,
			r1,
			r1Type,
		)
		value, err := inter.Invoke("test", ref)
		require.NoError(t, err)

		AssertValuesEqual(
			t,
			inter,
			interpreter.NewUnmeteredSomeValueNonCopying(
				interpreter.NewUnmeteredStringValue("test"),
			),
			value,
		)
	})

	t.Run("resource, if-let statement, index expression", func(t *testing.T) {

		t.Parallel()

		inter := parseCheckAndInterpret(t, `
            resource R2 {
                let value: String

                init() {
                    self.value = "test"
                }
            }

            resource R1 {
                var r2s: @{Int: R2}

                init(r2s: @{Int: R2}) {
                    self.r2s <- r2s
                }

                destroy() {
                    destroy self.r2s
                }
            }

            fun test(): String? {
                let r1 <- create R1(r2s: <- {0: <- create R2()})
                // The second assignment should not lead to the resource being cleared,
                // it must be fully moved out of this container before,
                // not just assigned to the new variable
                if let r2 <- r1.r2s[0] <- nil {
                    let value = r2.value
                    destroy r1
                    destroy r2
                    return value
                }
                destroy r1
                return nil
            }
        `)

		value, err := inter.Invoke("test")
		require.NoError(t, err)

		AssertValuesEqual(
			t,
			inter,
			interpreter.NewUnmeteredSomeValueNonCopying(
				interpreter.NewUnmeteredStringValue("test"),
			),
			value,
		)
	})

	t.Run("reference, if-let statement, index expression", func(t *testing.T) {

		t.Parallel()

		inter := parseCheckAndInterpret(t, `
            resource R2 {
                let value: String

                init() {
                    self.value = "test"
                }
            }

            resource R1 {
                var r2s: @{Int: R2}

                init() {
                    self.r2s <- {}
                }

                destroy() {
                    destroy self.r2s
                }
            }

            fun createR1(): @R1 {
                return <- create R1()
            }

            fun test(r1: &R1): String? {
                r1.r2s[0] <-! create R2()
                // The second assignment should not lead to the resource being cleared,
                // it must be fully moved out of this container before,
                // not just assigned to the new variable
                if let r2 <- r1.r2s[0] <- nil {
                    let value = r2.value
                    destroy r2
                    return value
                }
                return nil
            }
        `)

		r1, err := inter.Invoke("createR1")
		require.NoError(t, err)

		r1 = r1.Transfer(inter, interpreter.EmptyLocationRange, atree.Address{1}, false, nil)

		r1Type := checker.RequireGlobalType(t, inter.Program.Elaboration, "R1")

		ref := interpreter.NewUnmeteredEphemeralReferenceValue(
			false,
			r1,
			r1Type,
		)

		value, err := inter.Invoke("test", ref)
		require.NoError(t, err)

		AssertValuesEqual(
			t,
			inter,
			interpreter.NewUnmeteredSomeValueNonCopying(
				interpreter.NewUnmeteredStringValue("test"),
			),
			value,
		)
	})
}

func TestInterpretInvalidatedResourceValidation(t *testing.T) {

	t.Parallel()

	t.Run("after transfer", func(t *testing.T) {

		t.Run("transfer", func(t *testing.T) {

			t.Run("single", func(t *testing.T) {

				t.Parallel()

				inter, err := parseCheckAndInterpretWithOptions(t,
					`
                      resource R {
                          let n: Int

                          init(n: Int) {
                              self.n = n
                          }
                      }

                      fun f(_ r: @R): Int {
                          let n = r.n
                          destroy r
                          return n
                      }

                      fun test(): Int {
                          let r <- create R(n: 1)
                          let r2 <- r
                          let n = f(<- r)
                          destroy r2
                          return n
                      }
                    `,
					ParseCheckAndInterpretOptions{
						HandleCheckerError: func(err error) {
							errs := checker.RequireCheckerErrors(t, err, 1)
							require.IsType(t, &sema.ResourceUseAfterInvalidationError{}, errs[0])
						},
					},
				)
				require.NoError(t, err)

				_, err = inter.Invoke("test")
				RequireError(t, err)

				var invalidatedResourceErr interpreter.InvalidatedResourceError
				require.ErrorAs(t, err, &invalidatedResourceErr)

				assert.Equal(t, 19, invalidatedResourceErr.StartPosition().Line)
			})

			t.Run("optional", func(t *testing.T) {

				t.Parallel()

				inter, err := parseCheckAndInterpretWithOptions(t,
					`
                      resource R {
                          let n: Int

                          init(n: Int) {
                              self.n = n
                          }
                      }

                      fun f(_ r: @R?): Int {
                          let n = r?.n!
                          destroy r
                          return n
                      }

                      fun test(): Int {
                          let r: @R? <- create R(n: 1)
                          let r2 <- r
                          let n = f(<- r)
                          destroy r2
                          return n
                      }
                    `,
					ParseCheckAndInterpretOptions{
						HandleCheckerError: func(err error) {
							errs := checker.RequireCheckerErrors(t, err, 1)
							require.IsType(t, &sema.ResourceUseAfterInvalidationError{}, errs[0])
						},
					},
				)
				require.NoError(t, err)

				_, err = inter.Invoke("test")
				RequireError(t, err)

				var invalidatedResourceErr interpreter.InvalidatedResourceError
				require.ErrorAs(t, err, &invalidatedResourceErr)

				assert.Equal(t, 19, invalidatedResourceErr.StartPosition().Line)
			})

			t.Run("array", func(t *testing.T) {

				t.Parallel()

				inter, err := parseCheckAndInterpretWithOptions(t,
					`
                      resource R {
                          let n: Int

                          init(n: Int) {
                              self.n = n
                          }
                      }

                      fun f(_ rs: @[R]): Int {
                          let n = rs[0].n
                          destroy rs
                          return n
                      }

                      fun test(): Int {
                          let rs <- [<- create R(n: 1)]
                          let rs2 <- rs
                          let n = f(<- rs)
                          destroy rs2
                          return n
                      }
                    `,
					ParseCheckAndInterpretOptions{
						HandleCheckerError: func(err error) {
							errs := checker.RequireCheckerErrors(t, err, 1)
							require.IsType(t, &sema.ResourceUseAfterInvalidationError{}, errs[0])
						},
					},
				)
				require.NoError(t, err)

				_, err = inter.Invoke("test")
				RequireError(t, err)

				var invalidatedResourceErr interpreter.InvalidatedResourceError
				require.ErrorAs(t, err, &invalidatedResourceErr)

				assert.Equal(t, 19, invalidatedResourceErr.StartPosition().Line)
			})

			t.Run("dictionary", func(t *testing.T) {

				t.Parallel()

				inter, err := parseCheckAndInterpretWithOptions(t,
					`
                      resource R {
                          let n: Int

                          init(n: Int) {
                              self.n = n
                          }
                      }

                      fun f(_ rs: @{Int: R}): Int {
                          let n = rs[0]?.n!
                          destroy rs
                          return n
                      }

                      fun test(): Int {
                          let rs <- {0: <- create R(n: 1)}
                          let rs2 <- rs
                          let n = f(<- rs)
                          destroy rs2
                          return n
                      }
                    `,
					ParseCheckAndInterpretOptions{
						HandleCheckerError: func(err error) {
							errs := checker.RequireCheckerErrors(t, err, 1)
							require.IsType(t, &sema.ResourceUseAfterInvalidationError{}, errs[0])
						},
					},
				)
				require.NoError(t, err)

				_, err = inter.Invoke("test")
				RequireError(t, err)

				var invalidatedResourceErr interpreter.InvalidatedResourceError
				require.ErrorAs(t, err, &invalidatedResourceErr)

				assert.Equal(t, 19, invalidatedResourceErr.StartPosition().Line)
			})
		})

		t.Run("field read", func(t *testing.T) {

			t.Run("single", func(t *testing.T) {

				t.Parallel()

				inter, err := parseCheckAndInterpretWithOptions(t,
					`
                      resource R {
                          let n: Int

                          init(n: Int) {
                              self.n = n
                          }
                      }

                      fun test(): Int {
                          let r <- create R(n: 1)
                          let r2 <- r
                          let n = r.n
                          destroy r2
                          return n
                      }
                    `,
					ParseCheckAndInterpretOptions{
						HandleCheckerError: func(err error) {
							errs := checker.RequireCheckerErrors(t, err, 1)
							require.IsType(t, &sema.ResourceUseAfterInvalidationError{}, errs[0])
						},
					},
				)
				require.NoError(t, err)

				_, err = inter.Invoke("test")
				RequireError(t, err)

				var invalidatedResourceErr interpreter.InvalidatedResourceError
				require.ErrorAs(t, err, &invalidatedResourceErr)

				assert.Equal(t, 13, invalidatedResourceErr.StartPosition().Line)
			})

			t.Run("optional", func(t *testing.T) {

				t.Parallel()

				inter, err := parseCheckAndInterpretWithOptions(t,
					`
                      resource R {
                          let n: Int

                          init(n: Int) {
                              self.n = n
                          }
                      }

                      fun test(): Int {
                          let r: @R? <- create R(n: 1)
                          let r2 <- r
                          let n = r?.n!
                          destroy r2
                          return n
                      }
                    `,
					ParseCheckAndInterpretOptions{
						HandleCheckerError: func(err error) {
							errs := checker.RequireCheckerErrors(t, err, 1)
							require.IsType(t, &sema.ResourceUseAfterInvalidationError{}, errs[0])
						},
					},
				)
				require.NoError(t, err)

				_, err = inter.Invoke("test")
				RequireError(t, err)

				var invalidatedResourceErr interpreter.InvalidatedResourceError
				require.ErrorAs(t, err, &invalidatedResourceErr)

				assert.Equal(t, 13, invalidatedResourceErr.StartPosition().Line)
			})

			t.Run("array", func(t *testing.T) {

				t.Parallel()

				inter, err := parseCheckAndInterpretWithOptions(t,
					`
                      resource R {
                          let n: Int

                          init(n: Int) {
                              self.n = n
                          }
                      }

                      fun test(): Int {
                          let rs <- [<- create R(n: 1)]
                          let rs2 <- rs
                          let n = rs[0].n
                          destroy rs2
                          return n
                      }
                    `,
					ParseCheckAndInterpretOptions{
						HandleCheckerError: func(err error) {
							errs := checker.RequireCheckerErrors(t, err, 1)
							require.IsType(t, &sema.ResourceUseAfterInvalidationError{}, errs[0])
						},
					},
				)
				require.NoError(t, err)

				_, err = inter.Invoke("test")
				RequireError(t, err)

				var invalidatedResourceErr interpreter.InvalidatedResourceError
				require.ErrorAs(t, err, &invalidatedResourceErr)

				assert.Equal(t, 13, invalidatedResourceErr.StartPosition().Line)
			})

			t.Run("dictionary", func(t *testing.T) {

				t.Parallel()

				inter, err := parseCheckAndInterpretWithOptions(t,
					`
                      resource R {
                          let n: Int

                          init(n: Int) {
                              self.n = n
                          }
                      }

                      fun test(): Int {
                          let rs <- {0: <- create R(n: 1)}
                          let rs2 <- rs
                          let n = rs[0]?.n!
                          destroy rs2
                          return n
                      }
                    `,
					ParseCheckAndInterpretOptions{
						HandleCheckerError: func(err error) {
							errs := checker.RequireCheckerErrors(t, err, 1)
							require.IsType(t, &sema.ResourceUseAfterInvalidationError{}, errs[0])
						},
					},
				)
				require.NoError(t, err)

				_, err = inter.Invoke("test")
				RequireError(t, err)

				var invalidatedResourceErr interpreter.InvalidatedResourceError
				require.ErrorAs(t, err, &invalidatedResourceErr)

				assert.Equal(t, 13, invalidatedResourceErr.StartPosition().Line)
			})
		})

		t.Run("field write", func(t *testing.T) {

			t.Run("single", func(t *testing.T) {

				t.Parallel()

				inter, err := parseCheckAndInterpretWithOptions(t,
					`
                      resource R {
                          var n: Int

                          init(n: Int) {
                              self.n = n
                          }
                      }

                      fun test() {
                          let r <- create R(n: 1)
                          let r2 <- r
                          r.n = 2
                          destroy r2
                      }
                    `,
					ParseCheckAndInterpretOptions{
						HandleCheckerError: func(err error) {
							errs := checker.RequireCheckerErrors(t, err, 1)
							require.IsType(t, &sema.ResourceUseAfterInvalidationError{}, errs[0])
						},
					},
				)
				require.NoError(t, err)

				_, err = inter.Invoke("test")
				RequireError(t, err)

				var invalidatedResourceErr interpreter.InvalidatedResourceError
				require.ErrorAs(t, err, &invalidatedResourceErr)

				assert.Equal(t, 13, invalidatedResourceErr.StartPosition().Line)
			})

			// TODO: optional (how?)

			t.Run("array", func(t *testing.T) {

				t.Parallel()

				inter, err := parseCheckAndInterpretWithOptions(t,
					`
                      resource R {
                          var n: Int

                          init(n: Int) {
                              self.n = n
                          }
                      }

                      fun test() {
                          let rs <- [<- create R(n: 1)]
                          let rs2 <- rs
                          rs[0].n = 2
                          destroy rs2
                      }
                    `,
					ParseCheckAndInterpretOptions{
						HandleCheckerError: func(err error) {
							errs := checker.RequireCheckerErrors(t, err, 1)
							require.IsType(t, &sema.ResourceUseAfterInvalidationError{}, errs[0])
						},
					},
				)
				require.NoError(t, err)

				_, err = inter.Invoke("test")
				RequireError(t, err)

				var invalidatedResourceErr interpreter.InvalidatedResourceError
				require.ErrorAs(t, err, &invalidatedResourceErr)

				assert.Equal(t, 13, invalidatedResourceErr.StartPosition().Line)
			})

			// TODO: dictionary (how?)
		})

		t.Run("destruction", func(t *testing.T) {

			t.Run("single", func(t *testing.T) {

				t.Parallel()

				inter, err := parseCheckAndInterpretWithOptions(t,
					`
                      resource R {}

                      fun test() {
                          let r <- create R()
                          let r2 <- r
                          destroy r
                          destroy r2
                      }
                    `,
					ParseCheckAndInterpretOptions{
						HandleCheckerError: func(err error) {
							errs := checker.RequireCheckerErrors(t, err, 1)
							require.IsType(t, &sema.ResourceUseAfterInvalidationError{}, errs[0])
						},
					},
				)
				require.NoError(t, err)

				_, err = inter.Invoke("test")
				RequireError(t, err)

				var invalidatedResourceErr interpreter.InvalidatedResourceError
				require.ErrorAs(t, err, &invalidatedResourceErr)

				assert.Equal(t, 7, invalidatedResourceErr.StartPosition().Line)
			})

			t.Run("optional", func(t *testing.T) {

				t.Parallel()

				inter, err := parseCheckAndInterpretWithOptions(t,
					`
                      resource R {}

                      fun test() {
                          let r: @R? <- create R()
                          let r2 <- r
                          destroy r
                          destroy r2
                      }
                    `,
					ParseCheckAndInterpretOptions{
						HandleCheckerError: func(err error) {
							errs := checker.RequireCheckerErrors(t, err, 1)
							require.IsType(t, &sema.ResourceUseAfterInvalidationError{}, errs[0])
						},
					},
				)
				require.NoError(t, err)

				_, err = inter.Invoke("test")
				RequireError(t, err)

				var invalidatedResourceErr interpreter.InvalidatedResourceError
				require.ErrorAs(t, err, &invalidatedResourceErr)

				assert.Equal(t, 7, invalidatedResourceErr.StartPosition().Line)
			})

			t.Run("array", func(t *testing.T) {

				t.Parallel()

				inter, err := parseCheckAndInterpretWithOptions(t,
					`
                      resource R {}

                      fun test() {
                          let rs <- [<- create R()]
                          let rs2 <- rs
                          destroy rs
                          destroy rs2
                      }
                    `,
					ParseCheckAndInterpretOptions{
						HandleCheckerError: func(err error) {
							errs := checker.RequireCheckerErrors(t, err, 1)
							require.IsType(t, &sema.ResourceUseAfterInvalidationError{}, errs[0])
						},
					},
				)
				require.NoError(t, err)

				_, err = inter.Invoke("test")
				RequireError(t, err)

				var invalidatedResourceErr interpreter.InvalidatedResourceError
				require.ErrorAs(t, err, &invalidatedResourceErr)
			})

			t.Run("dictionary", func(t *testing.T) {

				t.Parallel()

				inter, err := parseCheckAndInterpretWithOptions(t,
					`
                      resource R {}

                      fun test() {
                          let rs <- {0: <- create R()}
                          let rs2 <- rs
                          destroy rs
                          destroy rs2
                      }
                    `,
					ParseCheckAndInterpretOptions{
						HandleCheckerError: func(err error) {
							errs := checker.RequireCheckerErrors(t, err, 1)
							require.IsType(t, &sema.ResourceUseAfterInvalidationError{}, errs[0])
						},
					},
				)
				require.NoError(t, err)

				_, err = inter.Invoke("test")
				RequireError(t, err)

				var invalidatedResourceErr interpreter.InvalidatedResourceError
				require.ErrorAs(t, err, &invalidatedResourceErr)

				assert.Equal(t, 7, invalidatedResourceErr.StartPosition().Line)
			})
		})
	})

	t.Run("after destruction", func(t *testing.T) {

		t.Run("transfer", func(t *testing.T) {

			t.Run("single", func(t *testing.T) {

				t.Parallel()

				inter, err := parseCheckAndInterpretWithOptions(t,
					`
                      resource R {
                          let n: Int

                          init(n: Int) {
                              self.n = n
                          }
                      }

                      fun f(_ r: @R): Int {
                          let n = r.n
                          destroy r
                          return n
                      }

                      fun test(): Int {
                          let r <- create R(n: 1)
                          destroy r
                          let n = f(<- r)
                          return n
                      }
                    `,
					ParseCheckAndInterpretOptions{
						HandleCheckerError: func(err error) {
							errs := checker.RequireCheckerErrors(t, err, 1)
							require.IsType(t, &sema.ResourceUseAfterInvalidationError{}, errs[0])
						},
					},
				)
				require.NoError(t, err)

				_, err = inter.Invoke("test")
				RequireError(t, err)

				var invalidatedResourceErr interpreter.InvalidatedResourceError
				require.ErrorAs(t, err, &invalidatedResourceErr)

				assert.Equal(t, 19, invalidatedResourceErr.StartPosition().Line)
			})

			t.Run("optional", func(t *testing.T) {

				t.Parallel()

				inter, err := parseCheckAndInterpretWithOptions(t,
					`
                      resource R {
                          let n: Int

                          init(n: Int) {
                              self.n = n
                          }
                      }

                      fun f(_ r: @R?): Int {
                          let n = r?.n!
                          destroy r
                          return n
                      }

                      fun test(): Int {
                          let r: @R? <- create R(n: 1)
                          destroy r
                          let n = f(<- r)
                          return n
                      }
                    `,
					ParseCheckAndInterpretOptions{
						HandleCheckerError: func(err error) {
							errs := checker.RequireCheckerErrors(t, err, 1)
							require.IsType(t, &sema.ResourceUseAfterInvalidationError{}, errs[0])
						},
					},
				)
				require.NoError(t, err)

				_, err = inter.Invoke("test")
				RequireError(t, err)

				var invalidatedResourceErr interpreter.InvalidatedResourceError
				require.ErrorAs(t, err, &invalidatedResourceErr)

				assert.Equal(t, 19, invalidatedResourceErr.StartPosition().Line)
			})

			t.Run("array", func(t *testing.T) {

				t.Parallel()

				inter, err := parseCheckAndInterpretWithOptions(t,
					`
                      resource R {
                          let n: Int

                          init(n: Int) {
                              self.n = n
                          }
                      }

                      fun f(_ rs: @[R]): Int {
                          let n = rs[0].n
                          destroy rs
                          return n
                      }

                      fun test(): Int {
                          let rs <- [<- create R(n: 1)]
                          destroy rs
                          let n = f(<- rs)
                          return n
                      }
                    `,
					ParseCheckAndInterpretOptions{
						HandleCheckerError: func(err error) {
							errs := checker.RequireCheckerErrors(t, err, 1)
							require.IsType(t, &sema.ResourceUseAfterInvalidationError{}, errs[0])
						},
					},
				)
				require.NoError(t, err)

				_, err = inter.Invoke("test")
				RequireError(t, err)

				var invalidatedResourceErr interpreter.InvalidatedResourceError
				require.ErrorAs(t, err, &invalidatedResourceErr)

				assert.Equal(t, 19, invalidatedResourceErr.StartPosition().Line)
			})

			t.Run("dictionary", func(t *testing.T) {

				t.Parallel()

				inter, err := parseCheckAndInterpretWithOptions(t,
					`
                      resource R {
                          let n: Int

                          init(n: Int) {
                              self.n = n
                          }
                      }

                      fun f(_ rs: @{Int: R}): Int {
                          let n = rs[0]?.n!
                          destroy rs
                          return n
                      }

                      fun test(): Int {
                          let rs <- {0: <- create R(n: 1)}
                          destroy rs
                          let n = f(<- rs)
                          return n
                      }
                    `,
					ParseCheckAndInterpretOptions{
						HandleCheckerError: func(err error) {
							errs := checker.RequireCheckerErrors(t, err, 1)
							require.IsType(t, &sema.ResourceUseAfterInvalidationError{}, errs[0])
						},
					},
				)
				require.NoError(t, err)

				_, err = inter.Invoke("test")
				RequireError(t, err)

				var invalidatedResourceErr interpreter.InvalidatedResourceError
				require.ErrorAs(t, err, &invalidatedResourceErr)

				assert.Equal(t, 19, invalidatedResourceErr.StartPosition().Line)
			})
		})

		t.Run("field read", func(t *testing.T) {

			t.Run("single", func(t *testing.T) {

				t.Parallel()

				inter, err := parseCheckAndInterpretWithOptions(t,
					`
                      resource R {
                          let n: Int

                          init(n: Int) {
                              self.n = n
                          }
                      }

                      fun test(): Int {
                          let r <- create R(n: 1)
                          destroy r
                          return r.n
                      }
                    `,
					ParseCheckAndInterpretOptions{
						HandleCheckerError: func(err error) {
							errs := checker.RequireCheckerErrors(t, err, 1)
							require.IsType(t, &sema.ResourceUseAfterInvalidationError{}, errs[0])
						},
					},
				)
				require.NoError(t, err)

				_, err = inter.Invoke("test")
				RequireError(t, err)

				var invalidatedResourceErr interpreter.InvalidatedResourceError
				require.ErrorAs(t, err, &invalidatedResourceErr)

				assert.Equal(t, 13, invalidatedResourceErr.StartPosition().Line)
			})

			t.Run("optional", func(t *testing.T) {

				t.Parallel()

				inter, err := parseCheckAndInterpretWithOptions(t,
					`
                      resource R {
                          let n: Int

                          init(n: Int) {
                              self.n = n
                          }
                      }

                      fun test(): Int {
                          let r: @R? <- create R(n: 1)
                          destroy r
                          return r?.n!
                      }
                    `,
					ParseCheckAndInterpretOptions{
						HandleCheckerError: func(err error) {
							errs := checker.RequireCheckerErrors(t, err, 1)
							require.IsType(t, &sema.ResourceUseAfterInvalidationError{}, errs[0])
						},
					},
				)
				require.NoError(t, err)

				_, err = inter.Invoke("test")
				RequireError(t, err)

				var invalidatedResourceErr interpreter.InvalidatedResourceError
				require.ErrorAs(t, err, &invalidatedResourceErr)

				assert.Equal(t, 13, invalidatedResourceErr.StartPosition().Line)
			})

			t.Run("array", func(t *testing.T) {

				t.Parallel()

				inter, err := parseCheckAndInterpretWithOptions(t,
					`
                      resource R {
                          let n: Int

                          init(n: Int) {
                              self.n = n
                          }
                      }

                      fun test(): Int {
                          let rs <- [<-create R(n: 1)]
                          destroy rs
                          return rs[0].n
                      }
                    `,
					ParseCheckAndInterpretOptions{
						HandleCheckerError: func(err error) {
							errs := checker.RequireCheckerErrors(t, err, 1)
							require.IsType(t, &sema.ResourceUseAfterInvalidationError{}, errs[0])
						},
					},
				)
				require.NoError(t, err)

				_, err = inter.Invoke("test")
				RequireError(t, err)

				var invalidatedResourceErr interpreter.InvalidatedResourceError
				require.ErrorAs(t, err, &invalidatedResourceErr)

				assert.Equal(t, 13, invalidatedResourceErr.StartPosition().Line)
			})

			t.Run("dictionary", func(t *testing.T) {

				t.Parallel()

				inter, err := parseCheckAndInterpretWithOptions(t,
					`
                      resource R {
                          let n: Int

                          init(n: Int) {
                              self.n = n
                          }
                      }

                      fun test(): Int {
                          let rs <- {0: <-create R(n: 1)}
                          destroy rs
                          return rs[0]?.n!
                      }
                    `,
					ParseCheckAndInterpretOptions{
						HandleCheckerError: func(err error) {
							errs := checker.RequireCheckerErrors(t, err, 1)
							require.IsType(t, &sema.ResourceUseAfterInvalidationError{}, errs[0])
						},
					},
				)
				require.NoError(t, err)

				_, err = inter.Invoke("test")
				RequireError(t, err)

				var invalidatedResourceErr interpreter.InvalidatedResourceError
				require.ErrorAs(t, err, &invalidatedResourceErr)

				assert.Equal(t, 13, invalidatedResourceErr.StartPosition().Line)
			})
		})

		t.Run("field write", func(t *testing.T) {

			t.Run("single", func(t *testing.T) {

				t.Parallel()

				inter, err := parseCheckAndInterpretWithOptions(t,
					`
                      resource R {
                          var n: Int

                          init(n: Int) {
                              self.n = n
                          }
                      }

                      fun test() {
                          let r <- create R(n: 1)
                          destroy r
                          r.n = 2
                      }
                    `,
					ParseCheckAndInterpretOptions{
						HandleCheckerError: func(err error) {
							errs := checker.RequireCheckerErrors(t, err, 1)
							require.IsType(t, &sema.ResourceUseAfterInvalidationError{}, errs[0])
						},
					},
				)
				require.NoError(t, err)

				_, err = inter.Invoke("test")
				RequireError(t, err)

				var invalidatedResourceErr interpreter.InvalidatedResourceError
				require.ErrorAs(t, err, &invalidatedResourceErr)

				assert.Equal(t, 13, invalidatedResourceErr.StartPosition().Line)
			})

			// TODO: optional (how?)

			t.Run("array", func(t *testing.T) {

				t.Parallel()

				inter, err := parseCheckAndInterpretWithOptions(t,
					`
                      resource R {
                          var n: Int

                          init(n: Int) {
                              self.n = n
                          }
                      }

                      fun test() {
                          let rs <- [<- create R(n: 1)]
                          destroy rs
                          rs[0].n = 2
                      }
                    `,
					ParseCheckAndInterpretOptions{
						HandleCheckerError: func(err error) {
							errs := checker.RequireCheckerErrors(t, err, 1)
							require.IsType(t, &sema.ResourceUseAfterInvalidationError{}, errs[0])
						},
					},
				)
				require.NoError(t, err)

				_, err = inter.Invoke("test")
				RequireError(t, err)

				var invalidatedResourceErr interpreter.InvalidatedResourceError
				require.ErrorAs(t, err, &invalidatedResourceErr)

				assert.Equal(t, 13, invalidatedResourceErr.StartPosition().Line)
			})

			// TODO: dictionary (how?)

		})

		t.Run("destruction", func(t *testing.T) {

			t.Run("single", func(t *testing.T) {

				t.Parallel()

				inter, err := parseCheckAndInterpretWithOptions(t,
					`
                      resource R {}

                      fun test() {
                          let r <- create R()
                          destroy r
                          destroy r
                      }
                    `,
					ParseCheckAndInterpretOptions{
						HandleCheckerError: func(err error) {
							errs := checker.RequireCheckerErrors(t, err, 1)
							require.IsType(t, &sema.ResourceUseAfterInvalidationError{}, errs[0])
						},
					},
				)
				require.NoError(t, err)

				_, err = inter.Invoke("test")
				RequireError(t, err)

				var invalidatedResourceErr interpreter.InvalidatedResourceError
				require.ErrorAs(t, err, &invalidatedResourceErr)

				assert.Equal(t, 7, invalidatedResourceErr.StartPosition().Line)
			})

			t.Run("optional", func(t *testing.T) {

				t.Parallel()

				inter, err := parseCheckAndInterpretWithOptions(t,
					`
                      resource R {}

                      fun test() {
                          let r: @R? <- create R()
                          destroy r
                          destroy r
                      }
                    `,
					ParseCheckAndInterpretOptions{
						HandleCheckerError: func(err error) {
							errs := checker.RequireCheckerErrors(t, err, 1)
							require.IsType(t, &sema.ResourceUseAfterInvalidationError{}, errs[0])
						},
					},
				)
				require.NoError(t, err)

				_, err = inter.Invoke("test")
				RequireError(t, err)

				var invalidatedResourceErr interpreter.InvalidatedResourceError
				require.ErrorAs(t, err, &invalidatedResourceErr)

				assert.Equal(t, 7, invalidatedResourceErr.StartPosition().Line)
			})

			t.Run("array", func(t *testing.T) {

				t.Parallel()

				inter, err := parseCheckAndInterpretWithOptions(t,
					`
                      resource R {}

                      fun test() {
                          let rs <- [<-create R()]
                          destroy rs
                          destroy rs
                      }
                    `,
					ParseCheckAndInterpretOptions{
						HandleCheckerError: func(err error) {
							errs := checker.RequireCheckerErrors(t, err, 1)
							require.IsType(t, &sema.ResourceUseAfterInvalidationError{}, errs[0])
						},
					},
				)
				require.NoError(t, err)

				_, err = inter.Invoke("test")
				RequireError(t, err)

				var invalidatedResourceErr interpreter.InvalidatedResourceError
				require.ErrorAs(t, err, &invalidatedResourceErr)

				assert.Equal(t, 7, invalidatedResourceErr.StartPosition().Line)
			})

			t.Run("dictionary", func(t *testing.T) {

				t.Parallel()

				inter, err := parseCheckAndInterpretWithOptions(t,
					`
                      resource R {}

                      fun test() {
                          let rs <- {0: <-create R()}
                          destroy rs
                          destroy rs
                      }
                    `,
					ParseCheckAndInterpretOptions{
						HandleCheckerError: func(err error) {
							errs := checker.RequireCheckerErrors(t, err, 1)
							require.IsType(t, &sema.ResourceUseAfterInvalidationError{}, errs[0])
						},
					},
				)
				require.NoError(t, err)

				_, err = inter.Invoke("test")
				RequireError(t, err)

				var invalidatedResourceErr interpreter.InvalidatedResourceError
				require.ErrorAs(t, err, &invalidatedResourceErr)

				assert.Equal(t, 7, invalidatedResourceErr.StartPosition().Line)
			})
		})
	})

	t.Run("in casting expression", func(t *testing.T) {

		t.Parallel()

		inter, err := parseCheckAndInterpretWithOptions(t,
			`
            resource R {}

            fun test() {
                let r <- create R()
                let copy <- (<- r) as @R
                destroy r
                destroy copy
            }`,
			ParseCheckAndInterpretOptions{
				HandleCheckerError: func(err error) {
					errs := checker.RequireCheckerErrors(t, err, 1)
					require.IsType(t, &sema.ResourceUseAfterInvalidationError{}, errs[0])
				},
			},
		)
		require.NoError(t, err)

		_, err = inter.Invoke("test")
		RequireError(t, err)

		require.ErrorAs(t, err, &interpreter.InvalidatedResourceError{})
	})

	t.Run("in reference expression", func(t *testing.T) {

		t.Parallel()

		inter, err := parseCheckAndInterpretWithOptions(t,
			`
            resource R {}

            fun test() {
                let r <- create R()
                let ref = &(<- r) as &AnyResource
                destroy r
            }`,
			ParseCheckAndInterpretOptions{
				HandleCheckerError: func(err error) {
					errs := checker.RequireCheckerErrors(t, err, 2)
					require.IsType(t, &sema.ResourceLossError{}, errs[0])
					require.IsType(t, &sema.ResourceUseAfterInvalidationError{}, errs[1])
				},
			},
		)
		require.NoError(t, err)

		_, err = inter.Invoke("test")
		RequireError(t, err)

		require.ErrorAs(t, err, &interpreter.InvalidatedResourceError{})
	})

	t.Run("in conditional expression", func(t *testing.T) {

		t.Parallel()

		inter, err := parseCheckAndInterpretWithOptions(t,
			`
            resource R {}

            fun test() {
                let r1 <- create R()
                let r2 <- create R()

                let r3 <- true ? <- r1 : <- r2
                destroy r3
                destroy r1
                destroy r2
            }`,
			ParseCheckAndInterpretOptions{
				HandleCheckerError: func(err error) {
					errs := checker.RequireCheckerErrors(t, err, 6)
					require.IsType(t, &sema.InvalidConditionalResourceOperandError{}, errs[0])
					require.IsType(t, &sema.InvalidConditionalResourceOperandError{}, errs[1])
					require.IsType(t, &sema.ResourceUseAfterInvalidationError{}, errs[2])
					require.IsType(t, &sema.ResourceUseAfterInvalidationError{}, errs[3])
					require.IsType(t, &sema.ResourceLossError{}, errs[4])
					require.IsType(t, &sema.ResourceLossError{}, errs[5])
				},
			},
		)
		require.NoError(t, err)

		_, err = inter.Invoke("test")
		RequireError(t, err)

		require.ErrorAs(t, err, &interpreter.InvalidatedResourceError{})
	})

	t.Run("in force expression", func(t *testing.T) {

		t.Parallel()

		inter, err := parseCheckAndInterpretWithOptions(t,
			`
            resource R {}

            fun test() {
                let r <- create R()
                let copy <- (<- r)!
                destroy r
                destroy copy
            }`,
			ParseCheckAndInterpretOptions{
				HandleCheckerError: func(err error) {
					errs := checker.RequireCheckerErrors(t, err, 1)
					require.IsType(t, &sema.ResourceUseAfterInvalidationError{}, errs[0])
				},
			},
		)
		require.NoError(t, err)

		_, err = inter.Invoke("test")
		RequireError(t, err)

		require.ErrorAs(t, err, &interpreter.InvalidatedResourceError{})
	})

	t.Run("in destroy expression", func(t *testing.T) {

		t.Parallel()

		inter, err := parseCheckAndInterpretWithOptions(t,
			`
            resource R {}

            fun test() {
                let r <- create R()
                destroy (<- r)
                destroy r
            }`,
			ParseCheckAndInterpretOptions{
				HandleCheckerError: func(err error) {
					errs := checker.RequireCheckerErrors(t, err, 1)
					require.IsType(t, &sema.ResourceUseAfterInvalidationError{}, errs[0])
				},
			},
		)
		require.NoError(t, err)

		_, err = inter.Invoke("test")
		RequireError(t, err)

		require.ErrorAs(t, err, &interpreter.InvalidatedResourceError{})
	})

	t.Run("in function invocation expression", func(t *testing.T) {

		t.Parallel()

		inter, err := parseCheckAndInterpretWithOptions(t,
			`
            resource R {}

            fun f(_ r: @R) {
                destroy r
            }

            fun test() {
                let r <- create R()
                f(<- (<- r))
                destroy r
            }`,
			ParseCheckAndInterpretOptions{
				HandleCheckerError: func(err error) {
					errs := checker.RequireCheckerErrors(t, err, 1)
					require.IsType(t, &sema.ResourceUseAfterInvalidationError{}, errs[0])
				},
			},
		)
		require.NoError(t, err)

		_, err = inter.Invoke("test")
		RequireError(t, err)

		require.ErrorAs(t, err, &interpreter.InvalidatedResourceError{})
	})

	t.Run("in array expression", func(t *testing.T) {

		t.Parallel()

		inter, err := parseCheckAndInterpretWithOptions(t,
			`
            resource R {}

            fun test() {
                let r <- create R()
                let rs <- [<- (<- r)]
                destroy r
                destroy rs
            }`,
			ParseCheckAndInterpretOptions{
				HandleCheckerError: func(err error) {
					errs := checker.RequireCheckerErrors(t, err, 1)
					require.IsType(t, &sema.ResourceUseAfterInvalidationError{}, errs[0])
				},
			},
		)
		require.NoError(t, err)

		_, err = inter.Invoke("test")
		RequireError(t, err)

		require.ErrorAs(t, err, &interpreter.InvalidatedResourceError{})
	})

	t.Run("in dictionary expression", func(t *testing.T) {

		t.Parallel()

		inter, err := parseCheckAndInterpretWithOptions(t,
			`
            resource R {}

            fun test() {
                let r <- create R()
                let rs <- {"test": <- (<- r)}
                destroy r
                destroy rs
            }`,
			ParseCheckAndInterpretOptions{
				HandleCheckerError: func(err error) {
					errs := checker.RequireCheckerErrors(t, err, 1)
					require.IsType(t, &sema.ResourceUseAfterInvalidationError{}, errs[0])
				},
			},
		)
		require.NoError(t, err)

		_, err = inter.Invoke("test")
		RequireError(t, err)

		require.ErrorAs(t, err, &interpreter.InvalidatedResourceError{})
	})

	t.Run("with inner conditional expression", func(t *testing.T) {

		t.Parallel()

		inter, err := parseCheckAndInterpretWithOptions(t,
			`
            resource R {}

            fun test() {
                let r1 <- create R()
                let r2 <- create R()

                let r3 <- true ? r1 : r2
                destroy r3
                destroy r1
                destroy r2
            }`,
			ParseCheckAndInterpretOptions{
				HandleCheckerError: func(err error) {
					errs := checker.RequireCheckerErrors(t, err, 2)
					require.IsType(t, &sema.InvalidConditionalResourceOperandError{}, errs[0])
					require.IsType(t, &sema.InvalidConditionalResourceOperandError{}, errs[1])
				},
			},
		)
		require.NoError(t, err)

		_, err = inter.Invoke("test")
		RequireError(t, err)

		require.ErrorAs(t, err, &interpreter.InvalidatedResourceError{})
	})

	t.Run("force move", func(t *testing.T) {

		t.Parallel()

		inter, err := parseCheckAndInterpretWithOptions(t,
			`
            resource R {}

            fun test() {
                let r1 <- create R()
                let r2 <- create R()

                let r3 <-! true ? r1 : r2
                destroy r3
                destroy r1
                destroy r2
            }`,
			ParseCheckAndInterpretOptions{
				HandleCheckerError: func(err error) {
					errs := checker.RequireCheckerErrors(t, err, 2)
					require.IsType(t, &sema.InvalidConditionalResourceOperandError{}, errs[0])
					require.IsType(t, &sema.InvalidConditionalResourceOperandError{}, errs[1])
				},
			},
		)
		require.NoError(t, err)

		_, err = inter.Invoke("test")
		RequireError(t, err)

		require.ErrorAs(t, err, &interpreter.InvalidatedResourceError{})
	})
}

func TestCheckResourceInvalidationWithConditionalExprInDestroy(t *testing.T) {

	t.Parallel()

	inter, err := parseCheckAndInterpretWithOptions(t,
		`
        resource R {}
        fun test() {
            let r1 <- create R()
            let r2 <- create R()

            destroy true? r1 : r2
            destroy r1
            destroy r2
        }`,
		ParseCheckAndInterpretOptions{
			HandleCheckerError: func(err error) {
				errs := checker.RequireCheckerErrors(t, err, 2)
				require.IsType(t, &sema.InvalidConditionalResourceOperandError{}, errs[0])
				require.IsType(t, &sema.InvalidConditionalResourceOperandError{}, errs[0])
			},
		},
	)
	require.NoError(t, err)

	_, err = inter.Invoke("test")
	RequireError(t, err)

	require.ErrorAs(t, err, &interpreter.InvalidatedResourceError{})
}

func TestInterpretResourceUseAfterInvalidation(t *testing.T) {

	t.Parallel()

	t.Run("field access", func(t *testing.T) {

		t.Parallel()

		inter, err := parseCheckAndInterpretWithOptions(t,
			`
            resource R {
                let s: String

                init() {
                    self.s = ""
                }
            }

            fun test() {
                let r <- create R()
                let copy <- (<- r)
                let str = r.s

                destroy r
                destroy copy
            }`,
			ParseCheckAndInterpretOptions{
				HandleCheckerError: func(err error) {
					errs := checker.RequireCheckerErrors(t, err, 2)
					require.IsType(t, &sema.ResourceUseAfterInvalidationError{}, errs[0])
					require.IsType(t, &sema.ResourceUseAfterInvalidationError{}, errs[1])
				},
			},
		)
		require.NoError(t, err)

		_, err = inter.Invoke("test")
		RequireError(t, err)

		invalidatedResourceError := interpreter.InvalidatedResourceError{}
		require.ErrorAs(t, err, &invalidatedResourceError)

		// error must be thrown at field access
		assert.Equal(t, 13, invalidatedResourceError.StartPosition().Line)
	})

	t.Run("parameter", func(t *testing.T) {

		t.Parallel()

		inter, err := parseCheckAndInterpretWithOptions(t,
			`
            resource R {}

            fun test() {
                let r <- create R()
                foo(<-r)
            }

            fun foo(_ r: @R) {
                let copy <- (<- r)
                destroy r
                destroy copy
            }`,
			ParseCheckAndInterpretOptions{
				HandleCheckerError: func(err error) {
					errs := checker.RequireCheckerErrors(t, err, 1)
					require.IsType(t, &sema.ResourceUseAfterInvalidationError{}, errs[0])
				},
			},
		)
		require.NoError(t, err)

		_, err = inter.Invoke("test")
		RequireError(t, err)

		require.ErrorAs(t, err, &interpreter.InvalidatedResourceError{})
	})
}

func TestInterpreterResourcePreCondition(t *testing.T) {

	t.Parallel()

	inter := parseCheckAndInterpret(t, `
      resource S {}

      struct interface Receiver {
          pub fun deposit(from: @S) {
              post {
                  from != nil: ""
              }
          }
      }

      struct Vault: Receiver {
          pub fun deposit(from: @S) {
              destroy from
          }
      }

      fun test() {
          Vault().deposit(from: <-create S())
      }
	`)

	_, err := inter.Invoke("test")
	require.NoError(t, err)
}

func TestInterpreterResourcePostCondition(t *testing.T) {

	t.Parallel()

	inter := parseCheckAndInterpret(t, `
      resource S {}

      struct interface Receiver {
          pub fun deposit(from: @S) {
              post {
                  from != nil: ""
              }
          }
      }

      struct Vault: Receiver {
          pub fun deposit(from: @S) {
              destroy from
          }
      }

      fun test() {
          Vault().deposit(from: <-create S())
      }
	`)

	_, err := inter.Invoke("test")
	require.NoError(t, err)
}

func TestInterpreterResourcePreAndPostCondition(t *testing.T) {

	t.Parallel()

	inter := parseCheckAndInterpret(t, `
      resource S {}

      struct interface Receiver {
          pub fun deposit(from: @S) {
              pre {
                  from != nil: ""
              }
              post {
                  from != nil: ""
              }
          }
      }

      struct Vault: Receiver {
          pub fun deposit(from: @S) {
              pre {
                  from != nil: ""
              }
              post {
                  1 > 0: ""
              }
              destroy from
          }
      }

      fun test() {
          Vault().deposit(from: <-create S())
      }
	`)

	_, err := inter.Invoke("test")
	require.NoError(t, err)
}

func TestInterpreterResourceConditionAdditionalParam(t *testing.T) {

	t.Parallel()

	inter := parseCheckAndInterpret(t, `
      resource S {}

      struct interface Receiver {
          pub fun deposit(from: @S, other: UInt64) {
              pre {
                  from != nil: ""
              }
              post {
                  other > 0: ""
              }
          }
      }

      struct Vault: Receiver {
          pub fun deposit(from: @S, other: UInt64) {
              pre {
                  from != nil: ""
              }
              post {
                  other > 0: ""
              }
              destroy from
          }
      }

      fun test() {
          Vault().deposit(from: <-create S(), other: 42)
      }
	`)

	_, err := inter.Invoke("test")
	require.NoError(t, err)
}

func TestInterpreterResourceDoubleWrappedCondition(t *testing.T) {

	t.Parallel()

	inter := parseCheckAndInterpret(t, `
      resource S {}

      struct interface A {
          pub fun deposit(from: @S) {
              pre {
                  from != nil: ""
              }
              post {
                  from != nil: ""
              }
          }
      }

      struct interface B {
          pub fun deposit(from: @S) {
              pre {
                  from != nil: ""
              }
              post {
                  from != nil: ""
              }
          }
      }

      struct Vault: A, B {
          pub fun deposit(from: @S) {
              pre {
                  from != nil: ""
              }
              post {
                  1 > 0: ""
              }
              destroy from
          }
      }

      fun test() {
          Vault().deposit(from: <-create S())
      }
	`)

	_, err := inter.Invoke("test")
	require.NoError(t, err)
}

func TestInterpretOptionalResourceReference(t *testing.T) {

	t.Parallel()

	address := interpreter.NewUnmeteredAddressValueFromBytes([]byte{42})

	inter, _ := testAccount(
		t,
		address,
		true,
		`
          resource R {
              pub let id: Int

              init() {
                  self.id = 1
              }
          }

          fun test() {
              account.save(<-{0 : <-create R()}, to: /storage/x)
              let collection = account.borrow<&{Int: R}>(from: /storage/x)!

              let resourceRef = (&collection[0] as &R?)!
              let token <- collection.remove(key: 0)

              let x = resourceRef.id
              destroy token
          }
        `,
		sema.Config{},
	)

	_, err := inter.Invoke("test")
	require.Error(t, err)
	require.ErrorAs(t, err, &interpreter.InvalidatedResourceReferenceError{})
}

func TestInterpretArrayOptionalResourceReference(t *testing.T) {

	t.Parallel()

	address := interpreter.NewUnmeteredAddressValueFromBytes([]byte{42})

	inter, _ := testAccount(
		t,
		address,
		true,
		`
          resource R {
              pub let id: Int

              init() {
                  self.id = 1
              }
          }

          fun test() {
              account.save(<-[<-create R()], to: /storage/x)
              let collection = account.borrow<&[R?]>(from: /storage/x)!

              let resourceRef = (&collection[0] as &R?)!
              let token <- collection.remove(at: 0)

              let x = resourceRef.id
              destroy token
          }
        `,
		sema.Config{},
	)

	_, err := inter.Invoke("test")
	require.Error(t, err)
	require.ErrorAs(t, err, &interpreter.InvalidatedResourceReferenceError{})
}

func TestInterpretResourceDestroyedInPreCondition(t *testing.T) {
	t.Parallel()

	didError := false
	_, err := parseCheckAndInterpretWithOptions(t,
		`
          resource interface I {
               pub fun receiveResource(_ r: @Bar) {
                  pre {
                      destroyResource(<-r)
                  }
              }
          }

          fun destroyResource(_ r: @Bar): Bool {
              destroy r
              return true
          }

          resource Foo: I {
               pub fun receiveResource(_ r: @Bar) {
                  destroy r
              }
          }

          resource Bar  {}

          fun test() {
              let foo <- create Foo()
              let bar <- create Bar()
              foo.receiveResource(<- bar)
              destroy foo
          }
        `,
		ParseCheckAndInterpretOptions{
			HandleCheckerError: func(err error) {
				require.IsType(t, err, &sema.CheckerError{})
				require.IsType(t, err.(*sema.CheckerError).Errors[0], &sema.PurityError{})
				didError = true
			},
		},
	)

<<<<<<< HEAD
	require.NoError(t, err)
	require.True(t, didError)
=======
	require.ErrorAs(t, err, &interpreter.InvalidatedResourceError{})
}

func TestInterpretInvalidReentrantResourceDestruction(t *testing.T) {

	t.Parallel()

	t.Run("composite", func(t *testing.T) {

		t.Parallel()

		inter := parseCheckAndInterpret(t, `

            resource Inner {
                let outer: &Outer

                init(outer: &Outer) {
                    self.outer = outer
                }

                destroy() {
                    self.outer.reenter()
                }
            }

            resource Outer {
                var inner: @Inner?

                init() {
                    self.inner <-! create Inner(outer: &self as &Outer)
                }

                fun reenter() {
                    let inner <- self.inner <- nil
                    destroy inner
                }

                destroy() {
                    destroy self.inner
                }
            }

            fun test() {
                let outer <- create Outer()

                destroy outer
            }
        `)

		_, err := inter.Invoke("test")
		RequireError(t, err)

		var destroyedResourceErr interpreter.DestroyedResourceError
		require.ErrorAs(t, err, &destroyedResourceErr)
	})

	t.Run("array", func(t *testing.T) {

		t.Parallel()

		inter := parseCheckAndInterpret(t, `

            resource Inner {
                let outer: &Outer

                init(outer: &Outer) {
                    self.outer = outer
                }

                destroy() {
                    self.outer.reenter()
                }
            }

            resource Outer {
                var inner: @[Inner]

                init() {
                    self.inner <- [<-create Inner(outer: &self as &Outer)]
                }

                fun reenter() {
                    let inner <- self.inner <- []
                    destroy inner
                }

                destroy() {
                    destroy self.inner
                }
            }

            fun test() {
                let outer <- create Outer()

                destroy outer
            }
        `)

		_, err := inter.Invoke("test")
		RequireError(t, err)

		var destroyedResourceErr interpreter.DestroyedResourceError
		require.ErrorAs(t, err, &destroyedResourceErr)
	})

	t.Run("dictionary", func(t *testing.T) {

		t.Parallel()

		inter := parseCheckAndInterpret(t, `

            resource Inner {
                let outer: &Outer

                init(outer: &Outer) {
                    self.outer = outer
                }

                destroy() {
                    self.outer.reenter()
                }
            }

            resource Outer {
                var inner: @{Int: Inner}

                init() {
                    self.inner <- {0: <-create Inner(outer: &self as &Outer)}
                }

                fun reenter() {
                    let inner <- self.inner <- {}
                    destroy inner
                }

                destroy() {
                    destroy self.inner
                }
            }

            fun test() {
                let outer <- create Outer()

                destroy outer
            }
        `)

		_, err := inter.Invoke("test")
		RequireError(t, err)

		var destroyedResourceErr interpreter.DestroyedResourceError
		require.ErrorAs(t, err, &destroyedResourceErr)
	})
}

func TestInterpretResourceFunctionInvocationAfterDestruction(t *testing.T) {

	t.Parallel()

	inter := parseCheckAndInterpret(t, `
        pub resource Vault {
            pub fun foo(_ ignored: Bool) {}
        }

        pub resource Attacker {
			pub var vault: @Vault

			init() {
				self.vault <- create Vault()
			}

			pub fun shenanigans(): Bool {
				var temp <- create Vault()
				self.vault <-> temp
                destroy temp
                return true
			}

			destroy() {
				destroy self.vault
			}
		}

        pub fun main() {
            let a <- create Attacker()
            a.vault.foo(a.shenanigans())
            destroy a
        }
    `)

	_, err := inter.Invoke("main")
	RequireError(t, err)

	require.ErrorAs(t, err, &interpreter.DestroyedResourceError{})
}

func TestInterpretResourceFunctionReferenceValidity(t *testing.T) {

	t.Parallel()

	inter := parseCheckAndInterpret(t, `
        pub resource Vault {
            pub fun foo(_ ref: &Vault): &Vault {
                return ref
            }
        }

        pub resource Attacker {
            pub var vault: @Vault

            init() {
                self.vault <- create Vault()
            }

            pub fun shenanigans1(): &Vault {
                // Create a reference in a nested call
                return &self.vault as &Vault
            }

            pub fun shenanigans2(_ ref: &Vault): &Vault {
                return ref
            }

            destroy() {
                destroy self.vault
            }
        }

        pub fun main() {
            let a <- create Attacker()

            // A reference to receiver get created inside the nested call 'shenanigans1()'.
            // Same reference is returned eventually.
            var vaultRef1 = a.vault.foo(a.shenanigans1())
            // Reference must be still valid, even after the invalidation of the bound function receiver.
            vaultRef1.foo(vaultRef1)

            // A reference to receiver is explicitly created as a parameter.
            // Same reference is returned eventually.
            var vaultRef2 = a.vault.foo(a.shenanigans2(&a.vault as &Vault))
            // Reference must be still valid, even after the invalidation of the bound function receiver.
            vaultRef2.foo(vaultRef2)

            destroy a
        }
    `)

	_, err := inter.Invoke("main")
	require.NoError(t, err)
}

func TestInterpretResourceFunctionResourceFunctionValidity(t *testing.T) {

	t.Parallel()

	inter := parseCheckAndInterpret(t, `
        pub resource Vault {
            pub fun foo(_ dummy: Bool): Bool {
                return dummy
            }
        }

        pub resource Attacker {
            pub var vault: @Vault

            init() {
                self.vault <- create Vault()
            }

            pub fun shenanigans(_ n: Int): Bool {
                if n > 0 {
                    return self.vault.foo(self.shenanigans(n - 1))
                }
                return true
            }

            destroy() {
                destroy self.vault
            }
        }

        pub fun main() {
            let a <- create Attacker()

            a.vault.foo(a.shenanigans(10))

            destroy a
        }
    `)

	_, err := inter.Invoke("main")
	require.NoError(t, err)
}

func TestInterpretInnerResourceDestruction(t *testing.T) {

	t.Parallel()

	inter := parseCheckAndInterpret(t, `
        pub resource InnerResource {
            pub var name: String
            pub(set) var parent: &OuterResource?

            init(_ name: String) {
                self.name = name
                self.parent = nil
            }

            destroy() {
                self.parent!.shenanigans()
            }
        }

        pub resource OuterResource {
            pub var inner1: @InnerResource
            pub var inner2: @InnerResource

            init() {
                self.inner1 <- create InnerResource("inner1")
                self.inner2 <- create InnerResource("inner2")

                self.inner1.parent = &self as &OuterResource
                self.inner2.parent = &self as &OuterResource
            }

            pub fun shenanigans() {
                self.inner1 <-> self.inner2
            }

            destroy() {
                destroy self.inner1
                destroy self.inner2
            }
        }

        pub fun main() {
            let a <- create OuterResource()
            destroy a
        }`,
	)

	_, err := inter.Invoke("main")
	RequireError(t, err)

	var destroyedResourceErr interpreter.DestroyedResourceError
	require.ErrorAs(t, err, &destroyedResourceErr)
>>>>>>> 1311ef1e
}<|MERGE_RESOLUTION|>--- conflicted
+++ resolved
@@ -2434,11 +2434,8 @@
 		},
 	)
 
-<<<<<<< HEAD
 	require.NoError(t, err)
 	require.True(t, didError)
-=======
-	require.ErrorAs(t, err, &interpreter.InvalidatedResourceError{})
 }
 
 func TestInterpretInvalidReentrantResourceDestruction(t *testing.T) {
@@ -2784,5 +2781,4 @@
 
 	var destroyedResourceErr interpreter.DestroyedResourceError
 	require.ErrorAs(t, err, &destroyedResourceErr)
->>>>>>> 1311ef1e
 }