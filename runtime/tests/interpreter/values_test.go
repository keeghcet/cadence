/*
 * Cadence - The resource-oriented smart contract programming language
 *
 * Copyright Dapper Labs, Inc.
 *
 * Licensed under the Apache License, Version 2.0 (the "License");
 * you may not use this file except in compliance with the License.
 * You may obtain a copy of the License at
 *
 *   http://www.apache.org/licenses/LICENSE-2.0
 *
 * Unless required by applicable law or agreed to in writing, software
 * distributed under the License is distributed on an "AS IS" BASIS,
 * WITHOUT WARRANTIES OR CONDITIONS OF ANY KIND, either express or implied.
 * See the License for the specific language governing permissions and
 * limitations under the License.
 */

package interpreter_test

import (
	"flag"
	"fmt"
	"math"
	"math/rand"
	"strings"
	"testing"
	"time"

	"github.com/stretchr/testify/assert"
	"github.com/stretchr/testify/require"

	"github.com/onflow/atree"

	"github.com/onflow/cadence/runtime/ast"
	"github.com/onflow/cadence/runtime/common"
	"github.com/onflow/cadence/runtime/interpreter"
	"github.com/onflow/cadence/runtime/sema"
	"github.com/onflow/cadence/runtime/tests/utils"
)

// TODO: make these program args?
const containerMaxDepth = 3
const containerMaxSize = 100
const innerContainerMaxSize = 300
const compositeMaxFields = 10

var runSmokeTests = flag.Bool("runSmokeTests", false, "Run smoke tests on values")
var validateAtree = flag.Bool("validateAtree", true, "Enable atree validation")

func TestRandomMapOperations(t *testing.T) {
	if !*runSmokeTests {
		t.Skip("smoke tests are disabled")
	}

	t.Parallel()

	seed := time.Now().UnixNano()
	fmt.Printf("Seed used for map opearations test: %d \n", seed)
	rand.Seed(seed)

	storage := newUnmeteredInMemoryStorage()
	inter, err := interpreter.NewInterpreter(
		&interpreter.Program{
			Program:     ast.NewProgram(nil, []ast.Declaration{}),
			Elaboration: sema.NewElaboration(nil),
		},
		utils.TestLocation,
		&interpreter.Config{
			Storage: storage,
			ImportLocationHandler: func(inter *interpreter.Interpreter, location common.Location) interpreter.Import {
				return interpreter.VirtualImport{
					Elaboration: inter.Program.Elaboration,
				}
			},
			AtreeStorageValidationEnabled: *validateAtree,
			AtreeValueValidationEnabled:   *validateAtree,
		},
	)
	require.NoError(t, err)

	numberOfValues := randomInt(containerMaxSize)

	var testMap, copyOfTestMap *interpreter.DictionaryValue
	var storageSize, slabCounts int

	entries := newValueMap(numberOfValues)
	orgOwner := common.Address{'A'}

	t.Run("construction", func(t *testing.T) {
		keyValues := make([]interpreter.Value, numberOfValues*2)
		for i := 0; i < numberOfValues; i++ {
			key := randomHashableValue(inter)
			value := randomStorableValue(inter, 0)

			entries.put(inter, key, value)

			keyValues[i*2] = key
			keyValues[i*2+1] = value
		}

		testMap = interpreter.NewDictionaryValueWithAddress(
			inter,
			interpreter.EmptyLocationRange,
			interpreter.DictionaryStaticType{
				KeyType:   interpreter.PrimitiveStaticTypeAnyStruct,
				ValueType: interpreter.PrimitiveStaticTypeAnyStruct,
			},
			orgOwner,
			keyValues...,
		)

		storageSize, slabCounts = getSlabStorageSize(t, storage)

		require.Equal(t, testMap.Count(), entries.size())

		entries.foreach(func(orgKey, orgValue interpreter.Value) (exit bool) {
			exists := testMap.ContainsKey(inter, interpreter.EmptyLocationRange, orgKey)
			require.True(t, bool(exists))

			value, found := testMap.Get(inter, interpreter.EmptyLocationRange, orgKey)
			require.True(t, found)
			utils.AssertValuesEqual(t, inter, orgValue, value)

			return false
		})

		owner := testMap.GetOwner()
		assert.Equal(t, orgOwner, owner)
	})

	t.Run("iterate", func(t *testing.T) {
		require.Equal(t, testMap.Count(), entries.size())

		testMap.Iterate(inter, func(key, value interpreter.Value) (resume bool) {
			orgValue, ok := entries.get(inter, key)
			require.True(t, ok, "cannot find key: %v", key)

			utils.AssertValuesEqual(t, inter, orgValue, value)
			return true
		})
	})

	t.Run("deep copy", func(t *testing.T) {
		newOwner := atree.Address{'B'}
		copyOfTestMap = testMap.Transfer(
			inter,
			interpreter.EmptyLocationRange,
			newOwner,
			false,
			nil,
		).(*interpreter.DictionaryValue)

		require.Equal(t, entries.size(), copyOfTestMap.Count())

		entries.foreach(func(orgKey, orgValue interpreter.Value) (exit bool) {
			exists := copyOfTestMap.ContainsKey(inter, interpreter.EmptyLocationRange, orgKey)
			require.True(t, bool(exists))

			value, found := copyOfTestMap.Get(inter, interpreter.EmptyLocationRange, orgKey)
			require.True(t, found)
			utils.AssertValuesEqual(t, inter, orgValue, value)

			return false
		})

		owner := copyOfTestMap.GetOwner()
		assert.Equal(t, newOwner[:], owner[:])
	})

	t.Run("deep remove", func(t *testing.T) {
		copyOfTestMap.DeepRemove(inter)
		err = storage.Remove(copyOfTestMap.StorageID())
		require.NoError(t, err)

		// deep removal should clean up everything
		newStorageSize, newSlabCounts := getSlabStorageSize(t, storage)
		assert.Equal(t, slabCounts, newSlabCounts)
		assert.Equal(t, storageSize, newStorageSize)

		require.Equal(t, entries.size(), testMap.Count())

		// go over original values again and check no missing data (no side effect should be found)
		entries.foreach(func(orgKey, orgValue interpreter.Value) (exit bool) {
			exists := testMap.ContainsKey(inter, interpreter.EmptyLocationRange, orgKey)
			require.True(t, bool(exists))

			value, found := testMap.Get(inter, interpreter.EmptyLocationRange, orgKey)
			require.True(t, found)
			utils.AssertValuesEqual(t, inter, orgValue, value)

			return false
		})

		owner := testMap.GetOwner()
		assert.Equal(t, orgOwner, owner)
	})

	t.Run("insert", func(t *testing.T) {
		newEntries := newValueMap(numberOfValues)

		dictionary := interpreter.NewDictionaryValueWithAddress(
			inter,
			interpreter.EmptyLocationRange,
			interpreter.DictionaryStaticType{
				KeyType:   interpreter.PrimitiveStaticTypeAnyStruct,
				ValueType: interpreter.PrimitiveStaticTypeAnyStruct,
			},
			orgOwner,
		)

		// Insert
		for i := 0; i < numberOfValues; i++ {
			key := randomHashableValue(inter)
			value := randomStorableValue(inter, 0)

			newEntries.put(inter, key, value)

			_ = dictionary.Insert(inter, interpreter.EmptyLocationRange, key, value)
		}

		require.Equal(t, newEntries.size(), dictionary.Count())

		// Go over original values again and check no missing data (no side effect should be found)
		newEntries.foreach(func(orgKey, orgValue interpreter.Value) (exit bool) {
			exists := dictionary.ContainsKey(inter, interpreter.EmptyLocationRange, orgKey)
			require.True(t, bool(exists))

			value, found := dictionary.Get(inter, interpreter.EmptyLocationRange, orgKey)
			require.True(t, found)
			utils.AssertValuesEqual(t, inter, orgValue, value)

			return false
		})
	})

	t.Run("remove", func(t *testing.T) {
		newEntries := newValueMap(numberOfValues)

		keyValues := make([][2]interpreter.Value, numberOfValues)
		for i := 0; i < numberOfValues; i++ {
			key := randomHashableValue(inter)
			value := randomStorableValue(inter, 0)

			newEntries.put(inter, key, value)

			keyValues[i][0] = key
			keyValues[i][1] = value
		}

		dictionary := interpreter.NewDictionaryValueWithAddress(
			inter,
			interpreter.EmptyLocationRange,
			interpreter.DictionaryStaticType{
				KeyType:   interpreter.PrimitiveStaticTypeAnyStruct,
				ValueType: interpreter.PrimitiveStaticTypeAnyStruct,
			},
			orgOwner,
		)

		require.Equal(t, 0, dictionary.Count())

		// Get the initial storage size before inserting values
		startingStorageSize, startingSlabCounts := getSlabStorageSize(t, storage)

		// Insert
		for _, keyValue := range keyValues {
			dictionary.Insert(inter, interpreter.EmptyLocationRange, keyValue[0], keyValue[1])
		}

		require.Equal(t, newEntries.size(), dictionary.Count())

		// Remove
		newEntries.foreach(func(orgKey, orgValue interpreter.Value) (exit bool) {
			removedValue := dictionary.Remove(inter, interpreter.EmptyLocationRange, orgKey)

			assert.IsType(t, &interpreter.SomeValue{}, removedValue)
			someValue := removedValue.(*interpreter.SomeValue)

			// Removed value must be same as the original value
			innerValue := someValue.InnerValue(inter, interpreter.EmptyLocationRange)
			utils.AssertValuesEqual(t, inter, orgValue, innerValue)

			return false
		})

		// Dictionary must be empty
		require.Equal(t, 0, dictionary.Count())

		storageSize, slabCounts := getSlabStorageSize(t, storage)

		// Storage size after removals should be same as the size before insertion.
		assert.Equal(t, startingStorageSize, storageSize)
		assert.Equal(t, startingSlabCounts, slabCounts)
	})

	t.Run("remove enum key", func(t *testing.T) {

		dictionary := interpreter.NewDictionaryValueWithAddress(
			inter,
			interpreter.EmptyLocationRange,
			interpreter.DictionaryStaticType{
				KeyType:   interpreter.PrimitiveStaticTypeAnyStruct,
				ValueType: interpreter.PrimitiveStaticTypeAnyStruct,
			},
			orgOwner,
		)

		require.Equal(t, 0, dictionary.Count())

		// Get the initial storage size after creating empty dictionary
		startingStorageSize, startingSlabCounts := getSlabStorageSize(t, storage)

		newEntries := newValueMap(numberOfValues)

		keyValues := make([][2]interpreter.Value, numberOfValues)
		for i := 0; i < numberOfValues; i++ {
			// Create a random enum as key
			key := generateRandomHashableValue(inter, Enum)
			value := interpreter.Void

			newEntries.put(inter, key, value)

			keyValues[i][0] = key
			keyValues[i][1] = value
		}

		// Insert
		for _, keyValue := range keyValues {
			dictionary.Insert(inter, interpreter.EmptyLocationRange, keyValue[0], keyValue[1])
		}

		// Remove
		newEntries.foreach(func(orgKey, orgValue interpreter.Value) (exit bool) {
			removedValue := dictionary.Remove(inter, interpreter.EmptyLocationRange, orgKey)

			assert.IsType(t, &interpreter.SomeValue{}, removedValue)
			someValue := removedValue.(*interpreter.SomeValue)

			// Removed value must be same as the original value
			innerValue := someValue.InnerValue(inter, interpreter.EmptyLocationRange)
			utils.AssertValuesEqual(t, inter, orgValue, innerValue)

			return false
		})

		// Dictionary must be empty
		require.Equal(t, 0, dictionary.Count())

		storageSize, slabCounts = getSlabStorageSize(t, storage)

		// Storage size after removals should be same as the size before insertion.
		assert.Equal(t, startingStorageSize, storageSize)
		assert.Equal(t, startingSlabCounts, slabCounts)
	})

	t.Run("random insert & remove", func(t *testing.T) {
		keyValues := make([][2]interpreter.Value, numberOfValues)
		for i := 0; i < numberOfValues; i++ {
			// Generate unique key
			var key interpreter.Value
			for {
				key = randomHashableValue(inter)

				var foundConflict bool
				for j := 0; j < i; j++ {
					existingKey := keyValues[j][0]
					if key.(interpreter.EquatableValue).Equal(inter, interpreter.EmptyLocationRange, existingKey) {
						foundConflict = true
						break
					}
				}
				if !foundConflict {
					break
				}
			}

			keyValues[i][0] = key
			keyValues[i][1] = randomStorableValue(inter, 0)
		}

		dictionary := interpreter.NewDictionaryValueWithAddress(
			inter,
			interpreter.EmptyLocationRange,
			interpreter.DictionaryStaticType{
				KeyType:   interpreter.PrimitiveStaticTypeAnyStruct,
				ValueType: interpreter.PrimitiveStaticTypeAnyStruct,
			},
			orgOwner,
		)

		require.Equal(t, 0, dictionary.Count())

		// Get the initial storage size before inserting values
		startingStorageSize, startingSlabCounts := getSlabStorageSize(t, storage)

		insertCount := 0
		deleteCount := 0

		isInsert := func() bool {
			if dictionary.Count() == 0 {
				return true
			}

			if insertCount >= numberOfValues {
				return false
			}

			return randomInt(1) == 1
		}

		for insertCount < numberOfValues || dictionary.Count() > 0 {
			// Perform a random operation out of insert/remove
			if isInsert() {
				key := keyValues[insertCount][0]
				if _, ok := key.(*interpreter.CompositeValue); ok {
					key = key.Clone(inter)
				}

				value := keyValues[insertCount][1].Clone(inter)

				dictionary.Insert(
					inter,
					interpreter.EmptyLocationRange,
					key,
					value,
				)
				insertCount++
			} else {
				key := keyValues[deleteCount][0]
				orgValue := keyValues[deleteCount][1]

				removedValue := dictionary.Remove(inter, interpreter.EmptyLocationRange, key)

				assert.IsType(t, &interpreter.SomeValue{}, removedValue)
				someValue := removedValue.(*interpreter.SomeValue)

				// Removed value must be same as the original value
				innerValue := someValue.InnerValue(inter, interpreter.EmptyLocationRange)
				utils.AssertValuesEqual(t, inter, orgValue, innerValue)

				deleteCount++
			}
		}

		// Dictionary must be empty
		require.Equal(t, 0, dictionary.Count())

		storageSize, slabCounts := getSlabStorageSize(t, storage)

		// Storage size after removals should be same as the size before insertion.
		assert.Equal(t, startingStorageSize, storageSize)
		assert.Equal(t, startingSlabCounts, slabCounts)
	})

	t.Run("move", func(t *testing.T) {
		newOwner := atree.Address{'B'}

		entries := newValueMap(numberOfValues)

		keyValues := make([]interpreter.Value, numberOfValues*2)
		for i := 0; i < numberOfValues; i++ {
			key := randomHashableValue(inter)
			value := randomStorableValue(inter, 0)

			entries.put(inter, key, value)

			keyValues[i*2] = key
			keyValues[i*2+1] = value
		}

		dictionary := interpreter.NewDictionaryValueWithAddress(
			inter,
			interpreter.EmptyLocationRange,
			interpreter.DictionaryStaticType{
				KeyType:   interpreter.PrimitiveStaticTypeAnyStruct,
				ValueType: interpreter.PrimitiveStaticTypeAnyStruct,
			},
			orgOwner,
			keyValues...,
		)

		require.Equal(t, entries.size(), dictionary.Count())

		movedDictionary := dictionary.Transfer(
			inter,
			interpreter.EmptyLocationRange,
			newOwner,
			true,
			nil,
		).(*interpreter.DictionaryValue)

		require.Equal(t, entries.size(), movedDictionary.Count())

		// Cleanup the slab of original dictionary.
		err := storage.Remove(dictionary.StorageID())
		require.NoError(t, err)

		// Check the values
		entries.foreach(func(orgKey, orgValue interpreter.Value) (exit bool) {
			exists := movedDictionary.ContainsKey(inter, interpreter.EmptyLocationRange, orgKey)
			require.True(t, bool(exists))

			value, found := movedDictionary.Get(inter, interpreter.EmptyLocationRange, orgKey)
			require.True(t, found)
			utils.AssertValuesEqual(t, inter, orgValue, value)

			return false
		})

		owner := movedDictionary.GetOwner()
		assert.Equal(t, newOwner[:], owner[:])
	})
}

func TestRandomArrayOperations(t *testing.T) {
	if !*runSmokeTests {
		t.Skip("smoke tests are disabled")
	}

	seed := time.Now().UnixNano()
	fmt.Printf("Seed used for array opearations test: %d \n", seed)
	rand.Seed(seed)

	storage := newUnmeteredInMemoryStorage()
	inter, err := interpreter.NewInterpreter(
		&interpreter.Program{
			Program:     ast.NewProgram(nil, []ast.Declaration{}),
			Elaboration: sema.NewElaboration(nil),
		},
		utils.TestLocation,
		&interpreter.Config{
			Storage: storage,
			ImportLocationHandler: func(inter *interpreter.Interpreter, location common.Location) interpreter.Import {
				return interpreter.VirtualImport{
					Elaboration: inter.Program.Elaboration,
				}
			},
		},
	)
	require.NoError(t, err)

	numberOfValues := randomInt(containerMaxSize)

	var testArray, copyOfTestArray *interpreter.ArrayValue
	var storageSize, slabCounts int

	elements := make([]interpreter.Value, numberOfValues)
	orgOwner := common.Address{'A'}

	t.Run("construction", func(t *testing.T) {
		values := make([]interpreter.Value, numberOfValues)
		for i := 0; i < numberOfValues; i++ {
			value := randomStorableValue(inter, 0)
			elements[i] = value
			values[i] = value.Clone(inter)
		}

		testArray = interpreter.NewArrayValue(
			inter,
			interpreter.EmptyLocationRange,
			interpreter.VariableSizedStaticType{
				Type: interpreter.PrimitiveStaticTypeAnyStruct,
			},
			orgOwner,
			values...,
		)

		storageSize, slabCounts = getSlabStorageSize(t, storage)

		require.Equal(t, len(elements), testArray.Count())

		for index, orgElement := range elements {
			element := testArray.Get(inter, interpreter.EmptyLocationRange, index)
			utils.AssertValuesEqual(t, inter, orgElement, element)
		}

		owner := testArray.GetOwner()
		assert.Equal(t, orgOwner, owner)
	})

	t.Run("iterate", func(t *testing.T) {
		require.Equal(t, testArray.Count(), len(elements))

		index := 0
		testArray.Iterate(inter, func(element interpreter.Value) (resume bool) {
			orgElement := elements[index]
			utils.AssertValuesEqual(t, inter, orgElement, element)

			elementByIndex := testArray.Get(inter, interpreter.EmptyLocationRange, index)
			utils.AssertValuesEqual(t, inter, element, elementByIndex)

			index++
			return true
		})
	})

	t.Run("deep copy", func(t *testing.T) {
		newOwner := atree.Address{'B'}
		copyOfTestArray = testArray.Transfer(
			inter,
			interpreter.EmptyLocationRange,
			newOwner,
			false,
			nil,
		).(*interpreter.ArrayValue)

		require.Equal(t, len(elements), copyOfTestArray.Count())

		for index, orgElement := range elements {
			element := copyOfTestArray.Get(inter, interpreter.EmptyLocationRange, index)
			utils.AssertValuesEqual(t, inter, orgElement, element)
		}

		owner := copyOfTestArray.GetOwner()
		assert.Equal(t, newOwner[:], owner[:])
	})

	t.Run("deep removal", func(t *testing.T) {
		copyOfTestArray.DeepRemove(inter)
		err = storage.Remove(copyOfTestArray.StorageID())
		require.NoError(t, err)

		// deep removal should clean up everything
		newStorageSize, newSlabCounts := getSlabStorageSize(t, storage)
		assert.Equal(t, slabCounts, newSlabCounts)
		assert.Equal(t, storageSize, newStorageSize)

		assert.Equal(t, len(elements), testArray.Count())

		// go over original elements again and check no missing data (no side effect should be found)
		for index, orgElement := range elements {
			element := testArray.Get(inter, interpreter.EmptyLocationRange, index)
			utils.AssertValuesEqual(t, inter, orgElement, element)
		}

		owner := testArray.GetOwner()
		assert.Equal(t, orgOwner, owner)
	})

	t.Run("insert", func(t *testing.T) {
		newElements := make([]interpreter.Value, numberOfValues)

		testArray = interpreter.NewArrayValue(
			inter,
			interpreter.EmptyLocationRange,
			interpreter.VariableSizedStaticType{
				Type: interpreter.PrimitiveStaticTypeAnyStruct,
			},
			orgOwner,
		)

		require.Equal(t, 0, testArray.Count())

		for i := 0; i < numberOfValues; i++ {
			element := randomStorableValue(inter, 0)
			newElements[i] = element

			testArray.Insert(
				inter,
				interpreter.EmptyLocationRange,
				i,
				element.Clone(inter),
			)
		}

		require.Equal(t, len(newElements), testArray.Count())

		// Go over original values again and check no missing data (no side effect should be found)
		for index, element := range newElements {
			value := testArray.Get(inter, interpreter.EmptyLocationRange, index)
			utils.AssertValuesEqual(t, inter, element, value)
		}
	})

	t.Run("append", func(t *testing.T) {
		newElements := make([]interpreter.Value, numberOfValues)

		testArray = interpreter.NewArrayValue(
			inter,
			interpreter.EmptyLocationRange,
			interpreter.VariableSizedStaticType{
				Type: interpreter.PrimitiveStaticTypeAnyStruct,
			},
			orgOwner,
		)

		require.Equal(t, 0, testArray.Count())

		for i := 0; i < numberOfValues; i++ {
			element := randomStorableValue(inter, 0)
			newElements[i] = element

			testArray.Append(
				inter,
				interpreter.EmptyLocationRange,
				element.Clone(inter),
			)
		}

		require.Equal(t, len(newElements), testArray.Count())

		// Go over original values again and check no missing data (no side effect should be found)
		for index, element := range newElements {
			value := testArray.Get(inter, interpreter.EmptyLocationRange, index)
			utils.AssertValuesEqual(t, inter, element, value)
		}
	})

	t.Run("remove", func(t *testing.T) {
		newElements := make([]interpreter.Value, numberOfValues)

		for i := 0; i < numberOfValues; i++ {
			newElements[i] = randomStorableValue(inter, 0)
		}

		testArray = interpreter.NewArrayValue(
			inter,
			interpreter.EmptyLocationRange,
			interpreter.VariableSizedStaticType{
				Type: interpreter.PrimitiveStaticTypeAnyStruct,
			},
			orgOwner,
		)

		require.Equal(t, 0, testArray.Count())

		// Get the initial storage size before inserting values
		startingStorageSize, startingSlabCounts := getSlabStorageSize(t, storage)

		// Insert
		for index, element := range newElements {
			testArray.Insert(
				inter,
				interpreter.EmptyLocationRange,
				index,
				element.Clone(inter),
			)
		}

		require.Equal(t, len(newElements), testArray.Count())

		// Remove
		for _, element := range newElements {
			removedValue := testArray.Remove(inter, interpreter.EmptyLocationRange, 0)

			// Removed value must be same as the original value
			utils.AssertValuesEqual(t, inter, element, removedValue)
		}

		// Array must be empty
		require.Equal(t, 0, testArray.Count())

		storageSize, slabCounts := getSlabStorageSize(t, storage)

		// Storage size after removals should be same as the size before insertion.
		assert.Equal(t, startingStorageSize, storageSize)
		assert.Equal(t, startingSlabCounts, slabCounts)
	})

	t.Run("random insert & remove", func(t *testing.T) {
		elements := make([]interpreter.Value, numberOfValues)

		for i := 0; i < numberOfValues; i++ {
			elements[i] = randomStorableValue(inter, 0)
		}

		testArray = interpreter.NewArrayValue(
			inter,
			interpreter.EmptyLocationRange,
			interpreter.VariableSizedStaticType{
				Type: interpreter.PrimitiveStaticTypeAnyStruct,
			},
			orgOwner,
		)

		require.Equal(t, 0, testArray.Count())

		// Get the initial storage size before inserting values
		startingStorageSize, startingSlabCounts := getSlabStorageSize(t, storage)

		insertCount := 0
		deleteCount := 0

		isInsert := func() bool {
			if testArray.Count() == 0 {
				return true
			}

			if insertCount >= numberOfValues {
				return false
			}

			return randomInt(1) == 1
		}

		for insertCount < numberOfValues || testArray.Count() > 0 {
			// Perform a random operation out of insert/remove
			if isInsert() {
				value := elements[insertCount].Clone(inter)

				testArray.Append(
					inter,
					interpreter.EmptyLocationRange,
					value,
				)
				insertCount++
			} else {
				orgValue := elements[deleteCount]
				removedValue := testArray.RemoveFirst(inter, interpreter.EmptyLocationRange)

				// Removed value must be same as the original value
				utils.AssertValuesEqual(t, inter, orgValue, removedValue)

				deleteCount++
			}
		}

		// Dictionary must be empty
		require.Equal(t, 0, testArray.Count())

		storageSize, slabCounts := getSlabStorageSize(t, storage)

		// Storage size after removals should be same as the size before insertion.
		assert.Equal(t, startingStorageSize, storageSize)
		assert.Equal(t, startingSlabCounts, slabCounts)
	})

	t.Run("move", func(t *testing.T) {
		values := make([]interpreter.Value, numberOfValues)
		elements := make([]interpreter.Value, numberOfValues)

		for i := 0; i < numberOfValues; i++ {
			value := randomStorableValue(inter, 0)
			elements[i] = value
			values[i] = value.Clone(inter)
		}

		array := interpreter.NewArrayValue(
			inter,
			interpreter.EmptyLocationRange,
			interpreter.VariableSizedStaticType{
				Type: interpreter.PrimitiveStaticTypeAnyStruct,
			},
			orgOwner,
			values...,
		)

		require.Equal(t, len(elements), array.Count())

		owner := array.GetOwner()
		assert.Equal(t, orgOwner, owner)

		newOwner := atree.Address{'B'}
		movedArray := array.Transfer(
			inter,
			interpreter.EmptyLocationRange,
			newOwner,
			true,
			nil,
		).(*interpreter.ArrayValue)

		require.Equal(t, len(elements), movedArray.Count())

		// Cleanup the slab of original array.
		err := storage.Remove(array.StorageID())
		require.NoError(t, err)

		// Check the elements
		for index, orgElement := range elements {
			element := movedArray.Get(inter, interpreter.EmptyLocationRange, index)
			utils.AssertValuesEqual(t, inter, orgElement, element)
		}

		owner = movedArray.GetOwner()
		assert.Equal(t, newOwner[:], owner[:])
	})
}

func TestRandomCompositeValueOperations(t *testing.T) {
	if !*runSmokeTests {
		t.Skip("smoke tests are disabled")
	}

	seed := time.Now().UnixNano()
	fmt.Printf("Seed used for compsoite opearations test: %d \n", seed)
	rand.Seed(seed)

	storage := newUnmeteredInMemoryStorage()
	inter, err := interpreter.NewInterpreter(
		&interpreter.Program{
			Program:     ast.NewProgram(nil, []ast.Declaration{}),
			Elaboration: sema.NewElaboration(nil),
		},
		utils.TestLocation,
		&interpreter.Config{
			Storage: storage,
			ImportLocationHandler: func(inter *interpreter.Interpreter, location common.Location) interpreter.Import {
				return interpreter.VirtualImport{
					Elaboration: inter.Program.Elaboration,
				}
			},
		},
	)
	require.NoError(t, err)

	var testComposite, copyOfTestComposite *interpreter.CompositeValue
	var storageSize, slabCounts int
	var orgFields map[string]interpreter.Value

	fieldsCount := randomInt(compositeMaxFields)
	orgOwner := common.Address{'A'}

	t.Run("construction", func(t *testing.T) {
		testComposite, orgFields = newCompositeValue(orgOwner, fieldsCount, inter)

		storageSize, slabCounts = getSlabStorageSize(t, storage)

		for fieldName, orgFieldValue := range orgFields {
			fieldValue := testComposite.GetField(inter, interpreter.EmptyLocationRange, fieldName)
			utils.AssertValuesEqual(t, inter, orgFieldValue, fieldValue)
		}

		owner := testComposite.GetOwner()
		assert.Equal(t, orgOwner, owner)
	})

	t.Run("iterate", func(t *testing.T) {
		fieldCount := 0
		testComposite.ForEachField(inter, func(name string, value interpreter.Value) {
			orgValue, ok := orgFields[name]
			require.True(t, ok)
			utils.AssertValuesEqual(t, inter, orgValue, value)
			fieldCount++
		})

		assert.Equal(t, len(orgFields), fieldCount)
	})

	t.Run("deep copy", func(t *testing.T) {
		newOwner := atree.Address{'B'}

		copyOfTestComposite = testComposite.Transfer(
			inter,
			interpreter.EmptyLocationRange,
			newOwner,
			false,
			nil,
		).(*interpreter.CompositeValue)

		for name, orgValue := range orgFields {
			value := copyOfTestComposite.GetField(inter, interpreter.EmptyLocationRange, name)
			utils.AssertValuesEqual(t, inter, orgValue, value)
		}

		owner := copyOfTestComposite.GetOwner()
		assert.Equal(t, newOwner[:], owner[:])
	})

	t.Run("deep remove", func(t *testing.T) {
		copyOfTestComposite.DeepRemove(inter)
		err = storage.Remove(copyOfTestComposite.StorageID())
		require.NoError(t, err)

		// deep removal should clean up everything
		newStorageSize, newSlabCounts := getSlabStorageSize(t, storage)
		assert.Equal(t, slabCounts, newSlabCounts)
		assert.Equal(t, storageSize, newStorageSize)

		// go over original values again and check no missing data (no side effect should be found)
		for name, orgValue := range orgFields {
			value := testComposite.GetField(inter, interpreter.EmptyLocationRange, name)
			utils.AssertValuesEqual(t, inter, orgValue, value)
		}

		owner := testComposite.GetOwner()
		assert.Equal(t, orgOwner, owner)
	})

	t.Run("remove field", func(t *testing.T) {
		newOwner := atree.Address{'c'}

		composite := testComposite.Transfer(
			inter,
			interpreter.EmptyLocationRange,
			newOwner,
			false,
			nil,
		).(*interpreter.CompositeValue)

		require.NoError(t, err)

		for name := range orgFields {
			composite.RemoveField(inter, interpreter.EmptyLocationRange, name)
			value := composite.GetField(inter, interpreter.EmptyLocationRange, name)
			assert.Nil(t, value)
		}
	})

	t.Run("move", func(t *testing.T) {
		composite, fields := newCompositeValue(orgOwner, fieldsCount, inter)

		owner := composite.GetOwner()
		assert.Equal(t, orgOwner, owner)

		newOwner := atree.Address{'B'}
		movedComposite := composite.Transfer(
			inter,
			interpreter.EmptyLocationRange,
			newOwner,
			true,
			nil,
		).(*interpreter.CompositeValue)

		// Cleanup the slab of original composite.
		err := storage.Remove(composite.StorageID())
		require.NoError(t, err)

		// Check the elements
		for fieldName, orgFieldValue := range fields {
			fieldValue := movedComposite.GetField(inter, interpreter.EmptyLocationRange, fieldName)
			utils.AssertValuesEqual(t, inter, orgFieldValue, fieldValue)
		}

		owner = composite.GetOwner()
		assert.Equal(t, orgOwner, owner)
	})
}

func newCompositeValue(
	orgOwner common.Address,
	fieldsCount int,
	inter *interpreter.Interpreter,
) (*interpreter.CompositeValue, map[string]interpreter.Value) {

	orgFields := make(map[string]interpreter.Value, fieldsCount)

	identifier := randomUTF8String()

	location := common.AddressLocation{
		Address: orgOwner,
		Name:    identifier,
	}

	fields := make([]interpreter.CompositeField, fieldsCount)

	fieldNames := make(map[string]any, fieldsCount)

	for i := 0; i < fieldsCount; {
		fieldName := randomUTF8String()

		// avoid duplicate field names
		if _, ok := fieldNames[fieldName]; ok {
			continue
		}
		fieldNames[fieldName] = struct{}{}

		field := interpreter.NewUnmeteredCompositeField(
			fieldName,
			randomStorableValue(inter, 0),
		)

		fields[i] = field
		orgFields[field.Name] = field.Value.Clone(inter)

		i++
	}

	kind := common.CompositeKindStructure

	compositeType := &sema.CompositeType{
		Location:   location,
		Identifier: identifier,
		Kind:       kind,
	}

	compositeType.Members = &sema.StringMemberOrderedMap{}
	for _, field := range fields {
		compositeType.Members.Set(
			field.Name,
			sema.NewUnmeteredPublicConstantFieldMember(
				compositeType,
				field.Name,
				sema.AnyStructType,
				"",
			),
		)
	}

	// Add the type to the elaboration, to short-circuit the type-lookup
	inter.Program.Elaboration.SetCompositeType(
		compositeType.ID(),
		compositeType,
	)

	testComposite := interpreter.NewCompositeValue(
		inter,
		interpreter.EmptyLocationRange,
		location,
		identifier,
		kind,
		fields,
		orgOwner,
	)
	return testComposite, orgFields
}

func getSlabStorageSize(t *testing.T, storage interpreter.InMemoryStorage) (totalSize int, slabCounts int) {
	slabs, err := storage.Encode()
	require.NoError(t, err)

	for id, slab := range slabs {
		if id.Address == atree.AddressUndefined {
			continue
		}

		totalSize += len(slab)
		slabCounts++
	}

	return
}

func randomStorableValue(inter *interpreter.Interpreter, currentDepth int) interpreter.Value {
	n := 0
	if currentDepth < containerMaxDepth {
		n = randomInt(Composite)
	} else {
		n = randomInt(IDCapability)
	}

	switch n {

	// Non-hashable
	case Void:
		return interpreter.Void
	case Nil:
		return interpreter.Nil
	case Dictionary_1, Dictionary_2:
		return randomDictionaryValue(inter, currentDepth)
	case Array_1, Array_2:
		return randomArrayValue(inter, currentDepth)
	case Composite:
		return randomCompositeValue(inter, common.CompositeKindStructure, currentDepth)
<<<<<<< HEAD
=======
	case PathCapability:
		return interpreter.NewUnmeteredPathCapabilityValue(
			randomAddressValue(),
			randomPathValue(),
			interpreter.ReferenceStaticType{
				Authorization:  interpreter.UnauthorizedAccess,
				ReferencedType: interpreter.PrimitiveStaticTypeAnyStruct,
			},
		)
>>>>>>> 0e3b9d39
	case IDCapability:
		return interpreter.NewUnmeteredIDCapabilityValue(
			interpreter.UInt64Value(randomInt(math.MaxInt-1)),
			randomAddressValue(),
			interpreter.ReferenceStaticType{
				Authorization:  interpreter.UnauthorizedAccess,
				ReferencedType: interpreter.PrimitiveStaticTypeAnyStruct,
			},
		)
	case Some:
		return interpreter.NewUnmeteredSomeValueNonCopying(
			randomStorableValue(inter, currentDepth+1),
		)

	// Hashable
	default:
		return generateRandomHashableValue(inter, n)
	}
}

func randomHashableValue(interpreter *interpreter.Interpreter) interpreter.Value {
	return generateRandomHashableValue(interpreter, randomInt(Enum))
}

func generateRandomHashableValue(inter *interpreter.Interpreter, n int) interpreter.Value {
	switch n {

	// Int
	case Int:
		return interpreter.NewUnmeteredIntValueFromInt64(int64(sign()) * rand.Int63())
	case Int8:
		return interpreter.NewUnmeteredInt8Value(int8(randomInt(math.MaxUint8)))
	case Int16:
		return interpreter.NewUnmeteredInt16Value(int16(randomInt(math.MaxUint16)))
	case Int32:
		return interpreter.NewUnmeteredInt32Value(int32(sign()) * rand.Int31())
	case Int64:
		return interpreter.NewUnmeteredInt64Value(int64(sign()) * rand.Int63())
	case Int128:
		return interpreter.NewUnmeteredInt128ValueFromInt64(int64(sign()) * rand.Int63())
	case Int256:
		return interpreter.NewUnmeteredInt256ValueFromInt64(int64(sign()) * rand.Int63())

	// UInt
	case UInt:
		return interpreter.NewUnmeteredUIntValueFromUint64(rand.Uint64())
	case UInt8:
		return interpreter.NewUnmeteredUInt8Value(uint8(randomInt(math.MaxUint8)))
	case UInt16:
		return interpreter.NewUnmeteredUInt16Value(uint16(randomInt(math.MaxUint16)))
	case UInt32:
		return interpreter.NewUnmeteredUInt32Value(rand.Uint32())
	case UInt64_1, UInt64_2, UInt64_3, UInt64_4: // should be more common
		return interpreter.NewUnmeteredUInt64Value(rand.Uint64())
	case UInt128:
		return interpreter.NewUnmeteredUInt128ValueFromUint64(rand.Uint64())
	case UInt256:
		return interpreter.NewUnmeteredUInt256ValueFromUint64(rand.Uint64())

	// Word
	case Word8:
		return interpreter.NewUnmeteredWord8Value(uint8(randomInt(math.MaxUint8)))
	case Word16:
		return interpreter.NewUnmeteredWord16Value(uint16(randomInt(math.MaxUint16)))
	case Word32:
		return interpreter.NewUnmeteredWord32Value(rand.Uint32())
	case Word64:
		return interpreter.NewUnmeteredWord64Value(rand.Uint64())
	case Word128:
		return interpreter.NewUnmeteredWord128ValueFromUint64(rand.Uint64())
	case Word256:
		return interpreter.NewUnmeteredWord256ValueFromUint64(rand.Uint64())

	// Fixed point
	case Fix64:
		return interpreter.NewUnmeteredFix64ValueWithInteger(int64(sign())*rand.Int63n(sema.Fix64TypeMaxInt), interpreter.EmptyLocationRange)
	case UFix64:
		return interpreter.NewUnmeteredUFix64ValueWithInteger(
			uint64(rand.Int63n(
				int64(sema.UFix64TypeMaxInt),
			)),
			interpreter.EmptyLocationRange,
		)

	// String
	case String_1, String_2, String_3, String_4: // small string - should be more common
		size := randomInt(255)
		return interpreter.NewUnmeteredStringValue(randomUTF8StringOfSize(size))
	case String_5: // large string
		size := randomInt(4048) + 255
		return interpreter.NewUnmeteredStringValue(randomUTF8StringOfSize(size))

	case Bool_True:
		return interpreter.TrueValue
	case Bool_False:
		return interpreter.FalseValue

	case Address:
		return randomAddressValue()

	case Path:
		return randomPathValue()

	case Enum:
		// Get a random integer subtype to be used as the raw-type of enum
		typ := randomInt(Word64)

		rawValue := generateRandomHashableValue(inter, typ).(interpreter.NumberValue)

		identifier := randomUTF8String()

		address := make([]byte, 8)
		rand.Read(address)

		location := common.AddressLocation{
			Address: common.MustBytesToAddress(address),
			Name:    identifier,
		}

		enumType := &sema.CompositeType{
			Identifier:  identifier,
			EnumRawType: intSubtype(typ),
			Kind:        common.CompositeKindEnum,
			Location:    location,
		}

		inter.Program.Elaboration.SetCompositeType(
			enumType.ID(),
			enumType,
		)

		enum := interpreter.NewCompositeValue(
			inter,
			interpreter.EmptyLocationRange,
			location,
			enumType.QualifiedIdentifier(),
			enumType.Kind,
			[]interpreter.CompositeField{
				{
					Name:  sema.EnumRawValueFieldName,
					Value: rawValue,
				},
			},
			common.ZeroAddress,
		)

		if enum.GetField(inter, interpreter.EmptyLocationRange, sema.EnumRawValueFieldName) == nil {
			panic("enum without raw value")
		}

		return enum

	default:
		panic(fmt.Sprintf("unsupported:  %d", n))
	}
}

func sign() int {
	if randomInt(1) == 1 {
		return 1
	}

	return -1
}

func randomAddressValue() interpreter.AddressValue {
	data := make([]byte, 8)
	rand.Read(data)
	return interpreter.NewUnmeteredAddressValueFromBytes(data)
}

func randomPathValue() interpreter.PathValue {
	randomDomain := rand.Intn(len(common.AllPathDomains))
	identifier := randomUTF8String()

	return interpreter.PathValue{
		Domain:     common.AllPathDomains[randomDomain],
		Identifier: identifier,
	}
}

func randomDictionaryValue(
	inter *interpreter.Interpreter,
	currentDepth int,
) interpreter.Value {

	entryCount := randomInt(innerContainerMaxSize)
	keyValues := make([]interpreter.Value, entryCount*2)

	for i := 0; i < entryCount; i++ {
		key := randomHashableValue(inter)
		value := randomStorableValue(inter, currentDepth+1)
		keyValues[i*2] = key
		keyValues[i*2+1] = value
	}

	return interpreter.NewDictionaryValueWithAddress(
		inter,
		interpreter.EmptyLocationRange,
		interpreter.DictionaryStaticType{
			KeyType:   interpreter.PrimitiveStaticTypeAnyStruct,
			ValueType: interpreter.PrimitiveStaticTypeAnyStruct,
		},
		common.ZeroAddress,
		keyValues...,
	)
}

func randomInt(upperBound int) int {
	return rand.Intn(upperBound + 1)
}

func randomArrayValue(inter *interpreter.Interpreter, currentDepth int) interpreter.Value {
	elementsCount := randomInt(innerContainerMaxSize)
	elements := make([]interpreter.Value, elementsCount)

	for i := 0; i < elementsCount; i++ {
		value := randomStorableValue(inter, currentDepth+1)
		elements[i] = value.Clone(inter)
	}

	return interpreter.NewArrayValue(
		inter,
		interpreter.EmptyLocationRange,
		interpreter.VariableSizedStaticType{
			Type: interpreter.PrimitiveStaticTypeAnyStruct,
		},
		common.ZeroAddress,
		elements...,
	)
}

func randomCompositeValue(
	inter *interpreter.Interpreter,
	kind common.CompositeKind,
	currentDepth int,
) interpreter.Value {

	identifier := randomUTF8String()

	address := make([]byte, 8)
	rand.Read(address)

	location := common.AddressLocation{
		Address: common.MustBytesToAddress(address),
		Name:    identifier,
	}

	fieldsCount := randomInt(compositeMaxFields)
	fields := make([]interpreter.CompositeField, fieldsCount)

	for i := 0; i < fieldsCount; i++ {
		fieldName := randomUTF8String()

		fields[i] = interpreter.NewUnmeteredCompositeField(
			fieldName,
			randomStorableValue(inter, currentDepth+1),
		)
	}

	compositeType := &sema.CompositeType{
		Location:   location,
		Identifier: identifier,
		Kind:       kind,
	}

	compositeType.Members = &sema.StringMemberOrderedMap{}
	for _, field := range fields {
		compositeType.Members.Set(
			field.Name,
			sema.NewUnmeteredPublicConstantFieldMember(
				compositeType,
				field.Name,
				sema.AnyStructType, // TODO: handle resources
				"",
			),
		)
	}

	// Add the type to the elaboration, to short-circuit the type-lookup
	inter.Program.Elaboration.SetCompositeType(
		compositeType.ID(),
		compositeType,
	)

	return interpreter.NewCompositeValue(
		inter,
		interpreter.EmptyLocationRange,
		location,
		identifier,
		kind,
		fields,
		common.ZeroAddress,
	)
}

func intSubtype(n int) sema.Type {
	switch n {
	// Int
	case Int:
		return sema.IntType
	case Int8:
		return sema.Int8Type
	case Int16:
		return sema.Int16Type
	case Int32:
		return sema.Int32Type
	case Int64:
		return sema.Int64Type
	case Int128:
		return sema.Int128Type
	case Int256:
		return sema.Int256Type

	// UInt
	case UInt:
		return sema.UIntType
	case UInt8:
		return sema.UInt8Type
	case UInt16:
		return sema.UInt16Type
	case UInt32:
		return sema.UInt32Type
	case UInt64_1, UInt64_2, UInt64_3, UInt64_4:
		return sema.UInt64Type
	case UInt128:
		return sema.UInt128Type
	case UInt256:
		return sema.UInt256Type

	// Word
	case Word8:
		return sema.Word8Type
	case Word16:
		return sema.Word16Type
	case Word32:
		return sema.Word32Type
	case Word64:
		return sema.Word64Type
	case Word128:
		return sema.Word128Type
	case Word256:
		return sema.Word256Type

	default:
		panic(fmt.Sprintf("unsupported:  %d", n))
	}
}

const (
	// Hashable values
	Int = iota
	Int8
	Int16
	Int32
	Int64
	Int128
	Int256

	UInt
	UInt8
	UInt16
	UInt32
	UInt64_1
	UInt64_2
	UInt64_3
	UInt64_4
	UInt128
	UInt256

	Word8
	Word16
	Word32
	Word64
	Word128
	Word256

	Fix64
	UFix64

	String_1
	String_2
	String_3
	String_4
	String_5

	Bool_True
	Bool_False
	Path
	Address
	Enum

	// Non-hashable values

	Void
	Nil // `Never?`
	IDCapability

	// Containers
	Some
	Array_1
	Array_2
	Dictionary_1
	Dictionary_2
	Composite
)

type valueMap struct {
	values map[any]interpreter.Value
	keys   map[any]interpreter.Value
}

func newValueMap(size int) *valueMap {
	return &valueMap{
		values: make(map[any]interpreter.Value, size),
		keys:   make(map[any]interpreter.Value, size),
	}
}

type enumKey struct {
	location            common.Location
	qualifiedIdentifier string
	kind                common.CompositeKind
	rawValue            interpreter.Value
}

func (m *valueMap) put(inter *interpreter.Interpreter, key, value interpreter.Value) {
	internalKey := m.internalKey(inter, key)

	// Deep copy enum keys. This should be fine since we use an internal key for enums.
	// Deep copying other values would mess key-lookup.
	if _, ok := key.(*interpreter.CompositeValue); ok {
		key = key.Clone(inter)
	}

	m.keys[internalKey] = key
	m.values[internalKey] = value.Clone(inter)
}

func (m *valueMap) get(inter *interpreter.Interpreter, key interpreter.Value) (interpreter.Value, bool) {
	internalKey := m.internalKey(inter, key)
	value, ok := m.values[internalKey]
	return value, ok
}

func (m *valueMap) foreach(apply func(key, value interpreter.Value) (exit bool)) {
	for internalKey, key := range m.keys {
		value := m.values[internalKey]
		exit := apply(key, value)

		if exit {
			return
		}
	}
}

func (m *valueMap) internalKey(inter *interpreter.Interpreter, key interpreter.Value) any {
	switch key := key.(type) {
	case *interpreter.StringValue:
		return *key
	case *interpreter.CompositeValue:
		return enumKey{
			location:            key.Location,
			qualifiedIdentifier: key.QualifiedIdentifier,
			kind:                key.Kind,
			rawValue:            key.GetField(inter, interpreter.EmptyLocationRange, sema.EnumRawValueFieldName),
		}
	case interpreter.Value:
		return key
	default:
		panic("unreachable")
	}
}

func (m *valueMap) size() int {
	return len(m.keys)
}

func randomUTF8String() string {
	return randomUTF8StringOfSize(8)
}

func randomUTF8StringOfSize(size int) string {
	identifier := make([]byte, size)
	rand.Read(identifier)
	return strings.ToValidUTF8(string(identifier), "$")
}<|MERGE_RESOLUTION|>--- conflicted
+++ resolved
@@ -1142,18 +1142,6 @@
 		return randomArrayValue(inter, currentDepth)
 	case Composite:
 		return randomCompositeValue(inter, common.CompositeKindStructure, currentDepth)
-<<<<<<< HEAD
-=======
-	case PathCapability:
-		return interpreter.NewUnmeteredPathCapabilityValue(
-			randomAddressValue(),
-			randomPathValue(),
-			interpreter.ReferenceStaticType{
-				Authorization:  interpreter.UnauthorizedAccess,
-				ReferencedType: interpreter.PrimitiveStaticTypeAnyStruct,
-			},
-		)
->>>>>>> 0e3b9d39
 	case IDCapability:
 		return interpreter.NewUnmeteredIDCapabilityValue(
 			interpreter.UInt64Value(randomInt(math.MaxInt-1)),
