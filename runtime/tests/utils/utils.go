/*
 * Cadence - The resource-oriented smart contract programming language
 *
 * Copyright Dapper Labs, Inc.
 *
 * Licensed under the Apache License, Version 2.0 (the "License");
 * you may not use this file except in compliance with the License.
 * You may obtain a copy of the License at
 *
 *   http://www.apache.org/licenses/LICENSE-2.0
 *
 * Unless required by applicable law or agreed to in writing, software
 * distributed under the License is distributed on an "AS IS" BASIS,
 * WITHOUT WARRANTIES OR CONDITIONS OF ANY KIND, either express or implied.
 * See the License for the specific language governing permissions and
 * limitations under the License.
 */

package utils

import (
	"encoding/hex"
	"fmt"
	"strings"
	"testing"

	"github.com/go-test/deep"
	"github.com/k0kubun/pp"
	"github.com/stretchr/testify/assert"
	"github.com/stretchr/testify/require"

	"github.com/onflow/cadence/runtime/ast"
	"github.com/onflow/cadence/runtime/errors"
	"github.com/onflow/cadence/runtime/interpreter"
	"github.com/onflow/cadence/runtime/sema"

	"github.com/onflow/cadence/runtime/common"
)

func init() {
	pp.ColoringEnabled = false
}

// TestLocation is used as the default location for programs in tests.
const TestLocation = common.StringLocation("test")

// ImportedLocation is used as the default location for imported programs in tests.
const ImportedLocation = common.StringLocation("imported")

// AssertEqualWithDiff asserts that two objects are equal.
//
// If the objects are not equal, this function prints a human-readable diff.
func AssertEqualWithDiff(t *testing.T, expected, actual any) {
	if !assert.Equal(t, expected, actual) {
		// the maximum levels of a struct to recurse into
		// this prevents infinite recursion from circular references
		deep.MaxDepth = 100

		diff := deep.Equal(expected, actual)

		if len(diff) != 0 {
			s := strings.Builder{}

			for i, d := range diff {
				if i == 0 {
					s.WriteString("diff    : ")
				} else {
					s.WriteString("          ")
				}

				s.WriteString(d)
				s.WriteString("\n")
			}

			t.Errorf(
				"Not equal: \n"+
					"expected: %s\n"+
					"actual  : %s\n\n"+
					"%s",
				pp.Sprint(expected),
				pp.Sprint(actual),
				s.String(),
			)
		}
	}
}

func AsInterfaceType(name string, kind common.CompositeKind) string {
	switch kind {
	case common.CompositeKindResource, common.CompositeKindStructure:
		return fmt.Sprintf("{%s}", name)
	default:
		return name
	}
}

func DeploymentTransaction(name string, contract []byte) []byte {
	return []byte(fmt.Sprintf(
		`
          transaction {

              prepare(signer: AuthAccount) {
                  signer.contracts.add(name: "%s", code: "%s".decodeHex())
              }
          }
        `,
		name,
		hex.EncodeToString(contract),
	))
}

func RemovalTransaction(name string) []byte {
	return []byte(fmt.Sprintf(
		`
          transaction {

              prepare(signer: AuthAccount) {
                  signer.contracts.remove(name: "%s")
              }
          }
        `,
		name,
	))
}

func UpdateTransaction(name string, contract []byte) []byte {
	return []byte(fmt.Sprintf(
		`
          transaction {

              prepare(signer: AuthAccount) {
                  signer.contracts.update__experimental(name: "%s", code: "%s".decodeHex())
              }
          }
        `,
		name,
		hex.EncodeToString(contract),
	))
}

func ValuesAreEqual(inter *interpreter.Interpreter, expected, actual interpreter.Value) bool {
	if expected == nil {
		return actual == nil
	}

	if expected, ok := expected.(interpreter.EquatableValue); ok {
		return expected.Equal(inter, interpreter.EmptyLocationRange, actual)
	}

	return assert.ObjectsAreEqual(expected, actual)
}

func AssertValuesEqual(t testing.TB, interpreter *interpreter.Interpreter, expected, actual interpreter.Value) bool {
	if !ValuesAreEqual(interpreter, expected, actual) {
		diff := deep.Equal(expected, actual)

		var message string

		if len(diff) != 0 {
			s := strings.Builder{}
			_, _ = fmt.Fprintf(&s,
				"Not equal: \n"+
					"expected: %s\n"+
					"actual  : %s\n\n",
				expected,
				actual,
			)

			for i, d := range diff {
				if i == 0 {
					s.WriteString("diff    : ")
				} else {
					s.WriteString("          ")
				}

				s.WriteString(d)
				s.WriteString("\n")
			}

			message = s.String()
		}

		return assert.Fail(t, message)
	}

	return true
}

func RequireValuesEqual(t testing.TB, inter *interpreter.Interpreter, expected, actual interpreter.Value) {
	if !AssertValuesEqual(t, inter, expected, actual) {
		t.FailNow()
	}
}

func AssertValueSlicesEqual(t testing.TB, inter *interpreter.Interpreter, expected, actual []interpreter.Value) bool {
	if !assert.Equal(t, len(expected), len(actual)) {
		return false
	}

	for i, value := range expected {
		if !AssertValuesEqual(t, inter, value, actual[i]) {
			return false
		}
	}

	return true
}

// RequireError is a wrapper around require.Error which also ensures
// that the error message, the secondary message (if any),
// and the error notes' (if any) messages can be successfully produced
func RequireError(t *testing.T, err error) {
	require.Error(t, err)

	_ = err.Error()

	if hasImportLocation, ok := err.(common.HasLocation); ok {
		location := hasImportLocation.ImportLocation()
		assert.NotNil(t, location)
	}

	if hasPosition, ok := err.(ast.HasPosition); ok {
		_ = hasPosition.StartPosition()
		_ = hasPosition.EndPosition(nil)
	}

	if hasErrorNotes, ok := err.(errors.ErrorNotes); ok {
		for _, note := range hasErrorNotes.ErrorNotes() {
			_ = note.Message()
		}
	}

	if hasSecondaryError, ok := err.(errors.SecondaryError); ok {
		_ = hasSecondaryError.SecondaryError()
	}
<<<<<<< HEAD
}

func ArrayElements(inter *interpreter.Interpreter, array *interpreter.ArrayValue) []interpreter.Value {
	count := array.Count()
	result := make([]interpreter.Value, count)
	for i := 0; i < count; i++ {
		result[i] = array.Get(inter, interpreter.EmptyLocationRange, i)
	}
	return result
}

func DictionaryKeyValues(inter *interpreter.Interpreter, dict *interpreter.DictionaryValue) []interpreter.Value {
	count := dict.Count() * 2
	result := make([]interpreter.Value, count)
	i := 0
	dict.Iterate(inter, func(key, value interpreter.Value) (resume bool) {
		result[i*2] = key
		result[i*2+1] = value
		i++

		return true
	})
	return result
}

type DictionaryEntry[K, V any] struct {
	Key   K
	Value V
}

// DictionaryEntries is similar to DictionaryKeyValues,
// attempting to map untyped Values to concrete values using the provided morphisms.
// If a conversion fails, then this function returns (nil, false).
// Useful in contexts when Cadence values need to be extracted into their go counterparts.
func DictionaryEntries[K, V any](
	inter *interpreter.Interpreter,
	dict *interpreter.DictionaryValue,
	fromKey func(interpreter.Value) (K, bool),
	fromVal func(interpreter.Value) (V, bool),
) ([]DictionaryEntry[K, V], bool) {

	count := dict.Count()
	res := make([]DictionaryEntry[K, V], count)

	iterStatus := true
	idx := 0
	dict.Iterate(inter, func(rawKey, rawValue interpreter.Value) (resume bool) {
		key, ok := fromKey(rawKey)

		if !ok {
			iterStatus = false
			return iterStatus
		}

		value, ok := fromVal(rawValue)
		if !ok {
			iterStatus = false
			return iterStatus
		}

		res[idx] = DictionaryEntry[K, V]{
			Key:   key,
			Value: value,
		}
		return iterStatus
	})

	return res, iterStatus
=======

	if hasSuggestedFixes, ok := err.(sema.HasSuggestedFixes); ok {
		_ = hasSuggestedFixes.SuggestFixes("")
	}
>>>>>>> 96403f2f
}<|MERGE_RESOLUTION|>--- conflicted
+++ resolved
@@ -233,7 +233,10 @@
 	if hasSecondaryError, ok := err.(errors.SecondaryError); ok {
 		_ = hasSecondaryError.SecondaryError()
 	}
-<<<<<<< HEAD
+
+	if hasSuggestedFixes, ok := err.(sema.HasSuggestedFixes); ok {
+		_ = hasSuggestedFixes.SuggestFixes("")
+	}
 }
 
 func ArrayElements(inter *interpreter.Interpreter, array *interpreter.ArrayValue) []interpreter.Value {
@@ -302,10 +305,4 @@
 	})
 
 	return res, iterStatus
-=======
-
-	if hasSuggestedFixes, ok := err.(sema.HasSuggestedFixes); ok {
-		_ = hasSuggestedFixes.SuggestFixes("")
-	}
->>>>>>> 96403f2f
 }