--- conflicted
+++ resolved
@@ -1956,15 +1956,9 @@
 	}
 
 	if e.InitializerMismatch != nil && len(e.CompositeDeclaration.DeclarationMembers().Initializers()) > 0 {
-<<<<<<< HEAD
-		compositeMemberIdentifierRange :=
-			//	right now we only support a single initializer
-			ast.NewUnmeteredRangeFromPositioned(e.CompositeDeclaration.DeclarationMembers().Initializers()[0].FunctionDeclaration.Identifier)
-=======
-		//	right now we only support a single initializer
+		// right now we only support a single initializer
 		initializer := e.CompositeDeclaration.DeclarationMembers().Initializers()[0]
 		compositeMemberIdentifierRange := ast.NewUnmeteredRangeFromPositioned(initializer.FunctionDeclaration.Identifier)
->>>>>>> 2effa84d
 
 		notes = append(notes, &MemberMismatchNote{
 			Range: compositeMemberIdentifierRange,
