--- conflicted
+++ resolved
@@ -24,6 +24,7 @@
 import (
 	"context"
 	"fmt"
+	"github.com/onflow/flow-go/fvm/meter"
 	"math"
 	"strings"
 
@@ -166,38 +167,12 @@
 					elaboration = stdlib.TestContractChecker.Elaboration
 
 				default:
-					importedProgram, importedElaboration, err := r.parseAndCheckImport(importedLocation, ctx)
+					_, importedElaboration, err := r.parseAndCheckImport(importedLocation, ctx)
 					if err != nil {
 						return nil, err
 					}
 
 					elaboration = importedElaboration
-
-					contractDecl := importedProgram.SoleContractDeclaration()
-					compositeType := elaboration.CompositeDeclarationTypes[contractDecl]
-
-					constructorType, constructorArgumentLabels :=
-						sema.CompositeConstructorType(importedElaboration, contractDecl, compositeType)
-
-					// Remove the contract variable, and instead declare a constructor.
-					elaboration.GlobalValues.Delete(compositeType.Identifier)
-
-					// Declare a constructor
-					_, err = checker.ValueActivations.Declare(sema.VariableDeclaration{
-						Identifier:               contractDecl.Identifier.Identifier,
-						Type:                     constructorType,
-						DocString:                contractDecl.DocString,
-						Access:                   contractDecl.Access,
-						Kind:                     contractDecl.DeclarationKind(),
-						Pos:                      contractDecl.Identifier.Pos,
-						IsConstant:               true,
-						ArgumentLabels:           constructorArgumentLabels,
-						AllowOuterScopeShadowing: false,
-					})
-
-					if err != nil {
-						return nil, err
-					}
 				}
 
 				return sema.ElaborationImport{
@@ -300,7 +275,6 @@
 	}
 }
 
-<<<<<<< HEAD
 // newScriptEnvironment creates an environment for test scripts to run.
 // Leverages the functionality of FVM.
 //
@@ -312,63 +286,22 @@
 	view := testutil.RootBootstrappedLedger(vm, ctx)
 	v := view.NewChild()
 
-	st := state.NewState(v, state.WithMaxInteractionSizeAllowed(math.MaxUint64))
+	st := state.NewState(
+		v,
+		meter.NewMeter(math.MaxUint64, math.MaxUint64),
+		state.WithMaxKeySizeAllowed(ctx.MaxStateKeySize),
+		state.WithMaxValueSizeAllowed(ctx.MaxStateValueSize),
+		state.WithMaxInteractionSizeAllowed(ctx.MaxStateInteractionSize),
+	)
+
 	sth := state.NewStateHolder(st)
-=======
-func (r *TestRunner) newChecker(program *ast.Program, location common.Location) (*sema.Checker, error) {
-	predeclaredSemaValues := stdlib.BuiltinFunctions.ToSemaValueDeclarations()
-	predeclaredSemaValues = append(predeclaredSemaValues, stdlib.BuiltinValues.ToSemaValueDeclarations()...)
-	predeclaredSemaValues = append(predeclaredSemaValues, stdlib.HelperFunctions.ToSemaValueDeclarations()...)
-
-	return sema.NewChecker(
-		program,
-		location,
-		nil,
-		true,
-		sema.WithPredeclaredValues(predeclaredSemaValues),
-		sema.WithPredeclaredTypes(stdlib.FlowDefaultPredeclaredTypes),
-		sema.WithContractVariableHandler(func(
-			checker *sema.Checker,
-			declaration *ast.CompositeDeclaration,
-			compositeType *sema.CompositeType,
-		) sema.VariableDeclaration {
-
-			constructorType, constructorArgumentLabels := checker.CompositeConstructorType(declaration, compositeType)
-
-			return sema.VariableDeclaration{
-				Identifier:               declaration.Identifier.Identifier,
-				Type:                     constructorType,
-				DocString:                declaration.DocString,
-				Access:                   declaration.Access,
-				Kind:                     declaration.DeclarationKind(),
-				Pos:                      declaration.Identifier.Pos,
-				IsConstant:               true,
-				ArgumentLabels:           constructorArgumentLabels,
-				AllowOuterScopeShadowing: false,
-			}
-		}),
-
-		sema.WithImportHandler(
-			func(checker *sema.Checker, importedLocation common.Location, importRange ast.Range) (sema.Import, error) {
-				var elaboration *sema.Elaboration
-				switch importedLocation {
-				case stdlib.CryptoChecker.Location:
-					elaboration = stdlib.CryptoChecker.Elaboration
-
-				case stdlib.TestContractLocation:
-					elaboration = stdlib.TestContractChecker.Elaboration
-
-				default:
-					importedChecker, err := r.parseAndCheckImport(importedLocation)
-					if err != nil {
-						return nil, err
-					}
-
-					elaboration = importedChecker.Elaboration
-				}
->>>>>>> 5471a34a
-
-	return fvm.NewScriptEnvironment(context.Background(), ctx, vm, sth, emptyPrograms)
+
+	env, err := fvm.NewScriptEnvironment(context.Background(), ctx, vm, sth, emptyPrograms)
+	if err != nil {
+		panic(err)
+	}
+
+	return env
 }
 
 func (r *TestRunner) parseAndCheckImport(location common.Location, startCtx runtime.Context) (*ast.Program, *sema.Elaboration, error) {
