--- conflicted
+++ resolved
@@ -353,12 +353,8 @@
 		}
 
 		if interpreterConfig.ImportLocationHandler != nil {
-<<<<<<< HEAD
+			originalTypeLoader := vmConfig.TypeLoader
 			vmConfig.TypeLoader = func(location common.Location, typeID interpreter.TypeID) (sema.Type, error) {
-=======
-			originalTypeLoader := vmConfig.TypeLoader
-			vmConfig.TypeLoader = func(location common.Location, typeID interpreter.TypeID) sema.Type {
->>>>>>> f8359963
 				impt := interpreterConfig.ImportLocationHandler(nil, location)
 				switch impt := impt.(type) {
 				case interpreter.VirtualImport:
@@ -371,7 +367,9 @@
 					return originalTypeLoader(location, typeID)
 				}
 
-				return nil
+				return nil, interpreter.TypeLoadingError{
+					TypeID: typeID,
+				}
 			}
 
 			vmConfig.ElaborationResolver = func(location common.Location) (*sema.Elaboration, error) {
@@ -394,17 +392,19 @@
 
 		if interpreterConfig.CompositeTypeHandler != nil {
 			originalTypeLoader := vmConfig.TypeLoader
-			vmConfig.TypeLoader = func(location common.Location, typeID interpreter.TypeID) sema.Type {
+			vmConfig.TypeLoader = func(location common.Location, typeID interpreter.TypeID)  (sema.Type, error) {
 				ty := interpreterConfig.CompositeTypeHandler(location, typeID)
 				if ty != nil {
-					return ty
+					return ty, nil
 				}
 
 				if originalTypeLoader != nil {
 					return originalTypeLoader(location, typeID)
 				}
 
-				return nil
+				return nil, interpreter.TypeLoadingError{
+					TypeID: typeID,
+				}
 			}
 		}
 	}
