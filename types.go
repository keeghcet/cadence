/*
 * Cadence - The resource-oriented smart contract programming language
 *
 * Copyright Dapper Labs, Inc.
 *
 * Licensed under the Apache License, Version 2.0 (the "License");
 * you may not use this file except in compliance with the License.
 * You may obtain a copy of the License at
 *
 *   http://www.apache.org/licenses/LICENSE-2.0
 *
 * Unless required by applicable law or agreed to in writing, software
 * distributed under the License is distributed on an "AS IS" BASIS,
 * WITHOUT WARRANTIES OR CONDITIONS OF ANY KIND, either express or implied.
 * See the License for the specific language governing permissions and
 * limitations under the License.
 */

package cadence

import (
	"fmt"
<<<<<<< HEAD
	"reflect"
=======
	"strings"
>>>>>>> 115c6c41
	"sync"

	"github.com/onflow/cadence/runtime/common"
	"github.com/onflow/cadence/runtime/sema"
)

type Type interface {
	isType()
	ID() string
	Equal(other Type) bool
}

// TypeID is a type which is only known by its type ID.
// This type should not be used when encoding values,
// and should only be used for decoding values that were encoded
// using an older format of the JSON encoding (<v0.3.0)
type TypeID string

func (TypeID) isType() {}

func (t TypeID) ID() string {
	return string(t)
}

func (t TypeID) Equal(other Type) bool {
	return t == other
}

// AnyType

type AnyType struct{}

var TheAnyType = AnyType{}

func NewAnyType() AnyType {
	return TheAnyType
}

func (AnyType) isType() {}

func (AnyType) ID() string {
	return "Any"
}

func (t AnyType) Equal(other Type) bool {
	return t == other
}

// AnyStructType

type AnyStructType struct{}

var TheAnyStructType = AnyStructType{}

func NewAnyStructType() AnyStructType {
	return TheAnyStructType
}

func (AnyStructType) isType() {}

func (AnyStructType) ID() string {
	return "AnyStruct"
}

func (t AnyStructType) Equal(other Type) bool {
	return t == other
}

// AnyStructAttachmentType

type AnyStructAttachmentType struct{}

var TheAnyStructAttachmentType = AnyStructAttachmentType{}

func NewAnyStructAttachmentType() AnyStructAttachmentType {
	return TheAnyStructAttachmentType
}

func (AnyStructAttachmentType) isType() {}

func (AnyStructAttachmentType) ID() string {
	return "AnyStructAttachment"
}

func (t AnyStructAttachmentType) Equal(other Type) bool {
	return t == other
}

// AnyResourceType

type AnyResourceType struct{}

var TheAnyResourceType = AnyResourceType{}

func NewAnyResourceType() AnyResourceType {
	return TheAnyResourceType
}

func (AnyResourceType) isType() {}

func (AnyResourceType) ID() string {
	return "AnyResource"
}

func (t AnyResourceType) Equal(other Type) bool {
	return t == other
}

// AnyResourceAttachmentType

type AnyResourceAttachmentType struct{}

var TheAnyResourceAttachmentType = AnyResourceAttachmentType{}

func NewAnyResourceAttachmentType() AnyResourceAttachmentType {
	return TheAnyResourceAttachmentType
}

func (AnyResourceAttachmentType) isType() {}

func (AnyResourceAttachmentType) ID() string {
	return "AnyResourceAttachment"
}

func (t AnyResourceAttachmentType) Equal(other Type) bool {
	return t == other
}

// OptionalType

type OptionalType struct {
	Type   Type
	typeID string
}

var _ Type = &OptionalType{}

func NewOptionalType(typ Type) *OptionalType {
	return &OptionalType{Type: typ}
}

func NewMeteredOptionalType(gauge common.MemoryGauge, typ Type) *OptionalType {
	common.UseMemory(gauge, common.CadenceOptionalTypeMemoryUsage)
	return NewOptionalType(typ)
}

func (*OptionalType) isType() {}

func (t *OptionalType) ID() string {
	if len(t.typeID) == 0 {
		t.typeID = fmt.Sprintf("%s?", t.Type.ID())
	}
	return t.typeID
}

func (t *OptionalType) Equal(other Type) bool {
	otherOptional, ok := other.(*OptionalType)
	if !ok {
		return false
	}

	return t.Type.Equal(otherOptional.Type)
}

// MetaType

type MetaType struct{}

var TheMetaType = MetaType{}

func NewMetaType() MetaType {
	return TheMetaType
}

func (MetaType) isType() {}

func (MetaType) ID() string {
	return "Type"
}

func (t MetaType) Equal(other Type) bool {
	return t == other
}

// VoidType

type VoidType struct{}

var TheVoidType = VoidType{}

func NewVoidType() VoidType {
	return TheVoidType
}

func (VoidType) isType() {}

func (VoidType) ID() string {
	return "Void"
}

func (t VoidType) Equal(other Type) bool {
	return t == other
}

// NeverType

type NeverType struct{}

var TheNeverType = NeverType{}

func NewNeverType() NeverType {
	return TheNeverType
}

func (NeverType) isType() {}

func (NeverType) ID() string {
	return "Never"
}

func (t NeverType) Equal(other Type) bool {
	return t == other
}

// BoolType

type BoolType struct{}

var TheBoolType = BoolType{}

func NewBoolType() BoolType {
	return TheBoolType
}

func (BoolType) isType() {}

func (BoolType) ID() string {
	return "Bool"
}

func (t BoolType) Equal(other Type) bool {
	return t == other
}

// StringType

type StringType struct{}

var TheStringType = StringType{}

func NewStringType() StringType {
	return TheStringType
}

func (StringType) isType() {}

func (StringType) ID() string {
	return "String"
}

func (t StringType) Equal(other Type) bool {
	return t == other
}

// CharacterType

type CharacterType struct{}

var TheCharacterType = CharacterType{}

func NewCharacterType() CharacterType {
	return TheCharacterType
}

func (CharacterType) isType() {}

func (CharacterType) ID() string {
	return "Character"
}

func (t CharacterType) Equal(other Type) bool {
	return t == other
}

// BytesType

type BytesType struct{}

var TheBytesType = BytesType{}

func NewBytesType() BytesType {
	return TheBytesType
}

func (BytesType) isType() {}

func (BytesType) ID() string {
	return "Bytes"
}

func (t BytesType) Equal(other Type) bool {
	return t == other
}

// AddressType

type AddressType struct{}

var TheAddressType = AddressType{}

func NewAddressType() AddressType {
	return TheAddressType
}

func (AddressType) isType() {}

func (AddressType) ID() string {
	return "Address"
}

func (t AddressType) Equal(other Type) bool {
	return t == other
}

// NumberType

type NumberType struct{}

var TheNumberType = NumberType{}

func NewNumberType() NumberType {
	return TheNumberType
}

func (NumberType) isType() {}

func (NumberType) ID() string {
	return "Number"
}

func (t NumberType) Equal(other Type) bool {
	return t == other
}

// SignedNumberType

type SignedNumberType struct{}

var TheSignedNumberType = SignedNumberType{}

func NewSignedNumberType() SignedNumberType {
	return TheSignedNumberType
}

func (SignedNumberType) isType() {}

func (SignedNumberType) ID() string {
	return "SignedNumber"
}

func (t SignedNumberType) Equal(other Type) bool {
	return t == other
}

// IntegerType

type IntegerType struct{}

var TheIntegerType = IntegerType{}

func NewIntegerType() IntegerType {
	return TheIntegerType
}

func (IntegerType) isType() {}

func (IntegerType) ID() string {
	return "Integer"
}

func (t IntegerType) Equal(other Type) bool {
	return t == other
}

// SignedIntegerType

type SignedIntegerType struct{}

var TheSignedIntegerType = SignedIntegerType{}

func NewSignedIntegerType() SignedIntegerType {
	return TheSignedIntegerType
}

func (SignedIntegerType) isType() {}

func (SignedIntegerType) ID() string {
	return "SignedInteger"
}

func (t SignedIntegerType) Equal(other Type) bool {
	return t == other
}

// FixedPointType

type FixedPointType struct{}

var TheFixedPointType = FixedPointType{}

func NewFixedPointType() FixedPointType {
	return TheFixedPointType
}

func (FixedPointType) isType() {}

func (FixedPointType) ID() string {
	return "FixedPoint"
}

func (t FixedPointType) Equal(other Type) bool {
	return t == other
}

// SignedFixedPointType

type SignedFixedPointType struct{}

var TheSignedFixedPointType = SignedFixedPointType{}

func NewSignedFixedPointType() SignedFixedPointType {
	return TheSignedFixedPointType
}

func (SignedFixedPointType) isType() {}

func (SignedFixedPointType) ID() string {
	return "SignedFixedPoint"
}

func (t SignedFixedPointType) Equal(other Type) bool {
	return t == other
}

// IntType

type IntType struct{}

var TheIntType = IntType{}

func NewIntType() IntType {
	return TheIntType
}

func (IntType) isType() {}

func (IntType) ID() string {
	return "Int"
}

func (t IntType) Equal(other Type) bool {
	return t == other
}

// Int8Type

type Int8Type struct{}

var TheInt8Type = Int8Type{}

func NewInt8Type() Int8Type {
	return TheInt8Type
}

func (t Int8Type) Equal(other Type) bool {
	return t == other
}

func (Int8Type) isType() {}

func (Int8Type) ID() string {
	return "Int8"
}

// Int16Type

type Int16Type struct{}

var TheInt16Type = Int16Type{}

func NewInt16Type() Int16Type {
	return TheInt16Type
}

func (Int16Type) isType() {}

func (Int16Type) ID() string {
	return "Int16"
}

func (t Int16Type) Equal(other Type) bool {
	return t == other
}

// Int32Type

type Int32Type struct{}

var TheInt32Type = Int32Type{}

func NewInt32Type() Int32Type {
	return TheInt32Type
}

func (Int32Type) isType() {}

func (Int32Type) ID() string {
	return "Int32"
}

func (t Int32Type) Equal(other Type) bool {
	return t == other
}

// Int64Type

type Int64Type struct{}

var TheInt64Type = Int64Type{}

func NewInt64Type() Int64Type {
	return TheInt64Type
}

func (Int64Type) isType() {}

func (Int64Type) ID() string {
	return "Int64"
}

func (t Int64Type) Equal(other Type) bool {
	return t == other
}

// Int128Type

type Int128Type struct{}

var TheInt128Type = Int128Type{}

func NewInt128Type() Int128Type {
	return TheInt128Type
}

func (Int128Type) isType() {}

func (Int128Type) ID() string {
	return "Int128"
}

func (t Int128Type) Equal(other Type) bool {
	return t == other
}

// Int256Type

type Int256Type struct{}

var TheInt256Type = Int256Type{}

func NewInt256Type() Int256Type {
	return TheInt256Type
}

func (Int256Type) isType() {}

func (Int256Type) ID() string {
	return "Int256"
}

func (t Int256Type) Equal(other Type) bool {
	return t == other
}

// UIntType

type UIntType struct{}

var TheUIntType = UIntType{}

func NewUIntType() UIntType {
	return TheUIntType
}

func (UIntType) isType() {}

func (UIntType) ID() string {
	return "UInt"
}

func (t UIntType) Equal(other Type) bool {
	return t == other
}

// UInt8Type

type UInt8Type struct{}

var TheUInt8Type = UInt8Type{}

func NewUInt8Type() UInt8Type {
	return TheUInt8Type
}

func (UInt8Type) isType() {}

func (UInt8Type) ID() string {
	return "UInt8"
}

func (t UInt8Type) Equal(other Type) bool {
	return t == other
}

// UInt16Type

type UInt16Type struct{}

var TheUInt16Type = UInt16Type{}

func NewUInt16Type() UInt16Type {
	return TheUInt16Type
}

func (UInt16Type) isType() {}

func (UInt16Type) ID() string {
	return "UInt16"
}

func (t UInt16Type) Equal(other Type) bool {
	return t == other
}

// UInt32Type

type UInt32Type struct{}

var TheUInt32Type = UInt32Type{}

func NewUInt32Type() UInt32Type {
	return TheUInt32Type
}

func (UInt32Type) isType() {}

func (UInt32Type) ID() string {
	return "UInt32"
}

func (t UInt32Type) Equal(other Type) bool {
	return t == other
}

// UInt64Type

type UInt64Type struct{}

var TheUInt64Type = UInt64Type{}

func NewUInt64Type() UInt64Type {
	return TheUInt64Type
}

func (UInt64Type) isType() {}

func (UInt64Type) ID() string {
	return "UInt64"
}

func (t UInt64Type) Equal(other Type) bool {
	return t == other
}

// UInt128Type

type UInt128Type struct{}

var TheUInt128Type = UInt128Type{}

func NewUInt128Type() UInt128Type {
	return TheUInt128Type
}

func (UInt128Type) isType() {}

func (UInt128Type) ID() string {
	return "UInt128"
}

func (t UInt128Type) Equal(other Type) bool {
	return t == other
}

// UInt256Type

type UInt256Type struct{}

var TheUInt256Type = UInt256Type{}

func NewUInt256Type() UInt256Type {
	return TheUInt256Type
}

func (UInt256Type) isType() {}

func (UInt256Type) ID() string {
	return "UInt256"
}

func (t UInt256Type) Equal(other Type) bool {
	return t == other
}

// Word8Type

type Word8Type struct{}

var TheWord8Type = Word8Type{}

func NewWord8Type() Word8Type {
	return TheWord8Type
}

func (Word8Type) isType() {}

func (Word8Type) ID() string {
	return "Word8"
}

func (t Word8Type) Equal(other Type) bool {
	return t == other
}

// Word16Type

type Word16Type struct{}

var TheWord16Type = Word16Type{}

func NewWord16Type() Word16Type {
	return TheWord16Type
}

func (Word16Type) isType() {}

func (Word16Type) ID() string {
	return "Word16"
}

func (t Word16Type) Equal(other Type) bool {
	return t == other
}

// Word32Type

type Word32Type struct{}

var TheWord32Type = Word32Type{}

func NewWord32Type() Word32Type {
	return TheWord32Type
}

func (Word32Type) isType() {}

func (Word32Type) ID() string {
	return "Word32"
}

func (t Word32Type) Equal(other Type) bool {
	return t == other
}

// Word64Type

type Word64Type struct{}

var TheWord64Type = Word64Type{}

func NewWord64Type() Word64Type {
	return TheWord64Type
}

func (Word64Type) isType() {}

func (Word64Type) ID() string {
	return "Word64"
}

func (t Word64Type) Equal(other Type) bool {
	return t == other
}

// Word128Type

type Word128Type struct{}

var TheWord128Type = Word128Type{}

func NewWord128Type() Word128Type {
	return TheWord128Type
}

func (Word128Type) isType() {}

func (Word128Type) ID() string {
	return "Word128"
}

func (t Word128Type) Equal(other Type) bool {
	return t == other
}

// Word256Type

type Word256Type struct{}

var TheWord256Type = Word256Type{}

func NewWord256Type() Word256Type {
	return TheWord256Type
}

func (Word256Type) isType() {}

func (Word256Type) ID() string {
	return "Word256"
}

func (t Word256Type) Equal(other Type) bool {
	return t == other
}

// Fix64Type

type Fix64Type struct{}

var TheFix64Type = Fix64Type{}

func NewFix64Type() Fix64Type {
	return TheFix64Type
}

func (Fix64Type) isType() {}

func (Fix64Type) ID() string {
	return "Fix64"
}

func (t Fix64Type) Equal(other Type) bool {
	return t == other
}

// UFix64Type

type UFix64Type struct{}

var TheUFix64Type = UFix64Type{}

func NewUFix64Type() UFix64Type {
	return TheUFix64Type
}

func (UFix64Type) isType() {}

func (UFix64Type) ID() string {
	return "UFix64"
}

func (t UFix64Type) Equal(other Type) bool {
	return t == other
}

type ArrayType interface {
	Type
	Element() Type
}

// VariableSizedArrayType

type VariableSizedArrayType struct {
	ElementType Type
	typeID      string
}

var _ Type = &VariableSizedArrayType{}

func NewVariableSizedArrayType(
	elementType Type,
) *VariableSizedArrayType {
	return &VariableSizedArrayType{ElementType: elementType}
}

func NewMeteredVariableSizedArrayType(
	gauge common.MemoryGauge,
	elementType Type,
) *VariableSizedArrayType {
	common.UseMemory(gauge, common.CadenceVariableSizedArrayTypeMemoryUsage)
	return NewVariableSizedArrayType(elementType)
}

func (*VariableSizedArrayType) isType() {}

func (t *VariableSizedArrayType) ID() string {
	if len(t.typeID) == 0 {
		t.typeID = fmt.Sprintf("[%s]", t.ElementType.ID())
	}
	return t.typeID
}

func (t *VariableSizedArrayType) Element() Type {
	return t.ElementType
}

func (t *VariableSizedArrayType) Equal(other Type) bool {
	otherType, ok := other.(*VariableSizedArrayType)
	if !ok {
		return false
	}

	return t.ElementType.Equal(otherType.ElementType)
}

// ConstantSizedArrayType

type ConstantSizedArrayType struct {
	ElementType Type
	Size        uint
	typeID      string
}

var _ Type = &ConstantSizedArrayType{}

func NewConstantSizedArrayType(
	size uint,
	elementType Type,
) *ConstantSizedArrayType {
	return &ConstantSizedArrayType{
		Size:        size,
		ElementType: elementType,
	}
}

func NewMeteredConstantSizedArrayType(
	gauge common.MemoryGauge,
	size uint,
	elementType Type,
) *ConstantSizedArrayType {
	common.UseMemory(gauge, common.CadenceConstantSizedArrayTypeMemoryUsage)
	return NewConstantSizedArrayType(size, elementType)
}

func (*ConstantSizedArrayType) isType() {}

func (t *ConstantSizedArrayType) ID() string {
	if len(t.typeID) == 0 {
		t.typeID = fmt.Sprintf("[%s;%d]", t.ElementType.ID(), t.Size)
	}
	return t.typeID
}

func (t *ConstantSizedArrayType) Element() Type {
	return t.ElementType
}

func (t *ConstantSizedArrayType) Equal(other Type) bool {
	otherType, ok := other.(*ConstantSizedArrayType)
	if !ok {
		return false
	}

	return t.ElementType.Equal(otherType.ElementType) &&
		t.Size == otherType.Size
}

// DictionaryType

type DictionaryType struct {
	KeyType     Type
	ElementType Type
	typeID      string
}

var _ Type = &DictionaryType{}

func NewDictionaryType(
	keyType Type,
	elementType Type,
) *DictionaryType {
	return &DictionaryType{
		KeyType:     keyType,
		ElementType: elementType,
	}
}

func NewMeteredDictionaryType(
	gauge common.MemoryGauge,
	keyType Type,
	elementType Type,
) *DictionaryType {
	common.UseMemory(gauge, common.CadenceDictionaryTypeMemoryUsage)
	return NewDictionaryType(keyType, elementType)
}

func (*DictionaryType) isType() {}

func (t *DictionaryType) ID() string {
	if len(t.typeID) == 0 {
		t.typeID = fmt.Sprintf(
			"{%s:%s}",
			t.KeyType.ID(),
			t.ElementType.ID(),
		)
	}
	return t.typeID
}

func (t *DictionaryType) Equal(other Type) bool {
	otherType, ok := other.(*DictionaryType)
	if !ok {
		return false
	}

	return t.KeyType.Equal(otherType.KeyType) &&
		t.ElementType.Equal(otherType.ElementType)
}

// Field

type Field struct {
	Type       Type
	Identifier string
}

// Fields are always created in an array, which must be metered ahead of time.
// So no metering here.
func NewField(identifier string, typ Type) Field {
	return Field{
		Identifier: identifier,
		Type:       typ,
	}
}

type HasFields interface {
	GetFields() []Field
	GetFieldValues() []Value
}

func GetFieldByName(v HasFields, fieldName string) Value {
	fieldValues := v.GetFieldValues()
	fields := v.GetFields()

	if fieldValues == nil || fields == nil {
		return nil
	}

	for i, field := range v.GetFields() {
		if field.Identifier == fieldName {
			return v.GetFieldValues()[i]
		}
	}
	return nil
}

func GetFieldsMappedByName(v HasFields) map[string]Value {
	fieldValues := v.GetFieldValues()
	fields := v.GetFields()

	if fieldValues == nil || fields == nil {
		return nil
	}

	fieldsMap := make(map[string]Value, len(fields))
	for i, field := range fields {
		fieldsMap[field.Identifier] = fieldValues[i]
	}
	return fieldsMap
}

// DecodeFields decodes a HasFields into a struct
func DecodeFields(hasFields HasFields, s interface{}) error {
	v := reflect.ValueOf(s)
	if !v.IsValid() || v.Kind() != reflect.Ptr || v.Elem().Kind() != reflect.Struct {
		return fmt.Errorf("s must be a pointer to a struct")
	}

	v = v.Elem()
	t := v.Type()

	fieldsMap := GetFieldsMappedByName(hasFields)

	for i := 0; i < v.NumField(); i++ {
		structField := t.Field(i)
		tag := structField.Tag
		fieldValue := v.Field(i)

		cadenceFieldNameTag := tag.Get("cadence")
		if cadenceFieldNameTag == "" {
			continue
		}

		if !fieldValue.IsValid() || !fieldValue.CanSet() {
			return fmt.Errorf("cannot set field %s", structField.Name)
		}

		cadenceField := fieldsMap[cadenceFieldNameTag]
		if cadenceField == nil {
			return fmt.Errorf("%s field not found", cadenceFieldNameTag)
		}

		cadenceFieldValue := reflect.ValueOf(cadenceField)

		var decodeSpecialFieldFunc func(p reflect.Type, value Value) (*reflect.Value, error)

		switch fieldValue.Kind() {
		case reflect.Ptr:
			decodeSpecialFieldFunc = decodeOptional
		case reflect.Map:
			decodeSpecialFieldFunc = decodeDict
		case reflect.Array, reflect.Slice:
			decodeSpecialFieldFunc = decodeSlice
		}

		if decodeSpecialFieldFunc != nil {
			cadenceFieldValuePtr, err := decodeSpecialFieldFunc(fieldValue.Type(), cadenceField)
			if err != nil {
				return fmt.Errorf("cannot decode %s field %s: %w", fieldValue.Kind(), structField.Name, err)
			}
			cadenceFieldValue = *cadenceFieldValuePtr
		}

		if !cadenceFieldValue.CanConvert(fieldValue.Type()) {
			return fmt.Errorf(
				"cannot convert cadence field %s of type %s to struct field %s of type %s",
				cadenceFieldNameTag,
				cadenceField.Type().ID(),
				structField.Name,
				fieldValue.Type(),
			)
		}

		fieldValue.Set(cadenceFieldValue.Convert(fieldValue.Type()))
	}

	return nil
}

func decodeOptional(valueType reflect.Type, cadenceField Value) (*reflect.Value, error) {
	optional, ok := cadenceField.(Optional)
	if !ok {
		return nil, fmt.Errorf("field is not an optional")
	}

	// if optional is nil, skip and default the field to nil
	if optional.ToGoValue() == nil {
		zeroValue := reflect.Zero(valueType)
		return &zeroValue, nil
	}

	optionalValue := reflect.ValueOf(optional.Value)

	// Check the type
	if valueType.Elem() != optionalValue.Type() && valueType.Elem().Kind() != reflect.Interface {
		return nil, fmt.Errorf("cannot set field: expected %v, got %v",
			valueType.Elem(), optionalValue.Type())
	}

	if valueType.Elem().Kind() == reflect.Interface {
		newInterfaceVal := reflect.New(reflect.TypeOf((*interface{})(nil)).Elem())
		newInterfaceVal.Elem().Set(optionalValue)

		return &newInterfaceVal, nil
	}

	// Create a new pointer for optionalValue
	newPtr := reflect.New(optionalValue.Type())
	newPtr.Elem().Set(optionalValue)

	return &newPtr, nil
}

func decodeDict(valueType reflect.Type, cadenceField Value) (*reflect.Value, error) {
	dict, ok := cadenceField.(Dictionary)
	if !ok {
		return nil, fmt.Errorf("field is not a dictionary")
	}

	mapKeyType := valueType.Key()
	mapValueType := valueType.Elem()

	mapValue := reflect.MakeMap(valueType)
	for _, pair := range dict.Pairs {

		// Convert key and value to their Go counterparts
		var key, value reflect.Value
		if mapKeyType.Kind() == reflect.Ptr {
			return nil, fmt.Errorf("map key cannot be a pointer (optional) type")
		}
		key = reflect.ValueOf(pair.Key)

		if mapValueType.Kind() == reflect.Ptr {
			// If the map value is a pointer type, unwrap it from optional
			valueOptional, err := decodeOptional(mapValueType, pair.Value)
			if err != nil {
				return nil, fmt.Errorf("cannot decode optional map value for key %s: %w", pair.Key.String(), err)
			}
			value = *valueOptional
		} else {
			value = reflect.ValueOf(pair.Value)
		}

		if mapKeyType != key.Type() {
			return nil, fmt.Errorf("map key type mismatch: expected %v, got %v", mapKeyType, key.Type())
		}
		if mapValueType != value.Type() && mapValueType.Kind() != reflect.Interface {
			return nil, fmt.Errorf("map value type mismatch: expected %v, got %v", mapValueType, value.Type())
		}

		// Add key-value pair to the map
		mapValue.SetMapIndex(key, value)
	}

	return &mapValue, nil
}

func decodeSlice(valueType reflect.Type, cadenceField Value) (*reflect.Value, error) {
	array, ok := cadenceField.(Array)
	if !ok {
		return nil, fmt.Errorf("field is not an array")
	}

	var arrayValue reflect.Value

	constantSizeArray, ok := array.ArrayType.(*ConstantSizedArrayType)
	if ok {
		arrayValue = reflect.New(reflect.ArrayOf(int(constantSizeArray.Size), valueType.Elem())).Elem()
	} else {
		// If the array is not constant sized, create a slice
		arrayValue = reflect.MakeSlice(valueType, len(array.Values), len(array.Values))
	}

	for i, value := range array.Values {
		var elementValue reflect.Value
		if valueType.Elem().Kind() == reflect.Ptr {
			// If the array value is a pointer type, unwrap it from optional
			valueOptional, err := decodeOptional(valueType.Elem(), value)
			if err != nil {
				return nil, fmt.Errorf("error decoding array element optional: %w", err)
			}
			elementValue = *valueOptional
		} else {
			elementValue = reflect.ValueOf(value)
		}
		if elementValue.Type() != valueType.Elem() && valueType.Elem().Kind() != reflect.Interface {
			return nil, fmt.Errorf(
				"array element type mismatch at index %d: expected %v, got %v",
				i,
				valueType.Elem(),
				elementValue.Type(),
			)
		}

		arrayValue.Index(i).Set(elementValue)
	}

	return &arrayValue, nil
}

// Parameter

type Parameter struct {
	Type       Type
	Label      string
	Identifier string
}

func NewParameter(
	label string,
	identifier string,
	typ Type,
) Parameter {
	return Parameter{
		Label:      label,
		Identifier: identifier,
		Type:       typ,
	}
}

// TypeParameter

type TypeParameter struct {
	Name      string
	TypeBound Type
}

func NewTypeParameter(
	name string,
	typeBound Type,
) TypeParameter {
	return TypeParameter{
		Name:      name,
		TypeBound: typeBound,
	}
}

// CompositeType

type CompositeType interface {
	Type
	isCompositeType()
	CompositeTypeLocation() common.Location
	CompositeTypeQualifiedIdentifier() string
	CompositeFields() []Field
	SetCompositeFields([]Field)
	CompositeInitializers() [][]Parameter
}

// StructType

type StructType struct {
	Location            common.Location
	QualifiedIdentifier string
	Fields              []Field
	Initializers        [][]Parameter
	typeID              string
}

func NewStructType(
	location common.Location,
	qualifiedIdentifier string,
	fields []Field,
	initializers [][]Parameter,
) *StructType {
	return &StructType{
		Location:            location,
		QualifiedIdentifier: qualifiedIdentifier,
		Fields:              fields,
		Initializers:        initializers,
	}
}

func NewMeteredStructType(
	gauge common.MemoryGauge,
	location common.Location,
	qualifiedIdentifier string,
	fields []Field,
	initializers [][]Parameter,
) *StructType {
	common.UseMemory(gauge, common.CadenceStructTypeMemoryUsage)
	return NewStructType(location, qualifiedIdentifier, fields, initializers)
}

func (*StructType) isType() {}

func (t *StructType) ID() string {
	if len(t.typeID) == 0 {
		t.typeID = generateTypeID(t.Location, t.QualifiedIdentifier)
	}
	return t.typeID
}

func (*StructType) isCompositeType() {}

func (t *StructType) CompositeTypeLocation() common.Location {
	return t.Location
}

func (t *StructType) CompositeTypeQualifiedIdentifier() string {
	return t.QualifiedIdentifier
}

func (t *StructType) CompositeFields() []Field {
	return t.Fields
}

func (t *StructType) SetCompositeFields(fields []Field) {
	t.Fields = fields
}

func (t *StructType) CompositeInitializers() [][]Parameter {
	return t.Initializers
}

func (t *StructType) Equal(other Type) bool {
	otherType, ok := other.(*StructType)
	if !ok {
		return false
	}

	return t.Location == otherType.Location &&
		t.QualifiedIdentifier == otherType.QualifiedIdentifier
}

// ResourceType

type ResourceType struct {
	Location            common.Location
	QualifiedIdentifier string
	Fields              []Field
	Initializers        [][]Parameter
	typeID              string
}

func NewResourceType(
	location common.Location,
	qualifiedIdentifier string,
	fields []Field,
	initializers [][]Parameter,
) *ResourceType {
	return &ResourceType{
		Location:            location,
		QualifiedIdentifier: qualifiedIdentifier,
		Fields:              fields,
		Initializers:        initializers,
	}
}

func NewMeteredResourceType(
	gauge common.MemoryGauge,
	location common.Location,
	qualifiedIdentifier string,
	fields []Field,
	initializers [][]Parameter,
) *ResourceType {
	common.UseMemory(gauge, common.CadenceResourceTypeMemoryUsage)
	return NewResourceType(location, qualifiedIdentifier, fields, initializers)
}

func (*ResourceType) isType() {}

func (t *ResourceType) ID() string {
	if len(t.typeID) == 0 {
		t.typeID = generateTypeID(t.Location, t.QualifiedIdentifier)
	}
	return t.typeID
}

func (*ResourceType) isCompositeType() {}

func (t *ResourceType) CompositeTypeLocation() common.Location {
	return t.Location
}

func (t *ResourceType) CompositeTypeQualifiedIdentifier() string {
	return t.QualifiedIdentifier
}

func (t *ResourceType) CompositeFields() []Field {
	return t.Fields
}

func (t *ResourceType) SetCompositeFields(fields []Field) {
	t.Fields = fields
}

func (t *ResourceType) CompositeInitializers() [][]Parameter {
	return t.Initializers
}

func (t *ResourceType) Equal(other Type) bool {
	otherType, ok := other.(*ResourceType)
	if !ok {
		return false
	}

	return t.Location == otherType.Location &&
		t.QualifiedIdentifier == otherType.QualifiedIdentifier
}

// AttachmentType
type AttachmentType struct {
	Location            common.Location
	BaseType            Type
	QualifiedIdentifier string
	Fields              []Field
	Initializers        [][]Parameter
}

func NewAttachmentType(
	location common.Location,
	baseType Type,
	qualifiedIdentifier string,
	fields []Field,
	initializers [][]Parameter,
) *AttachmentType {
	return &AttachmentType{
		Location:            location,
		BaseType:            baseType,
		QualifiedIdentifier: qualifiedIdentifier,
		Fields:              fields,
		Initializers:        initializers,
	}
}

func NewMeteredAttachmentType(
	gauge common.MemoryGauge,
	location common.Location,
	baseType Type,
	qualifiedIdentifer string,
	fields []Field,
	initializers [][]Parameter,
) *AttachmentType {
	common.UseMemory(gauge, common.CadenceStructTypeMemoryUsage)
	return NewAttachmentType(location, baseType, qualifiedIdentifer, fields, initializers)
}

func (*AttachmentType) isType() {}

func (t *AttachmentType) ID() string {
	if t.Location == nil {
		return t.QualifiedIdentifier
	}

	return string(t.Location.TypeID(nil, t.QualifiedIdentifier))
}

func (*AttachmentType) isCompositeType() {}

func (t *AttachmentType) CompositeTypeLocation() common.Location {
	return t.Location
}

func (t *AttachmentType) CompositeTypeQualifiedIdentifier() string {
	return t.QualifiedIdentifier
}

func (t *AttachmentType) CompositeFields() []Field {
	return t.Fields
}

func (t *AttachmentType) SetCompositeFields(fields []Field) {
	t.Fields = fields
}

func (t *AttachmentType) CompositeInitializers() [][]Parameter {
	return t.Initializers
}

func (t *AttachmentType) Base() Type {
	return t.BaseType
}

func (t *AttachmentType) Equal(other Type) bool {
	otherType, ok := other.(*AttachmentType)
	if !ok {
		return false
	}

	return t.Location == otherType.Location &&
		t.QualifiedIdentifier == otherType.QualifiedIdentifier
}

// EventType

type EventType struct {
	Location            common.Location
	QualifiedIdentifier string
	Fields              []Field
	Initializer         []Parameter
	typeID              string
}

func NewEventType(
	location common.Location,
	qualifiedIdentifier string,
	fields []Field,
	initializer []Parameter,
) *EventType {
	return &EventType{
		Location:            location,
		QualifiedIdentifier: qualifiedIdentifier,
		Fields:              fields,
		Initializer:         initializer,
	}
}

func NewMeteredEventType(
	gauge common.MemoryGauge,
	location common.Location,
	qualifiedIdentifier string,
	fields []Field,
	initializer []Parameter,
) *EventType {
	common.UseMemory(gauge, common.CadenceEventTypeMemoryUsage)
	return NewEventType(location, qualifiedIdentifier, fields, initializer)
}

func (*EventType) isType() {}

func (t *EventType) ID() string {
	if len(t.typeID) == 0 {
		t.typeID = generateTypeID(t.Location, t.QualifiedIdentifier)
	}
	return t.typeID
}

func (*EventType) isCompositeType() {}

func (t *EventType) CompositeTypeLocation() common.Location {
	return t.Location
}

func (t *EventType) CompositeTypeQualifiedIdentifier() string {
	return t.QualifiedIdentifier
}

func (t *EventType) CompositeFields() []Field {
	return t.Fields
}

func (t *EventType) SetCompositeFields(fields []Field) {
	t.Fields = fields
}

func (t *EventType) CompositeInitializers() [][]Parameter {
	return [][]Parameter{t.Initializer}
}

func (t *EventType) Equal(other Type) bool {
	otherType, ok := other.(*EventType)
	if !ok {
		return false
	}

	return t.Location == otherType.Location &&
		t.QualifiedIdentifier == otherType.QualifiedIdentifier
}

// ContractType

type ContractType struct {
	Location            common.Location
	QualifiedIdentifier string
	Fields              []Field
	Initializers        [][]Parameter
	typeID              string
}

func NewContractType(
	location common.Location,
	qualifiedIdentifier string,
	fields []Field,
	initializers [][]Parameter,
) *ContractType {
	return &ContractType{
		Location:            location,
		QualifiedIdentifier: qualifiedIdentifier,
		Fields:              fields,
		Initializers:        initializers,
	}
}

func NewMeteredContractType(
	gauge common.MemoryGauge,
	location common.Location,
	qualifiedIdentifier string,
	fields []Field,
	initializers [][]Parameter,
) *ContractType {
	common.UseMemory(gauge, common.CadenceContractTypeMemoryUsage)
	return NewContractType(location, qualifiedIdentifier, fields, initializers)
}

func (*ContractType) isType() {}

func (t *ContractType) ID() string {
	if len(t.typeID) == 0 {
		t.typeID = generateTypeID(t.Location, t.QualifiedIdentifier)
	}
	return t.typeID
}

func (*ContractType) isCompositeType() {}

func (t *ContractType) CompositeTypeLocation() common.Location {
	return t.Location
}

func (t *ContractType) CompositeTypeQualifiedIdentifier() string {
	return t.QualifiedIdentifier
}

func (t *ContractType) CompositeFields() []Field {
	return t.Fields
}

func (t *ContractType) SetCompositeFields(fields []Field) {
	t.Fields = fields
}

func (t *ContractType) CompositeInitializers() [][]Parameter {
	return t.Initializers
}

func (t *ContractType) Equal(other Type) bool {
	otherType, ok := other.(*ContractType)
	if !ok {
		return false
	}

	return t.Location == otherType.Location &&
		t.QualifiedIdentifier == otherType.QualifiedIdentifier
}

// InterfaceType

type InterfaceType interface {
	Type
	isInterfaceType()
	InterfaceTypeLocation() common.Location
	InterfaceTypeQualifiedIdentifier() string
	InterfaceFields() []Field
	SetInterfaceFields(fields []Field)
	InterfaceInitializers() [][]Parameter
}

// StructInterfaceType

type StructInterfaceType struct {
	Location            common.Location
	QualifiedIdentifier string
	Fields              []Field
	Initializers        [][]Parameter
	typeID              string
}

func NewStructInterfaceType(
	location common.Location,
	qualifiedIdentifier string,
	fields []Field,
	initializers [][]Parameter,
) *StructInterfaceType {
	return &StructInterfaceType{
		Location:            location,
		QualifiedIdentifier: qualifiedIdentifier,
		Fields:              fields,
		Initializers:        initializers,
	}
}

func NewMeteredStructInterfaceType(
	gauge common.MemoryGauge,
	location common.Location,
	qualifiedIdentifier string,
	fields []Field,
	initializers [][]Parameter,
) *StructInterfaceType {
	common.UseMemory(gauge, common.CadenceStructInterfaceTypeMemoryUsage)
	return NewStructInterfaceType(location, qualifiedIdentifier, fields, initializers)
}

func (*StructInterfaceType) isType() {}

func (t *StructInterfaceType) ID() string {
	if len(t.typeID) == 0 {
		t.typeID = generateTypeID(t.Location, t.QualifiedIdentifier)
	}
	return t.typeID
}

func (*StructInterfaceType) isInterfaceType() {}

func (t *StructInterfaceType) InterfaceTypeLocation() common.Location {
	return t.Location
}

func (t *StructInterfaceType) InterfaceTypeQualifiedIdentifier() string {
	return t.QualifiedIdentifier
}

func (t *StructInterfaceType) InterfaceFields() []Field {
	return t.Fields
}

func (t *StructInterfaceType) SetInterfaceFields(fields []Field) {
	t.Fields = fields
}

func (t *StructInterfaceType) InterfaceInitializers() [][]Parameter {
	return t.Initializers
}

func (t *StructInterfaceType) Equal(other Type) bool {
	otherType, ok := other.(*StructInterfaceType)
	if !ok {
		return false
	}

	return t.Location == otherType.Location &&
		t.QualifiedIdentifier == otherType.QualifiedIdentifier
}

// ResourceInterfaceType

type ResourceInterfaceType struct {
	Location            common.Location
	QualifiedIdentifier string
	Fields              []Field
	Initializers        [][]Parameter
	typeID              string
}

func NewResourceInterfaceType(
	location common.Location,
	qualifiedIdentifier string,
	fields []Field,
	initializers [][]Parameter,
) *ResourceInterfaceType {
	return &ResourceInterfaceType{
		Location:            location,
		QualifiedIdentifier: qualifiedIdentifier,
		Fields:              fields,
		Initializers:        initializers,
	}
}

func NewMeteredResourceInterfaceType(
	gauge common.MemoryGauge,
	location common.Location,
	qualifiedIdentifier string,
	fields []Field,
	initializers [][]Parameter,
) *ResourceInterfaceType {
	common.UseMemory(gauge, common.CadenceResourceInterfaceTypeMemoryUsage)
	return NewResourceInterfaceType(location, qualifiedIdentifier, fields, initializers)
}

func (*ResourceInterfaceType) isType() {}

func (t *ResourceInterfaceType) ID() string {
	if len(t.typeID) == 0 {
		t.typeID = generateTypeID(t.Location, t.QualifiedIdentifier)
	}
	return t.typeID
}

func (*ResourceInterfaceType) isInterfaceType() {}

func (t *ResourceInterfaceType) InterfaceTypeLocation() common.Location {
	return t.Location
}

func (t *ResourceInterfaceType) InterfaceTypeQualifiedIdentifier() string {
	return t.QualifiedIdentifier
}

func (t *ResourceInterfaceType) InterfaceFields() []Field {
	return t.Fields
}

func (t *ResourceInterfaceType) SetInterfaceFields(fields []Field) {
	t.Fields = fields
}

func (t *ResourceInterfaceType) InterfaceInitializers() [][]Parameter {
	return t.Initializers
}

func (t *ResourceInterfaceType) Equal(other Type) bool {
	otherType, ok := other.(*ResourceInterfaceType)
	if !ok {
		return false
	}

	return t.Location == otherType.Location &&
		t.QualifiedIdentifier == otherType.QualifiedIdentifier
}

// ContractInterfaceType

type ContractInterfaceType struct {
	Location            common.Location
	QualifiedIdentifier string
	Fields              []Field
	Initializers        [][]Parameter
	typeID              string
}

func NewContractInterfaceType(
	location common.Location,
	qualifiedIdentifier string,
	fields []Field,
	initializers [][]Parameter,
) *ContractInterfaceType {
	return &ContractInterfaceType{
		Location:            location,
		QualifiedIdentifier: qualifiedIdentifier,
		Fields:              fields,
		Initializers:        initializers,
	}
}

func NewMeteredContractInterfaceType(
	gauge common.MemoryGauge,
	location common.Location,
	qualifiedIdentifier string,
	fields []Field,
	initializers [][]Parameter,
) *ContractInterfaceType {
	common.UseMemory(gauge, common.CadenceContractInterfaceTypeMemoryUsage)
	return NewContractInterfaceType(location, qualifiedIdentifier, fields, initializers)
}

func (*ContractInterfaceType) isType() {}

func (t *ContractInterfaceType) ID() string {
	if len(t.typeID) == 0 {
		t.typeID = generateTypeID(t.Location, t.QualifiedIdentifier)
	}
	return t.typeID
}

func (*ContractInterfaceType) isInterfaceType() {}

func (t *ContractInterfaceType) InterfaceTypeLocation() common.Location {
	return t.Location
}

func (t *ContractInterfaceType) InterfaceTypeQualifiedIdentifier() string {
	return t.QualifiedIdentifier
}

func (t *ContractInterfaceType) InterfaceFields() []Field {
	return t.Fields
}

func (t *ContractInterfaceType) SetInterfaceFields(fields []Field) {
	t.Fields = fields
}

func (t *ContractInterfaceType) InterfaceInitializers() [][]Parameter {
	return t.Initializers
}

func (t *ContractInterfaceType) Equal(other Type) bool {
	otherType, ok := other.(*ContractInterfaceType)
	if !ok {
		return false
	}

	return t.Location == otherType.Location &&
		t.QualifiedIdentifier == otherType.QualifiedIdentifier
}

// Function

type FunctionPurity int

const (
	FunctionPurityUnspecified FunctionPurity = iota
	FunctionPurityView
)

type FunctionType struct {
	TypeParameters []TypeParameter
	Parameters     []Parameter
	ReturnType     Type
	Purity         FunctionPurity
	typeID         string
}

func NewFunctionType(
	purity FunctionPurity,
	typeParameters []TypeParameter,
	parameters []Parameter,
	returnType Type,
) *FunctionType {
	return &FunctionType{
		Purity:         purity,
		TypeParameters: typeParameters,
		Parameters:     parameters,
		ReturnType:     returnType,
	}
}

func NewMeteredFunctionType(
	gauge common.MemoryGauge,
	purity FunctionPurity,
	typeParameters []TypeParameter,
	parameters []Parameter,
	returnType Type,
) *FunctionType {
	common.UseMemory(gauge, common.CadenceFunctionTypeMemoryUsage)
	return NewFunctionType(purity, typeParameters, parameters, returnType)
}

func (*FunctionType) isType() {}

func (t *FunctionType) ID() string {
	if t.typeID == "" {

		var purity string
		if t.Purity == FunctionPurityView {
			purity = "view"
		}

		typeParameterCount := len(t.TypeParameters)
		var typeParameters []string
		if typeParameterCount > 0 {
			typeParameters = make([]string, typeParameterCount)
			for i, typeParameter := range t.TypeParameters {
				typeParameters[i] = typeParameter.Name
			}
		}

		parameterCount := len(t.Parameters)
		var parameters []string
		if parameterCount > 0 {
			parameters = make([]string, parameterCount)
			for i, parameter := range t.Parameters {
				parameters[i] = parameter.Type.ID()
			}
		}

		returnType := t.ReturnType.ID()

		t.typeID = sema.FormatFunctionTypeID(
			purity,
			typeParameters,
			parameters,
			returnType,
		)
	}
	return t.typeID
}

func (t *FunctionType) Equal(other Type) bool {
	otherType, ok := other.(*FunctionType)
	if !ok {
		return false
	}

	// Type parameters

	if len(t.TypeParameters) != len(otherType.TypeParameters) {
		return false
	}

	for i, typeParameter := range t.TypeParameters {
		otherTypeParameter := otherType.TypeParameters[i]

		if typeParameter.TypeBound == nil {
			if otherTypeParameter.TypeBound != nil {
				return false
			}
		} else if otherTypeParameter.TypeBound == nil ||
			!typeParameter.TypeBound.Equal(otherTypeParameter.TypeBound) {

			return false
		}
	}

	// Parameters

	if len(t.Parameters) != len(otherType.Parameters) {
		return false
	}

	for i, parameter := range t.Parameters {
		otherParameter := otherType.Parameters[i]
		if !parameter.Type.Equal(otherParameter.Type) {
			return false
		}
	}

	return t.ReturnType.Equal(otherType.ReturnType)
}

// Authorization

type Authorization interface {
	isAuthorization()
	ID() string
	Equal(auth Authorization) bool
}

type Unauthorized struct{}

var UnauthorizedAccess Authorization = Unauthorized{}

func (Unauthorized) isAuthorization() {}

func (Unauthorized) ID() string {
	return ""
}

func (Unauthorized) Equal(auth Authorization) bool {
	switch auth.(type) {
	case Unauthorized:
		return true
	}
	return false
}

type EntitlementSetKind uint8

const (
	Conjunction EntitlementSetKind = iota
	Disjunction
)

type EntitlementSetAuthorization struct {
	Entitlements []common.TypeID
	Kind         EntitlementSetKind
}

var _ Authorization = EntitlementSetAuthorization{}

func NewEntitlementSetAuthorization(gauge common.MemoryGauge, entitlements []common.TypeID, kind EntitlementSetKind) EntitlementSetAuthorization {
	common.UseMemory(gauge, common.MemoryUsage{
		Kind:   common.MemoryKindCadenceEntitlementSetAccess,
		Amount: uint64(len(entitlements)),
	})
	return EntitlementSetAuthorization{
		Entitlements: entitlements,
		Kind:         kind,
	}
}

func (EntitlementSetAuthorization) isAuthorization() {}

func (e EntitlementSetAuthorization) ID() string {
	var builder strings.Builder
	builder.WriteString("auth(")
	var separator string

	if e.Kind == Conjunction {
		separator = ", "
	} else if e.Kind == Disjunction {
		separator = " | "
	}

	for i, entitlement := range e.Entitlements {
		builder.WriteString(string(entitlement))
		if i < len(e.Entitlements) {
			builder.WriteString(separator)
		}
	}
	builder.WriteString(")")
	return builder.String()
}

func (e EntitlementSetAuthorization) Equal(auth Authorization) bool {
	switch auth := auth.(type) {
	case EntitlementSetAuthorization:
		if len(e.Entitlements) != len(auth.Entitlements) {
			return false
		}

		for i, entitlement := range e.Entitlements {
			if auth.Entitlements[i] != entitlement {
				return false
			}
		}
		return e.Kind == auth.Kind
	}
	return false
}

type EntitlementMapAuthorization struct {
	TypeID common.TypeID
}

var _ Authorization = EntitlementMapAuthorization{}

func NewEntitlementMapAuthorization(gauge common.MemoryGauge, id common.TypeID) EntitlementMapAuthorization {
	common.UseMemory(gauge, common.NewConstantMemoryUsage(common.MemoryKindCadenceEntitlementMapAccess))
	return EntitlementMapAuthorization{
		TypeID: id,
	}
}

func (EntitlementMapAuthorization) isAuthorization() {}

func (e EntitlementMapAuthorization) ID() string {
	return fmt.Sprintf("auth(%s)", e.TypeID)
}

func (e EntitlementMapAuthorization) Equal(auth Authorization) bool {
	switch auth := auth.(type) {
	case EntitlementMapAuthorization:
		return e.TypeID == auth.TypeID
	}
	return false
}

// ReferenceType

type ReferenceType struct {
	Type          Type
	Authorization Authorization
	typeID        string
}

var _ Type = &ReferenceType{}

func NewReferenceType(
	authorization Authorization,
	typ Type,
) *ReferenceType {
	return &ReferenceType{
		Authorization: authorization,
		Type:          typ,
	}
}

func NewMeteredReferenceType(
	gauge common.MemoryGauge,
	authorization Authorization,
	typ Type,
) *ReferenceType {
	common.UseMemory(gauge, common.CadenceReferenceTypeMemoryUsage)
	return NewReferenceType(authorization, typ)
}

func (*ReferenceType) isType() {}

func (t *ReferenceType) ID() string {
	if t.typeID == "" {
		t.typeID = fmt.Sprintf("%s&%s", t.Authorization.ID(), t.Type.ID())
	}
	return t.typeID
}

func (t *ReferenceType) Equal(other Type) bool {
	otherType, ok := other.(*ReferenceType)
	if !ok {
		return false
	}

	return t.Authorization.Equal(otherType.Authorization) &&
		t.Type.Equal(otherType.Type)
}

// RestrictedType

type RestrictionSet = map[Type]struct{}

type RestrictedType struct {
	typeID             string
	Type               Type
	Restrictions       []Type
	restrictionSet     RestrictionSet
	restrictionSetOnce sync.Once
}

func NewRestrictedType(
	typ Type,
	restrictions []Type,
) *RestrictedType {
	return &RestrictedType{
		Type:         typ,
		Restrictions: restrictions,
	}
}

func NewMeteredRestrictedType(
	gauge common.MemoryGauge,
	typ Type,
	restrictions []Type,
) *RestrictedType {
	common.UseMemory(gauge, common.CadenceRestrictedTypeMemoryUsage)
	return NewRestrictedType(typ, restrictions)
}

func (*RestrictedType) isType() {}

func (t *RestrictedType) ID() string {
	if t.typeID == "" {
		var restrictionStrings []string
		restrictionCount := len(t.Restrictions)
		if restrictionCount > 0 {
			restrictionStrings = make([]string, 0, restrictionCount)
			for _, restriction := range t.Restrictions {
				restrictionStrings = append(restrictionStrings, restriction.ID())
			}
		}
		var typeString string
		if t.Type != nil {
			typeString = t.Type.ID()
		}
		t.typeID = sema.FormatRestrictedTypeID(typeString, restrictionStrings)
	}
	return t.typeID
}

func (t *RestrictedType) Equal(other Type) bool {
	otherType, ok := other.(*RestrictedType)
	if !ok {
		return false
	}

	if t.Type == nil && otherType.Type != nil {
		return false
	}
	if t.Type != nil && otherType.Type == nil {
		return false
	}
	if t.Type != nil && !t.Type.Equal(otherType.Type) {
		return false
	}

	restrictionSet := t.RestrictionSet()
	otherRestrictionSet := otherType.RestrictionSet()

	if len(restrictionSet) != len(otherRestrictionSet) {
		return false
	}

	for restriction := range restrictionSet { //nolint:maprange
		_, ok := otherRestrictionSet[restriction]
		if !ok {
			return false
		}
	}

	return true
}

func (t *RestrictedType) initializeRestrictionSet() {
	t.restrictionSetOnce.Do(func() {
		t.restrictionSet = make(RestrictionSet, len(t.Restrictions))
		for _, restriction := range t.Restrictions {
			t.restrictionSet[restriction] = struct{}{}
		}
	})
}

func (t *RestrictedType) RestrictionSet() RestrictionSet {
	t.initializeRestrictionSet()
	return t.restrictionSet
}

// BlockType

type BlockType struct{}

var TheBlockType = BlockType{}

func NewBlockType() BlockType {
	return TheBlockType
}

func (BlockType) isType() {}

func (BlockType) ID() string {
	return "Block"
}

func (t BlockType) Equal(other Type) bool {
	return t == other
}

// PathType

type PathType struct{}

var ThePathType = PathType{}

func NewPathType() PathType {
	return ThePathType
}

func (PathType) isType() {}

func (PathType) ID() string {
	return "Path"
}

func (t PathType) Equal(other Type) bool {
	return t == other
}

// CapabilityPathType

type CapabilityPathType struct{}

var TheCapabilityPathType = CapabilityPathType{}

func NewCapabilityPathType() CapabilityPathType {
	return TheCapabilityPathType
}

func (CapabilityPathType) isType() {}

func (CapabilityPathType) ID() string {
	return "CapabilityPath"
}

func (t CapabilityPathType) Equal(other Type) bool {
	return t == other
}

// StoragePathType

type StoragePathType struct{}

var TheStoragePathType = StoragePathType{}

func NewStoragePathType() StoragePathType {
	return TheStoragePathType
}

func (StoragePathType) isType() {}

func (StoragePathType) ID() string {
	return "StoragePath"
}

func (t StoragePathType) Equal(other Type) bool {
	return t == other
}

// PublicPathType

type PublicPathType struct{}

var ThePublicPathType = PublicPathType{}

func NewPublicPathType() PublicPathType {
	return ThePublicPathType
}

func (PublicPathType) isType() {}

func (PublicPathType) ID() string {
	return "PublicPath"
}

func (t PublicPathType) Equal(other Type) bool {
	return t == other
}

// PrivatePathType

type PrivatePathType struct{}

var ThePrivatePathType = PrivatePathType{}

func NewPrivatePathType() PrivatePathType {
	return ThePrivatePathType
}

func (PrivatePathType) isType() {}

func (PrivatePathType) ID() string {
	return "PrivatePath"
}

func (t PrivatePathType) Equal(other Type) bool {
	return t == other
}

// CapabilityType

type CapabilityType struct {
	BorrowType Type
	typeID     string
}

var _ Type = &CapabilityType{}

func NewCapabilityType(borrowType Type) *CapabilityType {
	return &CapabilityType{BorrowType: borrowType}
}

func NewMeteredCapabilityType(
	gauge common.MemoryGauge,
	borrowType Type,
) *CapabilityType {
	common.UseMemory(gauge, common.CadenceCapabilityTypeMemoryUsage)
	return NewCapabilityType(borrowType)
}

func (*CapabilityType) isType() {}

func (t *CapabilityType) ID() string {
	if t.typeID == "" {
		var borrowTypeString string
		borrowType := t.BorrowType
		if borrowType != nil {
			borrowTypeString = borrowType.ID()
		}
		t.typeID = sema.FormatCapabilityTypeID(borrowTypeString)
	}
	return t.typeID
}

func (t *CapabilityType) Equal(other Type) bool {
	otherType, ok := other.(*CapabilityType)
	if !ok {
		return false
	}

	if t.BorrowType == nil {
		return otherType.BorrowType == nil
	}

	return t.BorrowType.Equal(otherType.BorrowType)
}

// EnumType
type EnumType struct {
	Location            common.Location
	QualifiedIdentifier string
	RawType             Type
	Fields              []Field
	Initializers        [][]Parameter
	typeID              string
}

func NewEnumType(
	location common.Location,
	qualifiedIdentifier string,
	rawType Type,
	fields []Field,
	initializers [][]Parameter,
) *EnumType {
	return &EnumType{
		Location:            location,
		QualifiedIdentifier: qualifiedIdentifier,
		RawType:             rawType,
		Fields:              fields,
		Initializers:        initializers,
	}
}

func NewMeteredEnumType(
	gauge common.MemoryGauge,
	location common.Location,
	qualifiedIdentifier string,
	rawType Type,
	fields []Field,
	initializers [][]Parameter,
) *EnumType {
	common.UseMemory(gauge, common.CadenceEnumTypeMemoryUsage)
	return NewEnumType(location, qualifiedIdentifier, rawType, fields, initializers)
}

func (*EnumType) isType() {}

func (t *EnumType) ID() string {
	if len(t.typeID) == 0 {
		t.typeID = generateTypeID(t.Location, t.QualifiedIdentifier)
	}
	return t.typeID
}

func (*EnumType) isCompositeType() {}

func (t *EnumType) CompositeTypeLocation() common.Location {
	return t.Location
}

func (t *EnumType) CompositeTypeQualifiedIdentifier() string {
	return t.QualifiedIdentifier
}

func (t *EnumType) CompositeFields() []Field {
	return t.Fields
}

func (t *EnumType) SetCompositeFields(fields []Field) {
	t.Fields = fields
}

func (t *EnumType) CompositeInitializers() [][]Parameter {
	return t.Initializers
}

func (t *EnumType) Equal(other Type) bool {
	otherType, ok := other.(*EnumType)
	if !ok {
		return false
	}

	return t.Location == otherType.Location &&
		t.QualifiedIdentifier == otherType.QualifiedIdentifier
}

// AuthAccountType
type AuthAccountType struct{}

var TheAuthAccountType = AuthAccountType{}

func NewAuthAccountType() AuthAccountType {
	return TheAuthAccountType
}

func (AuthAccountType) isType() {}

func (AuthAccountType) ID() string {
	return "AuthAccount"
}

func (t AuthAccountType) Equal(other Type) bool {
	return t == other
}

// PublicAccountType
type PublicAccountType struct{}

var ThePublicAccountType = PublicAccountType{}

func NewPublicAccountType() PublicAccountType {
	return ThePublicAccountType
}

func (PublicAccountType) isType() {}

func (PublicAccountType) ID() string {
	return "PublicAccount"
}

func (t PublicAccountType) Equal(other Type) bool {
	return t == other
}

// DeployedContractType
type DeployedContractType struct{}

var TheDeployedContractType = DeployedContractType{}

func NewDeployedContractType() DeployedContractType {
	return TheDeployedContractType
}

func (DeployedContractType) isType() {}

func (DeployedContractType) ID() string {
	return "DeployedContract"
}

func (t DeployedContractType) Equal(other Type) bool {
	return t == other
}

// AuthAccountContractsType
type AuthAccountContractsType struct{}

var TheAuthAccountContractsType = AuthAccountContractsType{}

func NewAuthAccountContractsType() AuthAccountContractsType {
	return TheAuthAccountContractsType
}

func (AuthAccountContractsType) isType() {}

func (AuthAccountContractsType) ID() string {
	return "AuthAccount.Contracts"
}

func (t AuthAccountContractsType) Equal(other Type) bool {
	return t == other
}

// PublicAccountContractsType
type PublicAccountContractsType struct{}

var ThePublicAccountContractsType = PublicAccountContractsType{}

func NewPublicAccountContractsType() PublicAccountContractsType {
	return ThePublicAccountContractsType
}

func (PublicAccountContractsType) isType() {}

func (PublicAccountContractsType) ID() string {
	return "PublicAccount.Contracts"
}

func (t PublicAccountContractsType) Equal(other Type) bool {
	return t == other
}

// AuthAccountKeysType
type AuthAccountKeysType struct{}

var TheAuthAccountKeysType = AuthAccountKeysType{}

func NewAuthAccountKeysType() AuthAccountKeysType {
	return TheAuthAccountKeysType
}

func (AuthAccountKeysType) isType() {}

func (AuthAccountKeysType) ID() string {
	return "AuthAccount.Keys"
}

func (t AuthAccountKeysType) Equal(other Type) bool {
	return t == other
}

// PublicAccountKeysType
type PublicAccountKeysType struct{}

var ThePublicAccountKeysType = PublicAccountKeysType{}

func NewPublicAccountKeysType() PublicAccountKeysType {
	return ThePublicAccountKeysType
}

func (PublicAccountKeysType) isType() {}

func (PublicAccountKeysType) ID() string {
	return "PublicAccount.Keys"
}

func (t PublicAccountKeysType) Equal(other Type) bool {
	return t == other
}

// AccountKeyType
type AccountKeyType struct{}

var TheAccountKeyType = AccountKeyType{}

func NewAccountKeyType() AccountKeyType {
	return TheAccountKeyType
}

func (AccountKeyType) isType() {}

func (AccountKeyType) ID() string {
	return "AccountKey"
}

func (t AccountKeyType) Equal(other Type) bool {
	return t == other
}

func generateTypeID(location common.Location, identifier string) string {
	if location == nil {
		return identifier
	}

	return string(location.TypeID(nil, identifier))
}

// TypeWithCachedTypeID recursively caches type ID of type t.
// This is needed because each type ID is lazily cached on
// its first use in ID() to avoid performance penalty.
func TypeWithCachedTypeID(t Type) Type {
	if t == nil {
		return t
	}

	// Cache type ID by calling ID()
	t.ID()

	switch t := t.(type) {

	case CompositeType:
		fields := t.CompositeFields()
		for _, f := range fields {
			TypeWithCachedTypeID(f.Type)
		}

		initializers := t.CompositeInitializers()
		for _, params := range initializers {
			for _, p := range params {
				TypeWithCachedTypeID(p.Type)
			}
		}

	case *RestrictedType:
		for _, restriction := range t.Restrictions {
			TypeWithCachedTypeID(restriction)
		}
	}

	return t
}<|MERGE_RESOLUTION|>--- conflicted
+++ resolved
@@ -20,11 +20,8 @@
 
 import (
 	"fmt"
-<<<<<<< HEAD
 	"reflect"
-=======
 	"strings"
->>>>>>> 115c6c41
 	"sync"
 
 	"github.com/onflow/cadence/runtime/common"
