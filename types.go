--- conflicted
+++ resolved
@@ -1396,7 +1396,6 @@
 
 // Function
 
-<<<<<<< HEAD
 type FunctionPurity int
 
 const (
@@ -1404,9 +1403,7 @@
 	FunctionPurityView
 )
 
-=======
 // TODO: type parameters
->>>>>>> 96d92b11
 type FunctionType struct {
 	typeID     string
 	Purity     FunctionPurity
