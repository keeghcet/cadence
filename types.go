/*
 * Cadence - The resource-oriented smart contract programming language
 *
 * Copyright Dapper Labs, Inc.
 *
 * Licensed under the Apache License, Version 2.0 (the "License");
 * you may not use this file except in compliance with the License.
 * You may obtain a copy of the License at
 *
 *   http://www.apache.org/licenses/LICENSE-2.0
 *
 * Unless required by applicable law or agreed to in writing, software
 * distributed under the License is distributed on an "AS IS" BASIS,
 * WITHOUT WARRANTIES OR CONDITIONS OF ANY KIND, either express or implied.
 * See the License for the specific language governing permissions and
 * limitations under the License.
 */

package cadence

import (
	"fmt"
	"sync"

	"github.com/onflow/cadence/runtime/common"
	"github.com/onflow/cadence/runtime/sema"
)

type Type interface {
	isType()
	ID() string
	Equal(other Type) bool
}

// TypeID is a type which is only known by its type ID.
// This type should not be used when encoding values,
// and should only be used for decoding values that were encoded
// using an older format of the JSON encoding (<v0.3.0)
type TypeID string

func (TypeID) isType() {}

func (t TypeID) ID() string {
	return string(t)
}

func (t TypeID) Equal(other Type) bool {
	return t == other
}

// AnyType

type AnyType struct{}

var TheAnyType = AnyType{}

func NewAnyType() AnyType {
	return TheAnyType
}

func (AnyType) isType() {}

func (AnyType) ID() string {
	return "Any"
}

func (t AnyType) Equal(other Type) bool {
	return t == other
}

// AnyStructType

type AnyStructType struct{}

var TheAnyStructType = AnyStructType{}

func NewAnyStructType() AnyStructType {
	return TheAnyStructType
}

func (AnyStructType) isType() {}

func (AnyStructType) ID() string {
	return "AnyStruct"
}

func (t AnyStructType) Equal(other Type) bool {
	return t == other
}

// AnyStructAttachmentType

type AnyStructAttachmentType struct{}

var TheAnyStructAttachmentType = AnyStructAttachmentType{}

func NewAnyStructAttachmentType() AnyStructAttachmentType {
	return TheAnyStructAttachmentType
}

func (AnyStructAttachmentType) isType() {}

func (AnyStructAttachmentType) ID() string {
	return "AnyStructAttachment"
}

func (t AnyStructAttachmentType) Equal(other Type) bool {
	return t == other
}

// AnyResourceType

type AnyResourceType struct{}

var TheAnyResourceType = AnyResourceType{}

func NewAnyResourceType() AnyResourceType {
	return TheAnyResourceType
}

func (AnyResourceType) isType() {}

func (AnyResourceType) ID() string {
	return "AnyResource"
}

func (t AnyResourceType) Equal(other Type) bool {
	return t == other
}

// AnyResourceAttachmentType

type AnyResourceAttachmentType struct{}

var TheAnyResourceAttachmentType = AnyResourceAttachmentType{}

func NewAnyResourceAttachmentType() AnyResourceAttachmentType {
	return TheAnyResourceAttachmentType
}

func (AnyResourceAttachmentType) isType() {}

func (AnyResourceAttachmentType) ID() string {
	return "AnyResourceAttachment"
}

func (t AnyResourceAttachmentType) Equal(other Type) bool {
	return t == other
}

// OptionalType

type OptionalType struct {
	Type   Type
	typeID string
}

var _ Type = &OptionalType{}

func NewOptionalType(typ Type) *OptionalType {
	return &OptionalType{Type: typ}
}

func NewMeteredOptionalType(gauge common.MemoryGauge, typ Type) *OptionalType {
	common.UseMemory(gauge, common.CadenceOptionalTypeMemoryUsage)
	return NewOptionalType(typ)
}

func (*OptionalType) isType() {}

func (t *OptionalType) ID() string {
	if len(t.typeID) == 0 {
		t.typeID = fmt.Sprintf("%s?", t.Type.ID())
	}
	return t.typeID
}

func (t *OptionalType) Equal(other Type) bool {
	otherOptional, ok := other.(*OptionalType)
	if !ok {
		return false
	}

	return t.Type.Equal(otherOptional.Type)
}

// MetaType

type MetaType struct{}

var TheMetaType = MetaType{}

func NewMetaType() MetaType {
	return TheMetaType
}

func (MetaType) isType() {}

func (MetaType) ID() string {
	return "Type"
}

func (t MetaType) Equal(other Type) bool {
	return t == other
}

// VoidType

type VoidType struct{}

var TheVoidType = VoidType{}

func NewVoidType() VoidType {
	return TheVoidType
}

func (VoidType) isType() {}

func (VoidType) ID() string {
	return "Void"
}

func (t VoidType) Equal(other Type) bool {
	return t == other
}

// NeverType

type NeverType struct{}

var TheNeverType = NeverType{}

func NewNeverType() NeverType {
	return TheNeverType
}

func (NeverType) isType() {}

func (NeverType) ID() string {
	return "Never"
}

func (t NeverType) Equal(other Type) bool {
	return t == other
}

// BoolType

type BoolType struct{}

var TheBoolType = BoolType{}

func NewBoolType() BoolType {
	return TheBoolType
}

func (BoolType) isType() {}

func (BoolType) ID() string {
	return "Bool"
}

func (t BoolType) Equal(other Type) bool {
	return t == other
}

// StringType

type StringType struct{}

var TheStringType = StringType{}

func NewStringType() StringType {
	return TheStringType
}

func (StringType) isType() {}

func (StringType) ID() string {
	return "String"
}

func (t StringType) Equal(other Type) bool {
	return t == other
}

// CharacterType

type CharacterType struct{}

var TheCharacterType = CharacterType{}

func NewCharacterType() CharacterType {
	return TheCharacterType
}

func (CharacterType) isType() {}

func (CharacterType) ID() string {
	return "Character"
}

func (t CharacterType) Equal(other Type) bool {
	return t == other
}

// BytesType

type BytesType struct{}

var TheBytesType = BytesType{}

func NewBytesType() BytesType {
	return TheBytesType
}

func (BytesType) isType() {}

func (BytesType) ID() string {
	return "Bytes"
}

func (t BytesType) Equal(other Type) bool {
	return t == other
}

// AddressType

type AddressType struct{}

var TheAddressType = AddressType{}

func NewAddressType() AddressType {
	return TheAddressType
}

func (AddressType) isType() {}

func (AddressType) ID() string {
	return "Address"
}

func (t AddressType) Equal(other Type) bool {
	return t == other
}

// NumberType

type NumberType struct{}

var TheNumberType = NumberType{}

func NewNumberType() NumberType {
	return TheNumberType
}

func (NumberType) isType() {}

func (NumberType) ID() string {
	return "Number"
}

func (t NumberType) Equal(other Type) bool {
	return t == other
}

// SignedNumberType

type SignedNumberType struct{}

var TheSignedNumberType = SignedNumberType{}

func NewSignedNumberType() SignedNumberType {
	return TheSignedNumberType
}

func (SignedNumberType) isType() {}

func (SignedNumberType) ID() string {
	return "SignedNumber"
}

func (t SignedNumberType) Equal(other Type) bool {
	return t == other
}

// IntegerType

type IntegerType struct{}

var TheIntegerType = IntegerType{}

func NewIntegerType() IntegerType {
	return TheIntegerType
}

func (IntegerType) isType() {}

func (IntegerType) ID() string {
	return "Integer"
}

func (t IntegerType) Equal(other Type) bool {
	return t == other
}

// SignedIntegerType

type SignedIntegerType struct{}

var TheSignedIntegerType = SignedIntegerType{}

func NewSignedIntegerType() SignedIntegerType {
	return TheSignedIntegerType
}

func (SignedIntegerType) isType() {}

func (SignedIntegerType) ID() string {
	return "SignedInteger"
}

func (t SignedIntegerType) Equal(other Type) bool {
	return t == other
}

// FixedPointType

type FixedPointType struct{}

var TheFixedPointType = FixedPointType{}

func NewFixedPointType() FixedPointType {
	return TheFixedPointType
}

func (FixedPointType) isType() {}

func (FixedPointType) ID() string {
	return "FixedPoint"
}

func (t FixedPointType) Equal(other Type) bool {
	return t == other
}

// SignedFixedPointType

type SignedFixedPointType struct{}

var TheSignedFixedPointType = SignedFixedPointType{}

func NewSignedFixedPointType() SignedFixedPointType {
	return TheSignedFixedPointType
}

func (SignedFixedPointType) isType() {}

func (SignedFixedPointType) ID() string {
	return "SignedFixedPoint"
}

func (t SignedFixedPointType) Equal(other Type) bool {
	return t == other
}

// IntType

type IntType struct{}

var TheIntType = IntType{}

func NewIntType() IntType {
	return TheIntType
}

func (IntType) isType() {}

func (IntType) ID() string {
	return "Int"
}

func (t IntType) Equal(other Type) bool {
	return t == other
}

// Int8Type

type Int8Type struct{}

var TheInt8Type = Int8Type{}

func NewInt8Type() Int8Type {
	return TheInt8Type
}

func (t Int8Type) Equal(other Type) bool {
	return t == other
}

func (Int8Type) isType() {}

func (Int8Type) ID() string {
	return "Int8"
}

// Int16Type

type Int16Type struct{}

var TheInt16Type = Int16Type{}

func NewInt16Type() Int16Type {
	return TheInt16Type
}

func (Int16Type) isType() {}

func (Int16Type) ID() string {
	return "Int16"
}

func (t Int16Type) Equal(other Type) bool {
	return t == other
}

// Int32Type

type Int32Type struct{}

var TheInt32Type = Int32Type{}

func NewInt32Type() Int32Type {
	return TheInt32Type
}

func (Int32Type) isType() {}

func (Int32Type) ID() string {
	return "Int32"
}

func (t Int32Type) Equal(other Type) bool {
	return t == other
}

// Int64Type

type Int64Type struct{}

var TheInt64Type = Int64Type{}

func NewInt64Type() Int64Type {
	return TheInt64Type
}

func (Int64Type) isType() {}

func (Int64Type) ID() string {
	return "Int64"
}

func (t Int64Type) Equal(other Type) bool {
	return t == other
}

// Int128Type

type Int128Type struct{}

var TheInt128Type = Int128Type{}

func NewInt128Type() Int128Type {
	return TheInt128Type
}

func (Int128Type) isType() {}

func (Int128Type) ID() string {
	return "Int128"
}

func (t Int128Type) Equal(other Type) bool {
	return t == other
}

// Int256Type

type Int256Type struct{}

var TheInt256Type = Int256Type{}

func NewInt256Type() Int256Type {
	return TheInt256Type
}

func (Int256Type) isType() {}

func (Int256Type) ID() string {
	return "Int256"
}

func (t Int256Type) Equal(other Type) bool {
	return t == other
}

// UIntType

type UIntType struct{}

var TheUIntType = UIntType{}

func NewUIntType() UIntType {
	return TheUIntType
}

func (UIntType) isType() {}

func (UIntType) ID() string {
	return "UInt"
}

func (t UIntType) Equal(other Type) bool {
	return t == other
}

// UInt8Type

type UInt8Type struct{}

var TheUInt8Type = UInt8Type{}

func NewUInt8Type() UInt8Type {
	return TheUInt8Type
}

func (UInt8Type) isType() {}

func (UInt8Type) ID() string {
	return "UInt8"
}

func (t UInt8Type) Equal(other Type) bool {
	return t == other
}

// UInt16Type

type UInt16Type struct{}

var TheUInt16Type = UInt16Type{}

func NewUInt16Type() UInt16Type {
	return TheUInt16Type
}

func (UInt16Type) isType() {}

func (UInt16Type) ID() string {
	return "UInt16"
}

func (t UInt16Type) Equal(other Type) bool {
	return t == other
}

// UInt32Type

type UInt32Type struct{}

var TheUInt32Type = UInt32Type{}

func NewUInt32Type() UInt32Type {
	return TheUInt32Type
}

func (UInt32Type) isType() {}

func (UInt32Type) ID() string {
	return "UInt32"
}

func (t UInt32Type) Equal(other Type) bool {
	return t == other
}

// UInt64Type

type UInt64Type struct{}

var TheUInt64Type = UInt64Type{}

func NewUInt64Type() UInt64Type {
	return TheUInt64Type
}

func (UInt64Type) isType() {}

func (UInt64Type) ID() string {
	return "UInt64"
}

func (t UInt64Type) Equal(other Type) bool {
	return t == other
}

// UInt128Type

type UInt128Type struct{}

var TheUInt128Type = UInt128Type{}

func NewUInt128Type() UInt128Type {
	return TheUInt128Type
}

func (UInt128Type) isType() {}

func (UInt128Type) ID() string {
	return "UInt128"
}

func (t UInt128Type) Equal(other Type) bool {
	return t == other
}

// UInt256Type

type UInt256Type struct{}

var TheUInt256Type = UInt256Type{}

func NewUInt256Type() UInt256Type {
	return TheUInt256Type
}

func (UInt256Type) isType() {}

func (UInt256Type) ID() string {
	return "UInt256"
}

func (t UInt256Type) Equal(other Type) bool {
	return t == other
}

// Word8Type

type Word8Type struct{}

var TheWord8Type = Word8Type{}

func NewWord8Type() Word8Type {
	return TheWord8Type
}

func (Word8Type) isType() {}

func (Word8Type) ID() string {
	return "Word8"
}

func (t Word8Type) Equal(other Type) bool {
	return t == other
}

// Word16Type

type Word16Type struct{}

var TheWord16Type = Word16Type{}

func NewWord16Type() Word16Type {
	return TheWord16Type
}

func (Word16Type) isType() {}

func (Word16Type) ID() string {
	return "Word16"
}

func (t Word16Type) Equal(other Type) bool {
	return t == other
}

// Word32Type

type Word32Type struct{}

var TheWord32Type = Word32Type{}

func NewWord32Type() Word32Type {
	return TheWord32Type
}

func (Word32Type) isType() {}

func (Word32Type) ID() string {
	return "Word32"
}

func (t Word32Type) Equal(other Type) bool {
	return t == other
}

// Word64Type

type Word64Type struct{}

var TheWord64Type = Word64Type{}

func NewWord64Type() Word64Type {
	return TheWord64Type
}

func (Word64Type) isType() {}

func (Word64Type) ID() string {
	return "Word64"
}

func (t Word64Type) Equal(other Type) bool {
	return t == other
}

// Fix64Type

type Fix64Type struct{}

var TheFix64Type = Fix64Type{}

func NewFix64Type() Fix64Type {
	return TheFix64Type
}

func (Fix64Type) isType() {}

func (Fix64Type) ID() string {
	return "Fix64"
}

func (t Fix64Type) Equal(other Type) bool {
	return t == other
}

// UFix64Type

type UFix64Type struct{}

var TheUFix64Type = UFix64Type{}

func NewUFix64Type() UFix64Type {
	return TheUFix64Type
}

func (UFix64Type) isType() {}

func (UFix64Type) ID() string {
	return "UFix64"
}

func (t UFix64Type) Equal(other Type) bool {
	return t == other
}

type ArrayType interface {
	Type
	Element() Type
}

// VariableSizedArrayType

type VariableSizedArrayType struct {
	ElementType Type
	typeID      string
}

var _ Type = &VariableSizedArrayType{}

func NewVariableSizedArrayType(
	elementType Type,
) *VariableSizedArrayType {
	return &VariableSizedArrayType{ElementType: elementType}
}

func NewMeteredVariableSizedArrayType(
	gauge common.MemoryGauge,
	elementType Type,
) *VariableSizedArrayType {
	common.UseMemory(gauge, common.CadenceVariableSizedArrayTypeMemoryUsage)
	return NewVariableSizedArrayType(elementType)
}

func (*VariableSizedArrayType) isType() {}

func (t *VariableSizedArrayType) ID() string {
	if len(t.typeID) == 0 {
		t.typeID = fmt.Sprintf("[%s]", t.ElementType.ID())
	}
	return t.typeID
}

func (t *VariableSizedArrayType) Element() Type {
	return t.ElementType
}

func (t *VariableSizedArrayType) Equal(other Type) bool {
	otherType, ok := other.(*VariableSizedArrayType)
	if !ok {
		return false
	}

	return t.ElementType.Equal(otherType.ElementType)
}

// ConstantSizedArrayType

type ConstantSizedArrayType struct {
	ElementType Type
	Size        uint
	typeID      string
}

var _ Type = &ConstantSizedArrayType{}

func NewConstantSizedArrayType(
	size uint,
	elementType Type,
) *ConstantSizedArrayType {
	return &ConstantSizedArrayType{
		Size:        size,
		ElementType: elementType,
	}
}

func NewMeteredConstantSizedArrayType(
	gauge common.MemoryGauge,
	size uint,
	elementType Type,
) *ConstantSizedArrayType {
	common.UseMemory(gauge, common.CadenceConstantSizedArrayTypeMemoryUsage)
	return NewConstantSizedArrayType(size, elementType)
}

func (*ConstantSizedArrayType) isType() {}

func (t *ConstantSizedArrayType) ID() string {
	if len(t.typeID) == 0 {
		t.typeID = fmt.Sprintf("[%s;%d]", t.ElementType.ID(), t.Size)
	}
	return t.typeID
}

func (t *ConstantSizedArrayType) Element() Type {
	return t.ElementType
}

func (t *ConstantSizedArrayType) Equal(other Type) bool {
	otherType, ok := other.(*ConstantSizedArrayType)
	if !ok {
		return false
	}

	return t.ElementType.Equal(otherType.ElementType) &&
		t.Size == otherType.Size
}

// DictionaryType

type DictionaryType struct {
	KeyType     Type
	ElementType Type
	typeID      string
}

var _ Type = &DictionaryType{}

func NewDictionaryType(
	keyType Type,
	elementType Type,
) *DictionaryType {
	return &DictionaryType{
		KeyType:     keyType,
		ElementType: elementType,
	}
}

func NewMeteredDictionaryType(
	gauge common.MemoryGauge,
	keyType Type,
	elementType Type,
) *DictionaryType {
	common.UseMemory(gauge, common.CadenceDictionaryTypeMemoryUsage)
	return NewDictionaryType(keyType, elementType)
}

func (*DictionaryType) isType() {}

func (t *DictionaryType) ID() string {
	if len(t.typeID) == 0 {
		t.typeID = fmt.Sprintf(
			"{%s:%s}",
			t.KeyType.ID(),
			t.ElementType.ID(),
		)
	}
	return t.typeID
}

func (t *DictionaryType) Equal(other Type) bool {
	otherType, ok := other.(*DictionaryType)
	if !ok {
		return false
	}

	return t.KeyType.Equal(otherType.KeyType) &&
		t.ElementType.Equal(otherType.ElementType)
}

// Field

type Field struct {
	Type       Type
	Identifier string
}

// Fields are always created in an array, which must be metered ahead of time.
// So no metering here.
func NewField(identifier string, typ Type) Field {
	return Field{
		Identifier: identifier,
		Type:       typ,
	}
}

// Parameter

type Parameter struct {
	Type       Type
	Label      string
	Identifier string
}

func NewParameter(
	label string,
	identifier string,
	typ Type,
) Parameter {
	return Parameter{
		Label:      label,
		Identifier: identifier,
		Type:       typ,
	}
}

// TypeParameter

type TypeParameter struct {
	Name      string
	TypeBound Type
}

func NewTypeParameter(
	name string,
	typeBound Type,
) TypeParameter {
	return TypeParameter{
		Name:      name,
		TypeBound: typeBound,
	}
}

// CompositeType

type CompositeType interface {
	Type
	isCompositeType()
	CompositeTypeLocation() common.Location
	CompositeTypeQualifiedIdentifier() string
	CompositeFields() []Field
	SetCompositeFields([]Field)
	CompositeInitializers() [][]Parameter
}

// StructType

type StructType struct {
	Location            common.Location
	QualifiedIdentifier string
	Fields              []Field
	Initializers        [][]Parameter
	typeID              string
}

func NewStructType(
	location common.Location,
	qualifiedIdentifier string,
	fields []Field,
	initializers [][]Parameter,
) *StructType {
	return &StructType{
		Location:            location,
		QualifiedIdentifier: qualifiedIdentifier,
		Fields:              fields,
		Initializers:        initializers,
	}
}

func NewMeteredStructType(
	gauge common.MemoryGauge,
	location common.Location,
	qualifiedIdentifier string,
	fields []Field,
	initializers [][]Parameter,
) *StructType {
	common.UseMemory(gauge, common.CadenceStructTypeMemoryUsage)
	return NewStructType(location, qualifiedIdentifier, fields, initializers)
}

func (*StructType) isType() {}

func (t *StructType) ID() string {
	if len(t.typeID) == 0 {
		t.typeID = generateTypeID(t.Location, t.QualifiedIdentifier)
	}
	return t.typeID
}

func (*StructType) isCompositeType() {}

func (t *StructType) CompositeTypeLocation() common.Location {
	return t.Location
}

func (t *StructType) CompositeTypeQualifiedIdentifier() string {
	return t.QualifiedIdentifier
}

func (t *StructType) CompositeFields() []Field {
	return t.Fields
}

func (t *StructType) SetCompositeFields(fields []Field) {
	t.Fields = fields
}

func (t *StructType) CompositeInitializers() [][]Parameter {
	return t.Initializers
}

func (t *StructType) Equal(other Type) bool {
	otherType, ok := other.(*StructType)
	if !ok {
		return false
	}

	return t.Location == otherType.Location &&
		t.QualifiedIdentifier == otherType.QualifiedIdentifier
}

// ResourceType

type ResourceType struct {
	Location            common.Location
	QualifiedIdentifier string
	Fields              []Field
	Initializers        [][]Parameter
	typeID              string
}

func NewResourceType(
	location common.Location,
	qualifiedIdentifier string,
	fields []Field,
	initializers [][]Parameter,
) *ResourceType {
	return &ResourceType{
		Location:            location,
		QualifiedIdentifier: qualifiedIdentifier,
		Fields:              fields,
		Initializers:        initializers,
	}
}

func NewMeteredResourceType(
	gauge common.MemoryGauge,
	location common.Location,
	qualifiedIdentifier string,
	fields []Field,
	initializers [][]Parameter,
) *ResourceType {
	common.UseMemory(gauge, common.CadenceResourceTypeMemoryUsage)
	return NewResourceType(location, qualifiedIdentifier, fields, initializers)
}

func (*ResourceType) isType() {}

func (t *ResourceType) ID() string {
	if len(t.typeID) == 0 {
		t.typeID = generateTypeID(t.Location, t.QualifiedIdentifier)
	}
	return t.typeID
}

func (*ResourceType) isCompositeType() {}

func (t *ResourceType) CompositeTypeLocation() common.Location {
	return t.Location
}

func (t *ResourceType) CompositeTypeQualifiedIdentifier() string {
	return t.QualifiedIdentifier
}

func (t *ResourceType) CompositeFields() []Field {
	return t.Fields
}

func (t *ResourceType) SetCompositeFields(fields []Field) {
	t.Fields = fields
}

func (t *ResourceType) CompositeInitializers() [][]Parameter {
	return t.Initializers
}

func (t *ResourceType) Equal(other Type) bool {
	otherType, ok := other.(*ResourceType)
	if !ok {
		return false
	}

	return t.Location == otherType.Location &&
		t.QualifiedIdentifier == otherType.QualifiedIdentifier
}

// AttachmentType
type AttachmentType struct {
	Location            common.Location
	BaseType            Type
	QualifiedIdentifier string
	Fields              []Field
	Initializers        [][]Parameter
}

func NewAttachmentType(
	location common.Location,
	baseType Type,
	qualifiedIdentifier string,
	fields []Field,
	initializers [][]Parameter,
) *AttachmentType {
	return &AttachmentType{
		Location:            location,
		BaseType:            baseType,
		QualifiedIdentifier: qualifiedIdentifier,
		Fields:              fields,
		Initializers:        initializers,
	}
}

func NewMeteredAttachmentType(
	gauge common.MemoryGauge,
	location common.Location,
	baseType Type,
	qualifiedIdentifer string,
	fields []Field,
	initializers [][]Parameter,
) *AttachmentType {
	common.UseMemory(gauge, common.CadenceStructTypeMemoryUsage)
	return NewAttachmentType(location, baseType, qualifiedIdentifer, fields, initializers)
}

func (*AttachmentType) isType() {}

func (t *AttachmentType) ID() string {
	if t.Location == nil {
		return t.QualifiedIdentifier
	}

	return string(t.Location.TypeID(nil, t.QualifiedIdentifier))
}

func (*AttachmentType) isCompositeType() {}

func (t *AttachmentType) CompositeTypeLocation() common.Location {
	return t.Location
}

func (t *AttachmentType) CompositeTypeQualifiedIdentifier() string {
	return t.QualifiedIdentifier
}

func (t *AttachmentType) CompositeFields() []Field {
	return t.Fields
}

func (t *AttachmentType) SetCompositeFields(fields []Field) {
	t.Fields = fields
}

func (t *AttachmentType) CompositeInitializers() [][]Parameter {
	return t.Initializers
}

func (t *AttachmentType) Base() Type {
	return t.BaseType
}

func (t *AttachmentType) Equal(other Type) bool {
	otherType, ok := other.(*AttachmentType)
	if !ok {
		return false
	}

	return t.Location == otherType.Location &&
		t.QualifiedIdentifier == otherType.QualifiedIdentifier
}

// EventType

type EventType struct {
	Location            common.Location
	QualifiedIdentifier string
	Fields              []Field
	Initializer         []Parameter
	typeID              string
}

func NewEventType(
	location common.Location,
	qualifiedIdentifier string,
	fields []Field,
	initializer []Parameter,
) *EventType {
	return &EventType{
		Location:            location,
		QualifiedIdentifier: qualifiedIdentifier,
		Fields:              fields,
		Initializer:         initializer,
	}
}

func NewMeteredEventType(
	gauge common.MemoryGauge,
	location common.Location,
	qualifiedIdentifier string,
	fields []Field,
	initializer []Parameter,
) *EventType {
	common.UseMemory(gauge, common.CadenceEventTypeMemoryUsage)
	return NewEventType(location, qualifiedIdentifier, fields, initializer)
}

func (*EventType) isType() {}

func (t *EventType) ID() string {
	if len(t.typeID) == 0 {
		t.typeID = generateTypeID(t.Location, t.QualifiedIdentifier)
	}
	return t.typeID
}

func (*EventType) isCompositeType() {}

func (t *EventType) CompositeTypeLocation() common.Location {
	return t.Location
}

func (t *EventType) CompositeTypeQualifiedIdentifier() string {
	return t.QualifiedIdentifier
}

func (t *EventType) CompositeFields() []Field {
	return t.Fields
}

func (t *EventType) SetCompositeFields(fields []Field) {
	t.Fields = fields
}

func (t *EventType) CompositeInitializers() [][]Parameter {
	return [][]Parameter{t.Initializer}
}

func (t *EventType) Equal(other Type) bool {
	otherType, ok := other.(*EventType)
	if !ok {
		return false
	}

	return t.Location == otherType.Location &&
		t.QualifiedIdentifier == otherType.QualifiedIdentifier
}

// ContractType

type ContractType struct {
	Location            common.Location
	QualifiedIdentifier string
	Fields              []Field
	Initializers        [][]Parameter
	typeID              string
}

func NewContractType(
	location common.Location,
	qualifiedIdentifier string,
	fields []Field,
	initializers [][]Parameter,
) *ContractType {
	return &ContractType{
		Location:            location,
		QualifiedIdentifier: qualifiedIdentifier,
		Fields:              fields,
		Initializers:        initializers,
	}
}

func NewMeteredContractType(
	gauge common.MemoryGauge,
	location common.Location,
	qualifiedIdentifier string,
	fields []Field,
	initializers [][]Parameter,
) *ContractType {
	common.UseMemory(gauge, common.CadenceContractTypeMemoryUsage)
	return NewContractType(location, qualifiedIdentifier, fields, initializers)
}

func (*ContractType) isType() {}

func (t *ContractType) ID() string {
	if len(t.typeID) == 0 {
		t.typeID = generateTypeID(t.Location, t.QualifiedIdentifier)
	}
	return t.typeID
}

func (*ContractType) isCompositeType() {}

func (t *ContractType) CompositeTypeLocation() common.Location {
	return t.Location
}

func (t *ContractType) CompositeTypeQualifiedIdentifier() string {
	return t.QualifiedIdentifier
}

func (t *ContractType) CompositeFields() []Field {
	return t.Fields
}

func (t *ContractType) SetCompositeFields(fields []Field) {
	t.Fields = fields
}

func (t *ContractType) CompositeInitializers() [][]Parameter {
	return t.Initializers
}

func (t *ContractType) Equal(other Type) bool {
	otherType, ok := other.(*ContractType)
	if !ok {
		return false
	}

	return t.Location == otherType.Location &&
		t.QualifiedIdentifier == otherType.QualifiedIdentifier
}

// InterfaceType

type InterfaceType interface {
	Type
	isInterfaceType()
	InterfaceTypeLocation() common.Location
	InterfaceTypeQualifiedIdentifier() string
	InterfaceFields() []Field
	SetInterfaceFields(fields []Field)
	InterfaceInitializers() [][]Parameter
}

// StructInterfaceType

type StructInterfaceType struct {
	Location            common.Location
	QualifiedIdentifier string
	Fields              []Field
	Initializers        [][]Parameter
	typeID              string
}

func NewStructInterfaceType(
	location common.Location,
	qualifiedIdentifier string,
	fields []Field,
	initializers [][]Parameter,
) *StructInterfaceType {
	return &StructInterfaceType{
		Location:            location,
		QualifiedIdentifier: qualifiedIdentifier,
		Fields:              fields,
		Initializers:        initializers,
	}
}

func NewMeteredStructInterfaceType(
	gauge common.MemoryGauge,
	location common.Location,
	qualifiedIdentifier string,
	fields []Field,
	initializers [][]Parameter,
) *StructInterfaceType {
	common.UseMemory(gauge, common.CadenceStructInterfaceTypeMemoryUsage)
	return NewStructInterfaceType(location, qualifiedIdentifier, fields, initializers)
}

func (*StructInterfaceType) isType() {}

func (t *StructInterfaceType) ID() string {
	if len(t.typeID) == 0 {
		t.typeID = generateTypeID(t.Location, t.QualifiedIdentifier)
	}
	return t.typeID
}

func (*StructInterfaceType) isInterfaceType() {}

func (t *StructInterfaceType) InterfaceTypeLocation() common.Location {
	return t.Location
}

func (t *StructInterfaceType) InterfaceTypeQualifiedIdentifier() string {
	return t.QualifiedIdentifier
}

func (t *StructInterfaceType) InterfaceFields() []Field {
	return t.Fields
}

func (t *StructInterfaceType) SetInterfaceFields(fields []Field) {
	t.Fields = fields
}

func (t *StructInterfaceType) InterfaceInitializers() [][]Parameter {
	return t.Initializers
}

func (t *StructInterfaceType) Equal(other Type) bool {
	otherType, ok := other.(*StructInterfaceType)
	if !ok {
		return false
	}

	return t.Location == otherType.Location &&
		t.QualifiedIdentifier == otherType.QualifiedIdentifier
}

// ResourceInterfaceType

type ResourceInterfaceType struct {
	Location            common.Location
	QualifiedIdentifier string
	Fields              []Field
	Initializers        [][]Parameter
	typeID              string
}

func NewResourceInterfaceType(
	location common.Location,
	qualifiedIdentifier string,
	fields []Field,
	initializers [][]Parameter,
) *ResourceInterfaceType {
	return &ResourceInterfaceType{
		Location:            location,
		QualifiedIdentifier: qualifiedIdentifier,
		Fields:              fields,
		Initializers:        initializers,
	}
}

func NewMeteredResourceInterfaceType(
	gauge common.MemoryGauge,
	location common.Location,
	qualifiedIdentifier string,
	fields []Field,
	initializers [][]Parameter,
) *ResourceInterfaceType {
	common.UseMemory(gauge, common.CadenceResourceInterfaceTypeMemoryUsage)
	return NewResourceInterfaceType(location, qualifiedIdentifier, fields, initializers)
}

func (*ResourceInterfaceType) isType() {}

func (t *ResourceInterfaceType) ID() string {
	if len(t.typeID) == 0 {
		t.typeID = generateTypeID(t.Location, t.QualifiedIdentifier)
	}
	return t.typeID
}

func (*ResourceInterfaceType) isInterfaceType() {}

func (t *ResourceInterfaceType) InterfaceTypeLocation() common.Location {
	return t.Location
}

func (t *ResourceInterfaceType) InterfaceTypeQualifiedIdentifier() string {
	return t.QualifiedIdentifier
}

func (t *ResourceInterfaceType) InterfaceFields() []Field {
	return t.Fields
}

func (t *ResourceInterfaceType) SetInterfaceFields(fields []Field) {
	t.Fields = fields
}

func (t *ResourceInterfaceType) InterfaceInitializers() [][]Parameter {
	return t.Initializers
}

func (t *ResourceInterfaceType) Equal(other Type) bool {
	otherType, ok := other.(*ResourceInterfaceType)
	if !ok {
		return false
	}

	return t.Location == otherType.Location &&
		t.QualifiedIdentifier == otherType.QualifiedIdentifier
}

// ContractInterfaceType

type ContractInterfaceType struct {
	Location            common.Location
	QualifiedIdentifier string
	Fields              []Field
	Initializers        [][]Parameter
	typeID              string
}

func NewContractInterfaceType(
	location common.Location,
	qualifiedIdentifier string,
	fields []Field,
	initializers [][]Parameter,
) *ContractInterfaceType {
	return &ContractInterfaceType{
		Location:            location,
		QualifiedIdentifier: qualifiedIdentifier,
		Fields:              fields,
		Initializers:        initializers,
	}
}

func NewMeteredContractInterfaceType(
	gauge common.MemoryGauge,
	location common.Location,
	qualifiedIdentifier string,
	fields []Field,
	initializers [][]Parameter,
) *ContractInterfaceType {
	common.UseMemory(gauge, common.CadenceContractInterfaceTypeMemoryUsage)
	return NewContractInterfaceType(location, qualifiedIdentifier, fields, initializers)
}

func (*ContractInterfaceType) isType() {}

func (t *ContractInterfaceType) ID() string {
	if len(t.typeID) == 0 {
		t.typeID = generateTypeID(t.Location, t.QualifiedIdentifier)
	}
	return t.typeID
}

func (*ContractInterfaceType) isInterfaceType() {}

func (t *ContractInterfaceType) InterfaceTypeLocation() common.Location {
	return t.Location
}

func (t *ContractInterfaceType) InterfaceTypeQualifiedIdentifier() string {
	return t.QualifiedIdentifier
}

func (t *ContractInterfaceType) InterfaceFields() []Field {
	return t.Fields
}

func (t *ContractInterfaceType) SetInterfaceFields(fields []Field) {
	t.Fields = fields
}

func (t *ContractInterfaceType) InterfaceInitializers() [][]Parameter {
	return t.Initializers
}

func (t *ContractInterfaceType) Equal(other Type) bool {
	otherType, ok := other.(*ContractInterfaceType)
	if !ok {
		return false
	}

	return t.Location == otherType.Location &&
		t.QualifiedIdentifier == otherType.QualifiedIdentifier
}

// Function

<<<<<<< HEAD
type FunctionPurity int

const (
	FunctionPurityUnspecified FunctionPurity = iota
	FunctionPurityView
)

// TODO: type parameters
type FunctionType struct {
	ReturnType Type
	typeID     string
	Purity     FunctionPurity
	Parameters []Parameter
}

func NewFunctionType(
	typeID string,
	purity FunctionPurity,
=======
type FunctionType struct {
	TypeParameters []TypeParameter
	Parameters     []Parameter
	ReturnType     Type
	typeID         string
}

func NewFunctionType(
	typeParameters []TypeParameter,
>>>>>>> a0e3f52b
	parameters []Parameter,
	returnType Type,
) *FunctionType {
	return &FunctionType{
<<<<<<< HEAD
		typeID:     typeID,
		Purity:     purity,
		Parameters: parameters,
		ReturnType: returnType,
=======
		TypeParameters: typeParameters,
		Parameters:     parameters,
		ReturnType:     returnType,
>>>>>>> a0e3f52b
	}
}

func NewMeteredFunctionType(
	gauge common.MemoryGauge,
<<<<<<< HEAD
	typeID string,
	purity FunctionPurity,
=======
	typeParameters []TypeParameter,
>>>>>>> a0e3f52b
	parameters []Parameter,
	returnType Type,
) *FunctionType {
	common.UseMemory(gauge, common.CadenceFunctionTypeMemoryUsage)
<<<<<<< HEAD
	return NewFunctionType(typeID, purity, parameters, returnType)
=======
	return NewFunctionType(typeParameters, parameters, returnType)
>>>>>>> a0e3f52b
}

func (*FunctionType) isType() {}

func (t *FunctionType) ID() string {
	if t.typeID == "" {

		typeParameterCount := len(t.TypeParameters)
		var typeParameters []string
		if typeParameterCount > 0 {
			typeParameters = make([]string, typeParameterCount)
			for i, typeParameter := range t.TypeParameters {
				typeParameters[i] = typeParameter.Name
			}
		}

		parameterCount := len(t.Parameters)
		var parameters []string
		if parameterCount > 0 {
			parameters = make([]string, parameterCount)
			for i, parameter := range t.Parameters {
				parameters[i] = parameter.Type.ID()
			}
		}

		returnType := t.ReturnType.ID()

		t.typeID = sema.FormatFunctionTypeID(
			typeParameters,
			parameters,
			returnType,
		)
	}
	return t.typeID
}

func (t *FunctionType) Equal(other Type) bool {
	otherType, ok := other.(*FunctionType)
	if !ok {
		return false
	}

	// Type parameters

	if len(t.TypeParameters) != len(otherType.TypeParameters) {
		return false
	}

	for i, typeParameter := range t.TypeParameters {
		otherTypeParameter := otherType.TypeParameters[i]

		if typeParameter.TypeBound == nil {
			if otherTypeParameter.TypeBound != nil {
				return false
			}
		} else if otherTypeParameter.TypeBound == nil ||
			!typeParameter.TypeBound.Equal(otherTypeParameter.TypeBound) {

			return false
		}
	}

	// Parameters

	if len(t.Parameters) != len(otherType.Parameters) {
		return false
	}

	for i, parameter := range t.Parameters {
		otherParameter := otherType.Parameters[i]
		if !parameter.Type.Equal(otherParameter.Type) {
			return false
		}
	}

	return t.ReturnType.Equal(otherType.ReturnType)
}

// ReferenceType

type ReferenceType struct {
	Type       Type
	Authorized bool
	typeID     string
}

var _ Type = &ReferenceType{}

func NewReferenceType(
	authorized bool,
	typ Type,
) *ReferenceType {
	return &ReferenceType{
		Authorized: authorized,
		Type:       typ,
	}
}

func NewMeteredReferenceType(
	gauge common.MemoryGauge,
	authorized bool,
	typ Type,
) *ReferenceType {
	common.UseMemory(gauge, common.CadenceReferenceTypeMemoryUsage)
	return NewReferenceType(authorized, typ)
}

func (*ReferenceType) isType() {}

func (t *ReferenceType) ID() string {
	if t.typeID == "" {
		t.typeID = sema.FormatReferenceTypeID(t.Authorized, t.Type.ID())
	}
	return t.typeID
}

func (t *ReferenceType) Equal(other Type) bool {
	otherType, ok := other.(*ReferenceType)
	if !ok {
		return false
	}

	return t.Authorized == otherType.Authorized &&
		t.Type.Equal(otherType.Type)
}

// RestrictedType

type RestrictionSet = map[Type]struct{}

type RestrictedType struct {
	typeID             string
	Type               Type
	Restrictions       []Type
	restrictionSet     RestrictionSet
	restrictionSetOnce sync.Once
}

func NewRestrictedType(
	typ Type,
	restrictions []Type,
) *RestrictedType {
	return &RestrictedType{
		Type:         typ,
		Restrictions: restrictions,
	}
}

func NewMeteredRestrictedType(
	gauge common.MemoryGauge,
	typ Type,
	restrictions []Type,
) *RestrictedType {
	common.UseMemory(gauge, common.CadenceRestrictedTypeMemoryUsage)
	return NewRestrictedType(typ, restrictions)
}

func (*RestrictedType) isType() {}

func (t *RestrictedType) ID() string {
	if t.typeID == "" {
		var restrictionStrings []string
		restrictionCount := len(t.Restrictions)
		if restrictionCount > 0 {
			restrictionStrings = make([]string, 0, restrictionCount)
			for _, restriction := range t.Restrictions {
				restrictionStrings = append(restrictionStrings, restriction.ID())
			}
		}
		var typeString string
		if t.Type != nil {
			typeString = t.Type.ID()
		}
		t.typeID = sema.FormatRestrictedTypeID(typeString, restrictionStrings)
	}
	return t.typeID
}

func (t *RestrictedType) Equal(other Type) bool {
	otherType, ok := other.(*RestrictedType)
	if !ok {
		return false
	}

	if t.Type == nil && otherType.Type != nil {
		return false
	}
	if t.Type != nil && otherType.Type == nil {
		return false
	}
	if t.Type != nil && !t.Type.Equal(otherType.Type) {
		return false
	}

	restrictionSet := t.RestrictionSet()
	otherRestrictionSet := otherType.RestrictionSet()

	if len(restrictionSet) != len(otherRestrictionSet) {
		return false
	}

	for restriction := range restrictionSet { //nolint:maprange
		_, ok := otherRestrictionSet[restriction]
		if !ok {
			return false
		}
	}

	return true
}

func (t *RestrictedType) initializeRestrictionSet() {
	t.restrictionSetOnce.Do(func() {
		t.restrictionSet = make(RestrictionSet, len(t.Restrictions))
		for _, restriction := range t.Restrictions {
			t.restrictionSet[restriction] = struct{}{}
		}
	})
}

func (t *RestrictedType) RestrictionSet() RestrictionSet {
	t.initializeRestrictionSet()
	return t.restrictionSet
}

// BlockType

type BlockType struct{}

var TheBlockType = BlockType{}

func NewBlockType() BlockType {
	return TheBlockType
}

func (BlockType) isType() {}

func (BlockType) ID() string {
	return "Block"
}

func (t BlockType) Equal(other Type) bool {
	return t == other
}

// PathType

type PathType struct{}

var ThePathType = PathType{}

func NewPathType() PathType {
	return ThePathType
}

func (PathType) isType() {}

func (PathType) ID() string {
	return "Path"
}

func (t PathType) Equal(other Type) bool {
	return t == other
}

// CapabilityPathType

type CapabilityPathType struct{}

var TheCapabilityPathType = CapabilityPathType{}

func NewCapabilityPathType() CapabilityPathType {
	return TheCapabilityPathType
}

func (CapabilityPathType) isType() {}

func (CapabilityPathType) ID() string {
	return "CapabilityPath"
}

func (t CapabilityPathType) Equal(other Type) bool {
	return t == other
}

// StoragePathType

type StoragePathType struct{}

var TheStoragePathType = StoragePathType{}

func NewStoragePathType() StoragePathType {
	return TheStoragePathType
}

func (StoragePathType) isType() {}

func (StoragePathType) ID() string {
	return "StoragePath"
}

func (t StoragePathType) Equal(other Type) bool {
	return t == other
}

// PublicPathType

type PublicPathType struct{}

var ThePublicPathType = PublicPathType{}

func NewPublicPathType() PublicPathType {
	return ThePublicPathType
}

func (PublicPathType) isType() {}

func (PublicPathType) ID() string {
	return "PublicPath"
}

func (t PublicPathType) Equal(other Type) bool {
	return t == other
}

// PrivatePathType

type PrivatePathType struct{}

var ThePrivatePathType = PrivatePathType{}

func NewPrivatePathType() PrivatePathType {
	return ThePrivatePathType
}

func (PrivatePathType) isType() {}

func (PrivatePathType) ID() string {
	return "PrivatePath"
}

func (t PrivatePathType) Equal(other Type) bool {
	return t == other
}

// CapabilityType

type CapabilityType struct {
	BorrowType Type
	typeID     string
}

var _ Type = &CapabilityType{}

func NewCapabilityType(borrowType Type) *CapabilityType {
	return &CapabilityType{BorrowType: borrowType}
}

func NewMeteredCapabilityType(
	gauge common.MemoryGauge,
	borrowType Type,
) *CapabilityType {
	common.UseMemory(gauge, common.CadenceCapabilityTypeMemoryUsage)
	return NewCapabilityType(borrowType)
}

func (*CapabilityType) isType() {}

func (t *CapabilityType) ID() string {
	if t.typeID == "" {
		var borrowTypeString string
		borrowType := t.BorrowType
		if borrowType != nil {
			borrowTypeString = borrowType.ID()
		}
		t.typeID = sema.FormatCapabilityTypeID(borrowTypeString)
	}
	return t.typeID
}

func (t *CapabilityType) Equal(other Type) bool {
	otherType, ok := other.(*CapabilityType)
	if !ok {
		return false
	}

	if t.BorrowType == nil {
		return otherType.BorrowType == nil
	}

	return t.BorrowType.Equal(otherType.BorrowType)
}

// EnumType
type EnumType struct {
	Location            common.Location
	QualifiedIdentifier string
	RawType             Type
	Fields              []Field
	Initializers        [][]Parameter
	typeID              string
}

func NewEnumType(
	location common.Location,
	qualifiedIdentifier string,
	rawType Type,
	fields []Field,
	initializers [][]Parameter,
) *EnumType {
	return &EnumType{
		Location:            location,
		QualifiedIdentifier: qualifiedIdentifier,
		RawType:             rawType,
		Fields:              fields,
		Initializers:        initializers,
	}
}

func NewMeteredEnumType(
	gauge common.MemoryGauge,
	location common.Location,
	qualifiedIdentifier string,
	rawType Type,
	fields []Field,
	initializers [][]Parameter,
) *EnumType {
	common.UseMemory(gauge, common.CadenceEnumTypeMemoryUsage)
	return NewEnumType(location, qualifiedIdentifier, rawType, fields, initializers)
}

func (*EnumType) isType() {}

func (t *EnumType) ID() string {
	if len(t.typeID) == 0 {
		t.typeID = generateTypeID(t.Location, t.QualifiedIdentifier)
	}
	return t.typeID
}

func (*EnumType) isCompositeType() {}

func (t *EnumType) CompositeTypeLocation() common.Location {
	return t.Location
}

func (t *EnumType) CompositeTypeQualifiedIdentifier() string {
	return t.QualifiedIdentifier
}

func (t *EnumType) CompositeFields() []Field {
	return t.Fields
}

func (t *EnumType) SetCompositeFields(fields []Field) {
	t.Fields = fields
}

func (t *EnumType) CompositeInitializers() [][]Parameter {
	return t.Initializers
}

func (t *EnumType) Equal(other Type) bool {
	otherType, ok := other.(*EnumType)
	if !ok {
		return false
	}

	return t.Location == otherType.Location &&
		t.QualifiedIdentifier == otherType.QualifiedIdentifier
}

// AuthAccountType
type AuthAccountType struct{}

var TheAuthAccountType = AuthAccountType{}

func NewAuthAccountType() AuthAccountType {
	return TheAuthAccountType
}

func (AuthAccountType) isType() {}

func (AuthAccountType) ID() string {
	return "AuthAccount"
}

func (t AuthAccountType) Equal(other Type) bool {
	return t == other
}

// PublicAccountType
type PublicAccountType struct{}

var ThePublicAccountType = PublicAccountType{}

func NewPublicAccountType() PublicAccountType {
	return ThePublicAccountType
}

func (PublicAccountType) isType() {}

func (PublicAccountType) ID() string {
	return "PublicAccount"
}

func (t PublicAccountType) Equal(other Type) bool {
	return t == other
}

// DeployedContractType
type DeployedContractType struct{}

var TheDeployedContractType = DeployedContractType{}

func NewDeployedContractType() DeployedContractType {
	return TheDeployedContractType
}

func (DeployedContractType) isType() {}

func (DeployedContractType) ID() string {
	return "DeployedContract"
}

func (t DeployedContractType) Equal(other Type) bool {
	return t == other
}

// AuthAccountContractsType
type AuthAccountContractsType struct{}

var TheAuthAccountContractsType = AuthAccountContractsType{}

func NewAuthAccountContractsType() AuthAccountContractsType {
	return TheAuthAccountContractsType
}

func (AuthAccountContractsType) isType() {}

func (AuthAccountContractsType) ID() string {
	return "AuthAccount.Contracts"
}

func (t AuthAccountContractsType) Equal(other Type) bool {
	return t == other
}

// PublicAccountContractsType
type PublicAccountContractsType struct{}

var ThePublicAccountContractsType = PublicAccountContractsType{}

func NewPublicAccountContractsType() PublicAccountContractsType {
	return ThePublicAccountContractsType
}

func (PublicAccountContractsType) isType() {}

func (PublicAccountContractsType) ID() string {
	return "PublicAccount.Contracts"
}

func (t PublicAccountContractsType) Equal(other Type) bool {
	return t == other
}

// AuthAccountKeysType
type AuthAccountKeysType struct{}

var TheAuthAccountKeysType = AuthAccountKeysType{}

func NewAuthAccountKeysType() AuthAccountKeysType {
	return TheAuthAccountKeysType
}

func (AuthAccountKeysType) isType() {}

func (AuthAccountKeysType) ID() string {
	return "AuthAccount.Keys"
}

func (t AuthAccountKeysType) Equal(other Type) bool {
	return t == other
}

// PublicAccountKeysType
type PublicAccountKeysType struct{}

var ThePublicAccountKeysType = PublicAccountKeysType{}

func NewPublicAccountKeysType() PublicAccountKeysType {
	return ThePublicAccountKeysType
}

func (PublicAccountKeysType) isType() {}

func (PublicAccountKeysType) ID() string {
	return "PublicAccount.Keys"
}

func (t PublicAccountKeysType) Equal(other Type) bool {
	return t == other
}

// AccountKeyType
type AccountKeyType struct{}

var TheAccountKeyType = AccountKeyType{}

func NewAccountKeyType() AccountKeyType {
	return TheAccountKeyType
}

func (AccountKeyType) isType() {}

func (AccountKeyType) ID() string {
	return "AccountKey"
}

func (t AccountKeyType) Equal(other Type) bool {
	return t == other
}

func generateTypeID(location common.Location, identifier string) string {
	if location == nil {
		return identifier
	}

	return string(location.TypeID(nil, identifier))
}

// TypeWithCachedTypeID recursively caches type ID of type t.
// This is needed because each type ID is lazily cached on
// its first use in ID() to avoid performance penalty.
func TypeWithCachedTypeID(t Type) Type {
	if t == nil {
		return t
	}

	// Cache type ID by calling ID()
	t.ID()

	switch t := t.(type) {

	case CompositeType:
		fields := t.CompositeFields()
		for _, f := range fields {
			TypeWithCachedTypeID(f.Type)
		}

		initializers := t.CompositeInitializers()
		for _, params := range initializers {
			for _, p := range params {
				TypeWithCachedTypeID(p.Type)
			}
		}

	case *RestrictedType:
		for _, restriction := range t.Restrictions {
			TypeWithCachedTypeID(restriction)
		}
	}

	return t
}<|MERGE_RESOLUTION|>--- conflicted
+++ resolved
@@ -1712,7 +1712,6 @@
 
 // Function
 
-<<<<<<< HEAD
 type FunctionPurity int
 
 const (
@@ -1720,68 +1719,48 @@
 	FunctionPurityView
 )
 
-// TODO: type parameters
-type FunctionType struct {
-	ReturnType Type
-	typeID     string
-	Purity     FunctionPurity
-	Parameters []Parameter
-}
-
-func NewFunctionType(
-	typeID string,
-	purity FunctionPurity,
-=======
 type FunctionType struct {
 	TypeParameters []TypeParameter
 	Parameters     []Parameter
 	ReturnType     Type
+	Purity         FunctionPurity
 	typeID         string
 }
 
 func NewFunctionType(
+	purity FunctionPurity,
 	typeParameters []TypeParameter,
->>>>>>> a0e3f52b
 	parameters []Parameter,
 	returnType Type,
 ) *FunctionType {
 	return &FunctionType{
-<<<<<<< HEAD
-		typeID:     typeID,
-		Purity:     purity,
-		Parameters: parameters,
-		ReturnType: returnType,
-=======
+		Purity:         purity,
 		TypeParameters: typeParameters,
 		Parameters:     parameters,
 		ReturnType:     returnType,
->>>>>>> a0e3f52b
 	}
 }
 
 func NewMeteredFunctionType(
 	gauge common.MemoryGauge,
-<<<<<<< HEAD
-	typeID string,
 	purity FunctionPurity,
-=======
 	typeParameters []TypeParameter,
->>>>>>> a0e3f52b
 	parameters []Parameter,
 	returnType Type,
 ) *FunctionType {
 	common.UseMemory(gauge, common.CadenceFunctionTypeMemoryUsage)
-<<<<<<< HEAD
-	return NewFunctionType(typeID, purity, parameters, returnType)
-=======
-	return NewFunctionType(typeParameters, parameters, returnType)
->>>>>>> a0e3f52b
+	return NewFunctionType(purity, typeParameters, parameters, returnType)
 }
 
 func (*FunctionType) isType() {}
 
 func (t *FunctionType) ID() string {
 	if t.typeID == "" {
+
+		var purity string
+		if t.Purity == FunctionPurityView {
+			purity = "view"
+		}
 
 		typeParameterCount := len(t.TypeParameters)
 		var typeParameters []string
@@ -1804,6 +1783,7 @@
 		returnType := t.ReturnType.ID()
 
 		t.typeID = sema.FormatFunctionTypeID(
+			purity,
 			typeParameters,
 			parameters,
 			returnType,
